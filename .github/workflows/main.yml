--- conflicted
+++ resolved
@@ -298,20 +298,8 @@
               platform: "ios",
             }
           - {
-<<<<<<< HEAD
-=======
-              target: x86_64-unknown-linux-gnu,
-              os: blacksmith-4vcpu-ubuntu-2404,
-              toolchain: "1.86.0",
-              cross: false,
-              command: "build",
-              args: "--all --tests",
-              platform: "desktop",
-            }
-          - {
->>>>>>> f316c71a
               target: aarch64-unknown-linux-gnu,
-              os: blacksmith-4vcpu-ubuntu-2404,
+              os: blacksmith-4vcpu-ubuntu-2404-arm,
               toolchain: "1.86.0",
               cross: false,
               command: "build",
@@ -341,11 +329,11 @@
     steps:
       - uses: actions/checkout@v5
       - name: Free Disk Space
-        if: ${{ matrix.platform.os == 'ubuntu-24.04' || matrix.platform.os == 'ubuntu-24.04-arm' }}
+        if: ${{ matrix.platform.os == 'ubuntu-24.04' || matrix.platform.os == 'ubuntu-24.04-arm' || matrix.platform.os == 'blacksmith-4vcpu-ubuntu-2404' || matrix.platform.os == 'blacksmith-4vcpu-ubuntu-2404-arm' }}
         uses: ./.github/actions/free-disk-space
 
       - uses: awalsh128/cache-apt-pkgs-action@latest
-        if: ${{ matrix.platform.os == 'ubuntu-24.04' || matrix.platform.os == 'ubuntu-24.04-arm' }}
+        if: ${{ matrix.platform.os == 'ubuntu-24.04' || matrix.platform.os == 'ubuntu-24.04-arm' || matrix.platform.os == 'blacksmith-4vcpu-ubuntu-2404' || matrix.platform.os == 'blacksmith-4vcpu-ubuntu-2404-arm' }}
         with:
           packages: libwebkit2gtk-4.1-dev libgtk-3-dev libasound2-dev libudev-dev libayatana-appindicator3-dev libxdo-dev libglib2.0-dev
           version: ${{ matrix.platform.target }}-${{ matrix.platform.os }} # disambiguate since we're in a matrix and this caching action doesn't factor in these variables
