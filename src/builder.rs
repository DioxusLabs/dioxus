use crate::{
    config::{CrateConfig, ExecutableType},
    error::{Error, Result},
    DioxusConfig,
};
use std::{
    fs::{copy, create_dir_all, remove_dir_all, File},
    io::Read,
    panic,
    path::PathBuf,
    process::Command,
};
use wasm_bindgen_cli_support::Bindgen;

pub fn build(config: &CrateConfig) -> Result<()> {
    // [1] Build the project with cargo, generating a wasm32-unknown-unknown target (is there a more specific, better target to leverage?)
    // [2] Generate the appropriate build folders
    // [3] Wasm-bindgen the .wasm fiile, and move it into the {builddir}/modules/xxxx/xxxx_bg.wasm
    // [4] Wasm-opt the .wasm file with whatever optimizations need to be done
    // [5] Link up the html page to the wasm module

    let CrateConfig {
        out_dir,
        crate_dir,
        target_dir,
        asset_dir,
        executable,
        dioxus_config,
        ..
    } = config;

    let t_start = std::time::Instant::now();

    // [1] Build the .wasm module
    log::info!("🚅 Running build command...");
    let mut cmd = Command::new("cargo");
    cmd.current_dir(&crate_dir)
        .arg("build")
        .arg("--target")
        .arg("wasm32-unknown-unknown")
        .stdout(std::process::Stdio::inherit())
        .stderr(std::process::Stdio::inherit());

    if config.release {
        cmd.arg("--release");
    }

    match executable {
        ExecutableType::Binary(name) => cmd.arg("--bin").arg(name),
        ExecutableType::Lib(name) => cmd.arg("--lib").arg(name),
        ExecutableType::Example(name) => cmd.arg("--example").arg(name),
    };

    let output = cmd.output()?;

    if !output.status.success() {
        log::error!("Build failed!");
        let reason = String::from_utf8_lossy(&output.stderr).to_string();
        return Err(Error::BuildFailed(reason));
    }

    // [2] Establish the output directory structure
    let bindgen_outdir = out_dir.join("assets").join("dioxus");

    let release_type = match config.release {
        true => "release",
        false => "debug",
    };

    let input_path = match executable {
        ExecutableType::Binary(name) | ExecutableType::Lib(name) => target_dir
            .join(format!("wasm32-unknown-unknown/{}", release_type))
            .join(format!("{}.wasm", name)),

        ExecutableType::Example(name) => target_dir
            .join(format!("wasm32-unknown-unknown/{}/examples", release_type))
            .join(format!("{}.wasm", name)),
    };

    let bindgen_result = panic::catch_unwind(move || {
        // [3] Bindgen the final binary for use easy linking
        let mut bindgen_builder = Bindgen::new();

        bindgen_builder
            .input_path(input_path)
            .web(true)
            .unwrap()
            .debug(true)
            .demangle(true)
            .keep_debug(true)
            .remove_name_section(false)
            .remove_producers_section(false)
            .out_name(&dioxus_config.application.name)
            .generate(&bindgen_outdir)
            .unwrap();
    });
    if bindgen_result.is_err() {
        log::error!("Bindgen build failed! \nThis is probably due to the Bindgen version, dioxus-cli using `0.2.79` Bindgen crate.");
        return Ok(());
    }

<<<<<<< HEAD
    // check binaryen:wasm-opt tool
    let dioxus_tools = dioxus_config.application.tools.clone().unwrap_or_default();
    if dioxus_tools.contains_key("binaryen") {
        let info = dioxus_tools.get("binaryen").unwrap();
        let binaryen = crate::tools::Tool::Binaryen;

        if binaryen.is_installed() {
            if let Some(sub) = info.as_table() {
                if sub.contains_key("wasm_opt")
                    && sub.get("wasm_opt").unwrap().as_bool().unwrap_or(false)
                {
                    let target_file = out_dir
                        .join("assets")
                        .join("dioxus")
                        .join(format!("{}_bg.wasm", dioxus_config.application.name));
                    if target_file.is_file() {
                        binaryen.call(
                            "wasm-opt",
                            vec![
                                target_file.to_str().unwrap(),
                                "-o",
                                target_file.to_str().unwrap(),
                            ],
                        )?;
                    }
                }
            }
        } else {
            log::warn!(
                "Binaryen tool not found, you can use `dioxus tool add binaryen` to install it."
            );
        }
    }

=======
>>>>>>> 05199ecd
    // this code will copy all public file to the output dir
    let copy_options = fs_extra::dir::CopyOptions {
        overwrite: true,
        skip_exist: false,
        buffer_size: 64000,
        copy_inside: false,
        content_only: false,
        depth: 0,
    };
    if asset_dir.is_dir() {
        for entry in std::fs::read_dir(&asset_dir)? {
            let path = entry?.path();
            if path.is_file() {
                std::fs::copy(&path, out_dir.join(path.file_name().unwrap()))?;
            } else {
                match fs_extra::dir::copy(&path, out_dir, &copy_options) {
                    Ok(_) => {}
                    Err(_e) => {
                        log::warn!("Error copying dir: {}", _e);
                    }
                }
            }
        }
    }

    let t_end = std::time::Instant::now();
    log::info!("🏁 Done in {}ms!", (t_end - t_start).as_millis());
    Ok(())
}

pub fn build_desktop(config: &CrateConfig, is_serve: bool) -> Result<()> {
    log::info!("🚅 Running build [Desktop] command...");

    let mut cmd = Command::new("cargo");
    cmd.current_dir(&config.crate_dir)
        .arg("build")
        .stdout(std::process::Stdio::inherit())
        .stderr(std::process::Stdio::inherit());

    if config.release {
        cmd.arg("--release");
    }

    match &config.executable {
        crate::ExecutableType::Binary(name) => cmd.arg("--bin").arg(name),
        crate::ExecutableType::Lib(name) => cmd.arg("--lib").arg(name),
        crate::ExecutableType::Example(name) => cmd.arg("--example").arg(name),
    };

    let output = cmd.output()?;

    if !output.status.success() {
        return Err(Error::BuildFailed("Program build failed.".into()));
    }

    if output.status.success() {
        // this code will clean the output dir.
        // if using the serve, we will not clean the out_dir.
        if config.out_dir.is_dir() && !is_serve {
            remove_dir_all(&config.out_dir)?;
        }

        let release_type = match config.release {
            true => "release",
            false => "debug",
        };

        let file_name: String;
        let mut res_path = match &config.executable {
            crate::ExecutableType::Binary(name) | crate::ExecutableType::Lib(name) => {
                file_name = name.clone();
                config
                    .target_dir
                    .join(release_type.to_string())
                    .join(name.to_string())
            }
            crate::ExecutableType::Example(name) => {
                file_name = name.clone();
                config
                    .target_dir
                    .join(release_type.to_string())
                    .join("examples")
                    .join(name.to_string())
            }
        };

        let target_file = if cfg!(windows) {
            res_path.set_extension("exe");
            format!("{}.exe", &file_name)
        } else {
            file_name
        };

        if !config.out_dir.is_dir() {
            create_dir_all(&config.out_dir)?;
        }
        copy(res_path, &config.out_dir.join(target_file))?;

        // this code will copy all public file to the output dir
        if config.asset_dir.is_dir() {
            let copy_options = fs_extra::dir::CopyOptions {
                overwrite: true,
                skip_exist: false,
                buffer_size: 64000,
                copy_inside: false,
                content_only: false,
                depth: 0,
            };

            for entry in std::fs::read_dir(&config.asset_dir)? {
                let path = entry?.path();
                if path.is_file() {
                    std::fs::copy(&path, &config.out_dir.join(path.file_name().unwrap()))?;
                } else {
                    match fs_extra::dir::copy(&path, &config.out_dir, &copy_options) {
                        Ok(_) => {}
                        Err(e) => {
                            log::warn!("Error copying dir: {}", e);
                        }
                    }
                }
            }
        }

        log::info!(
            "🚩 Build completed: [./{}]",
            config
                .dioxus_config
                .application
                .out_dir
                .clone()
                .unwrap_or_else(|| PathBuf::from("dist"))
                .display()
        );
    }

    Ok(())
}

pub fn gen_page(config: &DioxusConfig, serve: bool) -> String {
    let crate_root = crate::cargo::crate_root().unwrap();
    let custom_html_file = crate_root.join("index.html");
    let mut html = if custom_html_file.is_file() {
        let mut buf = String::new();
        let mut file = File::open(custom_html_file).unwrap();
        if file.read_to_string(&mut buf).is_ok() {
            buf
        } else {
            String::from(include_str!("./assets/index.html"))
        }
    } else {
        String::from(include_str!("./assets/index.html"))
    };

    let resouces = config.web.resource.clone();

    let mut style_list = resouces.style.unwrap_or_default();
    let mut script_list = resouces.script.unwrap_or_default();

    if serve {
        let mut dev_style = resouces.dev.style.clone().unwrap_or_default();
        let mut dev_script = resouces.dev.script.unwrap_or_default();
        style_list.append(&mut dev_style);
        script_list.append(&mut dev_script);
    }

    let mut style_str = String::new();
    for style in style_list {
        style_str.push_str(&format!(
            "<link rel=\"stylesheet\" href=\"{}\">\n",
            &style.to_str().unwrap(),
        ))
    }
    html = html.replace("{style_include}", &style_str);

    let mut script_str = String::new();
    for script in script_list {
        script_str.push_str(&format!(
            "<script src=\"{}\"></script>\n",
            &script.to_str().unwrap(),
        ))
    }

    html = html.replace("{script_include}", &script_str);

    if serve {
        html += &format!(
            "<script>{}</script>",
            include_str!("./assets/autoreload.js")
        );
    }

    html = html.replace("{app_name}", &config.application.name);

    html = match &config.web.app.base_path {
        Some(path) => html.replace("{base_path}", path),
        None => html.replace("{base_path}", "."),
    };

    let title = config
        .web
        .app
        .title
        .clone()
        .unwrap_or_else(|| "dioxus | ⛺".into());

    html.replace("{app_title}", &title)
}

// use binary_install::{Cache, Download};

// /// Attempts to find `wasm-opt` in `PATH` locally, or failing that downloads a
// /// precompiled binary.
// ///
// /// Returns `Some` if a binary was found or it was successfully downloaded.
// /// Returns `None` if a binary wasn't found in `PATH` and this platform doesn't
// /// have precompiled binaries. Returns an error if we failed to download the
// /// binary.
// pub fn find_wasm_opt(
//     cache: &Cache,
//     install_permitted: bool,
// ) -> Result<install::Status, failure::Error> {
//     // First attempt to look up in PATH. If found assume it works.
//     if let Ok(path) = which::which("wasm-opt") {
//         PBAR.info(&format!("found wasm-opt at {:?}", path));

//         match path.as_path().parent() {
//             Some(path) => return Ok(install::Status::Found(Download::at(path))),
//             None => {}
//         }
//     }

//     let version = "version_78";
//     Ok(install::download_prebuilt(
//         &install::Tool::WasmOpt,
//         cache,
//         version,
//         install_permitted,
//     )?)
// }<|MERGE_RESOLUTION|>--- conflicted
+++ resolved
@@ -99,7 +99,6 @@
         return Ok(());
     }
 
-<<<<<<< HEAD
     // check binaryen:wasm-opt tool
     let dioxus_tools = dioxus_config.application.tools.clone().unwrap_or_default();
     if dioxus_tools.contains_key("binaryen") {
@@ -133,9 +132,7 @@
             );
         }
     }
-
-=======
->>>>>>> 05199ecd
+  
     // this code will copy all public file to the output dir
     let copy_options = fs_extra::dir::CopyOptions {
         overwrite: true,
