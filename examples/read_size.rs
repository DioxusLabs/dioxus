//! Read the size of elements using the MountedData struct.
//!
//! Whenever an Element is finally mounted to the Dom, its data is available to be read.
//! These fields can typically only be read asynchronously, since various renderers need to release the main thread to
//! perform layout and painting.

use std::rc::Rc;

use dioxus::{html::geometry::euclid::Rect, prelude::*};

fn main() {
    dioxus::launch(app);
}

fn app() -> Element {
    let mut div_element = use_signal(|| None as Option<Rc<MountedData>>);
    let mut dimensions = use_signal(Rect::zero);

    let read_dims = move |_| async move {
        let read = div_element.read();
        let client_rect = read.as_ref().map(|el| el.get_client_rect());

        if let Some(client_rect) = client_rect {
            if let Ok(rect) = client_rect.await {
                dimensions.set(rect);
            }
        }
    };

<<<<<<< HEAD
    rsx!(
        document::Link { rel: "stylesheet", href: asset!("./examples/assets/read_size.css") }
=======
    rsx! {
        document::Link {
            rel: "stylesheet",
            href: asset!("./examples/assets/read_size.css"),
        }
>>>>>>> 9ebcbc6b
        div {
            width: "50%",
            height: "50%",
            background_color: "red",
            onmounted: move |cx| div_element.set(Some(cx.data())),
            "This element is {dimensions():?}"
        }

        button { onclick: read_dims, "Read dimensions" }
    }
}<|MERGE_RESOLUTION|>--- conflicted
+++ resolved
@@ -27,16 +27,11 @@
         }
     };
 
-<<<<<<< HEAD
-    rsx!(
-        document::Link { rel: "stylesheet", href: asset!("./examples/assets/read_size.css") }
-=======
     rsx! {
         document::Link {
             rel: "stylesheet",
             href: asset!("./examples/assets/read_size.css"),
         }
->>>>>>> 9ebcbc6b
         div {
             width: "50%",
             height: "50%",
