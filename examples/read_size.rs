--- conflicted
+++ resolved
@@ -27,12 +27,11 @@
         }
     };
 
-    rsx!(
-<<<<<<< HEAD
-        head::Link { rel: "stylesheet", href: asset!("/examples/assets/read_size.css") }
-=======
-        document::Link { rel: "stylesheet", href: asset!("./examples/assets/read_size.css") }
->>>>>>> 21d7916d
+    rsx! {
+        document::Link {
+            rel: "stylesheet",
+            href: asset!("./examples/assets/read_size.css"),
+        }
         div {
             width: "50%",
             height: "50%",
@@ -42,5 +41,5 @@
         }
 
         button { onclick: read_dims, "Read dimensions" }
-    )
+    }
 }