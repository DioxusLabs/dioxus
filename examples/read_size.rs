#![allow(clippy::await_holding_refcell_ref)]
use std::rc::Rc;

use dioxus::{html::geometry::euclid::Rect, prelude::*};

fn main() {
    LaunchBuilder::desktop()
        .with_cfg(
            dioxus::desktop::Config::default().with_custom_head(
                r#"
<style type="text/css">
    html, body {
        height: 100%;
        width: 100%;
        margin: 0;
    }
    #main {
        height: 100%;
        width: 100%;
    }
</style>
"#
                .to_owned(),
            ),
        )
        .launch(app);
}

fn app() -> Element {
    let mut div_element = use_signal(|| None as Option<Rc<MountedData>>);
    let mut dimensions = use_signal(Rect::zero);

    let read_dims = move |_| async move {
        let read = div_element.read();
        let client_rect = read.as_ref().map(|el| el.get_client_rect());
        if let Some(client_rect) = client_rect {
            if let Ok(rect) = client_rect.await {
                dimensions.set(rect);
            }
        }
    };

    rsx!(
        div {
            width: "50%",
            height: "50%",
            background_color: "red",
<<<<<<< HEAD
            onmounted: move |cx| div_element.set(Some(cx.inner().clone())),
=======
            onmounted: move |cx| div_element.set(Some(cx.data())),
>>>>>>> 53343bfd
            "This element is {dimensions():?}"
        }

        button { onclick: read_dims, "Read dimensions" }
    )
}<|MERGE_RESOLUTION|>--- conflicted
+++ resolved
@@ -45,11 +45,7 @@
             width: "50%",
             height: "50%",
             background_color: "red",
-<<<<<<< HEAD
-            onmounted: move |cx| div_element.set(Some(cx.inner().clone())),
-=======
             onmounted: move |cx| div_element.set(Some(cx.data())),
->>>>>>> 53343bfd
             "This element is {dimensions():?}"
         }
 
