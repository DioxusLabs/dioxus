--- conflicted
+++ resolved
@@ -51,9 +51,6 @@
         div { id: "wrapper",
             div { class: "app",
                 div { class: "calculator", tabindex: "0", onkeydown: handle_key_down_event,
-<<<<<<< HEAD
-                    div { class: "calculator-display", "{val}" }
-=======
                     div { class: "calculator-display",
                         if val().is_empty() {
                             "0"
@@ -61,7 +58,6 @@
                             "{val}"
                         }
                     }
->>>>>>> 53343bfd
                     div { class: "calculator-keypad",
                         div { class: "input-keys",
                             div { class: "function-keys",
@@ -115,7 +111,7 @@
                             }
                         }
                         div { class: "operator-keys",
-                            for (key, class) in [("/", "key-divide"), ("*", "key-multiply"), ("-", "key-subtract"), ("+", "key-add")] {
+                            for (key , class) in [("/", "key-divide"), ("*", "key-multiply"), ("-", "key-subtract"), ("+", "key-add")] {
                                 button {
                                     class: "calculator-key {class}",
                                     onclick: move |_| input_operator(key),
