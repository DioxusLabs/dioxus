--- conflicted
+++ resolved
@@ -293,12 +293,7 @@
     }
 }
 
-#[component]
-<<<<<<< HEAD
 fn Label<T: Display + Clone + PartialEq + 'static>(text: T) -> Element {
-=======
-fn Label<T: Clone + PartialEq + Display + 'static>(text: T) -> Element {
->>>>>>> e2002d6e
     rsx! {
         p { "{text}" }
     }
