--- conflicted
+++ resolved
@@ -11,33 +11,10 @@
         // You can use the Meta component to render a meta tag into the head of the page
         // Meta tags are useful to provide information about the page to search engines and social media sites
         // This example sets up meta tags for the open graph protocol for social media previews
-<<<<<<< HEAD
-        Meta { property: "og:title", content: "My Site" }
-        Meta { property: "og:type", content: "website" }
-        Meta { property: "og:url", content: "https://www.example.com" }
-        Meta { property: "og:image", content: "https://example.com/image.jpg" }
-        Meta { name: "description", content: "My Site is a site" }
-=======
-        document::Meta {
-            property: "og:title",
-            content: "My Site",
-        }
-        document::Meta {
-            property: "og:type",
-            content: "website",
-        }
-        document::Meta {
-            property: "og:url",
-            content: "https://www.example.com",
-        }
-        document::Meta {
-            property: "og:image",
-            content: "https://example.com/image.jpg",
-        }
-        document::Meta {
-            name: "description",
-            content: "My Site is a site",
-        }
->>>>>>> 21d7916d
+        document::Meta { property: "og:title", content: "My Site" }
+        document::Meta { property: "og:type", content: "website" }
+        document::Meta { property: "og:url", content: "https://www.example.com" }
+        document::Meta { property: "og:image", content: "https://example.com/image.jpg" }
+        document::Meta { name: "description", content: "My Site is a site" }
     }
 }