--- conflicted
+++ resolved
@@ -11,7 +11,6 @@
         // You can use the Meta component to render a meta tag into the head of the page
         // Meta tags are useful to provide information about the page to search engines and social media sites
         // This example sets up meta tags for the open graph protocol for social media previews
-<<<<<<< HEAD
         document::Meta {
             property: "og:title",
             content: "My Site",
@@ -32,12 +31,5 @@
             name: "description",
             content: "My Site is a site",
         }
-=======
-        document::Meta { property: "og:title", content: "My Site" }
-        document::Meta { property: "og:type", content: "website" }
-        document::Meta { property: "og:url", content: "https://www.example.com" }
-        document::Meta { property: "og:image", content: "https://example.com/image.jpg" }
-        document::Meta { name: "description", content: "My Site is a site" }
->>>>>>> 9ebcbc6b
     }
 }