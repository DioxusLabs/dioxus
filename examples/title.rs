//! This example shows how to set the title of the page or window with the Title component

use dioxus::prelude::*;

fn main() {
<<<<<<< HEAD
    launch(app);
=======
    tracing_subscriber::fmt::init();
    dioxus::launch(app);
>>>>>>> 20d146d9
}

fn app() -> Element {
    let mut count = use_signal(|| 0);

    rsx! {
        div {
            // You can set the title of the page with the Title component
            // In web applications, this sets the title in the head. On desktop, it sets the window title
            Title { "My Application (Count {count})" }
            button { onclick: move |_| count += 1, "Up high!" }
            button { onclick: move |_| count -= 1, "Down low!" }
        }
    }
}<|MERGE_RESOLUTION|>--- conflicted
+++ resolved
@@ -3,12 +3,7 @@
 use dioxus::prelude::*;
 
 fn main() {
-<<<<<<< HEAD
-    launch(app);
-=======
-    tracing_subscriber::fmt::init();
     dioxus::launch(app);
->>>>>>> 20d146d9
 }
 
 fn app() -> Element {
