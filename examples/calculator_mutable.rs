--- conflicted
+++ resolved
@@ -29,14 +29,10 @@
     let mut state = use_signal(Calculator::new);
 
     rsx! {
-<<<<<<< HEAD
-        document::Link { rel: "stylesheet", href: asset!("./examples/assets/calculator.css") }
-=======
         document::Link {
             rel: "stylesheet",
             href: asset!("./examples/assets/calculator.css"),
         }
->>>>>>> 9ebcbc6b
         div { id: "wrapper",
             div { class: "app",
                 div {
