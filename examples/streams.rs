//! Handle async streams using use_future and awaiting the next value.

use async_std::task::sleep;
use dioxus::prelude::*;
use futures_util::{future, stream, Stream, StreamExt};

fn main() {
<<<<<<< HEAD
    dioxus::launch(app);
=======
    launch(app);
>>>>>>> 8d688863
}

fn app() -> Element {
    let mut count = use_signal(|| 10);

    use_future(move || async move {
        // Create the stream.
        // This could be a network request, a file read, or any other async operation.
        let mut stream = some_stream();

        // Await the next value from the stream.
        while let Some(second) = stream.next().await {
            count.set(second);
        }
    });

    rsx! {
        h1 { "High-Five counter: {count}" }
    }
}

fn some_stream() -> std::pin::Pin<Box<dyn Stream<Item = i32>>> {
    Box::pin(
        stream::once(future::ready(0)).chain(stream::iter(1..).then(|second| async move {
            sleep(std::time::Duration::from_secs(1)).await;
            second
        })),
    )
}<|MERGE_RESOLUTION|>--- conflicted
+++ resolved
@@ -5,11 +5,7 @@
 use futures_util::{future, stream, Stream, StreamExt};
 
 fn main() {
-<<<<<<< HEAD
     dioxus::launch(app);
-=======
-    launch(app);
->>>>>>> 8d688863
 }
 
 fn app() -> Element {
