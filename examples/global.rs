--- conflicted
+++ resolved
@@ -41,13 +41,8 @@
 #[component]
 fn Display() -> Element {
     rsx! {
-<<<<<<< HEAD
-        p { "Count: " "{COUNT}" }
-        p { "Doubled: " "{DOUBLED_COUNT}" }
-=======
         p { "Count: {COUNT}" }
         p { "Doubled: {DOUBLED_COUNT}" }
->>>>>>> b30810e4
     }
 }
 
