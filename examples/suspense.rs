--- conflicted
+++ resolved
@@ -50,11 +50,7 @@
 /// Suspense is achieved my moving the future into only the component that
 /// actually renders the data.
 fn Doggo() -> Element {
-<<<<<<< HEAD
-    let fut = use_future(|| async move {
-=======
     let mut fut = use_resource(move || async move {
->>>>>>> 53343bfd
         #[derive(serde::Deserialize)]
         struct DogApi {
             message: String,
@@ -67,11 +63,7 @@
             .await
     });
 
-<<<<<<< HEAD
-    match fut.value().read().as_ref() {
-=======
     match fut.read().as_ref() {
->>>>>>> 53343bfd
         Some(Ok(resp)) => rsx! {
             button { onclick: move |_| fut.restart(), "Click to fetch another doggo" }
             div { img { max_width: "500px", max_height: "500px", src: "{resp.message}" } }
