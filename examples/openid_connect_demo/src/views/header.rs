--- conflicted
+++ resolved
@@ -127,11 +127,7 @@
 
 #[component]
 pub fn LoadClient() -> Element {
-<<<<<<< HEAD
-    let init_client_future = use_future(|| async move { init_oidc_client().await });
-=======
     let init_client_future = use_future(move || async move { init_oidc_client().await });
->>>>>>> 53343bfd
     let fermi_client: &UseAtomRef<ClientState> = use_atom_ref(&FERMI_CLIENT);
     cx.render(match init_client_future.value() {
         Some(client_props) => match client_props {
