use std::rc::Rc;

use dioxus::prelude::*;

fn main() {
    launch_desktop(app);
}

fn app() -> Element {
    let mut elements = use_signal(Vec::<Rc<MountedData>>::new);
    let mut running = use_signal(|| true);

    use_future(move || async move {
        let mut focused = 0;
<<<<<<< HEAD
        if running() {
            loop {
                tokio::time::sleep(std::time::Duration::from_millis(10)).await;
                if let Some(element) = elements.with(|f| f.get(focused).cloned()) {
                    _ = element.set_focus(true).await;
                } else {
                    focused = 0;
                }
                focused += 1;
=======

        loop {
            tokio::time::sleep(std::time::Duration::from_millis(10)).await;

            if !running() {
                continue;
>>>>>>> 53343bfd
            }

            if let Some(element) = elements.with(|f| f.get(focused).cloned()) {
                _ = element.set_focus(true).await;
            } else {
                focused = 0;
            }

            focused += 1;
        }
    });

    rsx! {
        div {
            h1 { "Input Roulette" }
            for i in 0..100 {
                input {
                    value: "{i}",
                    onmounted: move |cx| {
                        elements.write().push(cx.data());
                    },
                    oninput: move |_| {
                        running.set(false);
                    }
                }
            }
        }
    }
}<|MERGE_RESOLUTION|>--- conflicted
+++ resolved
@@ -12,24 +12,12 @@
 
     use_future(move || async move {
         let mut focused = 0;
-<<<<<<< HEAD
-        if running() {
-            loop {
-                tokio::time::sleep(std::time::Duration::from_millis(10)).await;
-                if let Some(element) = elements.with(|f| f.get(focused).cloned()) {
-                    _ = element.set_focus(true).await;
-                } else {
-                    focused = 0;
-                }
-                focused += 1;
-=======
 
         loop {
             tokio::time::sleep(std::time::Duration::from_millis(10)).await;
 
             if !running() {
                 continue;
->>>>>>> 53343bfd
             }
 
             if let Some(element) = elements.with(|f| f.get(focused).cloned()) {
