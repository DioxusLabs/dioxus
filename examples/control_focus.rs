--- conflicted
+++ resolved
@@ -5,18 +5,8 @@
 
 use std::rc::Rc;
 
-<<<<<<< HEAD
 fn main() {
     dioxus::launch(app);
-=======
-use async_std::task::sleep;
-use dioxus::prelude::*;
-
-const STYLE: &str = asset!("./examples/assets/roulette.css");
-
-fn main() {
-    launch(app);
->>>>>>> 8d688863
 }
 
 fn app() -> Element {
