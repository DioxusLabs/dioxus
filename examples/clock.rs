--- conflicted
+++ resolved
@@ -8,24 +8,15 @@
 const STYLE: Asset = asset!("/examples/assets/clock.css");
 
 fn main() {
-<<<<<<< HEAD
     dioxus::launch(app);
-=======
-    launch(app);
->>>>>>> 8d688863
 }
 
 fn app() -> Element {
     let mut millis = use_signal(|| 0);
 
     use_future(move || async move {
-<<<<<<< HEAD
         // Save our initial time
         let start = std::time::Instant::now();
-=======
-        // Save our initial timea
-        let start = Instant::now();
->>>>>>> 8d688863
 
         loop {
             sleep(std::time::Duration::from_millis(27)).await;
