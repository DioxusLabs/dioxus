--- conflicted
+++ resolved
@@ -35,11 +35,7 @@
 [dependencies]
 anyhow = "1.0.56"
 log = "0.4.11"
-<<<<<<< HEAD
-wry = "0.31.0"
-=======
 wry = "0.34.0"
->>>>>>> 1d289ff2
 dioxus = { path = "../../packages/dioxus" }
 dioxus-desktop = { path = "../../packages/desktop", features = [
     "tokio_runtime",
