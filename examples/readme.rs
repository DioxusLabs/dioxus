--- conflicted
+++ resolved
@@ -8,10 +8,7 @@
     let mut count = use_signal(|| 0);
 
     rsx! {
-<<<<<<< HEAD
-=======
         h1 { "High-Five counter: {count}" }
->>>>>>> 53343bfd
         button { onclick: move |_| count += 1, "Up high!" }
         button { onclick: move |_| count -= 1, "Down low!" }
     }
