{
  "editor.formatOnSave": true,
  "[toml]": {
    "editor.formatOnSave": false
  },
  // "rust-analyzer.check.workspace": true,
  "rust-analyzer.check.workspace": false,
  "rust-analyzer.check.features": "all",
  "rust-analyzer.cargo.features": "all",
  "rust-analyzer.check.allTargets": true,
<<<<<<< HEAD
=======
  // we don't want the formatter to kick in while we're working on dioxus itself
>>>>>>> d4831edc
  "dioxus.formatOnSave": "disabled"
}<|MERGE_RESOLUTION|>--- conflicted
+++ resolved
@@ -8,9 +8,6 @@
   "rust-analyzer.check.features": "all",
   "rust-analyzer.cargo.features": "all",
   "rust-analyzer.check.allTargets": true,
-<<<<<<< HEAD
-=======
   // we don't want the formatter to kick in while we're working on dioxus itself
->>>>>>> d4831edc
   "dioxus.formatOnSave": "disabled"
 }