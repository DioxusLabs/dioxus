--- conflicted
+++ resolved
@@ -11,10 +11,7 @@
 [dependencies]
 dioxus-core = { workspace = true, features = ["serialize"] }
 dioxus-html = { workspace = true, features = ["eval"]}
-<<<<<<< HEAD
-=======
 generational-box = { workspace = true }
->>>>>>> 53343bfd
 askama_escape = "0.10.3"
 thiserror = "1.0.23"
 rustc-hash = "1.1.0"
