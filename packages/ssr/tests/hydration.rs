--- conflicted
+++ resolved
@@ -7,11 +7,7 @@
     }
 
     let mut dom = VirtualDom::new(app);
-<<<<<<< HEAD
-    _ = dom.rebuild(&mut dioxus_core::NoOpMutations);
-=======
     dom.rebuild(&mut dioxus_core::NoOpMutations);
->>>>>>> 53343bfd
 
     assert_eq!(
         dioxus_ssr::pre_render(&dom),
@@ -29,11 +25,7 @@
     }
 
     let mut dom = VirtualDom::new(app);
-<<<<<<< HEAD
-    _ = dom.rebuild(&mut dioxus_core::NoOpMutations);
-=======
     dom.rebuild(&mut dioxus_core::NoOpMutations);
->>>>>>> 53343bfd
 
     assert_eq!(
         dioxus_ssr::pre_render(&dom),
@@ -50,11 +42,7 @@
     }
 
     let mut dom = VirtualDom::new(app);
-<<<<<<< HEAD
-    _ = dom.rebuild(&mut dioxus_core::NoOpMutations);
-=======
     dom.rebuild(&mut dioxus_core::NoOpMutations);
->>>>>>> 53343bfd
 
     assert_eq!(
         dioxus_ssr::pre_render(&dom),
@@ -69,11 +57,7 @@
     }
 
     let mut dom = VirtualDom::new(app2);
-<<<<<<< HEAD
-    _ = dom.rebuild(&mut dioxus_core::NoOpMutations);
-=======
     dom.rebuild(&mut dioxus_core::NoOpMutations);
->>>>>>> 53343bfd
 
     assert_eq!(
         dioxus_ssr::pre_render(&dom),
@@ -91,11 +75,7 @@
     }
 
     let mut dom = VirtualDom::new(app);
-<<<<<<< HEAD
-    _ = dom.rebuild(&mut dioxus_core::NoOpMutations);
-=======
     dom.rebuild(&mut dioxus_core::NoOpMutations);
->>>>>>> 53343bfd
 
     assert_eq!(
         dioxus_ssr::pre_render(&dom),
@@ -110,11 +90,7 @@
     }
 
     let mut dom = VirtualDom::new(app2);
-<<<<<<< HEAD
-    _ = dom.rebuild(&mut dioxus_core::NoOpMutations);
-=======
     dom.rebuild(&mut dioxus_core::NoOpMutations);
->>>>>>> 53343bfd
 
     assert_eq!(
         dioxus_ssr::pre_render(&dom),
@@ -134,11 +110,7 @@
     }
 
     let mut dom = VirtualDom::new(app);
-<<<<<<< HEAD
-    _ = dom.rebuild(&mut dioxus_core::NoOpMutations);
-=======
     dom.rebuild(&mut dioxus_core::NoOpMutations);
->>>>>>> 53343bfd
 
     assert_eq!(
         dioxus_ssr::pre_render(&dom),
@@ -157,11 +129,7 @@
     }
 
     let mut dom = VirtualDom::new(app2);
-<<<<<<< HEAD
-    _ = dom.rebuild(&mut dioxus_core::NoOpMutations);
-=======
     dom.rebuild(&mut dioxus_core::NoOpMutations);
->>>>>>> 53343bfd
 
     assert_eq!(
         dioxus_ssr::pre_render(&dom),
@@ -177,11 +145,7 @@
     }
 
     let mut dom = VirtualDom::new(app3);
-<<<<<<< HEAD
-    _ = dom.rebuild(&mut dioxus_core::NoOpMutations);
-=======
     dom.rebuild(&mut dioxus_core::NoOpMutations);
->>>>>>> 53343bfd
 
     assert_eq!(
         dioxus_ssr::pre_render(&dom),
@@ -201,11 +165,7 @@
     }
 
     let mut dom = VirtualDom::new(app4);
-<<<<<<< HEAD
-    _ = dom.rebuild(&mut dioxus_core::NoOpMutations);
-=======
     dom.rebuild(&mut dioxus_core::NoOpMutations);
->>>>>>> 53343bfd
 
     assert_eq!(
         dioxus_ssr::pre_render(&dom),
@@ -228,11 +188,7 @@
     }
 
     let mut dom = VirtualDom::new(app);
-<<<<<<< HEAD
-    _ = dom.rebuild(&mut dioxus_core::NoOpMutations);
-=======
     dom.rebuild(&mut dioxus_core::NoOpMutations);
->>>>>>> 53343bfd
 
     assert_eq!(
         dioxus_ssr::pre_render(&dom),
