--- conflicted
+++ resolved
@@ -59,15 +59,9 @@
                     justify_content: "center",
                     align_items: "center",
                     background_color: to_str(&q1_color()),
-<<<<<<< HEAD
-                    onmouseenter: move |m| q1_color.set([get_brightness(m.inner()), 0, 0]),
-                    onmousedown: move |m| q1_color.set([get_brightness(m.inner()), 0, 0]),
-                    onmouseup: move |m| q1_color.set([get_brightness(m.inner()), 0, 0]),
-=======
                     onmouseenter: move |m| q1_color.set([get_brightness(m.data()), 0, 0]),
                     onmousedown: move |m| q1_color.set([get_brightness(m.data()), 0, 0]),
                     onmouseup: move |m| q1_color.set([get_brightness(m.data()), 0, 0]),
->>>>>>> 53343bfd
                     onwheel: move |w| q1_color.set([q1_color()[0] + (10.0 * w.delta().strip_units().y) as i32, 0, 0]),
                     onmouseleave: move |_| q1_color.set([200; 3]),
                     onmousemove: update_data,
@@ -79,15 +73,9 @@
                     justify_content: "center",
                     align_items: "center",
                     background_color: to_str(&q2_color()),
-<<<<<<< HEAD
-                    onmouseenter: move |m| q2_color.set([get_brightness(m.inner()); 3]),
-                    onmousedown: move |m| q2_color.set([get_brightness(m.inner()); 3]),
-                    onmouseup: move |m| q2_color.set([get_brightness(m.inner()); 3]),
-=======
                     onmouseenter: move |m| q2_color.set([get_brightness(m.data()); 3]),
                     onmousedown: move |m| q2_color.set([get_brightness(m.data()); 3]),
                     onmouseup: move |m| q2_color.set([get_brightness(m.data()); 3]),
->>>>>>> 53343bfd
                     onwheel: move |w| q2_color.set([q2_color()[0] + (10.0 * w.delta().strip_units().y) as i32; 3]),
                     onmouseleave: move |_| q2_color.set([200; 3]),
                     onmousemove: update_data,
@@ -105,15 +93,9 @@
                     justify_content: "center",
                     align_items: "center",
                     background_color: to_str(&q3_color()),
-<<<<<<< HEAD
-                    onmouseenter: move |m| q3_color.set([0, get_brightness(m.inner()), 0]),
-                    onmousedown: move |m| q3_color.set([0, get_brightness(m.inner()), 0]),
-                    onmouseup: move |m| q3_color.set([0, get_brightness(m.inner()), 0]),
-=======
                     onmouseenter: move |m| q3_color.set([0, get_brightness(m.data()), 0]),
                     onmousedown: move |m| q3_color.set([0, get_brightness(m.data()), 0]),
                     onmouseup: move |m| q3_color.set([0, get_brightness(m.data()), 0]),
->>>>>>> 53343bfd
                     onwheel: move |w| q3_color.set([0, q3_color()[1] + (10.0 * w.delta().strip_units().y) as i32, 0]),
                     onmouseleave: move |_| q3_color.set([200; 3]),
                     onmousemove: update_data,
@@ -125,15 +107,9 @@
                     justify_content: "center",
                     align_items: "center",
                     background_color: to_str(&q4_color()),
-<<<<<<< HEAD
-                    onmouseenter: move |m| q4_color.set([0, 0, get_brightness(m.inner())]),
-                    onmousedown: move |m| q4_color.set([0, 0, get_brightness(m.inner())]),
-                    onmouseup: move |m| q4_color.set([0, 0, get_brightness(m.inner())]),
-=======
                     onmouseenter: move |m| q4_color.set([0, 0, get_brightness(m.data())]),
                     onmousedown: move |m| q4_color.set([0, 0, get_brightness(m.data())]),
                     onmouseup: move |m| q4_color.set([0, 0, get_brightness(m.data())]),
->>>>>>> 53343bfd
                     onwheel: move |w| q4_color.set([0, 0, q4_color()[2] + (10.0 * w.delta().strip_units().y) as i32]),
                     onmouseleave: move |_| q4_color.set([200; 3]),
                     onmousemove: update_data,
