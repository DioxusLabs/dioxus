--- conflicted
+++ resolved
@@ -21,13 +21,8 @@
 dioxus-hot-reload = { workspace = true, optional = true }
 rink = { workspace = true }
 
-<<<<<<< HEAD
 crossterm = "0.26.0"
-tokio = { version = "1.15.0", features = ["full"] }
-=======
-crossterm = "0.23.0"
 tokio = { workspace = true, features = ["full"] }
->>>>>>> 3985bd66
 futures = "0.3.19"
 taffy = "0.3.12"
 
