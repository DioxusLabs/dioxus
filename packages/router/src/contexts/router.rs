--- conflicted
+++ resolved
@@ -128,28 +128,7 @@
 
             failure_external_navigation: cfg.failure_external_navigation,
 
-<<<<<<< HEAD
-            any_route_to_string: |route| {
-                let path = route
-                    .downcast_ref::<R>()
-                    .unwrap_or_else(|| {
-                        panic!(
-                            "Route is not of the expected type: {}\n found typeid: {:?}\n expected typeid: {:?}",
-                            std::any::type_name::<R>(),
-                            route.type_id(),
-                            std::any::TypeId::of::<R>()
-                        )
-                    });
-
-                if let Some(base_path) = dioxus_cli_config::BASE_PATH {
-                    format!("/{base_path}{path}")
-                } else {
-                    path.to_string()
-                }
-            },
-=======
             internal_route: |route| R::from_str(route).is_ok(),
->>>>>>> 21465390
 
             site_map: R::SITE_MAP,
         };
