<<<<<<< HEAD
=======
// todo: how does router work in multi-window contexts?
// does each window have its own router? probably, lol

use crate::cfg::RouterCfg;
use dioxus::core::{ScopeId, ScopeState, VirtualDom};
use std::any::Any;
use std::sync::Weak;
>>>>>>> df5338f4
use std::{
    collections::{BTreeMap, BTreeSet},
    fmt::Debug,
    sync::{Arc, RwLock, Weak},
};
<<<<<<< HEAD

use dioxus_core::{Component, ScopeId};
use futures_channel::mpsc::{unbounded, UnboundedReceiver};
use futures_util::StreamExt;
use log::{error, warn};
use urlencoding::{decode, encode};

#[cfg(not(all(feature = "web", target_family = "wasm")))]
use crate::history::MemoryHistory;
#[cfg(all(feature = "web", target_family = "wasm"))]
use crate::history::WebHistory;
use crate::{
    contexts::RouterContext,
    helpers::construct_named_path,
    history::HistoryProvider,
    navigation::{NamedNavigationSegment, NavigationTarget},
    route_definition::{DynamicRoute, RouteContent, Segment},
    state::RouterState,
    PATH_FOR_EXTERNAL_NAVIGATION_FAILURE, PATH_FOR_NAMED_NAVIGATION_FAILURE,
};
=======
use url::Url;

/// An abstraction over the platform's history API.
///
/// The history is denoted using web-like semantics, with forward slashes delmitiing
/// routes and question marks denoting optional parameters.
///
/// This RouterService is exposed so you can modify the history directly. It
/// does not provide a high-level ergonomic API for your components. Instead,
/// you should consider using the components and hooks instead.
/// - [`Route`](struct.Route.html)
/// - [`Link`](struct.Link.html)
/// - [`UseRoute`](struct.UseRoute.html)
/// - [`Router`](struct.Router.html)
///
///
/// # Example
///
/// ```rust, ignore
/// let router = Router::new();
/// router.push_route("/home/custom");
/// cx.provide_context(router);
/// ```
///
/// # Platform Specific
///
/// - On the web, this is a [`BrowserHistory`](https://docs.rs/gloo/0.3.0/gloo/history/struct.BrowserHistory.html).
/// - On desktop, mobile, and SSR, this is just a Vec of Strings. Currently on
///   desktop, there is no way to tap into forward/back for the app unless explicitly set.
pub struct RouterCore {
    pub(crate) route_found: Cell<Option<ScopeId>>,

    pub(crate) stack: RefCell<Vec<Arc<ParsedRoute>>>,

    pub(crate) slots: Rc<RefCell<HashMap<ScopeId, String>>>,

    pub(crate) ordering: Rc<RefCell<Vec<ScopeId>>>,

    pub(crate) onchange_listeners: Rc<RefCell<HashSet<ScopeId>>>,
>>>>>>> df5338f4

/// A set of messages that the [`RouterService`] can handle.
#[derive(Debug)]
pub(crate) enum RouterMessage {
    /// Go back a step in the navigation history.
    GoBack,

<<<<<<< HEAD
    /// Go a step forward in the navigation history.
    GoForward,
=======
    pub(crate) regen_any_route: Arc<dyn Fn(ScopeId)>,

    pub(crate) router_id: ScopeId,

    pub(crate) cfg: RouterCfg,
}
>>>>>>> df5338f4

    /// Push a new history item.
    Push(NavigationTarget),

    /// Replace the current history item with a new one.
    Replace(NavigationTarget),

    /// Subscribe the specified scope to router updates.
    Subscribe(Arc<ScopeId>),

    /// Tell the router to update the current state.
    Update,
}

<<<<<<< HEAD
/// The core of the router.
///
/// This combines the [route definitions](crate::route_definition) and a [HistoryProvider] to
/// find what components should be rendered on what level. Also triggers updates of subscribed
/// components when the current route changes.
///
/// The [`RouterService`] can be made to do things by sending it [`RouterMessage`]s via the `tx`
/// field of the [`RouterContext`] it returns when it is constructed.
///
/// The [`RouterService`] provides information about its current state via the `state` field the
/// [`RouterContext`] it returns when it is constructed.
pub(crate) struct RouterService {
    global_fallback: RouteContent,
    history: Box<dyn HistoryProvider>,
    named_routes: Arc<BTreeMap<&'static str, Vec<NamedNavigationSegment>>>,
    routes: Arc<Segment>,
    rx: UnboundedReceiver<RouterMessage>,
    state: Arc<RwLock<RouterState>>,
    subscribers: Vec<Weak<ScopeId>>,
    update: Arc<dyn Fn(ScopeId)>,
}

impl RouterService {
    /// Create a new [`RouterService`].
    ///
    /// The returned [`RouterService`] and [`RouterContext`] are linked with each other.
    #[must_use]
    pub(crate) fn new(
        routes: Arc<Segment>,
        update: Arc<dyn Fn(ScopeId)>,
        active_class: Option<String>,
        global_fallback: RouteContent,
        history: Option<Box<dyn HistoryProvider>>,
    ) -> (Self, RouterContext) {
        // create channel
        let (tx, rx) = unbounded();

        // create named navigation targets
        let mut named_routes = BTreeMap::new();
        construct_named_targets(&routes, &Vec::new(), &mut named_routes);
        named_routes.insert("", Vec::new());
        let named_routes = Arc::new(named_routes);

        // create state and context
        let state = Arc::new(RwLock::new(RouterState::new()));
        let context = RouterContext {
            active_class,
            tx: tx.clone(),
            state: state.clone(),
            named_routes: named_routes.clone(),
        };

        // initiate the history provider
        #[cfg(not(all(feature = "web", target_family = "wasm")))]
        let mut history = history.unwrap_or_else(|| Box::new(MemoryHistory::default()));
        #[cfg(all(feature = "web", target_family = "wasm"))]
        let mut history = history.unwrap_or_else(|| Box::new(WebHistory::default()));
        history.foreign_navigation_handler(Arc::new(move || {
            tx.unbounded_send(RouterMessage::Update).ok();
        }));

        (
            Self {
                global_fallback,
                history,
                named_routes,
                routes,
                rx,
                state,
                subscribers: vec![],
                update,
            },
            context,
        )
    }

    /// Perform a single routing operation. Doesn't trigger updates.
    pub(crate) fn single_routing(&mut self) {
        self.update_routing();
    }

    /// The routers event loop.
    pub(crate) async fn run(&mut self) {
        // Trigger initial routing. Subscribers rendering before this happens will be updated when
        // the subscription is registered.
        self.update_routing();

        while let Some(x) = self.rx.next().await {
            match x {
                RouterMessage::GoBack => self.history.go_back(),
                RouterMessage::GoForward => self.history.go_forward(),
                RouterMessage::Push(target) => match target {
                    NavigationTarget::NtPath(path) => self.history.push(path),
                    NavigationTarget::NtName(name, vars, query) => self.history.push(
                        construct_named_path(name, &vars, &query, &self.named_routes)
                            .unwrap_or(format!("/{PATH_FOR_NAMED_NAVIGATION_FAILURE}")),
                    ),
                    NavigationTarget::NtExternal(url) => {
                        if self.history.can_external() {
                            self.history.external(url);
                        } else {
                            self.history.push(format!(
                                "/{path}?url={url}",
                                path = PATH_FOR_EXTERNAL_NAVIGATION_FAILURE,
                                url = encode(&url)
                            ));
                        }
                    }
                },
                RouterMessage::Replace(target) => match target {
                    NavigationTarget::NtPath(path) => self.history.replace(path),
                    NavigationTarget::NtName(name, vars, query) => self.history.replace(
                        construct_named_path(name, &vars, &query, &self.named_routes)
                            .unwrap_or(format!("/{PATH_FOR_NAMED_NAVIGATION_FAILURE}")),
                    ),
                    NavigationTarget::NtExternal(url) => {
                        if self.history.can_external() {
                            self.history.external(url);
                        } else {
                            self.history.replace(format!(
                                "/{path}?url={url}",
                                path = PATH_FOR_EXTERNAL_NAVIGATION_FAILURE,
                                url = encode(&url)
                            ));
                        }
                    }
                },
                RouterMessage::Subscribe(id) => {
                    self.subscribers.push(Arc::downgrade(&id));
                    (self.update)(*id);
                    continue; // no navigation happened
                }
                RouterMessage::Update => { /* update triggered at end of loop */ }
            }
=======
impl RouterCore {
    pub(crate) fn new(cx: &ScopeState, cfg: RouterCfg) -> Arc<Self> {
        #[cfg(feature = "web")]
        let history = Box::new(web::new());

        #[cfg(not(feature = "web"))]
        let history = Box::new(hash::new());

        let route = Arc::new(history.init_location());

        let svc = Arc::new(Self {
            cfg,
            regen_any_route: cx.schedule_update_any(),
            router_id: cx.scope_id(),
            route_found: Cell::new(None),
            stack: RefCell::new(vec![route]),
            ordering: Default::default(),
            slots: Default::default(),
            onchange_listeners: Default::default(),
            history,
        });

        svc.history.attach_listeners(Arc::downgrade(&svc));

        svc
    }

    /// Push a new route with no custom title or serialized state.
    ///
    /// This is a convenience method for easily navigating.
    pub fn navigate_to(&self, route: &str) {
        self.push_route(route, None, None);
    }

    /// Push a new route to the history.
    ///
    /// This will trigger a route change event.
    ///
    /// This does not modify the current route
    pub fn push_route(&self, route: &str, title: Option<String>, serialized_state: Option<String>) {
        let new_route = Arc::new(ParsedRoute {
            url: self.current_location().url.join(route).ok().unwrap(),
            title,
            serialized_state,
        });

        self.history.push(&new_route);
        self.stack.borrow_mut().push(new_route);

        self.regen_routes();
    }

    /// Instead of pushing a new route, replaces the current route.
    pub fn replace_route(
        &self,
        route: &str,
        title: Option<String>,
        serialized_state: Option<String>,
    ) {
        let new_route = Arc::new(ParsedRoute {
            url: self.current_location().url.join(route).ok().unwrap(),
            title,
            serialized_state,
        });

        self.history.replace(&new_route);
        *self.stack.borrow_mut().last_mut().unwrap() = new_route;

        self.regen_routes();
    }

    /// Pop the current route from the history.
    pub fn pop_route(&self) {
        let mut stack = self.stack.borrow_mut();

        if stack.len() > 1 {
            stack.pop();
        }

        self.regen_routes();
    }

    /// Regenerate any routes that need to be regenerated, discarding the currently found route
    ///
    /// You probably don't need this method
    pub fn regen_routes(&self) {
        self.route_found.set(None);

        (self.regen_any_route)(self.router_id);

        for listener in self.onchange_listeners.borrow().iter() {
            (self.regen_any_route)(*listener);
        }

        for route in self.ordering.borrow().iter().rev() {
            (self.regen_any_route)(*route);
        }
    }
>>>>>>> df5338f4

            self.update_routing();
            self.update_subscribers();
        }
    }

    /// Update the current state of the router.
    fn update_routing(&mut self) {
        // prepare variables
        let mut state = self.state.write().unwrap();
        let RouterState {
            can_external,
            can_go_back,
            can_go_forward,
            components,
            names,
            path,
            prefix,
            query,
            parameters,
        } = &mut *state;

        loop {
            // clear state
            *can_external = self.history.can_external();
            *can_go_back = self.history.can_go_back();
            *can_go_forward = self.history.can_go_forward();
            components.0.clear();
            components.1.clear();
            names.clear();
            *path = self.history.current_path();
            *prefix = self.history.current_prefix().to_string();
            *query = self.history.current_query();
            parameters.clear();

            // normalize and split path
            let mut path = path.clone();
            path.remove(0);
            let empty_root = path == "/";
            if path.ends_with('/') {
                path.remove(path.len() - 1);
            }
            let segments: Vec<_> = path.split('/').collect();

            // index on root
            let next = if path.is_empty() && !empty_root {
                names.insert("");
                self.routes.index.add_to_list(components)
            }
            // all other cases
            else {
                match_segment(
                    &segments,
                    &self.routes,
                    components,
                    names,
                    parameters,
                    &self.global_fallback,
                )
            };

            if let Some(target) = next {
                self.history.replace(match target {
                    NavigationTarget::NtPath(p) => p,
                    NavigationTarget::NtName(name, vars, query_params) => {
                        construct_named_path(name, &vars, &query_params, &self.named_routes)
                            .unwrap_or(format!("/{PATH_FOR_NAMED_NAVIGATION_FAILURE}"))
                    }
                    NavigationTarget::NtExternal(url) => {
                        if self.history.can_external() {
                            self.history.external(url);
                            break;
                        } else {
                            format!(
                                "/{path}?url={url}",
                                path = PATH_FOR_EXTERNAL_NAVIGATION_FAILURE,
                                url = encode(&url)
                            )
                        }
                    }
                })
            } else {
                break;
            }
        }
    }

    /// Trigger an update of all subscribed components.
    ///
    /// Also sorts out the components that have been unmounted since the last update, as well as any
    /// duplicate within the subscribers.
    fn update_subscribers(&mut self) {
        let update = self.update.as_ref();
        let mut ids = Vec::with_capacity(self.subscribers.len());

        self.subscribers.retain(|s| {
            // get rid of unmounted components
            if let Some(s) = s.upgrade() {
                // get rid of duplicates and trigger only one update
                if !ids.contains(&*s) {
                    ids.push(*s);
                    (update)(*s);
                    true
                } else {
                    false
                }
            } else {
                false
            }
        });
    }
}

// [`ScopeId`] (in `update`) doesn't implement [`Debug`]
impl Debug for RouterService {
    fn fmt(&self, f: &mut std::fmt::Formatter<'_>) -> std::fmt::Result {
        f.debug_struct("RouterService")
            .field("global_fallback", &self.global_fallback)
            .field("history", &self.history)
            .field("named_routes", &self.named_routes)
            .field("routes", &self.routes)
            .field("rx", &self.rx)
            .field("state", &self.state)
            .field("subscribers", &self.subscribers)
            .finish_non_exhaustive()
    }
}

/// Traverse the provided `segment` and populate `named` with the named routes.
fn construct_named_targets(
    segment: &Segment,
    ancestors: &[NamedNavigationSegment],
    targets: &mut BTreeMap<&'static str, Vec<NamedNavigationSegment>>,
) {
    let mut add_named_target = |segment: NamedNavigationSegment,
                                name: &Option<&'static str>,
                                nested: Option<&Segment>| {
        let mut ancestors = Vec::from(ancestors);
        ancestors.push(segment);

        if let Some(nested) = nested {
            construct_named_targets(nested, &ancestors, targets);
        }

        if let Some(name) = name {
            if targets.insert(name, ancestors).is_some() {
                error!(r#"route names must be unique, later prevails; duplicate name: "{name}""#);
                #[cfg(debug_assertions)]
                panic!(r#"route names must be unique; duplicate name: "{name}""#);
            }
        }
    };

    for (path, route) in &segment.fixed {
        add_named_target(
            NamedNavigationSegment::Fixed(path.to_string()),
            &route.name,
            route.nested.as_ref(),
        );
    }

<<<<<<< HEAD
    for (_, pr) in &segment.matching {
        add_named_target(
            NamedNavigationSegment::Parameter(pr.key),
            &pr.name,
            pr.nested.as_ref().map(|b| b.as_ref()),
        );
=======
/// Get the router service from an existing VirtualDom.
///
/// Takes an optional target_scope parameter to specify the scope to use if ScopeId is not the component
/// that owns the router.
///
/// This might change in the future.
pub fn get_router_from_vdom(
    dom: &VirtualDom,
    target_scope: Option<ScopeId>,
) -> Option<Arc<RouterCore>> {
    dom.get_scope(target_scope.unwrap_or(ScopeId(0)))
        .and_then(|scope| scope.consume_context::<Arc<RouterCore>>())
}

fn clean_route(route: String) -> String {
    if route.as_str() == "/" {
        return route;
>>>>>>> df5338f4
    }

    if let DynamicRoute::Parameter(pr) = &segment.dynamic {
        add_named_target(
            NamedNavigationSegment::Parameter(pr.key),
            &pr.name,
            pr.nested.as_ref().map(|b| b.as_ref()),
        );
    }

    // add root name
    if ancestors.is_empty() && targets.insert("", vec![]).is_some() {
        error!(r#"root route name ("" -> "/") is provided by router, custom is overwritten"#);
        #[cfg(debug_assertions)]
        panic!(r#"root route name ("" -> "/") is provided by router"#);
    }
}

/// Takes in a `segment` and finds the active routes based on the first `path` value.
///
/// Populates `components`, `names` and `vars` with values found while finding all active routes.
#[must_use]
fn match_segment(
    path: &[&str],
    segment: &Segment,
    components: &mut (Vec<Component>, BTreeMap<&'static str, Vec<Component>>),
    names: &mut BTreeSet<&'static str>,
    parameters: &mut BTreeMap<&'static str, String>,
    global_fallback: &RouteContent,
) -> Option<NavigationTarget> {
    let decoded_path = decode(path[0])
        .map(|path| path.to_string())
        .unwrap_or_else(|e| {
            // I'm not sure if this case can happen
            let path = path[0];
            warn!(r#"failed to decode path parameter ("{path}"): {e}"#);
            path.to_string()
        });
    let mut found_route = false;
    let mut prohibit_global_fallback = false;

    // routing info
    let content = RouteContent::default();
    let mut content = &content;
    let mut name = None;
    let mut nested = None;
    let mut key = None;

    // extract data
    if let Some(route) = segment.fixed.get(&decoded_path) {
        found_route = true;
        content = &route.content;
        name = route.name;
        nested = route.nested.as_ref();
    } else if let Some((_, route)) = segment
        .matching
        .iter()
        .find(|(regex, _)| regex.is_match(&decoded_path))
    {
        found_route = true;
        content = &route.content;
        key = Some(route.key);
        name = route.name;
        nested = route.nested.as_ref().map(|b| b.as_ref());
    } else if let DynamicRoute::Parameter(route) = &segment.dynamic {
        found_route = true;
        content = &route.content;
        key = Some(route.key);
        name = route.name;
        nested = route.nested.as_ref().map(|b| b.as_ref());
    } else if let DynamicRoute::Fallback(fb_content) = &segment.dynamic {
        found_route = true;
        prohibit_global_fallback = true;
        content = fb_content;
    }

    // check if path is too specific
    if path.len() > 1 && nested.is_none() {
        if let DynamicRoute::Fallback(content) = &segment.dynamic {
            return content.add_to_list(components);
        }
    }

<<<<<<< HEAD
    // content and name
    if let Some(target) = content.add_to_list(components) {
        return Some(target);
    }
    if let Some(name) = name {
        names.insert(name);
=======
    let attempt_pieces = clean_path(attempt).split('/').collect::<Vec<_>>();

    if attempt_pieces.len() != cur_pieces.len() {
        return false;
>>>>>>> df5338f4
    }

    // handle parameter
    if let Some(key) = key {
        if parameters.insert(key, decoded_path).is_some() {
            warn!(r#"encountered parameter with same name twice: {key}, later prevails"#);
        }
    }

    if let Some(nested) = nested {
        // index route
        if path.len() == 1 {
            if let Some(target) = nested.index.add_to_list(components) {
                return Some(target);
            }
        }
        // nested routes
        else {
            return match_segment(
                &path[1..],
                nested,
                components,
                names,
                parameters,
                global_fallback,
            );
        }
    }

    // handle:
    // 1. too specific paths unless the current route is a fallback route
    // 2. the absence of an active route on the current segment
    if (path.len() > 1 && !prohibit_global_fallback) || !found_route {
        components.0.clear();
        components.1.clear();
        names.clear();
        parameters.clear();
        return global_fallback.add_to_list(components);
    }

<<<<<<< HEAD
    None
=======
pub(crate) trait RouterProvider {
    fn push(&self, route: &ParsedRoute);
    fn replace(&self, route: &ParsedRoute);
    fn native_location(&self) -> Box<dyn Any>;
    fn init_location(&self) -> ParsedRoute;
    fn attach_listeners(&self, svc: Weak<RouterCore>);
>>>>>>> df5338f4
}

#[cfg(test)]
mod tests {
    use crate::route_definition::{ParameterRoute, Route};
    use dioxus_core::{Element, Scope};
    use regex::Regex;

    use super::*;

    #[test]
    fn named_targets() {
        let mut targets = BTreeMap::new();
        construct_named_targets(&prepare_segment(), &[], &mut targets);

        assert_eq!(targets.len(), 7);
        assert_eq!(targets["fixed"].len(), 1);
        assert_eq!(targets["nested"].len(), 1);
        assert_eq!(targets["nested2"].len(), 2);
        assert_eq!(targets["match"].len(), 1);
        assert_eq!(targets["parameter"].len(), 1);
        assert!(targets[""].is_empty());
    }

<<<<<<< HEAD
    #[cfg(debug_assertions)]
    #[test]
    #[should_panic = r#"route names must be unique; duplicate name: "nested2""#]
    fn named_targets_duplicate_panic_in_debug() {
        construct_named_targets(
            &prepare_segment().fixed("test", Route::new(RouteContent::RcNone).name("nested2")),
            &[],
            &mut BTreeMap::new(),
        );
    }

    #[cfg(not(debug_assertions))]
    #[test]
    fn named_targets_duplicate_override_in_release() {
        let mut targets = BTreeMap::new();
        construct_named_targets(
            &prepare_segment().fixed("test", Route::new(RouteContent::RcNone).name("nested2")),
            &[],
            &mut targets,
        );

        assert_eq!(targets["nested2"].len(), 1);
    }
=======
    /// a simple cross-platform hash-based router
    pub struct HashRouter {}

    impl RouterProvider for HashRouter {
        fn push(&self, _route: &ParsedRoute) {}

        fn native_location(&self) -> Box<dyn Any> {
            Box::new(())
        }

        fn init_location(&self) -> ParsedRoute {
            ParsedRoute {
                url: Url::parse("app:///").unwrap(),
                title: None,
                serialized_state: None,
            }
        }

        fn replace(&self, _route: &ParsedRoute) {}

        fn attach_listeners(&self, _svc: Weak<RouterCore>) {}
    }
}

#[cfg(feature = "web")]
mod web {
    use super::RouterProvider;
    use crate::ParsedRoute;

    use gloo_events::EventListener;
    use std::{any::Any, cell::Cell};
    use web_sys::History;

    pub struct WebRouter {
        // keep it around so it drops when the router is dropped
        _listener: Cell<Option<gloo_events::EventListener>>,
>>>>>>> df5338f4

    #[cfg(debug_assertions)]
    #[test]
    #[should_panic = r#"root route name ("" -> "/") is provided by router"#]
    fn named_targets_root_panic_in_debug() {
        construct_named_targets(
            &prepare_segment().fixed("test", Route::new(RouteContent::RcNone).name("")),
            &[],
            &mut BTreeMap::new(),
        );
    }

    #[cfg(not(debug_assertions))]
    #[test]
    fn named_targets_root_override_in_release() {
        let mut targets = BTreeMap::new();
        construct_named_targets(
            &prepare_segment().fixed("test", Route::new(RouteContent::RcNone).name("")),
            &[],
            &mut targets,
        );

        assert!(targets[""].is_empty());
    }

    #[test]
    fn match_segment_fixed() {
        let mut components = (Vec::new(), BTreeMap::new());
        let mut names = BTreeSet::new();
        let mut parameters = BTreeMap::new();

        let ret = match_segment(
            &["fixed"],
            &prepare_segment(),
            &mut components,
            &mut names,
            &mut parameters,
            &RouteContent::RcNone,
        );

        assert!(ret.is_none());
        assert!(components.0.is_empty());
        assert!(components.1.is_empty());
        assert_eq!(names.len(), 1);
        assert!(names.contains("fixed"));
        assert!(parameters.is_empty());
    }

    #[test]
    fn match_segment_fixed_encoded() {
        let mut components = (Vec::new(), BTreeMap::new());
        let mut names = BTreeSet::new();
        let mut parameters = BTreeMap::new();

        let ret = match_segment(
            &["fixed-%C3%84%C3%96%C3%9C"],
            &prepare_segment(),
            &mut components,
            &mut names,
            &mut parameters,
            &RouteContent::RcNone,
        );

        assert!(ret.is_none());
        assert!(components.0.is_empty());
        assert!(components.1.is_empty());
        assert_eq!(names.len(), 1);
        assert!(names.contains("fixed-encoded"));
        assert!(parameters.is_empty());
    }

    #[test]
    fn match_segment_index() {
        let mut components = (Vec::new(), BTreeMap::new());
        let mut names = BTreeSet::new();
        let mut parameters = BTreeMap::new();

        let ret = match_segment(
            &["nested"],
            &prepare_segment(),
            &mut components,
            &mut names,
            &mut parameters,
            &RouteContent::RcNone,
        );

        assert!(ret.is_none());
        assert_eq!(components.0.len(), 2);
        assert!(components.1.is_empty());
        assert_eq!(names.len(), 1);
        assert!(names.contains("nested"));
        assert!(parameters.is_empty());
    }

<<<<<<< HEAD
    #[test]
    fn match_segment_nested() {
        let mut components = (Vec::new(), BTreeMap::new());
        let mut names = BTreeSet::new();
        let mut parameters = BTreeMap::new();

        let ret = match_segment(
            &["nested", "second-layer"],
            &prepare_segment(),
            &mut components,
            &mut names,
            &mut parameters,
            &RouteContent::RcNone,
        );

        assert!(ret.is_none());
        assert_eq!(components.0.len(), 3);
        assert!(components.1.is_empty());
        assert_eq!(names.len(), 2);
        assert!(names.contains("nested"));
        assert!(names.contains("nested2"));
        assert!(parameters.is_empty());
    }

    #[test]
    fn match_segment_matching() {
        let mut components = (Vec::new(), BTreeMap::new());
        let mut names = BTreeSet::new();
        let mut parameters = BTreeMap::new();

        let ret = match_segment(
            &["m1test"],
            &prepare_segment(),
            &mut components,
            &mut names,
            &mut parameters,
            &RouteContent::RcNone,
        );

        assert!(ret.is_none());
        assert!(components.0.is_empty());
        assert!(components.1.is_empty());
        assert_eq!(names.len(), 1);
        assert!(names.contains("match"));
        assert_eq!(parameters.len(), 1);
        assert_eq!(parameters["m1-parameter"], "m1test");
    }

    #[test]
    fn match_segment_matching_encoded() {
        let mut components = (Vec::new(), BTreeMap::new());
        let mut names = BTreeSet::new();
        let mut parameters = BTreeMap::new();

        let ret = match_segment(
            &["m1%C3%84%C3%96%C3%9C"],
            &prepare_segment(),
            &mut components,
            &mut names,
            &mut parameters,
            &RouteContent::RcNone,
        );

        assert!(ret.is_none());
        assert!(components.0.is_empty());
        assert!(components.1.is_empty());
        assert_eq!(names.len(), 1);
        assert!(names.contains("match"));
        assert_eq!(parameters.len(), 1);
        assert_eq!(parameters["m1-parameter"], "m1ÄÖÜ");
    }

    #[test]
    fn match_segment_parameter() {
        let mut components = (Vec::new(), BTreeMap::new());
        let mut names = BTreeSet::new();
        let mut parameters = BTreeMap::new();

        let ret = match_segment(
            &["test"],
            &prepare_segment(),
            &mut components,
            &mut names,
            &mut parameters,
            &RouteContent::RcNone,
        );

        assert!(ret.is_none());
        assert!(components.0.is_empty());
        assert!(components.1.is_empty());
        assert_eq!(names.len(), 1);
        assert!(names.contains("parameter"));
        assert_eq!(parameters.len(), 1);
        assert_eq!(parameters["p-parameter"], "test");
    }

    #[test]
    fn match_segment_redirect() {
        let mut components = (Vec::new(), BTreeMap::new());
        let mut names = BTreeSet::new();
        let mut parameters = BTreeMap::new();

        let ret = match_segment(
            &["nested", "redirect"],
            &prepare_segment(),
            &mut components,
            &mut names,
            &mut parameters,
            &RouteContent::RcNone,
        );

        let redirect_correct = if let Some(NavigationTarget::NtPath(p)) = ret {
            p == "redirect-path"
        } else {
            false
        };
        assert!(redirect_correct);

        // when redirecting, the caller cleans up the values
        assert_eq!(components.0.len(), 1);
        assert!(components.1.is_empty());
        assert_eq!(names.len(), 1);
        assert!(names.contains("nested"));
        assert!(parameters.is_empty());
    }

    #[test]
    fn match_segment_fallback() {
        let mut components = (Vec::new(), BTreeMap::new());
        let mut names = BTreeSet::new();
        let mut parameters = BTreeMap::new();

        let ret = match_segment(
            &["nested", "invalid", "another"],
            &prepare_segment(),
            &mut components,
            &mut names,
            &mut parameters,
            &RouteContent::RcNone,
        );

        let fallback_correct = match ret {
            Some(NavigationTarget::NtPath(p)) => p == "fallback",
            _ => false,
        };
        assert!(fallback_correct);

        // correctly matched values persist
        assert_eq!(components.0.len(), 1);
        assert!(components.1.is_empty());
        assert_eq!(names.len(), 1);
        assert!(names.contains("nested"));
        assert!(parameters.is_empty());
    }

    #[test]
    fn match_segment_fallback_too_specific() {
        let mut components = (Vec::new(), BTreeMap::new());
        let mut names = BTreeSet::new();
        let mut parameters = BTreeMap::new();

        let ret = match_segment(
            &["nested", "empty", "another"],
            &prepare_segment(),
            &mut components,
            &mut names,
            &mut parameters,
            &RouteContent::RcNone,
        );

        let fallback_correct = match ret {
            Some(NavigationTarget::NtPath(p)) => p == "fallback",
            _ => false,
        };
        assert!(fallback_correct);

        // correctly matched values persist
        assert_eq!(components.0.len(), 1);
        assert!(components.1.is_empty());
        assert_eq!(names.len(), 1);
        assert!(names.contains("nested"));
        assert!(parameters.is_empty());
    }

    #[test]
    fn match_segment_global_fallback() {
        let mut components = (Vec::new(), BTreeMap::new());
        let mut names = BTreeSet::new();
        let mut parameters = BTreeMap::new();

        let ret = match_segment(
            &["fixed", "too-specific"],
            &prepare_segment(),
            &mut components,
            &mut names,
            &mut parameters,
            &RouteContent::RcRedirect(NavigationTarget::NtPath(String::from("global"))),
        );

        let fallback_correct = if let Some(NavigationTarget::NtPath(p)) = ret {
            p == "global"
        } else {
            false
        };
        assert!(fallback_correct);
        assert!(components.0.is_empty());
        assert!(components.1.is_empty());
        assert!(names.is_empty());
        assert!(parameters.is_empty());
    }

    fn prepare_segment() -> Segment {
        Segment::new()
            .fixed("fixed", Route::new(RouteContent::RcNone).name("fixed"))
            .fixed(
                "fixed-ÄÖÜ",
                Route::new(RouteContent::RcNone).name("fixed-encoded"),
            )
            .fixed(
                "nested",
                Route::new(RouteContent::RcComponent(TestComponent))
                    .name("nested")
                    .nested(
                        Segment::new()
                            .index(RouteContent::RcComponent(TestComponent))
                            .fixed(
                                "second-layer",
                                Route::new(RouteContent::RcComponent(TestComponent))
                                    .name("nested2")
                                    .nested(
                                        Segment::new()
                                            .index(RouteContent::RcComponent(TestComponent)),
                                    ),
                            )
                            .fixed(
                                "redirect",
                                Route::new(RouteContent::RcRedirect(NavigationTarget::NtPath(
                                    String::from("redirect-path"),
                                ))),
                            )
                            .fixed("empty", Route::new(RouteContent::RcNone))
                            .fallback(RouteContent::RcRedirect(NavigationTarget::NtPath(
                                String::from("fallback"),
                            ))),
                    ),
            )
            .matching(
                Regex::new("^m1.*$").unwrap(),
                ParameterRoute::new("m1-parameter", RouteContent::RcNone).name("match"),
            )
            .parameter(ParameterRoute::new("p-parameter", RouteContent::RcNone).name("parameter"))
    }

    #[allow(non_snake_case)]
    fn TestComponent(_: Scope) -> Element {
        unimplemented!()
    }
=======
        fn init_location(&self) -> ParsedRoute {
            ParsedRoute {
                url: url::Url::parse(&web_sys::window().unwrap().location().href().unwrap())
                    .unwrap(),
                title: web_sys::window()
                    .unwrap()
                    .document()
                    .unwrap()
                    .title()
                    .into(),
                serialized_state: None,
            }
        }

        fn attach_listeners(&self, svc: std::sync::Weak<crate::RouterCore>) {
            self._listener.set(Some(EventListener::new(
                &web_sys::window().unwrap(),
                "popstate",
                move |_| {
                    if let Some(svc) = svc.upgrade() {
                        svc.pop_route();
                    }
                },
            )));
        }
    }

    pub(crate) fn new() -> WebRouter {
        WebRouter {
            history: web_sys::window().unwrap().history().unwrap(),
            window: web_sys::window().unwrap(),
            _listener: Cell::new(None),
        }
    }
>>>>>>> df5338f4
}<|MERGE_RESOLUTION|>--- conflicted
+++ resolved
@@ -1,21 +1,13 @@
-<<<<<<< HEAD
-=======
 // todo: how does router work in multi-window contexts?
 // does each window have its own router? probably, lol
 
-use crate::cfg::RouterCfg;
-use dioxus::core::{ScopeId, ScopeState, VirtualDom};
-use std::any::Any;
-use std::sync::Weak;
->>>>>>> df5338f4
 use std::{
     collections::{BTreeMap, BTreeSet},
     fmt::Debug,
     sync::{Arc, RwLock, Weak},
 };
-<<<<<<< HEAD
-
-use dioxus_core::{Component, ScopeId};
+
+use dioxus::prelude::*;
 use futures_channel::mpsc::{unbounded, UnboundedReceiver};
 use futures_util::StreamExt;
 use log::{error, warn};
@@ -34,47 +26,6 @@
     state::RouterState,
     PATH_FOR_EXTERNAL_NAVIGATION_FAILURE, PATH_FOR_NAMED_NAVIGATION_FAILURE,
 };
-=======
-use url::Url;
-
-/// An abstraction over the platform's history API.
-///
-/// The history is denoted using web-like semantics, with forward slashes delmitiing
-/// routes and question marks denoting optional parameters.
-///
-/// This RouterService is exposed so you can modify the history directly. It
-/// does not provide a high-level ergonomic API for your components. Instead,
-/// you should consider using the components and hooks instead.
-/// - [`Route`](struct.Route.html)
-/// - [`Link`](struct.Link.html)
-/// - [`UseRoute`](struct.UseRoute.html)
-/// - [`Router`](struct.Router.html)
-///
-///
-/// # Example
-///
-/// ```rust, ignore
-/// let router = Router::new();
-/// router.push_route("/home/custom");
-/// cx.provide_context(router);
-/// ```
-///
-/// # Platform Specific
-///
-/// - On the web, this is a [`BrowserHistory`](https://docs.rs/gloo/0.3.0/gloo/history/struct.BrowserHistory.html).
-/// - On desktop, mobile, and SSR, this is just a Vec of Strings. Currently on
-///   desktop, there is no way to tap into forward/back for the app unless explicitly set.
-pub struct RouterCore {
-    pub(crate) route_found: Cell<Option<ScopeId>>,
-
-    pub(crate) stack: RefCell<Vec<Arc<ParsedRoute>>>,
-
-    pub(crate) slots: Rc<RefCell<HashMap<ScopeId, String>>>,
-
-    pub(crate) ordering: Rc<RefCell<Vec<ScopeId>>>,
-
-    pub(crate) onchange_listeners: Rc<RefCell<HashSet<ScopeId>>>,
->>>>>>> df5338f4
 
 /// A set of messages that the [`RouterService`] can handle.
 #[derive(Debug)]
@@ -82,17 +33,8 @@
     /// Go back a step in the navigation history.
     GoBack,
 
-<<<<<<< HEAD
     /// Go a step forward in the navigation history.
     GoForward,
-=======
-    pub(crate) regen_any_route: Arc<dyn Fn(ScopeId)>,
-
-    pub(crate) router_id: ScopeId,
-
-    pub(crate) cfg: RouterCfg,
-}
->>>>>>> df5338f4
 
     /// Push a new history item.
     Push(NavigationTarget),
@@ -107,7 +49,6 @@
     Update,
 }
 
-<<<<<<< HEAD
 /// The core of the router.
 ///
 /// This combines the [route definitions](crate::route_definition) and a [HistoryProvider] to
@@ -242,106 +183,6 @@
                 }
                 RouterMessage::Update => { /* update triggered at end of loop */ }
             }
-=======
-impl RouterCore {
-    pub(crate) fn new(cx: &ScopeState, cfg: RouterCfg) -> Arc<Self> {
-        #[cfg(feature = "web")]
-        let history = Box::new(web::new());
-
-        #[cfg(not(feature = "web"))]
-        let history = Box::new(hash::new());
-
-        let route = Arc::new(history.init_location());
-
-        let svc = Arc::new(Self {
-            cfg,
-            regen_any_route: cx.schedule_update_any(),
-            router_id: cx.scope_id(),
-            route_found: Cell::new(None),
-            stack: RefCell::new(vec![route]),
-            ordering: Default::default(),
-            slots: Default::default(),
-            onchange_listeners: Default::default(),
-            history,
-        });
-
-        svc.history.attach_listeners(Arc::downgrade(&svc));
-
-        svc
-    }
-
-    /// Push a new route with no custom title or serialized state.
-    ///
-    /// This is a convenience method for easily navigating.
-    pub fn navigate_to(&self, route: &str) {
-        self.push_route(route, None, None);
-    }
-
-    /// Push a new route to the history.
-    ///
-    /// This will trigger a route change event.
-    ///
-    /// This does not modify the current route
-    pub fn push_route(&self, route: &str, title: Option<String>, serialized_state: Option<String>) {
-        let new_route = Arc::new(ParsedRoute {
-            url: self.current_location().url.join(route).ok().unwrap(),
-            title,
-            serialized_state,
-        });
-
-        self.history.push(&new_route);
-        self.stack.borrow_mut().push(new_route);
-
-        self.regen_routes();
-    }
-
-    /// Instead of pushing a new route, replaces the current route.
-    pub fn replace_route(
-        &self,
-        route: &str,
-        title: Option<String>,
-        serialized_state: Option<String>,
-    ) {
-        let new_route = Arc::new(ParsedRoute {
-            url: self.current_location().url.join(route).ok().unwrap(),
-            title,
-            serialized_state,
-        });
-
-        self.history.replace(&new_route);
-        *self.stack.borrow_mut().last_mut().unwrap() = new_route;
-
-        self.regen_routes();
-    }
-
-    /// Pop the current route from the history.
-    pub fn pop_route(&self) {
-        let mut stack = self.stack.borrow_mut();
-
-        if stack.len() > 1 {
-            stack.pop();
-        }
-
-        self.regen_routes();
-    }
-
-    /// Regenerate any routes that need to be regenerated, discarding the currently found route
-    ///
-    /// You probably don't need this method
-    pub fn regen_routes(&self) {
-        self.route_found.set(None);
-
-        (self.regen_any_route)(self.router_id);
-
-        for listener in self.onchange_listeners.borrow().iter() {
-            (self.regen_any_route)(*listener);
-        }
-
-        for route in self.ordering.borrow().iter().rev() {
-            (self.regen_any_route)(*route);
-        }
-    }
->>>>>>> df5338f4
 
             self.update_routing();
             self.update_subscribers();
@@ -503,32 +344,12 @@
         );
     }
 
-<<<<<<< HEAD
     for (_, pr) in &segment.matching {
         add_named_target(
             NamedNavigationSegment::Parameter(pr.key),
             &pr.name,
             pr.nested.as_ref().map(|b| b.as_ref()),
         );
-=======
-/// Get the router service from an existing VirtualDom.
-///
-/// Takes an optional target_scope parameter to specify the scope to use if ScopeId is not the component
-/// that owns the router.
-///
-/// This might change in the future.
-pub fn get_router_from_vdom(
-    dom: &VirtualDom,
-    target_scope: Option<ScopeId>,
-) -> Option<Arc<RouterCore>> {
-    dom.get_scope(target_scope.unwrap_or(ScopeId(0)))
-        .and_then(|scope| scope.consume_context::<Arc<RouterCore>>())
-}
-
-fn clean_route(route: String) -> String {
-    if route.as_str() == "/" {
-        return route;
->>>>>>> df5338f4
     }
 
     if let DynamicRoute::Parameter(pr) = &segment.dynamic {
@@ -612,19 +433,12 @@
         }
     }
 
-<<<<<<< HEAD
     // content and name
     if let Some(target) = content.add_to_list(components) {
         return Some(target);
     }
     if let Some(name) = name {
         names.insert(name);
-=======
-    let attempt_pieces = clean_path(attempt).split('/').collect::<Vec<_>>();
-
-    if attempt_pieces.len() != cur_pieces.len() {
-        return false;
->>>>>>> df5338f4
     }
 
     // handle parameter
@@ -665,22 +479,12 @@
         return global_fallback.add_to_list(components);
     }
 
-<<<<<<< HEAD
     None
-=======
-pub(crate) trait RouterProvider {
-    fn push(&self, route: &ParsedRoute);
-    fn replace(&self, route: &ParsedRoute);
-    fn native_location(&self) -> Box<dyn Any>;
-    fn init_location(&self) -> ParsedRoute;
-    fn attach_listeners(&self, svc: Weak<RouterCore>);
->>>>>>> df5338f4
 }
 
 #[cfg(test)]
 mod tests {
     use crate::route_definition::{ParameterRoute, Route};
-    use dioxus_core::{Element, Scope};
     use regex::Regex;
 
     use super::*;
@@ -699,7 +503,6 @@
         assert!(targets[""].is_empty());
     }
 
-<<<<<<< HEAD
     #[cfg(debug_assertions)]
     #[test]
     #[should_panic = r#"route names must be unique; duplicate name: "nested2""#]
@@ -723,44 +526,6 @@
 
         assert_eq!(targets["nested2"].len(), 1);
     }
-=======
-    /// a simple cross-platform hash-based router
-    pub struct HashRouter {}
-
-    impl RouterProvider for HashRouter {
-        fn push(&self, _route: &ParsedRoute) {}
-
-        fn native_location(&self) -> Box<dyn Any> {
-            Box::new(())
-        }
-
-        fn init_location(&self) -> ParsedRoute {
-            ParsedRoute {
-                url: Url::parse("app:///").unwrap(),
-                title: None,
-                serialized_state: None,
-            }
-        }
-
-        fn replace(&self, _route: &ParsedRoute) {}
-
-        fn attach_listeners(&self, _svc: Weak<RouterCore>) {}
-    }
-}
-
-#[cfg(feature = "web")]
-mod web {
-    use super::RouterProvider;
-    use crate::ParsedRoute;
-
-    use gloo_events::EventListener;
-    use std::{any::Any, cell::Cell};
-    use web_sys::History;
-
-    pub struct WebRouter {
-        // keep it around so it drops when the router is dropped
-        _listener: Cell<Option<gloo_events::EventListener>>,
->>>>>>> df5338f4
 
     #[cfg(debug_assertions)]
     #[test]
@@ -855,7 +620,6 @@
         assert!(parameters.is_empty());
     }
 
-<<<<<<< HEAD
     #[test]
     fn match_segment_nested() {
         let mut components = (Vec::new(), BTreeMap::new());
@@ -1113,40 +877,4 @@
     fn TestComponent(_: Scope) -> Element {
         unimplemented!()
     }
-=======
-        fn init_location(&self) -> ParsedRoute {
-            ParsedRoute {
-                url: url::Url::parse(&web_sys::window().unwrap().location().href().unwrap())
-                    .unwrap(),
-                title: web_sys::window()
-                    .unwrap()
-                    .document()
-                    .unwrap()
-                    .title()
-                    .into(),
-                serialized_state: None,
-            }
-        }
-
-        fn attach_listeners(&self, svc: std::sync::Weak<crate::RouterCore>) {
-            self._listener.set(Some(EventListener::new(
-                &web_sys::window().unwrap(),
-                "popstate",
-                move |_| {
-                    if let Some(svc) = svc.upgrade() {
-                        svc.pop_route();
-                    }
-                },
-            )));
-        }
-    }
-
-    pub(crate) fn new() -> WebRouter {
-        WebRouter {
-            history: web_sys::window().unwrap().history().unwrap(),
-            window: web_sys::window().unwrap(),
-            _listener: Cell::new(None),
-        }
-    }
->>>>>>> df5338f4
 }