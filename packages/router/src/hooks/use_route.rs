--- conflicted
+++ resolved
@@ -1,7 +1,6 @@
-<<<<<<< HEAD
 use std::sync::RwLockReadGuard;
 
-use dioxus_core::ScopeState;
+use dioxus::prelude::*;
 use log::error;
 
 use crate::{helpers::sub_to_router, state::RouterState};
@@ -22,6 +21,7 @@
 /// # Example
 /// ```rust,no_run
 /// # use dioxus::prelude::*;
+/// # use dioxus_router::prelude::*;
 /// fn SomeComponent(cx: Scope) -> Element {
 ///     let route = use_route(&cx).expect("router as ancestor");
 ///     let path = &route.path;
@@ -45,33 +45,6 @@
             panic!("`use_route` can only be used in descendants of a `Router`");
             #[cfg(not(debug_assertions))]
             None
-=======
-use crate::{ParsedRoute, RouteContext, RouterCore, RouterService};
-use dioxus::core::{ScopeId, ScopeState};
-use std::{borrow::Cow, str::FromStr, sync::Arc};
-use url::Url;
-
-/// This hook provides access to information about the current location in the
-/// context of a [`Router`]. If this function is called outside of a `Router`
-/// component it will panic.
-pub fn use_route(cx: &ScopeState) -> &UseRoute {
-    let handle = cx.use_hook(|| {
-        let router = cx
-            .consume_context::<RouterService>()
-            .expect("Cannot call use_route outside the scope of a Router component");
-
-        let route_context = cx.consume_context::<RouteContext>();
-
-        router.subscribe_onchange(cx.scope_id());
-
-        UseRouteListener {
-            state: UseRoute {
-                route_context,
-                route: router.current_location(),
-            },
-            router,
-            scope: cx.scope_id(),
->>>>>>> df5338f4
         }
     }
 }