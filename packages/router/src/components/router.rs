<<<<<<< HEAD
use std::{fmt::Debug, sync::Arc};

use dioxus_core::{self as dioxus, prelude::*};
use dioxus_core_macro::*;
use dioxus_html as dioxus_elements;
use log::error;

use crate::{
    contexts::RouterContext,
    history::HistoryProvider,
    route_definition::{RouteContent, Segment},
    service::RouterService,
};
=======
use crate::{cfg::RouterCfg, RouterCore};
use dioxus::prelude::*;
use std::sync::Arc;
>>>>>>> df5338f4

/// The props for a [`Router`].
#[derive(Props)]
pub struct RouterProps<'a> {
    /// A class to apply to active [`Link`]s.
    ///
    /// Individual [`Link`]s can override this via a prop with the same name.
    ///
    /// [`Link`]: crate::components::Link
    pub active_class: Option<&'a str>,
    /// The components to render where the [`Router`] itself is.
    ///
    /// Usually contains at least one [`Outlet`](crate::components::Outlet).
    pub children: Element<'a>,
    /// Fallback content.
    ///
    /// The router will use this content when no other content is found. It can be used to implement
    /// a 404 page.
    #[props(default)]
    pub fallback: RouteContent,
    /// A function that constructs a history provider.
    ///
    /// When [`None`], a default is used:
    /// - [`WebHistory`](crate::history::WebHistory) when the `web` feature is enabled and the
    ///   target family is `wasm`.
    /// - Otherwise [`MemoryHistory`](crate::history::MemoryHistory).
    pub history: Option<&'a dyn Fn() -> Box<dyn HistoryProvider>>,
    /// When [`true`], the router will route __only once__.
    ///
    /// Useful for server-side rendering, as the router will not rely on an async task.
    #[props(default)]
    pub init_only: bool,
    /// The routes of the application.
    pub routes: Arc<Segment>,
}

// [`Fn() -> Box<dyn HistoryProvider>`] (in `history`) doesn't implement [`Debug`]
impl Debug for RouterProps<'_> {
    fn fmt(&self, f: &mut std::fmt::Formatter<'_>) -> std::fmt::Result {
        f.debug_struct("RouterProps")
            .field("active_class", &self.active_class)
            .field("children", &self.children)
            .field("fallback", &self.fallback)
            .field("history", &self.history.is_some())
            .field("init_only", &self.init_only)
            .field("routes", &self.routes)
            .finish()
    }
}

/// The base component that provides core functionality for the rest of the router.
///
/// All other components and hooks the router provides can only work as descendants of a [`Router`]
/// component.
///
/// The [`Router`] component cannot be nested within itself. Inner instances will be inactive and
/// ignored.
///
/// # Panic
/// - When nested within itself, but only in debug builds.
///
/// # Example
/// ```rust,no_run
/// # use dioxus::prelude::*;
/// fn App(cx: Scope) -> Element {
///     let routes = use_segment(&cx, Segment::new);
///
///     cx.render(rsx! {
///         Router {
///             routes: routes.clone(),
///             // other props
///
///             // content, at least one
///             Outlet { }
///         }
///     })
/// }
/// ```
#[allow(non_snake_case)]
pub fn Router<'a>(cx: Scope<'a, RouterProps<'a>>) -> Element {
<<<<<<< HEAD
    let RouterProps {
        active_class,
        children,
        fallback,
        history,
        init_only,
        routes,
    } = cx.props;

    let service = cx.use_hook(|_| {
        // make sure no router context exists
        if cx.consume_context::<RouterContext>().is_some() {
            error!("`Router` can not be used as a descendent of a `Router`, inner will be ignored");
            #[cfg(debug_assertions)]
            panic!("`Router` can not be used as a descendent of a `Router`");
            #[cfg(not(debug_assertions))]
            return;
        };

        // create custom history provider
        let history = history.map(|x| x());

        // create router service and inject context
        let (mut service, context) = RouterService::new(
            routes.clone(),
            cx.schedule_update_any(),
            active_class.map(|ac| ac.to_string()),
            fallback.clone(),
            history,
        );
        cx.provide_context(context);

        match init_only {
            true => return Some(service),
            false => {
                // run service
                cx.spawn(async move { service.run().await });
                None
            }
        }
=======
    let svc = cx.use_hook(|| {
        cx.provide_context(RouterCore::new(
            &cx,
            RouterCfg {
                base_url: cx.props.base_url.map(|s| s.to_string()),
                active_class: cx.props.active_class.map(|s| s.to_string()),
            },
        ))
>>>>>>> df5338f4
    });

    // update routing when `init_only`
    if let Some(service) = service {
        service.single_routing();
    }

    cx.render(rsx!(children))
}<|MERGE_RESOLUTION|>--- conflicted
+++ resolved
@@ -1,9 +1,6 @@
-<<<<<<< HEAD
 use std::{fmt::Debug, sync::Arc};
 
-use dioxus_core::{self as dioxus, prelude::*};
-use dioxus_core_macro::*;
-use dioxus_html as dioxus_elements;
+use dioxus::prelude::*;
 use log::error;
 
 use crate::{
@@ -12,11 +9,6 @@
     route_definition::{RouteContent, Segment},
     service::RouterService,
 };
-=======
-use crate::{cfg::RouterCfg, RouterCore};
-use dioxus::prelude::*;
-use std::sync::Arc;
->>>>>>> df5338f4
 
 /// The props for a [`Router`].
 #[derive(Props)]
@@ -81,6 +73,7 @@
 /// # Example
 /// ```rust,no_run
 /// # use dioxus::prelude::*;
+/// # use dioxus_router::prelude::*;
 /// fn App(cx: Scope) -> Element {
 ///     let routes = use_segment(&cx, Segment::new);
 ///
@@ -97,7 +90,6 @@
 /// ```
 #[allow(non_snake_case)]
 pub fn Router<'a>(cx: Scope<'a, RouterProps<'a>>) -> Element {
-<<<<<<< HEAD
     let RouterProps {
         active_class,
         children,
@@ -107,7 +99,7 @@
         routes,
     } = cx.props;
 
-    let service = cx.use_hook(|_| {
+    let service = cx.use_hook(|| {
         // make sure no router context exists
         if cx.consume_context::<RouterContext>().is_some() {
             error!("`Router` can not be used as a descendent of a `Router`, inner will be ignored");
@@ -138,16 +130,6 @@
                 None
             }
         }
-=======
-    let svc = cx.use_hook(|| {
-        cx.provide_context(RouterCore::new(
-            &cx,
-            RouterCfg {
-                base_url: cx.props.base_url.map(|s| s.to_string()),
-                active_class: cx.props.active_class.map(|s| s.to_string()),
-            },
-        ))
->>>>>>> df5338f4
     });
 
     // update routing when `init_only`
