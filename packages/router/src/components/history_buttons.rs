--- conflicted
+++ resolved
@@ -54,15 +54,7 @@
 /// #     r#"<button disabled="true" dioxus-prevent-default="onclick">go back</button>"#
 /// # );
 /// ```
-<<<<<<< HEAD
-#[component]
-pub fn GoBackButton(
-    /// The props...
-    mut props: HistoryButtonProps,
-) -> Element {
-=======
 pub fn GoBackButton(props: HistoryButtonProps) -> Element {
->>>>>>> 53343bfd
     let HistoryButtonProps { children } = props;
 
     // hook up to router
@@ -128,15 +120,7 @@
 /// #     r#"<button disabled="true" dioxus-prevent-default="onclick">go forward</button>"#
 /// # );
 /// ```
-<<<<<<< HEAD
-#[component]
-pub fn GoForwardButton(
-    /// Props...
-    mut props: HistoryButtonProps,
-) -> Element {
-=======
 pub fn GoForwardButton(props: HistoryButtonProps) -> Element {
->>>>>>> 53343bfd
     let HistoryButtonProps { children } = props;
 
     // hook up to router
