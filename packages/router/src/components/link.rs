--- conflicted
+++ resolved
@@ -1,14 +1,7 @@
 use std::collections::BTreeMap;
 
-<<<<<<< HEAD
-use dioxus_core::{self as dioxus, prelude::*};
-use dioxus_core_macro::*;
-use dioxus_html as dioxus_elements;
+use dioxus::prelude::*;
 use log::error;
-=======
-use crate::{use_route, RouterCore};
-use dioxus::prelude::*;
->>>>>>> df5338f4
 
 use crate::{
     helpers::{construct_named_path, sub_to_router},
@@ -75,6 +68,7 @@
 /// # Example
 /// ```rust
 /// # use dioxus::prelude::*;
+/// # use dioxus_router::prelude::*;
 /// rsx! {
 ///     // a link to a specific path
 ///     Link {
@@ -97,11 +91,6 @@
 /// [`Router`]: crate::components::Router
 #[allow(non_snake_case)]
 pub fn Link<'a>(cx: Scope<'a, LinkProps<'a>>) -> Element {
-<<<<<<< HEAD
-=======
-    let svc = cx.use_hook(|| cx.consume_context::<Arc<RouterCore>>());
-
->>>>>>> df5338f4
     let LinkProps {
         active_class,
         children,
@@ -162,23 +151,9 @@
         a {
             href: "{href}",
             prevent_default: "{prevent_default}",
-<<<<<<< HEAD
             onclick: move |_| {
                 if is_router_navigation {
                     tx.unbounded_send(RouterMessage::Push(target.clone())).ok();
-=======
-            target: format_args!("{}", if * new_tab { "_blank" } else { "" }),
-            onclick: move |_| {
-                if !outerlink {
-                    if let Some(service) = svc {
-                        service.push_route(to, cx.props.title.map(|f| f.to_string()), None);
-                    } else {
-                        log::error!(
-                            "Attempted to create a Link to {} outside of a Router context", cx.props
-                            .to,
-                        );
-                    }
->>>>>>> df5338f4
                 }
             },
             class: "{class}",
