--- conflicted
+++ resolved
@@ -231,13 +231,8 @@
     let liveview_prevent_default = {
         // If the event is a click with the left mouse button and no modifiers, prevent the default action
         // and navigate to the href with client side routing
-<<<<<<< HEAD
         router.include_prevent_default().then_some(
             "if (event.button === 0 && !event.ctrlKey && !event.metaKey && !event.shiftKey && !event.altKey) { event.preventDefault() }"   
-=======
-        router.is_liveview().then_some(
-            "if (event.button === 0 && !event.ctrlKey && !event.metaKey && !event.shiftKey && !event.altKey) { event.preventDefault() }"
->>>>>>> 5f34822a
         )
     };
 
