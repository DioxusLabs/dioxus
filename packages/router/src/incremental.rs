--- conflicted
+++ resolved
@@ -15,58 +15,11 @@
     Rt: Routable,
     <Rt as FromStr>::Err: std::fmt::Display,
 {
-<<<<<<< HEAD
-    for route in Rt::SITE_MAP
-        .iter()
-        .flat_map(|seg| seg.flatten().into_iter())
-    {
-        // check if this is a static segment
-        let mut is_static = true;
-        let mut full_path = String::new();
-        for segment in &route {
-            match segment {
-                SegmentType::Child => {}
-                SegmentType::Static(s) => {
-                    full_path += "/";
-                    full_path += s;
-                }
-                _ => {
-                    // skip routes with any dynamic segments
-                    is_static = false;
-                    break;
-                }
-            }
-        }
-
-        if is_static {
-            match Rt::from_str(&full_path) {
-                Ok(route) => {
-                    render_route(
-                        renderer,
-                        route,
-                        &mut std::io::sink(),
-                        |vdom| {
-                            Box::pin(async move {
-                                vdom.rebuild_in_place();
-                                vdom.wait_for_suspense().await;
-                            })
-                        },
-                        wrapper,
-                    )
-                    .await?;
-                }
-                Err(e) => {
-                    tracing::info!("@ route: {}", full_path);
-                    tracing::error!("Error pre-caching static route: {}", e);
-                }
-            }
-        }
-=======
     for route in Rt::static_routes() {
         render_route(
             renderer,
             route,
-            &mut tokio::io::sink(),
+            &mut std::io::sink(),
             |vdom| {
                 Box::pin(async move {
                     vdom.rebuild_in_place();
@@ -76,7 +29,6 @@
             wrapper,
         )
         .await?;
->>>>>>> ac767056
     }
 
     Ok(())
