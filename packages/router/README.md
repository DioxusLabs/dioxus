<div align="center">
  <h1>Dioxus Router</h1>
</div>


<div align="center">
  <!-- Crates version -->
  <a href="https://crates.io/crates/dioxus-router">
    <img src="https://img.shields.io/crates/v/dioxus-router.svg?style=flat-square"
    alt="Crates.io version" />
  </a>
  <!-- Downloads -->
  <a href="https://crates.io/crates/dioxus-router">
    <img src="https://img.shields.io/crates/d/dioxus-router.svg?style=flat-square"
      alt="Download" />
  </a>
  <!-- docs -->
  <a href="https://docs.rs/dioxus-router">
    <img src="https://img.shields.io/badge/docs-latest-blue.svg?style=flat-square"
      alt="docs.rs docs" />
  </a>
  <!-- CI -->
  <a href="https://github.com/jkelleyrtp/dioxus/actions">
    <img src="https://github.com/dioxuslabs/dioxus/actions/workflows/main.yml/badge.svg"
      alt="CI status" />
  </a>

  <!--Awesome -->
  <a href="https://github.com/dioxuslabs/awesome-dioxus">
    <img src="https://cdn.rawgit.com/sindresorhus/awesome/d7305f38d29fed78fa85652e3a63e154dd8e8829/media/badge.svg" alt="Awesome Page" />
  </a>
  <!-- Discord -->
  <a href="https://discord.gg/XgGxMSkvUM">
    <img src="https://img.shields.io/discord/899851952891002890.svg?logo=discord&style=flat-square" alt="Discord Link" />
  </a>
</div>



<div align="center">
  <h3>
    <a href="https://dioxuslabs.com">Website</a>
    <span> | </span>
    <a href="https://dioxuslabs.com/router/guide">Guide (Release)</a>
    <span> | </span>
<<<<<<< HEAD
    <a href="https://dioxuslabs.com/nightly/router/guide">Guide (Master)</a>
=======
    <a href="https://dioxuslabs.com/router"> Guide (Latest) </a>
    <span> | </span>
    <a href="https://dioxuslabs.com/nightly/router"> Guide (Master) </a>
>>>>>>> fe1279a1
  </h3>
</div>


Dioxus Router is a first-party Router for all your Dioxus Apps. It provides an
interface that works anywhere: across the browser, SSR, and natively.

```rust ,ignore
fn app() {
    let routes = cx.use_hook(|_| Segment {
        index: RcComponent(Home),
        fixed: vec![(
          String::from("blog"),
          Route {
              content: RcComponent(Blog),
              sub: Segment {
                  index: RcComponent(BlogList),
                  dynamic: DrParameter {
                      name: None,
                      key: "id",
                      content: RcComponent(BlogPost),
                      sub: None,
                  }
                  ..Default::default()
              }
              ..Default::default()
          }
        )]
        ..Default::default()
    });

    cx.render(rsx! {
        Router {
            routes: routes,
            Outlet { },
        }
    })
}
```


## Resources

- See the [mdbook][guide]
- The [crates.io API][api]

[api]: https://docs.rs/dioxus-router
[guide]: https://dioxuslabs.com/router/guide<|MERGE_RESOLUTION|>--- conflicted
+++ resolved
@@ -43,13 +43,9 @@
     <span> | </span>
     <a href="https://dioxuslabs.com/router/guide">Guide (Release)</a>
     <span> | </span>
-<<<<<<< HEAD
-    <a href="https://dioxuslabs.com/nightly/router/guide">Guide (Master)</a>
-=======
     <a href="https://dioxuslabs.com/router"> Guide (Latest) </a>
     <span> | </span>
     <a href="https://dioxuslabs.com/nightly/router"> Guide (Master) </a>
->>>>>>> fe1279a1
   </h3>
 </div>
 
