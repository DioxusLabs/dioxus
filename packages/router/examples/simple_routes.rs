use dioxus::prelude::*;
<<<<<<< HEAD
use dioxus::router::prelude::*;
=======
>>>>>>> 53343bfd
use std::str::FromStr;

#[cfg(feature = "liveview")]
#[tokio::main]
async fn main() {
    use axum::{extract::ws::WebSocketUpgrade, response::Html, routing::get, Router};

    let listen_address: std::net::SocketAddr = ([127, 0, 0, 1], 3030).into();
    let view = dioxus_liveview::LiveViewPool::new();
    let app = Router::new()
        .fallback(get(move || async move {
            Html(format!(
                r#"
                    <!DOCTYPE html>
                    <html>
                        <head></head>
                        <body><div id="main"></div></body>
                        {glue}
                    </html>
                "#,
                glue = dioxus_liveview::interpreter_glue(&format!("ws://{listen_address}/ws"))
            ))
        }))
        .route(
            "/ws",
            get(move |ws: WebSocketUpgrade| async move {
                ws.on_upgrade(move |socket| async move {
                    _ = view
                        .launch(dioxus_liveview::axum_socket(socket), Route::Home {})
                        .await;
                })
            }),
        );

    println!("Listening on http://{listen_address}");

    axum::Server::bind(&listen_address.to_string().parse().unwrap())
        .serve(app.into_make_service())
        .await
        .unwrap();
}

#[cfg(not(feature = "liveview"))]
fn main() {
    launch(|| {
<<<<<<< HEAD
        rsx! { Router::<Route> {} }
=======
        rsx! {
            Router::<Route> {}
        }
>>>>>>> 53343bfd
    })
}

#[component]
fn UserFrame(user_id: usize) -> Element {
    rsx! {
        pre { "UserFrame{{\n\tuser_id:{user_id}\n}}" }
        div { background_color: "rgba(0,0,0,50%)",
            "children:"
            Outlet::<Route> {}
        }
    }
}

#[component]
fn Route1(user_id: usize, dynamic: usize, query: String, extra: String) -> Element {
    rsx! {
<<<<<<< HEAD
            pre {
                "Route1{{\n\tuser_id:{user_id},\n\tdynamic:{dynamic},\n\tquery:{query},\n\textra:{extra}\n}}"
            }
            Link {
                to: Route::Route1 {
        user_id,
        dynamic,
        query: String::new(),
        extra: extra.clone() + ".",
    },
                "Route1 with extra+\".\""
            }
            p { "Footer" }
            Link {
                to: Route::Route3 {
        dynamic: String::new(),
    },
                "Home"
            }
=======
        pre {
            "Route1{{\n\tuser_id:{user_id},\n\tdynamic:{dynamic},\n\tquery:{query},\n\textra:{extra}\n}}"
        }
        Link {
            to: Route::Route1 {
                user_id,
                dynamic,
                query: String::new(),
                extra: extra.clone() + ".",
            },
            "Route1 with extra+\".\""
        }
        p { "Footer" }
        Link {
            to: Route::Route3 {
                dynamic: String::new(),
            },
            "Home"
>>>>>>> 53343bfd
        }
}

#[component]
fn Route2(user_id: usize) -> Element {
    rsx! {
<<<<<<< HEAD
            pre { "Route2{{\n\tuser_id:{user_id}\n}}" }
            {(0..user_id).map(|i| rsx!{ p { "{i}" } })},
            p { "Footer" }
            Link {
                to: Route::Route3 {
        dynamic: String::new(),
    },
                "Home"
            }
=======
        pre { "Route2{{\n\tuser_id:{user_id}\n}}" }
        {(0..user_id).map(|i| rsx!{ p { "{i}" } })},
        p { "Footer" }
        Link {
            to: Route::Route3 {
                dynamic: String::new(),
            },
            "Home"
>>>>>>> 53343bfd
        }
}

#[component]
fn Route3(dynamic: String) -> Element {
    let mut current_route_str = use_signal(String::new);

    let current_route = use_route();
    let parsed = Route::from_str(&current_route_str.read());

    let site_map = Route::SITE_MAP
        .iter()
        .flat_map(|seg| seg.flatten().into_iter())
        .collect::<Vec<_>>();

    let navigator = use_navigator();

    rsx! {
        input {
            oninput: move |evt| {
                *current_route_str.write() = evt.value();
            },
            value: "{current_route_str.read()}"
        }
        "dynamic: {dynamic}"
        Link { to: Route::Route2 { user_id: 8888 }, "hello world link" }
        button {
            disabled: !navigator.can_go_back(),
            onclick: move |_| {
                navigator.go_back();
            },
            "go back"
        }
        button {
            disabled: !navigator.can_go_forward(),
            onclick: move |_| {
                navigator.go_forward();
            },
            "go forward"
        }
        button {
            onclick: move |_| {
                navigator.push("https://www.google.com");
            },
            "google link"
        }
        p { "Site Map" }
        pre { "{site_map:#?}" }
        p { "Dynamic link" }
        match parsed {
            Ok(route) => {
                if route != current_route {
                    rsx! {
                        Link {
                            to: route.clone(),
                            "{route}"
                        }
                    }
                }
                else {
                    None
                }
            }
            Err(err) => {
                rsx! {
                    pre {
                        color: "red",
                        "Invalid route:\n{err}"
                    }
                }
            }
        }
    }
}

#[rustfmt::skip]
#[derive(Clone, Debug, PartialEq, Routable)]
enum Route {
    #[nest("/test")]
        // Nests with parameters have types taken from child routes
        #[nest("/user/:user_id")]
            // Everything inside the nest has the added parameter `user_id: usize`
            // UserFrame is a layout component that will receive the `user_id: usize` parameter
            #[layout(UserFrame)]
                #[route("/:dynamic?:query")]
                Route1 {
                    // The type is taken from the first instance of the dynamic parameter
                    user_id: usize,
                    dynamic: usize,
                    query: String,
                    extra: String,
                },
                #[route("/hello_world")]
                // You can opt out of the layout by using the `!` prefix
                #[layout(!UserFrame)]
                Route2 { user_id: usize },
            #[end_layout]
        #[end_nest]
    #[end_nest]
    #[redirect("/:id/user", |id: usize| Route::Route3 { dynamic: id.to_string()})]
    #[route("/:dynamic")]
    Route3 { dynamic: String },
}<|MERGE_RESOLUTION|>--- conflicted
+++ resolved
@@ -1,8 +1,4 @@
 use dioxus::prelude::*;
-<<<<<<< HEAD
-use dioxus::router::prelude::*;
-=======
->>>>>>> 53343bfd
 use std::str::FromStr;
 
 #[cfg(feature = "liveview")]
@@ -48,13 +44,9 @@
 #[cfg(not(feature = "liveview"))]
 fn main() {
     launch(|| {
-<<<<<<< HEAD
-        rsx! { Router::<Route> {} }
-=======
         rsx! {
             Router::<Route> {}
         }
->>>>>>> 53343bfd
     })
 }
 
@@ -72,27 +64,6 @@
 #[component]
 fn Route1(user_id: usize, dynamic: usize, query: String, extra: String) -> Element {
     rsx! {
-<<<<<<< HEAD
-            pre {
-                "Route1{{\n\tuser_id:{user_id},\n\tdynamic:{dynamic},\n\tquery:{query},\n\textra:{extra}\n}}"
-            }
-            Link {
-                to: Route::Route1 {
-        user_id,
-        dynamic,
-        query: String::new(),
-        extra: extra.clone() + ".",
-    },
-                "Route1 with extra+\".\""
-            }
-            p { "Footer" }
-            Link {
-                to: Route::Route3 {
-        dynamic: String::new(),
-    },
-                "Home"
-            }
-=======
         pre {
             "Route1{{\n\tuser_id:{user_id},\n\tdynamic:{dynamic},\n\tquery:{query},\n\textra:{extra}\n}}"
         }
@@ -111,24 +82,13 @@
                 dynamic: String::new(),
             },
             "Home"
->>>>>>> 53343bfd
-        }
+        }
+    }
 }
 
 #[component]
 fn Route2(user_id: usize) -> Element {
     rsx! {
-<<<<<<< HEAD
-            pre { "Route2{{\n\tuser_id:{user_id}\n}}" }
-            {(0..user_id).map(|i| rsx!{ p { "{i}" } })},
-            p { "Footer" }
-            Link {
-                to: Route::Route3 {
-        dynamic: String::new(),
-    },
-                "Home"
-            }
-=======
         pre { "Route2{{\n\tuser_id:{user_id}\n}}" }
         {(0..user_id).map(|i| rsx!{ p { "{i}" } })},
         p { "Footer" }
@@ -137,8 +97,8 @@
                 dynamic: String::new(),
             },
             "Home"
->>>>>>> 53343bfd
-        }
+        }
+    }
 }
 
 #[component]
