[package]
name = "dioxus-router"
authors = ["Jonathan Kelley", "Evan Almloff"]
version = { workspace = true }
edition = "2021"
description = "Cross-platform router for Dioxus apps"
license = "MIT OR Apache-2.0"
repository = "https://github.com/DioxusLabs/dioxus/"
homepage = "https://dioxuslabs.com"
keywords = ["dom", "ui", "gui", "react", "wasm"]

[dependencies]
dioxus-lib = { workspace = true }
dioxus-history = { workspace = true }
dioxus-router-macro = { workspace = true }
dioxus-fullstack-hooks = { workspace = true, optional = true }
tracing = { workspace = true }
<<<<<<< HEAD
urlencoding = "2.1.3"
url = "2.5.4"
dioxus-cli-config = { workspace = true }
rustversion = "1.0.20"
=======
urlencoding = { workspace = true }
url = { workspace = true }
dioxus-cli-config = { workspace = true }
rustversion = { workspace = true }
>>>>>>> 1379de7c

[features]
default = []
streaming = ["dep:dioxus-fullstack-hooks"]
wasm-split = []

[dev-dependencies]
axum = { workspace = true, features = ["ws"] }
dioxus = { workspace = true, features = ["router"] }
dioxus-ssr = { workspace = true }
criterion = { workspace = true, features = ["async_tokio", "html_reports"] }
ciborium = { workspace = true }
base64 = { workspace = true }
serde = { workspace = true, features = ["derive"] }
tokio = { workspace = true, features = ["full"] }

[package.metadata.docs.rs]
cargo-args = ["-Zunstable-options", "-Zrustdoc-scrape-examples"]

# Most of the examples live in the workspace. We include some here so that docs.rs can scrape our examples for better inline docs
[[example]]
name = "hash_fragment_state"
path = "../../examples/hash_fragment_state.rs"
doc-scrape-examples = true

[[example]]
name = "query_segment_search"
path = "../../examples/query_segment_search.rs"
doc-scrape-examples = true

[[example]]
name = "simple_router"
path = "../../examples/simple_router.rs"
doc-scrape-examples = true<|MERGE_RESOLUTION|>--- conflicted
+++ resolved
@@ -15,17 +15,10 @@
 dioxus-router-macro = { workspace = true }
 dioxus-fullstack-hooks = { workspace = true, optional = true }
 tracing = { workspace = true }
-<<<<<<< HEAD
-urlencoding = "2.1.3"
-url = "2.5.4"
-dioxus-cli-config = { workspace = true }
-rustversion = "1.0.20"
-=======
 urlencoding = { workspace = true }
 url = { workspace = true }
 dioxus-cli-config = { workspace = true }
 rustversion = { workspace = true }
->>>>>>> 1379de7c
 
 [features]
 default = []
