--- conflicted
+++ resolved
@@ -28,14 +28,9 @@
 dioxus-ssr = { workspace = true, optional = true }
 http = { workspace = true, optional = true }
 dioxus-fullstack = { workspace = true, optional = true }
-<<<<<<< HEAD
 tokio = { workspace = true, features = ["full"], optional = true }
 dioxus-cli-config = { workspace = true }
 rustversion = "1.0.17"
-=======
-tokio = { workspace = true, optional = true, features = ["full"] }
-rustversion = { workspace = true }
->>>>>>> 90e2c8c8
 
 # you need to comment this out when publishing since cargo workspaces is not smart enough to wipe this when dropping
 # dev-dependncey crates
