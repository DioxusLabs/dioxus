[package]
name = "dioxus-router"
authors = ["Jonathan Kelley", "Evan Almloff"]
version = { workspace = true }
edition = "2021"
description = "Cross-platform router for Dioxus apps"
license = "MIT OR Apache-2.0"
repository = "https://github.com/DioxusLabs/dioxus/"
homepage = "https://dioxuslabs.com"
keywords = ["dom", "ui", "gui", "react", "wasm"]

[dependencies]
dioxus-lib = { workspace = true }
dioxus-router-macro = { workspace = true }
gloo = { version = "0.8.0", optional = true }
tracing = { workspace = true }
urlencoding = "2.1.3"
serde = { version = "1", features = ["derive"], optional = true }
serde_json = { version = "1.0.91", optional = true }
url = "2.3.1"
wasm-bindgen = { workspace = true, optional = true }
web-sys = { version = "0.3.60", optional = true, features = [
    "ScrollRestoration",
] }
js-sys = { version = "0.3.63", optional = true }
gloo-utils = { version = "0.1.6", optional = true }
dioxus-liveview = { workspace = true, optional = true }
dioxus-ssr = { workspace = true, optional = true }
dioxus-fullstack = { workspace = true, optional = true }
tokio = { workspace = true, features = ["full"], optional = true }
dioxus-cli-config = { workspace = true }

[features]
default = []
<<<<<<< HEAD
ssr = ["dioxus-ssr", "tokio"]
=======
ssr = ["dioxus-ssr/incremental", "tokio", "dioxus-fullstack?/server"]
>>>>>>> 53343bfd
liveview = ["dioxus-liveview", "tokio", "dep:serde", "serde_json"]
wasm_test = []
serde = ["dep:serde", "gloo-utils?/serde"]
web = ["gloo", "web-sys", "wasm-bindgen", "gloo-utils", "js-sys"]
fullstack = ["dioxus-fullstack"]

[dev-dependencies]
axum = { version = "0.6.1", features = ["ws"] }
dioxus = { workspace = true, features = ["router" ]}
# dioxus-liveview = { workspace = true, features = ["axum"] }
dioxus-ssr = { path = "../ssr" }
criterion = { version = "0.5", features = ["async_tokio", "html_reports"] }

[[example]]
name = "static_generation"
required-features = ["ssr"]

[[bench]]
name = "incremental"
required-features = ["ssr"]
harness = false

# [target.'cfg(not(target_family = "wasm"))'.dev-dependencies]
# dioxus-desktop = { path = "../desktop" }

[target.'cfg(target_family = "wasm")'.dev-dependencies]
console_error_panic_hook = "0.1.7"
dioxus-router = { path = ".", features = ["web"] }
# dioxus-web = { workspace = true }
gloo = "0.8.0"
wasm-bindgen-test = "0.3.33"<|MERGE_RESOLUTION|>--- conflicted
+++ resolved
@@ -32,11 +32,7 @@
 
 [features]
 default = []
-<<<<<<< HEAD
-ssr = ["dioxus-ssr", "tokio"]
-=======
 ssr = ["dioxus-ssr/incremental", "tokio", "dioxus-fullstack?/server"]
->>>>>>> 53343bfd
 liveview = ["dioxus-liveview", "tokio", "dep:serde", "serde_json"]
 wasm_test = []
 serde = ["dep:serde", "gloo-utils?/serde"]
