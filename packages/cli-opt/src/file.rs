use anyhow::Context;
use manganis::FolderAssetOptions;
use manganis_core::{AssetOptions, CssAssetOptions, ImageAssetOptions, JsAssetOptions};
use std::path::Path;

use crate::css::{process_css_module, process_scss};

use super::{
    css::process_css, folder::process_folder, image::process_image, js::process_js,
    json::process_json,
};

/// Process a specific file asset with the given options reading from the source and writing to the output path
pub fn process_file_to(
    options: &AssetOptions,
    source: &Path,
    output_path: &Path,
) -> anyhow::Result<()> {
    process_file_to_with_options(options, source, output_path, false)
}

/// Process a specific file asset with additional options
pub(crate) fn process_file_to_with_options(
    options: &AssetOptions,
    source: &Path,
    output_path: &Path,
    in_folder: bool,
) -> anyhow::Result<()> {
    // If the file already exists, then we must have a file with the same hash
    // already. The hash has the file contents and options, so if we find a file
    // with the same hash, we probably already created this file in the past
    if output_path.exists() {
        return Ok(());
    }
    if let Some(parent) = output_path.parent() {
        if !parent.exists() {
            std::fs::create_dir_all(parent).context("Failed to create directory")?;
        }
    }

    // Processing can be slow. Write to a temporary file first and then rename it to the final output path. If everything
    // goes well. Without this, the user could quit in the middle of processing and the file will look complete to the
    // caching system even though it is empty.
    let temp_path = output_path.with_file_name(format!(
        "partial.{}",
        output_path
            .file_name()
            .unwrap_or_default()
            .to_string_lossy()
    ));
    let resolved_options = resolve_asset_options(source, options);

    match &resolved_options {
        ResolvedAssetType::Css(options) => {
            process_css(options, source, &temp_path)?;
        }
<<<<<<< HEAD
        ResolvedAssetType::Scss(options) => {
            process_scss(options, source, &temp_path)?;
        }
        ResolvedAssetType::Js(options) => {
=======
        AssetOptions::CssModule(options) => {
            process_css_module(options, source, output_path, &temp_path)?;
        }
        AssetOptions::Js(options) => {
>>>>>>> 741eb0a5
            process_js(options, source, &temp_path, !in_folder)?;
        }
        ResolvedAssetType::Image(options) => {
            process_image(options, source, &temp_path)?;
        }
        ResolvedAssetType::Json => {
            process_json(source, &temp_path)?;
        }
        ResolvedAssetType::Folder(_) => {
            process_folder(source, &temp_path)?;
        }
        ResolvedAssetType::File => {
            let source_file = std::fs::File::open(source)?;
            let mut reader = std::io::BufReader::new(source_file);
            let output_file = std::fs::File::create(&temp_path)?;
            let mut writer = std::io::BufWriter::new(output_file);
            std::io::copy(&mut reader, &mut writer).with_context(|| {
                format!(
                    "Failed to write file to output location: {}",
                    temp_path.display()
                )
            })?;
        }
    }

    // If everything was successful, rename the temp file to the final output path
    std::fs::rename(temp_path, output_path).context("Failed to rename output file")?;

    Ok(())
}

pub(crate) enum ResolvedAssetType {
    /// An image asset
    Image(ImageAssetOptions),
    /// A css asset
    Css(CssAssetOptions),
    /// A SCSS asset
    Scss(CssAssetOptions),
    /// A javascript asset
    Js(JsAssetOptions),
    /// A json asset
    Json,
    /// A folder asset
    Folder(FolderAssetOptions),
    /// A generic file
    File,
}

pub(crate) fn resolve_asset_options(source: &Path, options: &AssetOptions) -> ResolvedAssetType {
    match options {
        AssetOptions::Image(image) => ResolvedAssetType::Image(image.clone()),
        AssetOptions::Css(css) => ResolvedAssetType::Css(css.clone()),
        AssetOptions::Js(js) => ResolvedAssetType::Js(js.clone()),
        AssetOptions::Folder(folder) => ResolvedAssetType::Folder(folder.clone()),
        AssetOptions::Unknown => resolve_unknown_asset_options(source),
        _ => {
            tracing::warn!("Unknown asset options... you may need to update the Dioxus CLI. Defaulting to a generic file: {:?}", options);
            resolve_unknown_asset_options(source)
        }
    }
}

fn resolve_unknown_asset_options(source: &Path) -> ResolvedAssetType {
    match source.extension().map(|e| e.to_string_lossy()).as_deref() {
        Some("scss" | "sass") => ResolvedAssetType::Scss(CssAssetOptions::new()),
        Some("css") => ResolvedAssetType::Css(CssAssetOptions::new()),
        Some("js") => ResolvedAssetType::Js(JsAssetOptions::new()),
        Some("json") => ResolvedAssetType::Json,
        Some("jpg" | "jpeg" | "png" | "webp" | "avif") => {
            ResolvedAssetType::Image(ImageAssetOptions::new())
        }
        _ if source.is_dir() => ResolvedAssetType::Folder(FolderAssetOptions::new()),
        _ => ResolvedAssetType::File,
    }
}<|MERGE_RESOLUTION|>--- conflicted
+++ resolved
@@ -1,5 +1,5 @@
 use anyhow::Context;
-use manganis::FolderAssetOptions;
+use manganis::{CssModuleAssetOptions, FolderAssetOptions};
 use manganis_core::{AssetOptions, CssAssetOptions, ImageAssetOptions, JsAssetOptions};
 use std::path::Path;
 
@@ -54,17 +54,13 @@
         ResolvedAssetType::Css(options) => {
             process_css(options, source, &temp_path)?;
         }
-<<<<<<< HEAD
+        ResolvedAssetType::CssModule(options) => {
+            process_css_module(options, source, output_path, &temp_path)?;
+        }
         ResolvedAssetType::Scss(options) => {
             process_scss(options, source, &temp_path)?;
         }
         ResolvedAssetType::Js(options) => {
-=======
-        AssetOptions::CssModule(options) => {
-            process_css_module(options, source, output_path, &temp_path)?;
-        }
-        AssetOptions::Js(options) => {
->>>>>>> 741eb0a5
             process_js(options, source, &temp_path, !in_folder)?;
         }
         ResolvedAssetType::Image(options) => {
@@ -101,6 +97,8 @@
     Image(ImageAssetOptions),
     /// A css asset
     Css(CssAssetOptions),
+    /// A css module asset
+    CssModule(CssModuleAssetOptions),
     /// A SCSS asset
     Scss(CssAssetOptions),
     /// A javascript asset
@@ -117,6 +115,7 @@
     match options {
         AssetOptions::Image(image) => ResolvedAssetType::Image(image.clone()),
         AssetOptions::Css(css) => ResolvedAssetType::Css(css.clone()),
+        AssetOptions::CssModule(css) => ResolvedAssetType::CssModule(css.clone()),
         AssetOptions::Js(js) => ResolvedAssetType::Js(js.clone()),
         AssetOptions::Folder(folder) => ResolvedAssetType::Folder(folder.clone()),
         AssetOptions::Unknown => resolve_unknown_asset_options(source),
