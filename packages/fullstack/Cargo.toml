[package]
name = "dioxus-fullstack"
authors = ["Jonathan Kelley", "Evan Almloff"]
version = { workspace = true }
edition = "2021"
description = "Fullstack Dioxus Utilities"
license = "MIT OR Apache-2.0"
repository = "https://github.com/DioxusLabs/dioxus/"
homepage = "https://dioxuslabs.com"
keywords = ["ui", "gui", "react", "server", "fullstack"]
resolver = "2"

[dependencies]
# server functions
server_fn = { version = "0.6.5", features = ["json", "url", "browser"], default-features = false }
dioxus_server_macro = { workspace = true }

# axum
axum = { workspace = true, features = ["ws", "macros"], optional = true }
tower-http = { workspace = true, optional = true, features = ["fs"] }

dioxus-lib = { workspace = true }

# Dioxus + SSR
dioxus-ssr = { workspace = true, optional = true }
hyper = { workspace = true, optional = true }
http = { workspace = true, optional = true }

# Web Integration
dioxus-web = { workspace = true, features = ["hydrate"], default-features = false, optional = true }
dioxus-interpreter-js = { workspace = true, optional = true }   

# Desktop Integration
dioxus-desktop = { workspace = true, optional = true }

# Mobile Integration
dioxus-mobile = { workspace = true, optional = true }

tracing = { workspace = true }
tracing-futures = { workspace = true, optional = true }
once_cell = { workspace = true }
tokio-util = { version = "0.7.8", features = ["rt"], optional = true }
async-trait = { version = "0.1.58", optional = true }

serde = "1.0.159"
tokio-stream = { version = "0.1.12", features = ["sync"], optional = true }
futures-util = { workspace = true }
futures-channel = { workspace = true }
ciborium = { workspace = true }
base64 = { workspace = true }

pin-project = { version = "1.1.2", optional = true }
thiserror = { workspace = true, optional = true }
bytes = "1.4.0"
tower = { workspace = true, features = ["util"], optional = true }
tower-layer = { version = "0.3.2", optional = true }
parking_lot = { version = "0.12.1", features = ["send_guard"], optional = true }
web-sys = { version = "0.3.61", optional = true, features = ["Window", "Document", "Element", "HtmlDocument", "Storage", "console"] }

dioxus-cli-config = { workspace = true, features = ["read-config"], optional = true }
clap = { version = "4.5.7", optional = true, features = ["derive"] }

[target.'cfg(target_arch = "wasm32")'.dependencies]
tokio = { workspace = true, features = ["rt", "sync"], optional = true }

[target.'cfg(not(target_arch = "wasm32"))'.dependencies]
dioxus-hot-reload = { workspace = true, features = ["serve"] }
tokio = { workspace = true, features = ["rt", "sync", "rt-multi-thread"], optional = true }

[dev-dependencies]
dioxus = { workspace = true, features = ["fullstack"] }

[features]
default = ["hot-reload"]
hot-reload = ["dioxus-web?/hot_reload", "dioxus-hot-reload/serve"]
mounted = ["dioxus-web?/mounted"]
file_engine = ["dioxus-web?/file_engine"]
eval = ["dioxus-web?/eval"]
web = ["dep:dioxus-web", "dep:web-sys"]
desktop = ["dep:dioxus-desktop", "server_fn/reqwest", "dioxus_server_macro/reqwest"] 
mobile = ["dep:dioxus-mobile"]
default-tls = ["server_fn/default-tls"]
rustls = ["server_fn/rustls"]
axum = ["dep:axum", "dep:tower-http", "server", "server_fn/axum", "dioxus_server_macro/axum", "default-tls"]
static-site-generation = []
server = [
    "server_fn/ssr",
    "dioxus_server_macro/server",
    "dep:tokio",
    "dep:tokio-util",
    "dep:tokio-stream",
    "dep:dioxus-ssr",
    "dioxus-ssr/incremental",
    "dep:tower",
    "dep:hyper",
    "dep:http",
    "dep:tower-layer",
    "dep:tracing-futures",
    "dep:pin-project",
    "dep:thiserror",
    "dep:dioxus-cli-config",
<<<<<<< HEAD
    "dep:async-trait",
    "dep:parking_lot",
    "dioxus-interpreter-js"
=======
    "dep:clap",
    "dioxus-cli-config/cli"
>>>>>>> 0de72824
]

[package.metadata.docs.rs]
cargo-args = ["-Zunstable-options", "-Zrustdoc-scrape-examples"]
features = ["axum", "web"]<|MERGE_RESOLUTION|>--- conflicted
+++ resolved
@@ -99,14 +99,11 @@
     "dep:pin-project",
     "dep:thiserror",
     "dep:dioxus-cli-config",
-<<<<<<< HEAD
     "dep:async-trait",
     "dep:parking_lot",
-    "dioxus-interpreter-js"
-=======
+    "dioxus-interpreter-js",
     "dep:clap",
     "dioxus-cli-config/cli"
->>>>>>> 0de72824
 ]
 
 [package.metadata.docs.rs]
