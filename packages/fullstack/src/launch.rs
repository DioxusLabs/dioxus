--- conflicted
+++ resolved
@@ -3,49 +3,6 @@
 use std::any::Any;
 
 use dioxus_lib::prelude::{Element, VirtualDom};
-<<<<<<< HEAD
-
-pub use crate::Config;
-
-/// Launch a fullstack app with the given root component, contexts, and config.
-pub fn launch(
-    root: fn() -> Element,
-    contexts: Vec<Box<dyn Fn() -> Box<dyn Any> + Send + Sync>>,
-    platform_config: Config,
-) {
-    let virtual_dom_factory = move || {
-        let mut vdom = VirtualDom::new(root);
-        for context in &contexts {
-            vdom.insert_any_root_context(context());
-        }
-        vdom
-    };
-
-    #[cfg(feature = "ssr")]
-    tokio::runtime::Runtime::new()
-        .unwrap()
-        .block_on(async move {
-            platform_config.launch_server(virtual_dom_factory).await;
-        });
-
-    #[cfg(not(feature = "ssr"))]
-    {
-        #[cfg(feature = "web")]
-        {
-            // TODO: this should pull the props from the document
-            let cfg = platform_config.web_cfg.hydrate(true);
-            dioxus_web::launch::launch_virtual_dom(virtual_dom_factory(), cfg);
-        }
-
-        #[cfg(feature = "desktop")]
-        {
-            let cfg = platform_config.desktop_cfg;
-            dioxus_desktop::launch::launch_virtual_dom(virtual_dom_factory(), cfg)
-        }
-
-        #[cfg(feature = "mobile")]
-        {
-=======
 
 pub use crate::Config;
 
@@ -87,7 +44,6 @@
 
         #[cfg(feature = "mobile")]
         {
->>>>>>> 53343bfd
             let cfg = platform_config.mobile_cfg;
             dioxus_mobile::launch::launch_virtual_dom(virtual_dom_factory(), cfg)
         }
