//! This module contains the `launch` function, which is the main entry point for dioxus fullstack

use std::{any::Any, sync::Arc};

use dioxus_lib::prelude::{Element, VirtualDom};

pub use crate::Config;

fn virtual_dom_factory(
    root: fn() -> Element,
<<<<<<< HEAD
    contexts: Vec<Box<dyn Fn() -> Box<dyn Any + Send + Sync> + Send + Sync>>,
    platform_config: Config,
) {
    let contexts = Arc::new(contexts);
    let virtual_dom_factory = {
        let contexts = contexts.clone();
        move || {
            let mut vdom = VirtualDom::new(root);
            for context in &*contexts {
                vdom.insert_any_root_context(context());
            }
            vdom
        }
    };
=======
    contexts: Vec<Box<dyn Fn() -> Box<dyn Any> + Send + Sync>>,
) -> impl Fn() -> VirtualDom + 'static {
    move || {
        let mut vdom = VirtualDom::new(root);
        for context in &contexts {
            vdom.insert_any_root_context(context());
        }
        vdom
    }
}
>>>>>>> 7ee3dc41

#[cfg(feature = "server")]
/// Launch a fullstack app with the given root component, contexts, and config.
#[allow(unused)]
pub fn launch(
    root: fn() -> Element,
    contexts: Vec<Box<dyn Fn() -> Box<dyn Any> + Send + Sync>>,
    platform_config: Config,
) -> ! {
    let factory = virtual_dom_factory(root, contexts);
    #[cfg(all(feature = "server", not(target_arch = "wasm32")))]
    tokio::runtime::Runtime::new()
        .unwrap()
        .block_on(async move {
<<<<<<< HEAD
            platform_config
                .launch_server(virtual_dom_factory, contexts)
                .await;
=======
            platform_config.launch_server(factory).await;
>>>>>>> 7ee3dc41
        });

    unreachable!("Launching a fullstack app should never return")
}

#[cfg(all(not(feature = "server"), feature = "web"))]
/// Launch a fullstack app with the given root component, contexts, and config.
#[allow(unused)]
pub fn launch(
    root: fn() -> Element,
    contexts: Vec<Box<dyn Fn() -> Box<dyn Any> + Send + Sync>>,
    platform_config: Config,
) {
    let factory = virtual_dom_factory(root, contexts);
    let cfg = platform_config.web_cfg.hydrate(true);
    dioxus_web::launch::launch_virtual_dom(factory(), cfg)
}

#[cfg(all(not(any(feature = "server", feature = "web")), feature = "desktop"))]
/// Launch a fullstack app with the given root component, contexts, and config.
#[allow(unused)]
pub fn launch(
    root: fn() -> Element,
    contexts: Vec<Box<dyn Fn() -> Box<dyn Any> + Send + Sync>>,
    platform_config: Config,
) -> ! {
    let factory = virtual_dom_factory(root, contexts);
    let cfg = platform_config.desktop_cfg;
    dioxus_desktop::launch::launch_virtual_dom(factory(), cfg)
}

#[cfg(all(
    not(any(feature = "server", feature = "web", feature = "desktop")),
    feature = "mobile"
))]
/// Launch a fullstack app with the given root component, contexts, and config.
#[allow(unused)]
pub fn launch(
    root: fn() -> Element,
    contexts: Vec<Box<dyn Fn() -> Box<dyn Any> + Send + Sync>>,
    platform_config: Config,
) {
    let factory = virtual_dom_factory(root, contexts);
    let cfg = platform_config.mobile_cfg;
    dioxus_mobile::launch::launch_virtual_dom(factory(), cfg)
}<|MERGE_RESOLUTION|>--- conflicted
+++ resolved
@@ -8,23 +8,7 @@
 
 fn virtual_dom_factory(
     root: fn() -> Element,
-<<<<<<< HEAD
-    contexts: Vec<Box<dyn Fn() -> Box<dyn Any + Send + Sync> + Send + Sync>>,
-    platform_config: Config,
-) {
-    let contexts = Arc::new(contexts);
-    let virtual_dom_factory = {
-        let contexts = contexts.clone();
-        move || {
-            let mut vdom = VirtualDom::new(root);
-            for context in &*contexts {
-                vdom.insert_any_root_context(context());
-            }
-            vdom
-        }
-    };
-=======
-    contexts: Vec<Box<dyn Fn() -> Box<dyn Any> + Send + Sync>>,
+    contexts: Arc<Vec<Box<dyn Fn() -> Box<dyn Any> + Send + Sync>>>,
 ) -> impl Fn() -> VirtualDom + 'static {
     move || {
         let mut vdom = VirtualDom::new(root);
@@ -34,7 +18,6 @@
         vdom
     }
 }
->>>>>>> 7ee3dc41
 
 #[cfg(feature = "server")]
 /// Launch a fullstack app with the given root component, contexts, and config.
@@ -44,18 +27,13 @@
     contexts: Vec<Box<dyn Fn() -> Box<dyn Any> + Send + Sync>>,
     platform_config: Config,
 ) -> ! {
-    let factory = virtual_dom_factory(root, contexts);
+    let contexts = Arc::new(contexts);
+    let factory = virtual_dom_factory(root, contexts.clone());
     #[cfg(all(feature = "server", not(target_arch = "wasm32")))]
     tokio::runtime::Runtime::new()
         .unwrap()
         .block_on(async move {
-<<<<<<< HEAD
-            platform_config
-                .launch_server(virtual_dom_factory, contexts)
-                .await;
-=======
-            platform_config.launch_server(factory).await;
->>>>>>> 7ee3dc41
+            platform_config.launch_server(factory, contexts).await;
         });
 
     unreachable!("Launching a fullstack app should never return")
@@ -66,7 +44,7 @@
 #[allow(unused)]
 pub fn launch(
     root: fn() -> Element,
-    contexts: Vec<Box<dyn Fn() -> Box<dyn Any> + Send + Sync>>,
+    contexts: Vec<Box<dyn Fn() -> Box<dyn Any + Send + Sync> + Send + Sync>>,
     platform_config: Config,
 ) {
     let factory = virtual_dom_factory(root, contexts);
