--- conflicted
+++ resolved
@@ -128,12 +128,7 @@
 ) {
     // Get the address the server should run on. If the CLI is running, the CLI proxies fullstack into the main address
     // and we use the generated address the CLI gives us
-<<<<<<< HEAD
     let address = dioxus_cli_config::fullstack_address_or_localhost();
-=======
-    let serve_address = dioxus_runtime_config::fullstack_address()
-        .unwrap_or_else(|| todo!("parse cli args for fullstack address"));
->>>>>>> 90e2c8c8
 
     #[cfg(feature = "axum")]
     {
