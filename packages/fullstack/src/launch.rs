//! This module contains the `launch` function, which is the main entry point for dioxus fullstack

use std::{any::Any, sync::Arc};

pub use crate::Config;
use dioxus_lib::prelude::{Element, VirtualDom};

<<<<<<< HEAD
pub(crate) type ContextProviders = Arc<
    Vec<Box<dyn Fn() -> Box<dyn std::any::Any + Send + Sync + 'static> + Send + Sync + 'static>>,
>;

fn virtual_dom_factory(
    root: fn() -> Element,
    contexts: ContextProviders,
) -> impl Fn() -> VirtualDom + 'static {
    move || {
        let mut vdom = VirtualDom::new(root);
        for context in &*contexts {
            vdom.insert_any_root_context(context());
        }
        vdom
    }
}

#[cfg(feature = "server")]
/// Launch a fullstack app with the given root component, contexts, and config.
#[allow(unused)]
pub fn launch(
    root: fn() -> Element,
    contexts: Vec<Box<dyn Fn() -> Box<dyn Any + Send + Sync> + Send + Sync>>,
    platform_config: Config,
) -> ! {
    let contexts = Arc::new(contexts);
    let factory = virtual_dom_factory(root, contexts.clone());
    #[cfg(all(feature = "server", not(target_arch = "wasm32")))]
    tokio::runtime::Runtime::new()
        .unwrap()
        .block_on(async move {
            launch_server(platform_config, factory, contexts).await;
        });

    unreachable!("Launching a fullstack app should never return")
}

#[cfg(all(not(feature = "server"), feature = "web"))]
/// Launch a fullstack app with the given root component, contexts, and config.
#[allow(unused)]
pub fn launch(
    root: fn() -> Element,
    contexts: Vec<Box<dyn Fn() -> Box<dyn Any + Send + Sync> + Send + Sync>>,
    platform_config: Config,
) {
    let contexts = Arc::new(contexts);
    let virtual_dom_factory = {
        let contexts = contexts.clone();
        move || {
            let mut vdom = VirtualDom::new(root);
            for context in &*contexts {
                vdom.insert_any_root_context(context());
            }
            vdom
        }
    };
=======
pub use crate::Config;
pub(crate) type ContextProviders = Arc<
    Vec<Box<dyn Fn() -> Box<dyn std::any::Any + Send + Sync + 'static> + Send + Sync + 'static>>,
>;

fn virtual_dom_factory(
    root: fn() -> Element,
    contexts: ContextProviders,
) -> impl Fn() -> VirtualDom + 'static {
    move || {
        let mut vdom = VirtualDom::new(root);
        for context in &*contexts {
            vdom.insert_any_root_context(context());
        }
        vdom
    }
}
>>>>>>> b0caf442

#[cfg(feature = "server")]
/// Launch a fullstack app with the given root component, contexts, and config.
#[allow(unused)]
pub fn launch(
    root: fn() -> Element,
    contexts: Vec<Box<dyn Fn() -> Box<dyn Any + Send + Sync> + Send + Sync>>,
    platform_config: Config,
) -> ! {
    let contexts = Arc::new(contexts);
    let factory = virtual_dom_factory(root, contexts.clone());
    #[cfg(all(feature = "server", not(target_arch = "wasm32")))]
    tokio::runtime::Runtime::new()
        .unwrap()
        .block_on(async move {
<<<<<<< HEAD
            launch_server(platform_config, virtual_dom_factory, contexts).await;
        });

    #[cfg(not(feature = "server"))]
    {
        #[cfg(feature = "web")]
        {
            let platform_config = platform_config.web_cfg.hydrate(true);
            dioxus_web::launch::launch_virtual_dom(virtual_dom_factory(), platform_config);
        }

        #[cfg(feature = "desktop")]
        {
            dioxus_desktop::launch::launch_virtual_dom(
                virtual_dom_factory(),
                platform_config.desktop_cfg,
            )
        }

        #[cfg(feature = "mobile")]
        {
            dioxus_mobile::launch::launch_virtual_dom(
                virtual_dom_factory(),
                platform_config.mobile_cfg,
            )
        }
    }
}

#[cfg(feature = "server")]
#[allow(unused)]
/// Launch a server application
async fn launch_server(
    platform_config: Config,
    build_virtual_dom: impl Fn() -> VirtualDom + Send + Sync + 'static,
    context_providers: ContextProviders,
) {
    use clap::Parser;

    let args = dioxus_cli_config::ServeArguments::from_cli()
        .unwrap_or_else(dioxus_cli_config::ServeArguments::parse);
    let addr = args
        .addr
        .unwrap_or(std::net::IpAddr::V4(std::net::Ipv4Addr::new(0, 0, 0, 0)));
    let addr = std::net::SocketAddr::new(addr, args.port);
    println!("Listening on http://{}", addr);

    #[cfg(feature = "axum")]
    {
        use crate::axum_adapter::DioxusRouterExt;

        let router = axum::Router::new().register_server_functions_with_context(context_providers);
        #[cfg(not(any(feature = "desktop", feature = "mobile")))]
        let router = {
            use crate::prelude::SSRState;

            let cfg = platform_config.server_cfg.build();

            let ssr_state = SSRState::new(&cfg);
            let mut router = router.serve_static_assets(cfg.assets_path.clone()).await;

            #[cfg(all(feature = "hot-reload", debug_assertions))]
            {
                use dioxus_hot_reload::HotReloadRouterExt;
                router = router.forward_cli_hot_reloading();
            }

            router.fallback(
                axum::routing::get(crate::axum_adapter::render_handler).with_state((
                    cfg,
                    Arc::new(build_virtual_dom),
                    ssr_state,
                )),
            )
        };
        let router = router.into_make_service();
        let listener = tokio::net::TcpListener::bind(addr).await.unwrap();
        axum::serve(listener, router).await.unwrap();
    }
    #[cfg(not(feature = "axum"))]
    {
        panic!("Launching with dioxus fullstack requires the axum feature. If you are using a community fullstack adapter, please check the documentation for that adapter to see how to launch the application.");
    }
=======
            platform_config.launch_server(factory, contexts).await;
        });

    unreachable!("Launching a fullstack app should never return")
}

#[cfg(all(not(feature = "server"), feature = "web"))]
/// Launch a fullstack app with the given root component, contexts, and config.
#[allow(unused)]
pub fn launch(
    root: fn() -> Element,
    contexts: Vec<Box<dyn Fn() -> Box<dyn Any + Send + Sync> + Send + Sync>>,
    platform_config: Config,
) {
    let factory = virtual_dom_factory(root, contexts);
    let cfg = platform_config.web_cfg.hydrate(true);
    dioxus_web::launch::launch_virtual_dom(factory(), cfg)
}

#[cfg(all(not(any(feature = "server", feature = "web")), feature = "desktop"))]
/// Launch a fullstack app with the given root component, contexts, and config.
#[allow(unused)]
pub fn launch(
    root: fn() -> Element,
    contexts: Vec<Box<dyn Fn() -> Box<dyn Any> + Send + Sync>>,
    platform_config: Config,
) -> ! {
    let factory = virtual_dom_factory(root, contexts);
    let cfg = platform_config.desktop_cfg;
    dioxus_desktop::launch::launch_virtual_dom(factory(), cfg)
}

#[cfg(all(
    not(any(feature = "server", feature = "web", feature = "desktop")),
    feature = "mobile"
))]
/// Launch a fullstack app with the given root component, contexts, and config.
#[allow(unused)]
pub fn launch(
    root: fn() -> Element,
    contexts: Vec<Box<dyn Fn() -> Box<dyn Any> + Send + Sync>>,
    platform_config: Config,
) {
    let factory = virtual_dom_factory(root, contexts);
    let cfg = platform_config.mobile_cfg;
    dioxus_mobile::launch::launch_virtual_dom(factory(), cfg)
>>>>>>> b0caf442
}<|MERGE_RESOLUTION|>--- conflicted
+++ resolved
@@ -2,10 +2,9 @@
 
 use std::{any::Any, sync::Arc};
 
-pub use crate::Config;
 use dioxus_lib::prelude::{Element, VirtualDom};
 
-<<<<<<< HEAD
+pub use crate::Config;
 pub(crate) type ContextProviders = Arc<
     Vec<Box<dyn Fn() -> Box<dyn std::any::Any + Send + Sync + 'static> + Send + Sync + 'static>>,
 >;
@@ -37,6 +36,55 @@
     tokio::runtime::Runtime::new()
         .unwrap()
         .block_on(async move {
+            platform_config.launch_server(factory, contexts).await;
+        });
+
+    unreachable!("Launching a fullstack app should never return")
+}
+
+#[cfg(all(not(feature = "server"), feature = "web"))]
+/// Launch a fullstack app with the given root component, contexts, and config.
+#[allow(unused)]
+pub fn launch(
+    root: fn() -> Element,
+    contexts: Vec<Box<dyn Fn() -> Box<dyn Any + Send + Sync> + Send + Sync>>,
+    platform_config: Config,
+) {
+    let factory = virtual_dom_factory(root, contexts);
+    let cfg = platform_config.web_cfg.hydrate(true);
+    dioxus_web::launch::launch_virtual_dom(factory(), cfg)
+}
+
+#[cfg(all(not(any(feature = "server", feature = "web")), feature = "desktop"))]
+/// Launch a fullstack app with the given root component, contexts, and config.
+#[allow(unused)]
+pub fn launch(
+    root: fn() -> Element,
+    contexts: Vec<Box<dyn Fn() -> Box<dyn Any> + Send + Sync>>,
+    platform_config: Config,
+) -> ! {
+    let factory = virtual_dom_factory(root, contexts);
+    let cfg = platform_config.desktop_cfg;
+    dioxus_desktop::launch::launch_virtual_dom(factory(), cfg)
+}
+
+#[cfg(all(
+    not(any(feature = "server", feature = "web", feature = "desktop")),
+    feature = "mobile"
+))]
+/// Launch a fullstack app with the given root component, contexts, and config.
+#[allow(unused)]
+pub fn launch(
+    root: fn() -> Element,
+    contexts: Vec<Box<dyn Fn() -> Box<dyn Any + Send + Sync> + Send + Sync>>,
+    platform_config: Config,
+) -> ! {
+    let contexts = Arc::new(contexts);
+    let factory = virtual_dom_factory(root, contexts.clone());
+    #[cfg(all(feature = "server", not(target_arch = "wasm32")))]
+    tokio::runtime::Runtime::new()
+        .unwrap()
+        .block_on(async move {
             launch_server(platform_config, factory, contexts).await;
         });
 
@@ -51,79 +99,9 @@
     contexts: Vec<Box<dyn Fn() -> Box<dyn Any + Send + Sync> + Send + Sync>>,
     platform_config: Config,
 ) {
-    let contexts = Arc::new(contexts);
-    let virtual_dom_factory = {
-        let contexts = contexts.clone();
-        move || {
-            let mut vdom = VirtualDom::new(root);
-            for context in &*contexts {
-                vdom.insert_any_root_context(context());
-            }
-            vdom
-        }
-    };
-=======
-pub use crate::Config;
-pub(crate) type ContextProviders = Arc<
-    Vec<Box<dyn Fn() -> Box<dyn std::any::Any + Send + Sync + 'static> + Send + Sync + 'static>>,
->;
-
-fn virtual_dom_factory(
-    root: fn() -> Element,
-    contexts: ContextProviders,
-) -> impl Fn() -> VirtualDom + 'static {
-    move || {
-        let mut vdom = VirtualDom::new(root);
-        for context in &*contexts {
-            vdom.insert_any_root_context(context());
-        }
-        vdom
-    }
-}
->>>>>>> b0caf442
-
-#[cfg(feature = "server")]
-/// Launch a fullstack app with the given root component, contexts, and config.
-#[allow(unused)]
-pub fn launch(
-    root: fn() -> Element,
-    contexts: Vec<Box<dyn Fn() -> Box<dyn Any + Send + Sync> + Send + Sync>>,
-    platform_config: Config,
-) -> ! {
-    let contexts = Arc::new(contexts);
-    let factory = virtual_dom_factory(root, contexts.clone());
-    #[cfg(all(feature = "server", not(target_arch = "wasm32")))]
-    tokio::runtime::Runtime::new()
-        .unwrap()
-        .block_on(async move {
-<<<<<<< HEAD
-            launch_server(platform_config, virtual_dom_factory, contexts).await;
-        });
-
-    #[cfg(not(feature = "server"))]
-    {
-        #[cfg(feature = "web")]
-        {
-            let platform_config = platform_config.web_cfg.hydrate(true);
-            dioxus_web::launch::launch_virtual_dom(virtual_dom_factory(), platform_config);
-        }
-
-        #[cfg(feature = "desktop")]
-        {
-            dioxus_desktop::launch::launch_virtual_dom(
-                virtual_dom_factory(),
-                platform_config.desktop_cfg,
-            )
-        }
-
-        #[cfg(feature = "mobile")]
-        {
-            dioxus_mobile::launch::launch_virtual_dom(
-                virtual_dom_factory(),
-                platform_config.mobile_cfg,
-            )
-        }
-    }
+    let factory = virtual_dom_factory(root, contexts);
+    let cfg = platform_config.mobile_cfg;
+    dioxus_mobile::launch::launch_virtual_dom(factory(), cfg)
 }
 
 #[cfg(feature = "server")]
@@ -180,52 +158,4 @@
     {
         panic!("Launching with dioxus fullstack requires the axum feature. If you are using a community fullstack adapter, please check the documentation for that adapter to see how to launch the application.");
     }
-=======
-            platform_config.launch_server(factory, contexts).await;
-        });
-
-    unreachable!("Launching a fullstack app should never return")
-}
-
-#[cfg(all(not(feature = "server"), feature = "web"))]
-/// Launch a fullstack app with the given root component, contexts, and config.
-#[allow(unused)]
-pub fn launch(
-    root: fn() -> Element,
-    contexts: Vec<Box<dyn Fn() -> Box<dyn Any + Send + Sync> + Send + Sync>>,
-    platform_config: Config,
-) {
-    let factory = virtual_dom_factory(root, contexts);
-    let cfg = platform_config.web_cfg.hydrate(true);
-    dioxus_web::launch::launch_virtual_dom(factory(), cfg)
-}
-
-#[cfg(all(not(any(feature = "server", feature = "web")), feature = "desktop"))]
-/// Launch a fullstack app with the given root component, contexts, and config.
-#[allow(unused)]
-pub fn launch(
-    root: fn() -> Element,
-    contexts: Vec<Box<dyn Fn() -> Box<dyn Any> + Send + Sync>>,
-    platform_config: Config,
-) -> ! {
-    let factory = virtual_dom_factory(root, contexts);
-    let cfg = platform_config.desktop_cfg;
-    dioxus_desktop::launch::launch_virtual_dom(factory(), cfg)
-}
-
-#[cfg(all(
-    not(any(feature = "server", feature = "web", feature = "desktop")),
-    feature = "mobile"
-))]
-/// Launch a fullstack app with the given root component, contexts, and config.
-#[allow(unused)]
-pub fn launch(
-    root: fn() -> Element,
-    contexts: Vec<Box<dyn Fn() -> Box<dyn Any> + Send + Sync>>,
-    platform_config: Config,
-) {
-    let factory = virtual_dom_factory(root, contexts);
-    let cfg = platform_config.mobile_cfg;
-    dioxus_mobile::launch::launch_virtual_dom(factory(), cfg)
->>>>>>> b0caf442
 }