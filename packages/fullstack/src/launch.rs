--- conflicted
+++ resolved
@@ -115,8 +115,6 @@
     context_providers: ContextProviders,
 ) {
     use clap::Parser;
-
-<<<<<<< HEAD
     use crate::prelude::RenderHandleState;
 
     // Get the address the server should run on. If the CLI is running, the CLI proxies fullstack into the main address
@@ -132,17 +130,6 @@
     let serve_address = cli_args
         .map(|args| args.cli_address())
         .unwrap_or_else(|| address.clone());
-
-    // println!("Listening on http://{}", serve_address);
-=======
-    let args = dioxus_cli_config::ServeArguments::from_cli()
-        .unwrap_or_else(dioxus_cli_config::ServeArguments::parse);
-    let addr = args
-        .addr
-        .unwrap_or(std::net::IpAddr::V4(std::net::Ipv4Addr::new(0, 0, 0, 0)));
-    let addr = std::net::SocketAddr::new(addr, args.port);
-    println!("Listening on http://{}", addr);
->>>>>>> 742721bf
 
     #[cfg(feature = "axum")]
     {
