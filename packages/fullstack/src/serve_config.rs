//! Configuration for how to serve a Dioxus application
#![allow(non_snake_case)]

use dioxus_lib::prelude::dioxus_core::LaunchConfig;
use std::any::Any;
use std::fs::File;
use std::io::Read;
use std::path::PathBuf;
use std::sync::Arc;

use crate::ContextProviders;

/// A ServeConfig is used to configure how to serve a Dioxus application. It contains information about how to serve static assets, and what content to render with [`dioxus-ssr`].
#[derive(Clone, Default)]
pub struct ServeConfigBuilder {
    pub(crate) root_id: Option<&'static str>,
    pub(crate) index_html: Option<String>,
    pub(crate) index_path: Option<PathBuf>,
    pub(crate) incremental: Option<dioxus_isrg::IncrementalRendererConfig>,
    pub(crate) context_providers:
        Vec<Arc<dyn Fn() -> Box<dyn std::any::Any> + Send + Sync + 'static>>,
    pub(crate) streaming_mode: StreamingMode,
}

impl LaunchConfig for ServeConfigBuilder {}

impl ServeConfigBuilder {
    /// Create a new ServeConfigBuilder with incremental static generation disabled and the default index.html settings
    pub fn new() -> Self {
        Self {
            root_id: None,
            index_html: None,
            index_path: None,
            incremental: None,
            context_providers: Default::default(),
            streaming_mode: StreamingMode::default(),
        }
    }

    /// Enable incremental static generation. Incremental static generation caches the
    /// rendered html in memory and/or the file system. It can be used to improve performance of heavy routes.
    ///
    /// ```rust, no_run
    /// # fn app() -> Element { todo!() }
    /// use dioxus::prelude::*;
    ///
    /// // Finally, launch the app with the config
    /// LaunchBuilder::new()
    ///     // Only set the server config if the server feature is enabled
    ///     .with_cfg(server_only!(ServeConfigBuilder::default().incremental(IncrementalRendererConfig::default())))
    ///     .launch(app);
    /// ```
    pub fn incremental(mut self, cfg: dioxus_isrg::IncrementalRendererConfig) -> Self {
        self.incremental = Some(cfg);
        self
    }

    /// Set the contents of the index.html file to be served. (precedence over index_path)
    pub fn index_html(mut self, index_html: String) -> Self {
        self.index_html = Some(index_html);
        self
    }

    /// Set the path of the index.html file to be served. (defaults to {assets_path}/index.html)
    pub fn index_path(mut self, index_path: PathBuf) -> Self {
        self.index_path = Some(index_path);
        self
    }

    /// Set the id of the root element in the index.html file to place the prerendered content into. (defaults to main)
    ///
    /// # Example
    ///
    /// If your index.html file looks like this:
    /// ```html
    /// <!DOCTYPE html>
    /// <html>
    ///     <head>
    ///         <title>My App</title>
    ///     </head>
    ///     <body>
    ///         <div id="my-custom-root"></div>
    ///     </body>
    /// </html>
    /// ```
    ///
    /// You can set the root id to `"my-custom-root"` to render the app into that element:
    ///
    /// ```rust, no_run
    /// # fn app() -> Element { todo!() }
    /// use dioxus::prelude::*;
    ///
    /// // Finally, launch the app with the config
    /// LaunchBuilder::new()
    ///     // Only set the server config if the server feature is enabled
    ///     .with_cfg(server_only! {
    ///         ServeConfigBuilder::default().root_id("app")
    ///     })
    ///     // You also need to set the root id in your web config
    ///     .with_cfg(web! {
    ///         dioxus::web::Config::default().rootname("app")
    ///     })
    ///     // And desktop config
    ///     .with_cfg(desktop! {
    ///         dioxus::desktop::Config::default().with_root_name("app")
    ///     })
    ///     .launch(app);
    /// ```
    pub fn root_id(mut self, root_id: &'static str) -> Self {
        self.root_id = Some(root_id);
        self
    }

    /// Provide context to the root and server functions. You can use this context while rendering with [`consume_context`](dioxus_lib::prelude::consume_context)
    /// or in server functions with [`FromContext`](crate::prelude::FromContext).
    ///
    ///
    /// The context providers passed into this method will be called when the context type is requested which may happen many times in the lifecycle of the application.
    ///
    ///
    /// Context will be forwarded from the LaunchBuilder if it is provided.
    ///
    /// ```rust, no_run
    /// #![allow(non_snake_case)]
    /// use dioxus::prelude::*;
    /// use std::sync::Arc;
    /// use std::any::Any;
    ///
    /// fn main() {
    ///     #[cfg(feature = "web")]
    ///     // Hydrate the application on the client
    ///     dioxus::launch(app);
    ///     #[cfg(feature = "server")]
    ///     {
    ///         tokio::runtime::Runtime::new()
    ///             .unwrap()
    ///             .block_on(async move {
    ///                 let address = dioxus_cli_config::fullstack_address_or_localhost();
    ///                 let listener = tokio::net::TcpListener::bind(address)
    ///                     .await
    ///                     .unwrap();
    ///                 let config = ServeConfigBuilder::default()
    ///                     // You can provide context to your whole app on the server (including server functions) with the `context_provider` method on the launch builder
    ///                     .context_providers(Arc::new(vec![Box::new(|| Box::new(1234u32) as Box<dyn Any>) as Box<dyn Fn() -> Box<dyn std::any::Any> + Send + Sync>]));
    ///                 axum::serve(
    ///                         listener,
    ///                         axum::Router::new()
    ///                             .serve_dioxus_application(config, app)
    ///                             .into_make_service(),
    ///                     )
    ///                     .await
    ///                     .unwrap();
    ///             });
    ///      }
    /// }
    ///
    /// #[server]
    /// async fn read_context() -> Result<u32, ServerFnError> {
    ///     // You can extract values from the server context with the `extract` function
    ///     let FromContext(value) = extract().await?;
    ///     Ok(value)
    /// }
    ///
    /// fn app() -> Element {
    ///     let future = use_resource(read_context);
    ///     rsx! {
    ///         h1 { "{future:?}" }
    ///     }
    /// }
    /// ```
    pub fn context_providers(mut self, state: ContextProviders) -> Self {
        // This API should probably accept Vec<Box<dyn Fn() -> Box<dyn Any> + Send + Sync + 'static>> instead of Arc so we can
        // continue adding to the context list after calling this method. Changing the type is a breaking change so it cannot
        // be done until 0.7 is released.
        let context_providers = (0..state.len()).map(|i| {
            let state = state.clone();
            Arc::new(move || state[i]()) as Arc<dyn Fn() -> Box<dyn std::any::Any> + Send + Sync>
        });
        self.context_providers.extend(context_providers);
        self
    }

    /// Provide context to the root and server functions. You can use this context
    /// while rendering with [`consume_context`](dioxus_lib::prelude::consume_context) or in server functions with [`FromContext`](crate::prelude::FromContext).
    ///
    ///
    /// The context providers passed into this method will be called when the context type is requested which may happen many times in the lifecycle of the application.
    ///
    ///
    /// Context will be forwarded from the LaunchBuilder if it is provided.
    ///
    /// ```rust, no_run
    /// #![allow(non_snake_case)]
    /// use dioxus::prelude::*;
    ///
    /// fn main() {
    ///     #[cfg(feature = "web")]
    ///     // Hydrate the application on the client
    ///     dioxus::launch(app);
    ///     #[cfg(feature = "server")]
    ///     {
    ///         tokio::runtime::Runtime::new()
    ///             .unwrap()
    ///             .block_on(async move {
    ///                 let address = dioxus_cli_config::fullstack_address_or_localhost();
    ///                 let listener = tokio::net::TcpListener::bind(address)
    ///                     .await
    ///                     .unwrap();
    ///                 let config = ServeConfigBuilder::default()
    ///                     // You can provide context to your whole app on the server (including server functions) with the `context_provider` method on the launch builder
    ///                     .context_provider(move || 1234u32);
    ///                 axum::serve(
    ///                         listener,
    ///                         axum::Router::new()
    ///                             .serve_dioxus_application(config, app)
    ///                             .into_make_service(),
    ///                     )
    ///                     .await
    ///                     .unwrap();
    ///             });
    ///      }
    /// }
    ///
    /// #[server]
    /// async fn read_context() -> Result<u32, ServerFnError> {
    ///     // You can extract values from the server context with the `extract` function
    ///     let FromContext(value) = extract().await?;
    ///     Ok(value)
    /// }
    ///
    /// fn app() -> Element {
    ///     let future = use_resource(read_context);
    ///     rsx! {
    ///         h1 { "{future:?}" }
    ///     }
    /// }
    /// ```
    pub fn context_provider<C: 'static>(
        mut self,
        state: impl Fn() -> C + Send + Sync + 'static,
    ) -> Self {
        self.context_providers
            .push(Arc::new(move || Box::new(state())));
        self
    }

    /// Provide context to the root and server functions. You can use this context while rendering with [`consume_context`](dioxus_lib::prelude::consume_context)
    /// or in server functions with [`FromContext`](crate::prelude::FromContext).
    ///
    /// Context will be forwarded from the LaunchBuilder if it is provided.
    ///
    /// ```rust, no_run
    /// #![allow(non_snake_case)]
    /// use dioxus::prelude::*;
    ///
    /// fn main() {
    ///     #[cfg(feature = "web")]
    ///     // Hydrate the application on the client
    ///     dioxus::launch(app);
    ///     #[cfg(feature = "server")]
    ///     {
    ///         tokio::runtime::Runtime::new()
    ///             .unwrap()
    ///             .block_on(async move {
    ///                 let address = dioxus_cli_config::fullstack_address_or_localhost();
    ///                 let listener = tokio::net::TcpListener::bind(address)
    ///                     .await
    ///                     .unwrap();
    ///                 let config = ServeConfigBuilder::default()
    ///                     // You can provide context to your whole app on the server (including server functions) with the `context_provider` method on the launch builder
    ///                     .context(1234u32);
    ///                 axum::serve(
    ///                         listener,
    ///                         axum::Router::new()
    ///                             .serve_dioxus_application(config, app)
    ///                             .into_make_service(),
    ///                     )
    ///                     .await
    ///                     .unwrap();
    ///             });
    ///      }
    /// }
    ///
    /// #[server]
    /// async fn read_context() -> Result<u32, ServerFnError> {
    ///     // You can extract values from the server context with the `extract` function
    ///     let FromContext(value) = extract().await?;
    ///     Ok(value)
    /// }
    ///
    /// fn app() -> Element {
    ///     let future = use_resource(read_context);
    ///     rsx! {
    ///         h1 { "{future:?}" }
    ///     }
    /// }
    /// ```
    pub fn context(mut self, state: impl Any + Clone + Send + Sync + 'static) -> Self {
        self.context_providers
            .push(Arc::new(move || Box::new(state.clone())));
        self
    }

    /// Set the streaming mode for the server. By default, streaming is disabled.
    ///
    /// ```rust, no_run
    /// # use dioxus::prelude::*;
    /// # fn app() -> Element { todo!() }
    /// dioxus::LaunchBuilder::new()
    ///     .with_context(server_only! {
    ///         dioxus::fullstack::ServeConfig::builder().streaming_mode(dioxus::fullstack::StreamingMode::OutOfOrder)
    ///     })
    ///     .launch(app);
    /// ```
    pub fn streaming_mode(mut self, mode: StreamingMode) -> Self {
        self.streaming_mode = mode;
        self
    }

    /// Enable out of order streaming. This will cause server futures to be resolved out of order and streamed to the client as they resolve.
    ///
    /// It is equivalent to calling `streaming_mode(StreamingMode::OutOfOrder)`
    ///
    /// ```rust, no_run
    /// # use dioxus::prelude::*;
    /// # fn app() -> Element { todo!() }
    /// dioxus::LaunchBuilder::new()
    ///     .with_context(server_only! {
    ///         dioxus::fullstack::ServeConfig::builder().enable_out_of_order_streaming()
    ///     })
    ///     .launch(app);
    /// ```
    pub fn enable_out_of_order_streaming(mut self) -> Self {
        self.streaming_mode = StreamingMode::OutOfOrder;
        self
    }

    /// Build the ServeConfig. This may fail if the index.html file is not found.
    ///
    /// ## WASM compatibility
    /// In the context of WASM the file system normally can't be read so this always requires
    /// the `index_html` field to be set.
    pub fn build(self) -> Result<ServeConfig, UnableToLoadIndex> {
<<<<<<< HEAD
        // The CLI always bundles static assets into the exe/public directory
        let public_path = public_path();

        let index_path = self
            .index_path
            .unwrap_or_else(|| public_path.join("index.html"));

=======
>>>>>>> 4f74ef81
        let root_id = self.root_id.unwrap_or("main");

        let index_html = match self.index_html {
            Some(index) => index,
            None => {
                // The CLI always bundles static assets into the exe/public directory
                let public_path = public_path();

                let index_path = self
                    .index_path
                    .unwrap_or_else(|| public_path.join("index.html"));
                load_index_path(index_path)?
            }
        };

        let index = load_index_html(index_html, root_id);
        let context_providers = Arc::new(
            self.context_providers
                .into_iter()
                .map(|f| {
                    Box::new(move || f()) as Box<dyn Fn() -> Box<dyn std::any::Any> + Send + Sync>
                })
                .collect(),
        );

        Ok(ServeConfig {
            index,
            incremental: self.incremental,
            context_providers,
            streaming_mode: self.streaming_mode,
        })
    }
}

impl TryInto<ServeConfig> for ServeConfigBuilder {
    type Error = UnableToLoadIndex;

    fn try_into(self) -> Result<ServeConfig, Self::Error> {
        self.build()
    }
}

/// Get the path to the public assets directory to serve static files from
pub(crate) fn public_path() -> PathBuf {
    // The CLI always bundles static assets into the exe/public directory
    std::env::current_exe()
        .expect("Failed to get current executable path")
        .parent()
        .unwrap()
        .join("public")
}

/// An error that can occur when loading the index.html file
#[derive(Debug)]
pub struct UnableToLoadIndex(PathBuf);

impl std::fmt::Display for UnableToLoadIndex {
    fn fmt(&self, f: &mut std::fmt::Formatter<'_>) -> std::fmt::Result {
        write!(f, "Failed to find index.html. Make sure the index_path is set correctly and the WASM application has been built. Tried to open file at path: {:?}", self.0)
    }
}

impl std::error::Error for UnableToLoadIndex {}

fn load_index_path(path: PathBuf) -> Result<String, UnableToLoadIndex> {
    let mut file = File::open(&path).map_err(|_| UnableToLoadIndex(path))?;

    let mut contents = String::new();
    file.read_to_string(&mut contents)
        .expect("Failed to read index.html");
    Ok(contents)
}

fn load_index_html(contents: String, root_id: &'static str) -> IndexHtml {
    let (pre_main, post_main) = contents.split_once(&format!("id=\"{root_id}\"")).unwrap_or_else(|| panic!("Failed to find id=\"{root_id}\" in index.html. The id is used to inject the application into the page."));

    let post_main = post_main.split_once('>').unwrap_or_else(|| {
        panic!("Failed to find closing > after id=\"{root_id}\" in index.html.")
    });

    let (pre_main, post_main) = (
        pre_main.to_string() + &format!("id=\"{root_id}\"") + post_main.0 + ">",
        post_main.1.to_string(),
    );

    let (head, close_head) = pre_main.split_once("</head>").unwrap_or_else(|| {
        panic!("Failed to find closing </head> tag after id=\"{root_id}\" in index.html.")
    });
    let (head, close_head) = (head.to_string(), "</head>".to_string() + close_head);

    let (post_main, after_closing_body_tag) =
        post_main.split_once("</body>").unwrap_or_else(|| {
            panic!("Failed to find closing </body> tag after id=\"{root_id}\" in index.html.")
        });

    // Strip out the head if it exists
    let mut head_before_title = String::new();
    let mut head_after_title = head;
    let mut title = String::new();
    if let Some((new_head_before_title, new_title)) = head_after_title.split_once("<title>") {
        let (new_title, new_head_after_title) = new_title
            .split_once("</title>")
            .expect("Failed to find closing </title> tag after <title> in index.html.");
        title = format!("<title>{new_title}</title>");
        head_before_title = new_head_before_title.to_string();
        head_after_title = new_head_after_title.to_string();
    }

    IndexHtml {
        head_before_title,
        head_after_title,
        title,
        close_head,
        post_main: post_main.to_string(),
        after_closing_body_tag: "</body>".to_string() + after_closing_body_tag,
    }
}

#[derive(Clone)]
pub(crate) struct IndexHtml {
    pub(crate) head_before_title: String,
    pub(crate) head_after_title: String,
    pub(crate) title: String,
    pub(crate) close_head: String,
    pub(crate) post_main: String,
    pub(crate) after_closing_body_tag: String,
}

/// The streaming mode to use while rendering the page
#[derive(Clone, Copy, Default, PartialEq)]
pub enum StreamingMode {
    /// Streaming is disabled; all server futures should be resolved before hydrating the page on the client
    #[default]
    Disabled,
    /// Out of order streaming is enabled; server futures are resolved out of order and streamed to the client
    /// as they resolve
    OutOfOrder,
}

/// Used to configure how to serve a Dioxus application. It contains information about how to serve static assets, and what content to render with [`dioxus-ssr`].
/// See [`ServeConfigBuilder`] to create a ServeConfig
#[derive(Clone)]
pub struct ServeConfig {
    pub(crate) index: IndexHtml,
    pub(crate) incremental: Option<dioxus_isrg::IncrementalRendererConfig>,
    // This is used in the axum integration
    #[allow(unused)]
    pub(crate) context_providers: ContextProviders,
    pub(crate) streaming_mode: StreamingMode,
}

impl LaunchConfig for ServeConfig {}

impl ServeConfig {
    /// Create a new ServeConfig
    #[cfg(not(target_family = "wasm"))]
    pub fn new() -> Result<Self, UnableToLoadIndex> {
        ServeConfigBuilder::new().build()
    }

    /// Create a new builder for a ServeConfig
    pub fn builder() -> ServeConfigBuilder {
        ServeConfigBuilder::new()
    }
}<|MERGE_RESOLUTION|>--- conflicted
+++ resolved
@@ -8,7 +8,9 @@
 use std::path::PathBuf;
 use std::sync::Arc;
 
-use crate::ContextProviders;
+#[allow(unused)]
+pub(crate) type ContextProviders =
+    Arc<Vec<Box<dyn Fn() -> Box<dyn std::any::Any> + Send + Sync + 'static>>>;
 
 /// A ServeConfig is used to configure how to serve a Dioxus application. It contains information about how to serve static assets, and what content to render with [`dioxus-ssr`].
 #[derive(Clone, Default)]
@@ -341,16 +343,6 @@
     /// In the context of WASM the file system normally can't be read so this always requires
     /// the `index_html` field to be set.
     pub fn build(self) -> Result<ServeConfig, UnableToLoadIndex> {
-<<<<<<< HEAD
-        // The CLI always bundles static assets into the exe/public directory
-        let public_path = public_path();
-
-        let index_path = self
-            .index_path
-            .unwrap_or_else(|| public_path.join("index.html"));
-
-=======
->>>>>>> 4f74ef81
         let root_id = self.root_id.unwrap_or("main");
 
         let index_html = match self.index_html {
