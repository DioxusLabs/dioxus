--- conflicted
+++ resolved
@@ -15,10 +15,7 @@
 ///    let state1 = server_cached(cx, || from_server(|| {
 ///       1234
 ///    }));
-<<<<<<< HEAD
-=======
 ///
->>>>>>> 8f70509b
 ///    todo!()
 /// }
 /// ```
