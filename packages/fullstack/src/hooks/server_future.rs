use dioxus_lib::prelude::*;
use serde::{de::DeserializeOwned, Serialize};
<<<<<<< HEAD
// use std::any::Any;
use std::cell::Cell;
use std::cell::Ref;
use std::cell::RefCell;
use std::fmt::Debug;
=======
>>>>>>> 53343bfd
use std::future::Future;

/// A future that resolves to a value.
#[must_use = "Consider using `cx.spawn` to run a future without reading its value"]
<<<<<<< HEAD
pub fn use_server_future<T, F>(_future: impl FnOnce() -> F) -> Option<UseServerFuture<T>>
=======
pub fn use_server_future<T, F>(_future: impl Fn() -> F + 'static) -> Option<Resource<T>>
>>>>>>> 53343bfd
where
    T: Serialize + DeserializeOwned + 'static,
    F: Future<Output = T> + 'static,
{
<<<<<<< HEAD
    todo!()
    // let state = use_hook(move || UseServerFuture {
    //     update: schedule_update(),
    //     needs_regen: Cell::new(true),
    //     value: Default::default(),
    //     task: Cell::new(None),
    //     dependencies: Vec::new(),
    // });

    // let first_run = { state.value.borrow().as_ref().is_none() && state.task.get().is_none() };

    // #[cfg(not(feature = "ssr"))]
    // {
    //     if first_run {
    //         match crate::html_storage::deserialize::take_server_data() {
    //             Some(data) => {
    //                 tracing::trace!("Loaded {data:?} from server");
    //                 *state.value.borrow_mut() = Some(Box::new(data));
    //                 state.needs_regen.set(false);
    //                 return Some(state);
    //             }
    //             None => {
    //                 tracing::trace!("Failed to load from server... running future");
    //             }
    //         };
    //     }
    // }

    // if dependencies.clone().apply(&mut state.dependencies) || state.needs_regen.get() {
    //     // We don't need regen anymore
    //     state.needs_regen.set(false);

    //     // Create the new future
    //     let fut = future(dependencies.out());

    //     // Clone in our cells
    //     let value = state.value.clone();
    //     let schedule_update = state.update.clone();

    //     // Cancel the current future
    //     if let Some(current) = state.task.take() {
    //         remove_future(current);
    //     }

    //     state.task.set(Some(push_future(async move {
    //         let data;
    //         #[cfg(feature = "ssr")]
    //         {
    //             data = fut.await;
    //             if first_run {
    //                 if let Err(err) = crate::prelude::server_context().push_html_data(&data) {
    //                     tracing::error!("Failed to push HTML data: {}", err);
    //                 };
    //             }
    //         }
    //         #[cfg(not(feature = "ssr"))]
    //         {
    //             data = fut.await;
    //         }
    //         *value.borrow_mut() = Some(Box::new(data));

    //         schedule_update();
    //     })));
    // }

    // if first_run {
    //     #[cfg(feature = "ssr")]
    //     {
    //         tracing::trace!("Suspending first run of use_server_future");
    //         cx.suspend();
    //     }
    //     None
    // } else {
    //     Some(state)
    // }
}

pub struct UseServerFuture<T> {
    update: Arc<dyn Fn()>,
    needs_regen: Cell<bool>,
    task: Cell<Option<Task>>,
    value: Rc<RefCell<Option<Box<T>>>>,
}
=======
    let mut cb = use_callback(_future);
    let mut first_run = use_hook(|| CopyValue::new(true));

    let resource = use_resource(move || {
        async move {
            // this is going to subscribe this resource to any reactivity given to use in the callback
            // We're doing this regardless so inputs get tracked, even if we drop the future before polling it
            let user_fut = cb.call();

            let currently_in_first_run = first_run.cloned();

            // If this is the first run and we are on the web client, the data might be cached
            if currently_in_first_run {
                tracing::info!("First run of use_server_future");
                // This is no longer the first run
                first_run.set(false);

                #[cfg(feature = "web")]
                if let Some(o) = crate::html_storage::deserialize::take_server_data::<T>() {
                    return o;
                }
            }

            // Otherwise just run the future itself
            let out = user_fut.await;

            // If this is the first run and we are on the server, cache the data
            #[cfg(feature = "server")]
            if currently_in_first_run {
                let _ = crate::server_context::server_context().push_html_data(&out);
            }

            #[allow(clippy::let_and_return)]
            out
        }
    });
>>>>>>> 53343bfd

    // On the first run, force this task to be polled right away in case its value is ready
    use_hook(|| {
        let _ = resource.task().poll_now();
    });

<<<<<<< HEAD
    /// Forcefully cancel a future
    pub fn cancel(&self) {
        if let Some(task) = self.task.take() {
            remove_future(task);
        }
    }

    /// Return any value, even old values if the future has not yet resolved.
    ///
    /// If the future has never completed, the returned value will be `None`.
    pub fn value(&self) -> Ref<'_, T> {
        Ref::map(self.value.borrow(), |v| v.as_deref().unwrap())
    }

    /// Get the ID of the future in Dioxus' internal scheduler
    pub fn task(&self) -> Option<Task> {
        self.task.get()
    }

    /// Get the current state of the future.
    pub fn reloading(&self) -> bool {
        self.task.get().is_some()
=======
    // Suspend if the value isn't ready
    match resource.state().cloned() {
        UseResourceState::Pending => {
            suspend();
            None
        }
        _ => Some(resource),
>>>>>>> 53343bfd
    }
}<|MERGE_RESOLUTION|>--- conflicted
+++ resolved
@@ -1,111 +1,14 @@
 use dioxus_lib::prelude::*;
 use serde::{de::DeserializeOwned, Serialize};
-<<<<<<< HEAD
-// use std::any::Any;
-use std::cell::Cell;
-use std::cell::Ref;
-use std::cell::RefCell;
-use std::fmt::Debug;
-=======
->>>>>>> 53343bfd
 use std::future::Future;
 
 /// A future that resolves to a value.
 #[must_use = "Consider using `cx.spawn` to run a future without reading its value"]
-<<<<<<< HEAD
-pub fn use_server_future<T, F>(_future: impl FnOnce() -> F) -> Option<UseServerFuture<T>>
-=======
 pub fn use_server_future<T, F>(_future: impl Fn() -> F + 'static) -> Option<Resource<T>>
->>>>>>> 53343bfd
 where
     T: Serialize + DeserializeOwned + 'static,
     F: Future<Output = T> + 'static,
 {
-<<<<<<< HEAD
-    todo!()
-    // let state = use_hook(move || UseServerFuture {
-    //     update: schedule_update(),
-    //     needs_regen: Cell::new(true),
-    //     value: Default::default(),
-    //     task: Cell::new(None),
-    //     dependencies: Vec::new(),
-    // });
-
-    // let first_run = { state.value.borrow().as_ref().is_none() && state.task.get().is_none() };
-
-    // #[cfg(not(feature = "ssr"))]
-    // {
-    //     if first_run {
-    //         match crate::html_storage::deserialize::take_server_data() {
-    //             Some(data) => {
-    //                 tracing::trace!("Loaded {data:?} from server");
-    //                 *state.value.borrow_mut() = Some(Box::new(data));
-    //                 state.needs_regen.set(false);
-    //                 return Some(state);
-    //             }
-    //             None => {
-    //                 tracing::trace!("Failed to load from server... running future");
-    //             }
-    //         };
-    //     }
-    // }
-
-    // if dependencies.clone().apply(&mut state.dependencies) || state.needs_regen.get() {
-    //     // We don't need regen anymore
-    //     state.needs_regen.set(false);
-
-    //     // Create the new future
-    //     let fut = future(dependencies.out());
-
-    //     // Clone in our cells
-    //     let value = state.value.clone();
-    //     let schedule_update = state.update.clone();
-
-    //     // Cancel the current future
-    //     if let Some(current) = state.task.take() {
-    //         remove_future(current);
-    //     }
-
-    //     state.task.set(Some(push_future(async move {
-    //         let data;
-    //         #[cfg(feature = "ssr")]
-    //         {
-    //             data = fut.await;
-    //             if first_run {
-    //                 if let Err(err) = crate::prelude::server_context().push_html_data(&data) {
-    //                     tracing::error!("Failed to push HTML data: {}", err);
-    //                 };
-    //             }
-    //         }
-    //         #[cfg(not(feature = "ssr"))]
-    //         {
-    //             data = fut.await;
-    //         }
-    //         *value.borrow_mut() = Some(Box::new(data));
-
-    //         schedule_update();
-    //     })));
-    // }
-
-    // if first_run {
-    //     #[cfg(feature = "ssr")]
-    //     {
-    //         tracing::trace!("Suspending first run of use_server_future");
-    //         cx.suspend();
-    //     }
-    //     None
-    // } else {
-    //     Some(state)
-    // }
-}
-
-pub struct UseServerFuture<T> {
-    update: Arc<dyn Fn()>,
-    needs_regen: Cell<bool>,
-    task: Cell<Option<Task>>,
-    value: Rc<RefCell<Option<Box<T>>>>,
-}
-=======
     let mut cb = use_callback(_future);
     let mut first_run = use_hook(|| CopyValue::new(true));
 
@@ -142,37 +45,12 @@
             out
         }
     });
->>>>>>> 53343bfd
 
     // On the first run, force this task to be polled right away in case its value is ready
     use_hook(|| {
         let _ = resource.task().poll_now();
     });
 
-<<<<<<< HEAD
-    /// Forcefully cancel a future
-    pub fn cancel(&self) {
-        if let Some(task) = self.task.take() {
-            remove_future(task);
-        }
-    }
-
-    /// Return any value, even old values if the future has not yet resolved.
-    ///
-    /// If the future has never completed, the returned value will be `None`.
-    pub fn value(&self) -> Ref<'_, T> {
-        Ref::map(self.value.borrow(), |v| v.as_deref().unwrap())
-    }
-
-    /// Get the ID of the future in Dioxus' internal scheduler
-    pub fn task(&self) -> Option<Task> {
-        self.task.get()
-    }
-
-    /// Get the current state of the future.
-    pub fn reloading(&self) -> bool {
-        self.task.get().is_some()
-=======
     // Suspend if the value isn't ready
     match resource.state().cloned() {
         UseResourceState::Pending => {
@@ -180,6 +58,5 @@
             None
         }
         _ => Some(resource),
->>>>>>> 53343bfd
     }
 }