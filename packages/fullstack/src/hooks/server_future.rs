use dioxus_lib::prelude::*;
use serde::{de::DeserializeOwned, Serialize};
use std::future::Future;

/// A future that resolves to a value.
#[must_use = "Consider using `cx.spawn` to run a future without reading its value"]
pub fn use_server_future<T, F>(
    _future: impl FnMut() -> F + 'static,
) -> Result<Resource<T>, RenderError>
where
    T: Serialize + DeserializeOwned + 'static,
    F: Future<Output = T> + 'static,
{
    let cb = use_callback(_future);
    let mut first_run = use_hook(|| CopyValue::new(true));

    let resource = use_resource(move || {
        async move {
            let user_fut = cb.call();

            let currently_in_first_run = first_run.cloned();

            // If this is the first run and we are on the web client, the data might be cached
            if currently_in_first_run {
                tracing::info!("First run of use_server_future");
                // This is no longer the first run
                first_run.set(false);

                #[cfg(feature = "web")]
                if let Some(o) = crate::html_storage::deserialize::take_server_data::<T>() {
                    // this is going to subscribe this resource to any reactivity given to use in the callback
                    // We're doing this regardless so inputs get tracked, even if we drop the future before polling it
                    kick_future(user_fut);

                    return o;
                }
            }

            // Otherwise just run the future itself
            let out = user_fut.await;

            // If this is the first run and we are on the server, cache the data
            #[cfg(feature = "server")]
            if currently_in_first_run {
                let _ = crate::server_context::server_context().push_html_data(&out);
            }

            #[allow(clippy::let_and_return)]
            out
        }
    });

    // On the first run, force this task to be polled right away in case its value is ready
    use_hook(|| {
        let _ = resource.task().map(|task| task.poll_now());
    });

    // Suspend if the value isn't ready
    match resource.state().cloned() {
<<<<<<< HEAD
        UseResourceState::Pending => Err(suspend(resource.task()).unwrap_err()),
        _ => Ok(resource),
=======
        UseResourceState::Pending => {
            if let Some(task) = resource.task() {
                suspend(task);
            }
            None
        }
        _ => Some(resource),
>>>>>>> 3aa3b05e
    }
}

#[cfg(feature = "web")]
#[inline]
fn kick_future<F, T>(user_fut: F)
where
    F: Future<Output = T> + 'static,
{
    // Kick the future to subscribe its dependencies
    use futures_util::future::FutureExt;
    let waker = futures_util::task::noop_waker();
    let mut cx = std::task::Context::from_waker(&waker);
    futures_util::pin_mut!(user_fut);

    let _ = user_fut.poll_unpin(&mut cx);
}<|MERGE_RESOLUTION|>--- conflicted
+++ resolved
@@ -57,18 +57,13 @@
 
     // Suspend if the value isn't ready
     match resource.state().cloned() {
-<<<<<<< HEAD
-        UseResourceState::Pending => Err(suspend(resource.task()).unwrap_err()),
-        _ => Ok(resource),
-=======
         UseResourceState::Pending => {
             if let Some(task) = resource.task() {
-                suspend(task);
+                return Err(suspend(resource.task()).unwrap_err());
             }
-            None
+            Ok(resource)
         }
-        _ => Some(resource),
->>>>>>> 3aa3b05e
+        _ => Ok(resource),
     }
 }
 
