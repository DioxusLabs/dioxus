--- conflicted
+++ resolved
@@ -46,14 +46,9 @@
         route: String,
         virtual_dom_factory: impl FnOnce() -> VirtualDom + Send + Sync + 'static,
         server_context: &DioxusServerContext,
-<<<<<<< HEAD
         mut into: Sender<Result<String, dioxus_ssr::incremental::IncrementalRendererError>>,
     ) -> Result<RenderFreshness, dioxus_ssr::incremental::IncrementalRendererError> {
-        let wrapper = FullstackRenderer {
-=======
-    ) -> Result<(RenderFreshness, String), dioxus_ssr::incremental::IncrementalRendererError> {
         let wrapper = FullstackHTMLTemplate {
->>>>>>> ac767056
             cfg: cfg.clone(),
             server_context: server_context.clone(),
         };
