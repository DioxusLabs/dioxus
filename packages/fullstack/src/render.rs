//! A shared pool of renderers for efficient server side rendering.
use crate::streaming::StreamingRenderer;
use dioxus_interpreter_js::INITIALIZE_STREAMING_JS;
use dioxus_ssr::{
    incremental::{CachedRender, RenderFreshness},
    Renderer,
};
use futures_channel::mpsc::Sender;
use futures_util::{Stream, StreamExt};
use std::sync::RwLock;
use std::{collections::HashMap, future::Future};
use std::{fmt::Write, sync::Arc};
use tokio::task::JoinHandle;

use crate::prelude::*;
use dioxus_lib::prelude::*;

fn spawn_platform<Fut>(f: impl FnOnce() -> Fut + Send + 'static) -> JoinHandle<Fut::Output>
where
    Fut: Future + 'static,
    Fut::Output: Send + 'static,
{
    #[cfg(not(target_arch = "wasm32"))]
    {
        use tokio_util::task::LocalPoolHandle;
        static TASK_POOL: std::sync::OnceLock<LocalPoolHandle> = std::sync::OnceLock::new();

        let pool = TASK_POOL.get_or_init(|| {
            let threads = std::thread::available_parallelism()
                .unwrap_or(std::num::NonZeroUsize::new(1).unwrap());
            LocalPoolHandle::new(threads.into())
        });

        pool.spawn_pinned(f)
    }
    #[cfg(target_arch = "wasm32")]
    {
        tokio::task::spawn_local(f())
    }
}

struct SsrRendererPool {
    renderers: RwLock<Vec<Renderer>>,
    incremental_cache: Option<RwLock<dioxus_ssr::incremental::IncrementalRenderer>>,
}

impl SsrRendererPool {
    fn new(
        initial_size: usize,
        incremental: Option<dioxus_ssr::incremental::IncrementalRendererConfig>,
    ) -> Self {
        let renderers = RwLock::new((0..initial_size).map(|_| pre_renderer()).collect());
        Self {
            renderers,
            incremental_cache: incremental.map(|cache| RwLock::new(cache.build())),
        }
    }

    fn check_cached_route(
        &self,
        route: &str,
        render_into: &mut Sender<Result<String, dioxus_ssr::incremental::IncrementalRendererError>>,
    ) -> Option<RenderFreshness> {
        if let Some(incremental) = &self.incremental_cache {
            if let Ok(mut incremental) = incremental.write() {
                match incremental.get(route) {
                    Ok(Some(cached_render)) => {
                        let CachedRender {
                            freshness,
                            response,
                            ..
                        } = cached_render;
                        _ = render_into.start_send(String::from_utf8(response.to_vec()).map_err(
                            |err| {
                                dioxus_ssr::incremental::IncrementalRendererError::Other(Box::new(
                                    err,
                                ))
                            },
                        ));
                        return Some(freshness);
                    }
                    Err(e) => {
                        tracing::error!(
                            "Failed to get route \"{route}\" from incremental cache: {e}"
                        );
                    }
                    _ => {}
                }
            }
        }
        None
    }

    async fn render_to(
        self: Arc<Self>,
        cfg: &ServeConfig,
        route: String,
        virtual_dom_factory: impl FnOnce() -> VirtualDom + Send + Sync + 'static,
        server_context: &DioxusServerContext,
    ) -> Result<
        (
            RenderFreshness,
            impl Stream<Item = Result<String, dioxus_ssr::incremental::IncrementalRendererError>>,
        ),
        dioxus_ssr::incremental::IncrementalRendererError,
    > {
        struct ReceiverWithDrop {
            receiver: futures_channel::mpsc::Receiver<
                Result<String, dioxus_ssr::incremental::IncrementalRendererError>,
            >,
            cancel_task: Option<tokio::task::JoinHandle<()>>,
        }

        impl Stream for ReceiverWithDrop {
            type Item = Result<String, dioxus_ssr::incremental::IncrementalRendererError>;

            fn poll_next(
                mut self: std::pin::Pin<&mut Self>,
                cx: &mut std::task::Context<'_>,
            ) -> std::task::Poll<Option<Self::Item>> {
                self.receiver.poll_next_unpin(cx)
            }
        }

        // When we drop the stream, we need to cancel the task that is feeding values to the stream
        impl Drop for ReceiverWithDrop {
            fn drop(&mut self) {
                if let Some(cancel_task) = self.cancel_task.take() {
                    cancel_task.abort();
                }
            }
        }

        let (mut into, rx) = futures_channel::mpsc::channel::<
            Result<String, dioxus_ssr::incremental::IncrementalRendererError>,
        >(1000);

        // before we even spawn anything, we can check synchronously if we have the route cached
        if let Some(freshness) = self.check_cached_route(&route, &mut into) {
            return Ok((
                freshness,
                ReceiverWithDrop {
                    receiver: rx,
                    cancel_task: None,
                },
            ));
        }

        let wrapper = FullstackHTMLTemplate { cfg: cfg.clone() };

        let server_context = server_context.clone();
        let mut renderer = self
            .renderers
            .write()
            .unwrap()
            .pop()
            .unwrap_or_else(pre_renderer);

        let myself = self.clone();

        let join_handle = spawn_platform(move || async move {
            let mut virtual_dom = virtual_dom_factory();
            #[cfg(feature = "document")]
            let document = std::rc::Rc::new(crate::document::server::ServerDocument::default());
            #[cfg(feature = "document")]
            virtual_dom.provide_root_context(document.clone() as std::rc::Rc<dyn Document>);

            // poll the future, which may call server_context()
            tracing::info!("Rebuilding vdom");
            with_server_context(server_context.clone(), || virtual_dom.rebuild_in_place());

            let mut pre_body = String::new();

            if let Err(err) = wrapper.render_head(&mut pre_body) {
                _ = into.start_send(Err(err));
                return;
            }

            #[cfg(feature = "document")]
            {
                // Collect any head content from the document provider and inject that into the head
                if let Err(err) = document.render(&mut pre_body, &mut renderer) {
                    _ = into.start_send(Err(err.into()));
                    return;
                }

                // Enable a warning when inserting contents into the head during streaming
                document.start_streaming();
            }

            if let Err(err) = wrapper.render_before_body(&mut pre_body) {
                _ = into.start_send(Err(err));
                return;
            }
            if let Err(err) = write!(&mut pre_body, "<script>{INITIALIZE_STREAMING_JS}</script>") {
                _ = into.start_send(Err(
                    dioxus_ssr::incremental::IncrementalRendererError::RenderError(err),
                ));
                return;
            }

            let stream = Arc::new(StreamingRenderer::new(pre_body, into));
            let scope_to_mount_mapping = Arc::new(RwLock::new(HashMap::new()));

            renderer.pre_render = true;
            {
                let scope_to_mount_mapping = scope_to_mount_mapping.clone();
                let stream = stream.clone();
                renderer.set_render_components(move |renderer, to, vdom, scope| {
                    let is_suspense_boundary = vdom
                        .get_scope(scope)
                        .and_then(|s| SuspenseBoundaryProps::downcast_from_scope(s))
                        .filter(|s| s.suspended())
                        .is_some();
                    if is_suspense_boundary {
                        let mount = stream.render_placeholder(
                            |to| renderer.render_scope(to, vdom, scope),
                            &mut *to,
                        )?;
                        scope_to_mount_mapping.write().unwrap().insert(scope, mount);
                    } else {
                        renderer.render_scope(to, vdom, scope)?
                    }
                    Ok(())
                });
            }

            macro_rules! throw_error {
                ($e:expr) => {
                    stream.close_with_error($e);
                    return;
                };
            }

<<<<<<< HEAD
            // poll the future, which may call server_context()
            with_server_context(server_context.clone(), || virtual_dom.rebuild_in_place());

=======
>>>>>>> 176e67e5
            // Render the initial frame with loading placeholders
            let mut initial_frame = renderer.render(&virtual_dom);

            // Collect the initial server data from the root node. For most apps, no use_server_futures will be resolved initially, so this will be full on `None`s.
            // Sending down those Nones are still important to tell the client not to run the use_server_futures that are already running on the backend
            let resolved_data = serialize_server_data(&virtual_dom, ScopeId::ROOT);
            initial_frame.push_str(&format!(
                r#"<script>window.initial_dioxus_hydration_data="{resolved_data}";</script>"#,
            ));

            // Along with the initial frame, we render the html after the main element, but before the body tag closes. This should include the script that starts loading the wasm bundle.
            if let Err(err) = wrapper.render_after_main(&mut initial_frame) {
                throw_error!(err);
            }
            stream.render(initial_frame);

            // After the initial render, we need to resolve suspense
            while virtual_dom.suspended_tasks_remaining() {
                ProvideServerContext::new(
                    virtual_dom.wait_for_suspense_work(),
                    server_context.clone(),
                )
                .await;
                let resolved_suspense_nodes = ProvideServerContext::new(
                    virtual_dom.render_suspense_immediate(),
                    server_context.clone(),
                )
                .await;

                // Just rerender the resolved nodes
                for scope in resolved_suspense_nodes {
                    let mount = {
                        let mut lock = scope_to_mount_mapping.write().unwrap();
                        lock.remove(&scope).unwrap()
                    };
                    let mut resolved_chunk = String::new();
                    // After we replace the placeholder in the dom with javascript, we need to send down the resolved data so that the client can hydrate the node
                    let render_suspense = |into: &mut String| {
                        renderer.reset_hydration();
                        renderer.render_scope(into, &virtual_dom, scope)
                    };
                    let resolved_data = serialize_server_data(&virtual_dom, scope);
                    if let Err(err) = stream.replace_placeholder(
                        mount,
                        render_suspense,
                        resolved_data,
                        &mut resolved_chunk,
                    ) {
                        throw_error!(
                            dioxus_ssr::incremental::IncrementalRendererError::RenderError(err)
                        );
                    }

                    stream.render(resolved_chunk);
                }
            }

            // After suspense is done, we render the html after the body
            let mut post_streaming = String::new();

            if let Err(err) = wrapper.render_after_body(&mut post_streaming) {
                throw_error!(err);
            }

            // If incremental rendering is enabled, add the new render to the cache without the streaming bits
            if let Some(incremental) = &self.incremental_cache {
                let mut cached_render = String::new();
                if let Err(err) = wrapper.render_before_body(&mut cached_render) {
                    throw_error!(err);
                }
                cached_render.push_str(&post_streaming);

                if let Ok(mut incremental) = incremental.write() {
                    let _ = incremental.cache(route, cached_render);
                }
            }

            stream.render(post_streaming);

            renderer.reset_render_components();
            myself.renderers.write().unwrap().push(renderer);
        });

        Ok((
            RenderFreshness::now(None),
            ReceiverWithDrop {
                receiver: rx,
                cancel_task: Some(join_handle),
            },
        ))
    }
}

fn serialize_server_data(virtual_dom: &VirtualDom, scope: ScopeId) -> String {
    // After we replace the placeholder in the dom with javascript, we need to send down the resolved data so that the client can hydrate the node
    // Extract any data we serialized for hydration (from server futures)
    let html_data =
        crate::html_storage::HTMLData::extract_from_suspense_boundary(virtual_dom, scope);

    // serialize the server state into a base64 string
    html_data.serialized()
}

/// State used in server side rendering. This utilizes a pool of [`dioxus_ssr::Renderer`]s to cache static templates between renders.
#[derive(Clone)]
pub struct SSRState {
    // We keep a pool of renderers to avoid re-creating them on every request. They are boxed to make them very cheap to move
    renderers: Arc<SsrRendererPool>,
}

impl SSRState {
    /// Create a new [`SSRState`].
    pub fn new(cfg: &ServeConfig) -> Self {
        Self {
            renderers: Arc::new(SsrRendererPool::new(4, cfg.incremental.clone())),
        }
    }

    /// Render the application to HTML.
    pub async fn render<'a>(
        &'a self,
        route: String,
        cfg: &'a ServeConfig,
        virtual_dom_factory: impl FnOnce() -> VirtualDom + Send + Sync + 'static,
        server_context: &'a DioxusServerContext,
    ) -> Result<
        (
            RenderFreshness,
            impl Stream<Item = Result<String, dioxus_ssr::incremental::IncrementalRendererError>>,
        ),
        dioxus_ssr::incremental::IncrementalRendererError,
    > {
        self.renderers
            .clone()
            .render_to(cfg, route, virtual_dom_factory, server_context)
            .await
    }
}

/// The template that wraps the body of the HTML for a fullstack page. This template contains the data needed to hydrate server functions that were run on the server.
#[derive(Default)]
pub struct FullstackHTMLTemplate {
    cfg: ServeConfig,
}

impl FullstackHTMLTemplate {
    /// Create a new [`FullstackHTMLTemplate`].
    pub fn new(cfg: &ServeConfig) -> Self {
        Self { cfg: cfg.clone() }
    }
}

impl FullstackHTMLTemplate {
    /// Render any content before the head of the page.
    pub fn render_head<R: std::fmt::Write>(
        &self,
        to: &mut R,
    ) -> Result<(), dioxus_ssr::incremental::IncrementalRendererError> {
        let ServeConfig { index, .. } = &self.cfg;

        to.write_str(&index.head)?;

        Ok(())
    }

    /// Render any content before the body of the page.
    pub fn render_before_body<R: std::fmt::Write>(
        &self,
        to: &mut R,
    ) -> Result<(), dioxus_ssr::incremental::IncrementalRendererError> {
        let ServeConfig { index, .. } = &self.cfg;

        to.write_str(&index.close_head)?;

        Ok(())
    }

    /// Render all content after the main element of the page.
    pub fn render_after_main<R: std::fmt::Write>(
        &self,
        to: &mut R,
    ) -> Result<(), dioxus_ssr::incremental::IncrementalRendererError> {
        let ServeConfig { index, .. } = &self.cfg;

        to.write_str(&index.post_main)?;

        Ok(())
    }

    /// Render all content after the body of the page.
    pub fn render_after_body<R: std::fmt::Write>(
        &self,
        to: &mut R,
    ) -> Result<(), dioxus_ssr::incremental::IncrementalRendererError> {
        let ServeConfig { index, .. } = &self.cfg;

        to.write_str(&index.after_closing_body_tag)?;

        Ok(())
    }
}

fn pre_renderer() -> Renderer {
    let mut renderer = Renderer::default();
    renderer.pre_render = true;
    renderer
}<|MERGE_RESOLUTION|>--- conflicted
+++ resolved
@@ -232,12 +232,6 @@
                 };
             }
 
-<<<<<<< HEAD
-            // poll the future, which may call server_context()
-            with_server_context(server_context.clone(), || virtual_dom.rebuild_in_place());
-
-=======
->>>>>>> 176e67e5
             // Render the initial frame with loading placeholders
             let mut initial_frame = renderer.render(&virtual_dom);
 
