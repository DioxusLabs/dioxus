#![allow(clippy::type_complexity)]

use crate::{
    CborEncoding, ClientRequest, ClientResponse, Encoding, FromResponse, IntoRequest, JsonEncoding,
    ServerFnError,
};
use axum::extract::{FromRequest, Request};
use axum_core::response::IntoResponse;
use bytes::{Buf as _, Bytes};
use dioxus_fullstack_core::{HttpError, RequestError};
use futures::stream::iter as iter_stream;
use futures::{Stream, StreamExt};
#[cfg(feature = "server")]
use futures_channel::mpsc::UnboundedSender;
use headers::{ContentType, Header};
use send_wrapper::SendWrapper;
use serde::{de::DeserializeOwned, Serialize};
use std::{future::Future, marker::PhantomData, pin::Pin};

/// A stream of text data.
///
/// # Chunking
///
/// Note that strings sent by the server might not arrive in the same chunking as they were sent.
///
/// This is because the underlying transport layer (HTTP/2 or HTTP/3) may choose to split or combine
/// chunks for efficiency.
///
/// If you need to preserve individual string boundaries, consider using `ChunkedTextStream` or another
/// encoding that preserves chunk boundaries.
pub type TextStream = Streaming<String>;

/// A stream of binary data.
///
/// # Chunking
///
/// Note that bytes sent by the server might not arrive in the same chunking as they were sent.
/// This is because the underlying transport layer (HTTP/2 or HTTP/3) may choose to split or combine
/// chunks for efficiency.
///
/// If you need to preserve individual byte boundaries, consider using `ChunkedByteStream` or another
/// encoding that preserves chunk boundaries.
pub type ByteStream = Streaming<Bytes>;

/// A stream of JSON-encoded data.
///
/// # Chunking
///
/// Normally, it's not possible to stream JSON over HTTP because browsers are free to re-chunk
/// data as they see fit. However, this implementation manually frames each JSON as if it were an unmasked
/// websocket message.
///
/// If you need to send a stream of JSON data without framing, consider using TextStream instead and
/// manually handling JSON buffering.
pub type JsonStream<T> = Streaming<T, JsonEncoding>;

/// A stream of Cbor-encoded data.
///
/// # Chunking
///
/// Normally, it's not possible to stream JSON over HTTP because browsers are free to re-chunk
/// data as they see fit. However, this implementation manually frames each item as if it were an unmasked
/// websocket message.
pub type CborStream<T> = Streaming<T, CborEncoding>;

/// A stream of manually chunked binary data.
///
/// This encoding preserves chunk boundaries by framing each chunk with its length, using Websocket
/// Framing.
pub type ChunkedByteStream = Streaming<Bytes, CborEncoding>;

/// A stream of manually chunked text data.
///
/// This encoding preserves chunk boundaries by framing each chunk with its length, using Websocket
/// Framing.
pub type ChunkedTextStream = Streaming<String, CborEncoding>;

/// A streaming payload.
///
/// ## Frames and Chunking
///
/// The streaming payload sends and receives data in discrete chunks or "frames". The size is converted
/// to hex and sent before each chunk, followed by a CRLF, the chunk data, and another CRLF.
///
/// This mimics actual HTTP chunked transfer encoding, but allows us to define our own framing
/// protocol on top of it.
///
/// Arbitrary bytes can be encoded between these frames, but the frames do come with some overhead.
///
/// ## Browser Support for Streaming Input
///
/// Browser fetch requests do not currently support full request duplexing, which
/// means that that they do not begin handling responses until the full request has been sent.
///
/// This means that if you use a streaming input encoding, the input stream needs to
/// end before the output will begin.
///
/// Streaming requests are only allowed over HTTP2 or HTTP3.
///
/// Also note that not all browsers support streaming bodies to servers.
pub struct Streaming<T = String, E = ()> {
    stream: Pin<Box<dyn Stream<Item = Result<T, StreamingError>> + Send>>,
    encoding: PhantomData<E>,
}

#[derive(thiserror::Error, Debug, Clone, PartialEq, Eq, Hash)]
pub enum StreamingError {
    /// The streaming request was interrupted and could not be completed.
    #[error("The streaming request was interrupted")]
    Interrupted,

    /// The stream failed to decode a chunk - possibly due to invalid data or version mismatch.
    #[error("The stream failed to decode a chunk")]
    Decoding,

    /// The stream failed to connect or encountered an error.
    #[error("The streaming request failed")]
    Failed,
}

impl<T: 'static + Send, E> Streaming<T, E> {
    /// Creates a new stream from the given stream.
    pub fn new(value: impl Stream<Item = T> + Send + 'static) -> Self {
        // Box and pin the incoming stream and store as a trait object
        Self {
            stream: Box::pin(value.map(|item| Ok(item)))
                as Pin<Box<dyn Stream<Item = Result<T, StreamingError>> + Send>>,
            encoding: PhantomData,
        }
    }

    /// Spawns a new task that produces items for the stream.
    ///
    /// The callback is provided an `UnboundedSender` that can be used to send items to the stream.
    #[cfg(feature = "server")]
    pub fn spawn<F>(callback: impl FnOnce(UnboundedSender<T>) -> F + Send + 'static) -> Self
    where
        F: Future<Output = ()> + 'static,
        T: Send,
    {
        let (tx, rx) = futures_channel::mpsc::unbounded();

        crate::spawn_platform(move || callback(tx));

        Self::new(rx)
    }

    /// Returns the next item in the stream, or `None` if the stream has ended.
    pub async fn next(&mut self) -> Option<Result<T, StreamingError>> {
        self.stream.as_mut().next().await
    }

    /// Consumes the wrapper, returning the inner stream.
    pub fn into_inner(self) -> impl Stream<Item = Result<T, StreamingError>> + Send {
        self.stream
    }

    /// Creates a streaming payload from an existing stream of bytes.
    ///
    /// This uses the internal framing mechanism to decode the stream into items of type `T`.
    fn from_bytes(stream: impl Stream<Item = Result<T, StreamingError>> + Send + 'static) -> Self {
        Self {
            stream: Box::pin(stream),
            encoding: PhantomData,
        }
    }
}

impl<S, U> From<S> for TextStream
where
    S: Stream<Item = U> + Send + 'static,
    U: Into<String>,
{
    fn from(value: S) -> Self {
        Self::new(value.map(|data| data.into()))
    }
}

impl<S, E> From<S> for ByteStream
where
    S: Stream<Item = Result<Bytes, E>> + Send + 'static,
{
    fn from(value: S) -> Self {
        Self {
            stream: Box::pin(value.map(|data| data.map_err(|_| StreamingError::Failed))),
            encoding: PhantomData,
        }
    }
}

impl<T, S, U, E> From<S> for Streaming<T, E>
where
    S: Stream<Item = U> + Send + 'static,
    U: Into<T>,
    T: 'static + Send,
    E: Encoding,
{
    fn from(value: S) -> Self {
        Self::from_bytes(value.map(|data| Ok(data.into())))
    }
}

impl IntoResponse for Streaming<String> {
    fn into_response(self) -> axum_core::response::Response {
        axum::response::Response::builder()
            .header("Content-Type", "text/plain; charset=utf-8")
            .body(axum::body::Body::from_stream(self.stream))
            .unwrap()
    }
}

impl IntoResponse for Streaming<Bytes> {
    fn into_response(self) -> axum_core::response::Response {
        axum::response::Response::builder()
            .header("Content-Type", "application/octet-stream")
            .body(axum::body::Body::from_stream(self.stream))
            .unwrap()
    }
}

impl<T: DeserializeOwned + Serialize + 'static, E: Encoding> IntoResponse for Streaming<T, E> {
    fn into_response(self) -> axum_core::response::Response {
        let res = self.stream.map(|r| match r {
            Ok(res) => match encode_stream_frame::<T, E>(res) {
                Some(bytes) => Ok(bytes),
                None => Err(StreamingError::Failed),
            },
            Err(_err) => Err(StreamingError::Failed),
        });

        axum::response::Response::builder()
            .header("Content-Type", E::stream_content_type())
            .body(axum::body::Body::from_stream(res))
            .unwrap()
    }
}

impl FromResponse for Streaming<String> {
    fn from_response(res: ClientResponse) -> impl Future<Output = Result<Self, ServerFnError>> {
        SendWrapper::new(async move {
            let client_stream = Box::pin(res.bytes_stream().map(|byte| match byte {
                Ok(bytes) => match String::from_utf8(bytes.to_vec()) {
                    Ok(string) => Ok(string),
                    Err(_) => Err(StreamingError::Decoding),
                },
                Err(_) => Err(StreamingError::Failed),
            }));

            Ok(Self {
                stream: client_stream,
                encoding: PhantomData,
            })
        })
    }
}

impl FromResponse for Streaming<Bytes> {
    fn from_response(res: ClientResponse) -> impl Future<Output = Result<Self, ServerFnError>> {
        async move {
            let client_stream = Box::pin(SendWrapper::new(res.bytes_stream().map(
                |byte| match byte {
                    Ok(bytes) => Ok(bytes),
                    Err(_) => Err(StreamingError::Failed),
                },
            )));

            Ok(Self {
                stream: client_stream,
                encoding: PhantomData,
            })
        }
    }
}

impl<T: DeserializeOwned + Serialize + 'static + Send, E: Encoding + 'static> FromResponse
    for Streaming<T, E>
{
    fn from_response(res: ClientResponse) -> impl Future<Output = Result<Self, ServerFnError>> {
        let client_stream = byte_stream_to_client_stream::<E, _, _, _>(res.bytes_stream());

        SendWrapper::new(async move {
            Ok(Self {
                stream: client_stream,
                encoding: PhantomData,
            })
        })
    }
}

impl<S> FromRequest<S> for Streaming<String> {
    type Rejection = ServerFnError;

    fn from_request(
        req: Request,
        _state: &S,
    ) -> impl Future<Output = Result<Self, Self::Rejection>> + Send {
        async move {
            let (parts, body) = req.into_parts();
            let content_type = parts
                .headers
                .get("content-type")
                .and_then(|v| v.to_str().ok())
                .unwrap_or("");

            if !content_type.starts_with("text/plain") {
                HttpError::bad_request("Invalid content type")?;
            }

            let stream = body.into_data_stream();

            Ok(Self {
                stream: Box::pin(stream.map(|byte| match byte {
                    Ok(bytes) => match String::from_utf8(bytes.to_vec()) {
                        Ok(string) => Ok(string),
                        Err(_) => Err(StreamingError::Decoding),
                    },
                    Err(_) => Err(StreamingError::Failed),
                })),
                encoding: PhantomData,
            })
        }
    }
}

impl<S> FromRequest<S> for ByteStream {
    type Rejection = ServerFnError;

    fn from_request(
        req: Request,
        _state: &S,
    ) -> impl Future<Output = Result<Self, Self::Rejection>> + Send {
        async move {
            let (parts, body) = req.into_parts();
            let content_type = parts
                .headers
                .get("content-type")
                .and_then(|v| v.to_str().ok())
                .unwrap_or("");

            if !content_type.starts_with("application/octet-stream") {
                HttpError::bad_request("Invalid content type")?;
            }

            let stream = body.into_data_stream();

            Ok(Self {
                stream: Box::pin(stream.map(|byte| match byte {
                    Ok(bytes) => Ok(bytes),
                    Err(_) => Err(StreamingError::Failed),
                })),
                encoding: PhantomData,
            })
        }
    }
}

impl<T: DeserializeOwned + Serialize + 'static + Send, E: Encoding + 'static, S> FromRequest<S>
    for Streaming<T, E>
{
    type Rejection = ServerFnError;

    fn from_request(
        req: Request,
        _state: &S,
    ) -> impl Future<Output = Result<Self, Self::Rejection>> + Send {
        async move {
            let (parts, body) = req.into_parts();
            let content_type = parts
                .headers
                .get("content-type")
                .and_then(|v| v.to_str().ok())
                .unwrap_or("");

            if !content_type.starts_with(E::stream_content_type()) {
                HttpError::bad_request("Invalid content type")?;
            }

            let stream = body.into_data_stream();

            let client_stream = byte_stream_to_client_stream::<E, _, _, _>(stream);
            Ok(Self {
<<<<<<< HEAD
                input_stream: Box::pin(futures::stream::empty()),
                output_stream: client_stream,
=======
                stream: Box::pin(stream.map(|byte| match byte {
                    Ok(bytes) => match decode_stream_frame::<T, E>(bytes) {
                        Some(res) => Ok(res),
                        None => Err(StreamingError::Decoding),
                    },
                    Err(_) => Err(StreamingError::Failed),
                })),
>>>>>>> a220e9aa
                encoding: PhantomData,
            })
        }
    }
}

impl IntoRequest for Streaming<String> {
    fn into_request(
        self,
        builder: ClientRequest,
    ) -> impl Future<Output = Result<ClientResponse, RequestError>> + 'static {
        async move {
            builder
                .header("Content-Type", "text/plain; charset=utf-8")?
                .send_body_stream(self.stream.map(|e| e.map(Bytes::from)))
                .await
        }
    }
}

impl IntoRequest for ByteStream {
    fn into_request(
        self,
        builder: ClientRequest,
    ) -> impl Future<Output = Result<ClientResponse, RequestError>> + 'static {
        async move {
            builder
                .header(ContentType::name(), "application/octet-stream")?
                .send_body_stream(self.stream)
                .await
        }
    }
}

impl<T: DeserializeOwned + Serialize + 'static + Send, E: Encoding> IntoRequest
    for Streaming<T, E>
{
    fn into_request(
        self,
        builder: ClientRequest,
    ) -> impl Future<Output = Result<ClientResponse, RequestError>> + 'static {
        async move {
            builder
                .header("Content-Type", E::stream_content_type())?
                .send_body_stream(self.stream.map(|r| {
                    r.and_then(|item| {
                        encode_stream_frame::<T, E>(item).ok_or(StreamingError::Failed)
                    })
                }))
                .await
        }
    }
}

impl<T> std::fmt::Debug for Streaming<T> {
    fn fmt(&self, f: &mut std::fmt::Formatter<'_>) -> std::fmt::Result {
        f.debug_tuple("Streaming").finish()
    }
}

impl<T, E: Encoding> std::fmt::Debug for Streaming<T, E> {
    fn fmt(&self, f: &mut std::fmt::Formatter<'_>) -> std::fmt::Result {
        f.debug_struct("Streaming")
            .field("encoding", &std::any::type_name::<E>())
            .finish()
    }
}

/// This function encodes a single frame of a streaming payload using the specified encoding.
///
/// The resulting `Bytes` object is encoded as a websocket frame, so you can send it over a streaming
/// HTTP response or even a websocket connection.
///
/// Note that the packet is not masked, as it is assumed to be sent over a trusted connection.
pub fn encode_stream_frame<T: Serialize, E: Encoding>(data: T) -> Option<Bytes> {
    // We use full advantage of `BytesMut` here, writing a maximally full frame and then shrinking it
    // down to size at the end.
    //
    // Also note we don't do any masking over this data since it's not going over an untrusted
    // network like a websocket would.
    //
    // We allocate 10 extra bytes to account for framing overhead, which we'll shrink after
    let mut bytes = vec![0u8; 10];

    E::encode(data, &mut bytes)?;

    let len = (bytes.len() - 10) as u64;
    let opcode = 0x82; // FIN + binary opcode

    // Write the header directly into the allocated space.
    let offset = if len <= 125 {
        bytes[8] = opcode;
        bytes[9] = len as u8;
        8
    } else if len <= u16::MAX as u64 {
        bytes[6] = opcode;
        bytes[7] = 126;
        let len_bytes = (len as u16).to_be_bytes();
        bytes[8] = len_bytes[0];
        bytes[9] = len_bytes[1];
        6
    } else {
        bytes[0] = opcode;
        bytes[1] = 127;
        bytes[2..10].copy_from_slice(&len.to_be_bytes());
        0
    };

    // Shrink down to the actual used size - is zero copy!
    Some(Bytes::from(bytes).slice(offset..))
}

fn byte_stream_to_client_stream<E, T, S, E1>(
    stream: S,
) -> Pin<Box<dyn Stream<Item = Result<T, StreamingError>> + Send>>
where
    S: Stream<Item = Result<Bytes, E1>> + 'static,
    E: Encoding + 'static,
    T: DeserializeOwned + 'static,
{
    Box::pin(SendWrapper::new(stream.flat_map(|bytes| match bytes {
        Ok(bytes) => iter_stream(DecodeIterator::<T, E>::new(bytes)),
        Err(_) => iter_stream(DecodeIterator::<T, E>::failed()),
    })))
}

enum DecodeIteratorState {
    Empty,
    Failed,
    Checked(Bytes),
    UnChecked(Bytes),
}

/// An iterator of T decoded from bytes
/// that return an error if it is created empty
struct DecodeIterator<T, E>(DecodeIteratorState, PhantomData<*const (T, E)>);

impl<T, E> DecodeIterator<T, E> {
    fn new(bytes: Bytes) -> Self {
        DecodeIterator(DecodeIteratorState::UnChecked(bytes), PhantomData)
    }
    fn failed() -> Self {
        DecodeIterator(DecodeIteratorState::Failed, PhantomData)
    }
}

impl<T, E> Iterator for DecodeIterator<T, E>
where
    E: Encoding,
    T: DeserializeOwned,
{
    type Item = Result<T, StreamingError>;

    fn next(&mut self) -> Option<Self::Item> {
        match std::mem::replace(&mut self.0, DecodeIteratorState::Empty) {
            DecodeIteratorState::Empty => None,
            DecodeIteratorState::Failed => Some(Err(StreamingError::Failed)),
            DecodeIteratorState::Checked(mut bytes) => {
                let r = decode_stream_frame_multi::<T, E>(&mut bytes);
                if r.is_some() {
                    self.0 = DecodeIteratorState::Checked(bytes)
                }
                r
            }
            DecodeIteratorState::UnChecked(mut bytes) => {
                let r = decode_stream_frame_multi::<T, E>(&mut bytes);
                if r.is_some() {
                    self.0 = DecodeIteratorState::Checked(bytes);
                    r
                } else {
                    Some(Err(StreamingError::Decoding))
                }
            }
        }
    }
}

/// Decode a websocket-framed streaming payload produced by [`encode_stream_frame`].
///
/// This function returns `None` if the frame is invalid or cannot be decoded.
///
/// It cannot handle masked frames, as those are not produced by our encoding function.
pub fn decode_stream_frame<T, E>(mut frame: Bytes) -> Option<T>
where
    E: Encoding,
    T: DeserializeOwned,
{
    decode_stream_frame_multi::<T, E>(&mut frame).and_then(|r| r.ok())
}

/// Decode one value and advance the bytes pointer
///
/// If the frame is empty return None.
///
/// Otherwise, if the initial opcode is not the one expected for binary stream
/// or the frame is not large enough return error StreamingError::Decoding
fn decode_stream_frame_multi<T, E>(frame: &mut Bytes) -> Option<Result<T, StreamingError>>
where
    E: Encoding,
    T: DeserializeOwned,
{
    let (offset, payload_len) = match offset_payload_len(frame)? {
        Ok(r) => r,
        Err(e) => return Some(Err(e)),
    };

    let r = E::decode(frame.slice(offset..offset + payload_len));

    frame.advance(offset + payload_len);

    r.map(|r| Ok(r))
}

/// Compute (offset,len) for decoding data
fn offset_payload_len(frame: &Bytes) -> Option<Result<(usize, usize), StreamingError>> {
    let data = frame.as_ref();

    if data.is_empty() {
        return None;
    }
    if data.len() < 2 {
        return Some(Err(StreamingError::Decoding));
    }

    let first = data[0];
    let second = data[1];

    // Require FIN with binary opcode and no RSV bits
    let fin = first & 0x80 != 0;
    let opcode = first & 0x0F;
    let rsv = first & 0x70;
    if !fin || opcode != 0x02 || rsv != 0 {
        return Some(Err(StreamingError::Decoding));
    }

    // Mask bit must be zero for our framing
    if second & 0x80 != 0 {
        return Some(Err(StreamingError::Decoding));
    }

    let mut offset = 2usize;
    let mut payload_len = (second & 0x7F) as usize;

    if payload_len == 126 {
        if data.len() < offset + 2 {
            return Some(Err(StreamingError::Decoding));
        }

        payload_len = u16::from_be_bytes([data[offset], data[offset + 1]]) as usize;
        offset += 2;
    } else if payload_len == 127 {
        if data.len() < offset + 8 {
            return Some(Err(StreamingError::Decoding));
        }

        let mut len_bytes = [0u8; 8];
        len_bytes.copy_from_slice(&data[offset..offset + 8]);
        let len_u64 = u64::from_be_bytes(len_bytes);

        if len_u64 > usize::MAX as u64 {
            return Some(Err(StreamingError::Decoding));
        }

        payload_len = len_u64 as usize;
        offset += 8;
    }

    if data.len() < offset + payload_len {
        return Some(Err(StreamingError::Decoding));
    }
    Some(Ok((offset, payload_len)))
}<|MERGE_RESOLUTION|>--- conflicted
+++ resolved
@@ -375,22 +375,20 @@
                 HttpError::bad_request("Invalid content type")?;
             }
 
-            let stream = body.into_data_stream();
+            // let stream = body.into_data_stream();
+            // input_stream: Box::pin(futures::stream::empty()),
+            // output_stream: client_stream,
+            // stream: Box::pin(stream.map(|byte| match byte {
+            //     Ok(bytes) => match decode_stream_frame::<T, E>(bytes) {
+            //         Some(res) => Ok(res),
+            //         None => Err(StreamingError::Decoding),
+            //     },
+            //     Err(_) => Err(StreamingError::Failed),
+            // })),
 
             let client_stream = byte_stream_to_client_stream::<E, _, _, _>(stream);
             Ok(Self {
-<<<<<<< HEAD
-                input_stream: Box::pin(futures::stream::empty()),
-                output_stream: client_stream,
-=======
-                stream: Box::pin(stream.map(|byte| match byte {
-                    Ok(bytes) => match decode_stream_frame::<T, E>(bytes) {
-                        Some(res) => Ok(res),
-                        None => Err(StreamingError::Decoding),
-                    },
-                    Err(_) => Err(StreamingError::Failed),
-                })),
->>>>>>> a220e9aa
+                stream: client_stream,
                 encoding: PhantomData,
             })
         }
