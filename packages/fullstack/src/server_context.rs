--- conflicted
+++ resolved
@@ -1,8 +1,4 @@
-<<<<<<< HEAD
 use parking_lot::RwLock;
-=======
-use crate::html_storage::HTMLData;
->>>>>>> c094bf3e
 use std::any::Any;
 use std::collections::HashMap;
 use std::sync::Arc;
@@ -19,27 +15,16 @@
 /// You should not construct this directly inside components. Instead use the `HasServerContext` trait to get the server context from the scope.
 #[derive(Clone)]
 pub struct DioxusServerContext {
-<<<<<<< HEAD
     shared_context: std::sync::Arc<RwLock<SendSyncAnyMap>>,
     response_parts: std::sync::Arc<RwLock<http::response::Parts>>,
     pub(crate) parts: Arc<RwLock<http::request::Parts>>,
-=======
-    shared_context: std::sync::Arc<std::sync::RwLock<SendSyncAnyMap>>,
-    response_parts: std::sync::Arc<std::sync::RwLock<http::response::Parts>>,
-    pub(crate) parts: Arc<tokio::sync::RwLock<http::request::Parts>>,
-    html_data: Arc<RwLock<HTMLData>>,
->>>>>>> c094bf3e
 }
 
 #[allow(clippy::derivable_impls)]
 impl Default for DioxusServerContext {
     fn default() -> Self {
         Self {
-<<<<<<< HEAD
             shared_context: std::sync::Arc::new(RwLock::new(HashMap::new())),
-=======
-            shared_context: std::sync::Arc::new(std::sync::RwLock::new(HashMap::new())),
->>>>>>> c094bf3e
             response_parts: std::sync::Arc::new(RwLock::new(
                 http::response::Response::new(()).into_parts().0,
             )),
@@ -50,14 +35,8 @@
 
 mod server_fn_impl {
     use super::*;
-<<<<<<< HEAD
     use parking_lot::{RwLockReadGuard, RwLockWriteGuard};
     use std::any::{Any, TypeId};
-=======
-    use std::any::{Any, TypeId};
-    use std::sync::LockResult;
-    use std::sync::{PoisonError, RwLockReadGuard, RwLockWriteGuard};
->>>>>>> c094bf3e
 
     impl DioxusServerContext {
         /// Create a new server context from a request
@@ -87,16 +66,11 @@
         pub fn get<T: Any + Send + Sync + Clone + 'static>(&self) -> Option<T> {
             self.shared_context
                 .read()
-<<<<<<< HEAD
-=======
-                .ok()?
->>>>>>> c094bf3e
                 .get(&TypeId::of::<T>())
                 .map(|v| v.downcast_ref::<T>().unwrap().clone())
         }
 
         /// Insert a value into the shared server context
-<<<<<<< HEAD
         pub fn insert<T: Any + Send + Sync + 'static>(&self, value: T) {
             self.shared_context
                 .write()
@@ -108,27 +82,6 @@
             self.shared_context
                 .write()
                 .insert((*value).type_id(), value);
-=======
-        pub fn insert<T: Any + Send + Sync + 'static>(
-            &self,
-            value: T,
-        ) -> Result<(), PoisonError<RwLockWriteGuard<'_, SendSyncAnyMap>>> {
-            self.shared_context
-                .write()
-                .map(|mut map| map.insert(TypeId::of::<T>(), Box::new(value)))
-                .map(|_| ())
-        }
-
-        /// Insert a Boxed `Any` value into the shared server context
-        pub fn insert_any(
-            &self,
-            value: Box<dyn Any + Send + Sync>,
-        ) -> Result<(), PoisonError<RwLockWriteGuard<'_, SendSyncAnyMap>>> {
-            self.shared_context
-                .write()
-                .map(|mut map| map.insert((*value).type_id(), value))
-                .map(|_| ())
->>>>>>> c094bf3e
         }
 
         /// Get the response parts from the server context
