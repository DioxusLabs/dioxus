use parking_lot::RwLock;
use std::any::Any;
use std::collections::HashMap;
use std::sync::Arc;

type SendSyncAnyMap = std::collections::HashMap<std::any::TypeId, ContextType>;

/// A shared context for server functions that contains information about the request and middleware state.
///
/// You should not construct this directly inside components or server functions. Instead use [`server_context()`] to get the server context from the current request.
///
/// # Example
///
/// ```rust, no_run
/// # use dioxus::prelude::*;
/// #[server]
/// async fn read_headers() -> Result<(), ServerFnError> {
///     let server_context = server_context();
///     let headers: http::HeaderMap = server_context.extract().await?;
///     println!("{:?}", headers);
///     Ok(())
/// }
/// ```
#[derive(Clone)]
pub struct DioxusServerContext {
    shared_context: std::sync::Arc<RwLock<SendSyncAnyMap>>,
    response_parts: std::sync::Arc<RwLock<http::response::Parts>>,
    pub(crate) parts: Arc<RwLock<http::request::Parts>>,
}

enum ContextType {
    Factory(Box<dyn Fn() -> Box<dyn Any> + Send + Sync>),
    Value(Box<dyn Any + Send + Sync>),
}

impl ContextType {
    fn downcast<T: Clone + 'static>(&self) -> Option<T> {
        match self {
            ContextType::Value(value) => value.downcast_ref::<T>().cloned(),
            ContextType::Factory(factory) => factory().downcast::<T>().ok().map(|v| *v),
        }
    }
}

#[allow(clippy::derivable_impls)]
impl Default for DioxusServerContext {
    fn default() -> Self {
        Self {
            shared_context: std::sync::Arc::new(RwLock::new(HashMap::new())),
            response_parts: std::sync::Arc::new(RwLock::new(
                http::response::Response::new(()).into_parts().0,
            )),
            parts: std::sync::Arc::new(RwLock::new(http::request::Request::new(()).into_parts().0)),
        }
    }
}

mod server_fn_impl {
    use super::*;
    use parking_lot::{RwLockReadGuard, RwLockWriteGuard};
    use std::any::{Any, TypeId};

    impl DioxusServerContext {
        /// Create a new server context from a request
        pub fn new(parts: http::request::Parts) -> Self {
            Self {
                parts: Arc::new(RwLock::new(parts)),
                shared_context: Arc::new(RwLock::new(SendSyncAnyMap::new())),
                response_parts: std::sync::Arc::new(RwLock::new(
                    http::response::Response::new(()).into_parts().0,
                )),
            }
        }

        /// Create a server context from a shared parts
        #[allow(unused)]
        pub(crate) fn from_shared_parts(parts: Arc<RwLock<http::request::Parts>>) -> Self {
            Self {
                parts,
                shared_context: Arc::new(RwLock::new(SendSyncAnyMap::new())),
                response_parts: std::sync::Arc::new(RwLock::new(
                    http::response::Response::new(()).into_parts().0,
                )),
            }
        }

        /// Clone a value from the shared server context. If you are using [`DioxusRouterExt`](crate::prelude::DioxusRouterExt), any values you insert into
        /// the launch context will also be available in the server context.
        ///
        /// Example:
        /// ```rust, no_run
        /// use dioxus::prelude::*;
        ///
        /// LaunchBuilder::new()
        ///     // You can provide context to your whole app (including server functions) with the `with_context` method on the launch builder
        ///     .with_context(server_only! {
        ///         1234567890u32
        ///     })
        ///     .launch(app);
        ///
        /// #[server]
        /// async fn read_context() -> Result<u32, ServerFnError> {
        ///     // You can extract values from the server context with the `extract` function
        ///     let FromContext(value) = extract().await?;
        ///     Ok(value)
        /// }
        ///
        /// fn app() -> Element {
        ///     let future = use_resource(read_context);
        ///     rsx! {
        ///         h1 { "{future:?}" }
        ///     }
        /// }
        /// ```
<<<<<<< HEAD
        pub fn get<T: Clone + 'static>(&self) -> Option<T> {
=======
        pub fn get<T: Any + Send + Sync + Clone + 'static>(&self) -> Option<T> {
>>>>>>> 2d7bef44
            self.shared_context
                .read()
                .get(&TypeId::of::<T>())
                .map(|v| v.downcast::<T>().unwrap())
        }

        /// Insert a value into the shared server context
<<<<<<< HEAD
        pub fn insert<T: Send + Sync + 'static>(&self, value: T) {
            self.shared_context
                .write()
                .insert(TypeId::of::<T>(), ContextType::Value(Box::new(value)));
        }

        /// Insert a boxed `Any` value into the shared server context
        pub fn insert_any(&self, value: Box<dyn Any + Send + Sync + 'static>) {
            self.shared_context
                .write()
                .insert((*value).type_id(), ContextType::Value(value));
        }

        /// Insert a factory that creates a non-sync value for the shared server context
        pub fn insert_factory<F, T>(&self, value: F)
        where
            F: Fn() -> T + Send + Sync + 'static,
            T: 'static,
        {
            self.shared_context.write().insert(
                TypeId::of::<T>(),
                ContextType::Factory(Box::new(move || Box::new(value()))),
            );
=======
        ///
        ///
        pub fn insert<T: Any + Send + Sync + 'static>(&self, value: T) {
            self.insert_any(Box::new(value));
>>>>>>> 2d7bef44
        }

        /// Insert a boxed factory that creates a non-sync value for the shared server context
        pub fn insert_boxed_factory(&self, value: Box<dyn Fn() -> Box<dyn Any> + Send + Sync>) {
            self.shared_context
                .write()
                .insert((*value()).type_id(), ContextType::Factory(value));
        }

        /// Get the response parts from the server context
        ///
        #[doc = include_str!("../docs/request_origin.md")]
        ///
        /// # Example
        ///
        /// ```rust, no_run
        /// # use dioxus::prelude::*;
        /// #[server]
        /// async fn set_headers() -> Result<(), ServerFnError> {
        ///     let server_context = server_context();
        ///     let cookies = server_context.response_parts()
        ///         .headers()
        ///         .get("Cookie")
        ///         .ok_or_else(|| ServerFnError::msg("failed to find Cookie header in the response"))?;
        ///     println!("{:?}", cookies);
        ///     Ok(())
        /// }
        /// ```
        pub fn response_parts(&self) -> RwLockReadGuard<'_, http::response::Parts> {
            self.response_parts.read()
        }

        /// Get the response parts from the server context
        ///
        #[doc = include_str!("../docs/request_origin.md")]
        ///
        /// # Example
        ///
        /// ```rust, no_run
        /// # use dioxus::prelude::*;
        /// #[server]
        /// async fn set_headers() -> Result<(), ServerFnError> {
        ///     let server_context = server_context();
        ///     server_context.response_parts_mut()
        ///         .headers_mut()
        ///         .insert("Cookie", "dioxus=fullstack");
        ///     Ok(())
        /// }
        /// ```
        pub fn response_parts_mut(&self) -> RwLockWriteGuard<'_, http::response::Parts> {
            self.response_parts.write()
        }

        /// Get the request parts
        ///
        #[doc = include_str!("../docs/request_origin.md")]
        ///
        /// # Example
        ///
        /// ```rust, no_run
        /// # use dioxus::prelude::*;
        /// #[server]
        /// async fn read_headers() -> Result<(), ServerFnError> {
        ///     let server_context = server_context();
        ///     let id: &i32 = server_context.request_parts()
        ///         .extensions
        ///         .get()
        ///         .ok_or_else(|| ServerFnError::msg("failed to find i32 extension in the request"))?;
        ///     println!("{:?}", id);
        ///     Ok(())
        /// }
        /// ```
        pub fn request_parts(&self) -> parking_lot::RwLockReadGuard<'_, http::request::Parts> {
            self.parts.read()
        }

        /// Get the request parts mutably
        ///
        #[doc = include_str!("../docs/request_origin.md")]
        ///
        /// # Example
        ///
        /// ```rust, no_run
        /// # use dioxus::prelude::*;
        /// #[server]
        /// async fn read_headers() -> Result<(), ServerFnError> {
        ///     let server_context = server_context();
        ///     let id: i32 = server_context.request_parts_mut()
        ///         .extensions
        ///         .remove()
        ///         .ok_or_else(|| ServerFnError::msg("failed to find i32 extension in the request"))?;
        ///     println!("{:?}", id);
        ///     Ok(())
        /// }
        /// ```
        pub fn request_parts_mut(&self) -> parking_lot::RwLockWriteGuard<'_, http::request::Parts> {
            self.parts.write()
        }

        /// Extract part of the request.
        ///
        #[doc = include_str!("../docs/request_origin.md")]
        ///
        /// # Example
        ///
        /// ```rust, no_run
        /// # use dioxus::prelude::*;
        /// #[server]
        /// async fn read_headers() -> Result<(), ServerFnError> {
        ///     let server_context = server_context();
        ///     let headers: http::HeaderMap = server_context.extract().await?;
        ///     println!("{:?}", headers);
        ///     Ok(())
        /// }
        /// ```
        pub async fn extract<M, T: FromServerContext<M>>(&self) -> Result<T, T::Rejection> {
            T::from_request(self).await
        }
    }
}

std::thread_local! {
    pub(crate) static SERVER_CONTEXT: std::cell::RefCell<Box<DioxusServerContext>> = Default::default();
}

/// Get information about the current server request.
///
/// This function will only provide the current server context if it is called from a server function or on the server rendering a request.
pub fn server_context() -> DioxusServerContext {
    SERVER_CONTEXT.with(|ctx| *ctx.borrow().clone())
}

/// Extract some part from the current server request.
///
/// This function will only provide the current server context if it is called from a server function or on the server rendering a request.
pub async fn extract<E: FromServerContext<I>, I>() -> Result<E, E::Rejection> {
    E::from_request(&server_context()).await
}

/// Run a function inside of the server context.
pub fn with_server_context<O>(context: DioxusServerContext, f: impl FnOnce() -> O) -> O {
    // before polling the future, we need to set the context
    let prev_context = SERVER_CONTEXT.with(|ctx| ctx.replace(Box::new(context)));
    // poll the future, which may call server_context()
    let result = f();
    // after polling the future, we need to restore the context
    SERVER_CONTEXT.with(|ctx| ctx.replace(prev_context));
    result
}

/// A future that provides the server context to the inner future
#[pin_project::pin_project]
pub struct ProvideServerContext<F: std::future::Future> {
    context: DioxusServerContext,
    #[pin]
    f: F,
}

impl<F: std::future::Future> ProvideServerContext<F> {
    /// Create a new future that provides the server context to the inner future
    pub fn new(f: F, context: DioxusServerContext) -> Self {
        Self { f, context }
    }
}

impl<F: std::future::Future> std::future::Future for ProvideServerContext<F> {
    type Output = F::Output;

    fn poll(
        self: std::pin::Pin<&mut Self>,
        cx: &mut std::task::Context<'_>,
    ) -> std::task::Poll<Self::Output> {
        let this = self.project();
        let context = this.context.clone();
        with_server_context(context, || this.f.poll(cx))
    }
}

/// A trait for extracting types from the server context
#[async_trait::async_trait]
pub trait FromServerContext<I = ()>: Sized {
    /// The error type returned when extraction fails. This type must implement `std::error::Error`.
    type Rejection;

    /// Extract this type from the server context.
    async fn from_request(req: &DioxusServerContext) -> Result<Self, Self::Rejection>;
}

/// A type was not found in the server context
pub struct NotFoundInServerContext<T: 'static>(std::marker::PhantomData<T>);

impl<T: 'static> std::fmt::Debug for NotFoundInServerContext<T> {
    fn fmt(&self, f: &mut std::fmt::Formatter<'_>) -> std::fmt::Result {
        let type_name = std::any::type_name::<T>();
        write!(f, "`{type_name}` not found in server context")
    }
}

impl<T: 'static> std::fmt::Display for NotFoundInServerContext<T> {
    fn fmt(&self, f: &mut std::fmt::Formatter<'_>) -> std::fmt::Result {
        let type_name = std::any::type_name::<T>();
        write!(f, "`{type_name}` not found in server context")
    }
}

impl<T: 'static> std::error::Error for NotFoundInServerContext<T> {}

/// Extract a value from the server context provided through the launch builder context or [`DioxusServerContext::insert`]
///
/// Example:
/// ```rust, no_run
/// use dioxus::prelude::*;
///
/// dioxus::LaunchBuilder::new()
///     // You can provide context to your whole app (including server functions) with the `with_context` method on the launch builder
///     .with_context(server_only! {
///         1234567890u32
///     })
///     .launch(app);
///
/// #[server]
/// async fn read_context() -> Result<u32, ServerFnError> {
///     // You can extract values from the server context with the `extract` function
///     let FromContext(value) = extract().await?;
///     Ok(value)
/// }
///
/// fn app() -> Element {
///     let future = use_resource(read_context);
///     rsx! {
///         h1 { "{future:?}" }
///     }
/// }
/// ```
pub struct FromContext<T: std::marker::Send + std::marker::Sync + Clone + 'static>(pub T);

#[async_trait::async_trait]
impl<T: Send + Sync + Clone + 'static> FromServerContext for FromContext<T> {
    type Rejection = NotFoundInServerContext<T>;

    async fn from_request(req: &DioxusServerContext) -> Result<Self, Self::Rejection> {
        Ok(Self(req.get::<T>().ok_or({
            NotFoundInServerContext::<T>(std::marker::PhantomData::<T>)
        })?))
    }
}

#[cfg(feature = "axum")]
#[cfg_attr(docsrs, doc(cfg(feature = "axum")))]
/// An adapter for axum extractors for the server context
pub struct Axum;

#[cfg(feature = "axum")]
#[async_trait::async_trait]
impl<
        I: axum::extract::FromRequestParts<(), Rejection = R>,
        R: axum::response::IntoResponse + std::error::Error,
    > FromServerContext<Axum> for I
{
    type Rejection = R;

    #[allow(clippy::all)]
    async fn from_request(req: &DioxusServerContext) -> Result<Self, Self::Rejection> {
        let mut lock = req.request_parts_mut();
        I::from_request_parts(&mut lock, &()).await
    }
}<|MERGE_RESOLUTION|>--- conflicted
+++ resolved
@@ -112,11 +112,7 @@
         ///     }
         /// }
         /// ```
-<<<<<<< HEAD
-        pub fn get<T: Clone + 'static>(&self) -> Option<T> {
-=======
         pub fn get<T: Any + Send + Sync + Clone + 'static>(&self) -> Option<T> {
->>>>>>> 2d7bef44
             self.shared_context
                 .read()
                 .get(&TypeId::of::<T>())
@@ -124,11 +120,8 @@
         }
 
         /// Insert a value into the shared server context
-<<<<<<< HEAD
-        pub fn insert<T: Send + Sync + 'static>(&self, value: T) {
-            self.shared_context
-                .write()
-                .insert(TypeId::of::<T>(), ContextType::Value(Box::new(value)));
+        pub fn insert<T: Any + Send + Sync + 'static>(&self, value: T) {
+            self.insert_any(Box::new(value));
         }
 
         /// Insert a boxed `Any` value into the shared server context
@@ -148,12 +141,6 @@
                 TypeId::of::<T>(),
                 ContextType::Factory(Box::new(move || Box::new(value()))),
             );
-=======
-        ///
-        ///
-        pub fn insert<T: Any + Send + Sync + 'static>(&self, value: T) {
-            self.insert_any(Box::new(value));
->>>>>>> 2d7bef44
         }
 
         /// Insert a boxed factory that creates a non-sync value for the shared server context
