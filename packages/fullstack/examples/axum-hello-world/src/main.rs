--- conflicted
+++ resolved
@@ -11,10 +11,7 @@
 fn app() -> Element {
     let mut count = use_signal(|| 0);
     let text = use_signal(|| "...".to_string());
-<<<<<<< HEAD
-=======
     let server_future = use_server_future(get_server_data)?;
->>>>>>> 53343bfd
 
     rsx! {
         h1 { "High-Five counter: {count}" }
@@ -34,10 +31,7 @@
             "Run a server function!"
         }
         "Server said: {text}"
-<<<<<<< HEAD
-=======
         "{server_future.state():?}"
->>>>>>> 53343bfd
     }
 }
 
@@ -57,11 +51,7 @@
     #[cfg(feature = "web")]
     tracing_wasm::set_as_global_default();
 
-<<<<<<< HEAD
-    #[cfg(feature = "ssr")]
-=======
     #[cfg(feature = "server")]
->>>>>>> 53343bfd
     tracing_subscriber::fmt::init();
 
     launch(app);
