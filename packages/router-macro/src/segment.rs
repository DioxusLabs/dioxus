--- conflicted
+++ resolved
@@ -135,11 +135,7 @@
 
 pub fn parse_route_segments<'a>(
     route_span: Span,
-<<<<<<< HEAD
     mut fields: impl Iterator<Item = (&'a Ident, &'a Type)> + Clone,
-=======
-    fields: impl Iterator<Item = (&'a Ident, &'a Type)> + Clone,
->>>>>>> dd8e6963
     route: &str,
 ) -> syn::Result<(
     Vec<RouteSegment>,
@@ -230,70 +226,7 @@
         }
     }
 
-<<<<<<< HEAD
     Ok((route_segments, query, hash))
-=======
-    // check if the route has a query string
-    let parsed_query = match query {
-        Some(query) => {
-            if let Some(query) = query.strip_prefix(":..") {
-                let query_ident = Ident::new(query, Span::call_site());
-                let field = fields.clone().find(|(name, _)| *name == &query_ident);
-
-                let ty = if let Some((_, ty)) = field {
-                    ty.clone()
-                } else {
-                    return Err(syn::Error::new(
-                        route_span,
-                        format!("Could not find a field with the name '{}'", query_ident),
-                    ));
-                };
-
-                Some(QuerySegment::Single(FullQuerySegment {
-                    ident: query_ident,
-                    ty,
-                }))
-            } else {
-                let mut query_arguments = Vec::new();
-                for segment in query.split('&') {
-                    if segment.is_empty() {
-                        return Err(syn::Error::new(
-                            route_span,
-                            "Query segments should be non-empty",
-                        ));
-                    }
-                    if let Some(query_argument) = segment.strip_prefix(':') {
-                        let query_ident = Ident::new(query_argument, Span::call_site());
-                        let field = fields.clone().find(|(name, _)| *name == &query_ident);
-
-                        let ty = if let Some((_, ty)) = field {
-                            ty.clone()
-                        } else {
-                            return Err(syn::Error::new(
-                                route_span,
-                                format!("Could not find a field with the name '{}'", query_ident),
-                            ));
-                        };
-
-                        query_arguments.push(QueryArgument {
-                            ident: query_ident,
-                            ty,
-                        });
-                    } else {
-                        return Err(syn::Error::new(
-                            route_span,
-                            "Query segments should be a : followed by the name of the query argument",
-                        ));
-                    }
-                }
-                Some(QuerySegment::Segments(query_arguments))
-            }
-        }
-        None => None,
-    };
-
-    Ok((route_segments, parsed_query))
->>>>>>> dd8e6963
 }
 
 pub(crate) fn create_error_type(
