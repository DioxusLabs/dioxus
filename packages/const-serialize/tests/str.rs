--- conflicted
+++ resolved
@@ -9,10 +9,6 @@
     let buf = buf.as_ref();
     assert!(buf.len() < 10);
     let str = deserialize_const!(ConstStr, buf).unwrap().1;
-<<<<<<< HEAD
-    eprintln!("{str:?}");
-=======
->>>>>>> ec8f31de
     assert_eq!(str.as_str(), "hello");
 }
 
