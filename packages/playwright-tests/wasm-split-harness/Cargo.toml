--- conflicted
+++ resolved
@@ -16,9 +16,5 @@
 wasm-bindgen-futures = { workspace = true }
 web-sys = { workspace = true, features = ["Document", "Window", "HtmlElement", "Text", "DomRectReadOnly", "console"] }
 once_cell = { workspace = true }
-<<<<<<< HEAD
-getrandom = { workspace = true, features = ["wasm_js"] }
-=======
 getrandom = { workspace = true, features = ["js"] }
->>>>>>> b2ec1d95
 reqwest = { workspace = true, features = ["json"] }