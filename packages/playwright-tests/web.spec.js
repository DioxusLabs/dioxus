--- conflicted
+++ resolved
@@ -156,7 +156,6 @@
   await expect(main).toHaveCSS("font-family", "Roboto");
 });
 
-<<<<<<< HEAD
 test("merge styles", async ({ page }) => {
   await page.goto("http://localhost:9999");
   // wait until the div is mounted
@@ -165,7 +164,8 @@
   await expect(div).toHaveCSS("background-color", "rgb(255, 0, 0)");
   await expect(div).toHaveCSS("width", "100px");
   await expect(div).toHaveCSS("height", "100px");
-=======
+});
+
 test("select multiple", async ({ page }) => {
   await page.goto("http://localhost:9999");
   // wait until the select element is mounted
@@ -182,5 +182,4 @@
   await expect(dynamicSelect).toHaveValues([]);
   await dynamicSelect.selectOption(["1", "2"]);
   await expect(dynamicSelect).toHaveValues(["1", "2"]);
->>>>>>> 68c7b903
 });