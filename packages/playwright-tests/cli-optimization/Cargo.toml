--- conflicted
+++ resolved
@@ -18,14 +18,11 @@
 # flate2 = "1.1.2"
 # tar = "0.4.44"
 
-<<<<<<< HEAD
 [features]
 default = ["dioxus"]
 dioxus = ["dep:dioxus"]
 dioxus_07 = ["dep:dioxus_07"]
-=======
 # We need a separate bin for the old CLI build to avoid conflicting caches
 [[bin]]
 name = "cli-optimization-old-cli"
-path = "src/old_cli.rs"
->>>>>>> ec8f31de
+path = "src/old_cli.rs"