--- conflicted
+++ resolved
@@ -69,7 +69,6 @@
   await expect(main).toHaveCSS("font-family", "Roboto");
 });
 
-<<<<<<< HEAD
 test("assets cache correctly", async ({ page }) => {
   // Navigate to the page that includes the image.
   await page.goto("http://localhost:3333");
@@ -105,11 +104,10 @@
   console.log("Cache-Control header:", nestedAssetCacheControl);
   expect(nestedAssetCacheControl).not.toContain("immutable");
 });
-=======
+
 test("websockets", async ({ page }) => {
   await page.goto("http://localhost:3333");
   // wait until the websocket div is mounted
   const wsDiv = page.locator("div#websocket-div");
   await expect(wsDiv).toHaveText("Received: HELLO WORLD");
 });
->>>>>>> c2c18aec
