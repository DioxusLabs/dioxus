// @ts-check
const { defineConfig, devices } = require("@playwright/test");
const path = require("path");

/**
 * Read environment variables from file.
 * https://github.com/motdotla/dotenv
 */
// require('dotenv').config();

/**
 * @see https://playwright.dev/docs/test-configuration
 */
module.exports = defineConfig({
  testDir: ".",
  /* Run tests in files in parallel */
  fullyParallel: true,
  /* Fail the build on CI if you accidentally left test.only in the source code. */
  forbidOnly: !!process.env.CI,
  /* Retry on CI only */
  retries: process.env.CI ? 2 : 0,
  /* Opt out of parallel tests on CI. */
  workers: process.env.CI ? 1 : undefined,
  /* Reporter to use. See https://playwright.dev/docs/test-reporters */
  reporter: "html",
  /* Shared settings for all the projects below. See https://playwright.dev/docs/api/class-testoptions. */
  use: {
    /* Base URL to use in actions like `await page.goto('/')`. */
    // baseURL: 'http://127.0.0.1:3000',

    /* Collect trace when retrying the failed test. See https://playwright.dev/docs/trace-viewer */
    trace: "on-first-retry",
  },

  /* Configure projects for major browsers */
  projects: [
    {
      name: "chromium",
      use: { ...devices["Desktop Chrome"] },
    },

    // {
    //   name: 'firefox',
    //   use: { ...devices['Desktop Firefox'] },
    // },

    // {
    //   name: 'webkit',
    //   use: { ...devices['Desktop Safari'] },
    // },

    /* Test against mobile viewports. */
    // {
    //   name: 'Mobile Chrome',
    //   use: { ...devices['Pixel 5'] },
    // },
    // {
    //   name: 'Mobile Safari',
    //   use: { ...devices['iPhone 12'] },
    // },

    /* Test against branded browsers. */
    // {
    //   name: 'Microsoft Edge',
    //   use: { ...devices['Desktop Edge'], channel: 'msedge' },
    // },
    // {
    //   name: 'Google Chrome',
    //   use: { ..devices['Desktop Chrome'], channel: 'chrome' },
    // },
  ],

  /* Run your local dev server before starting the tests */
  webServer: [
    {
      command:
        "cargo run --package dioxus-playwright-liveview-test --bin dioxus-playwright-liveview-test",
      port: 3030,
      timeout: 30 * 60 * 1000,
      reuseExistingServer: !process.env.CI,
      stdout: "pipe",
    },
    {
      cwd: path.join(process.cwd(), "web"),
      command:
        'cargo run --package dioxus-cli --release -- serve --addr "127.0.0.1" --port 9999',
      port: 9999,
      timeout: 30 * 60 * 1000,
      reuseExistingServer: !process.env.CI,
      stdout: "pipe",
    },
    {
      cwd: path.join(process.cwd(), "fullstack"),
      command:
<<<<<<< HEAD
        "cargo run --package dioxus-cli --release -- serve --platform fullstack",
=======
        'cargo run --package dioxus-cli --release -- serve --force-sequential --platform fullstack --addr "127.0.0.1" --port 3333',
>>>>>>> 30f69862
      port: 3333,
      timeout: 30 * 60 * 1000,
      reuseExistingServer: !process.env.CI,
      stdout: "pipe",
    },
    {
      cwd: path.join(process.cwd(), "suspense-carousel"),
      command:
        'cargo run --package dioxus-cli --release -- serve --force-sequential --platform fullstack --addr "127.0.0.1" --port 4040',
      port: 4040,
      timeout: 30 * 60 * 1000,
      reuseExistingServer: !process.env.CI,
      stdout: "pipe",
    },
    {
      cwd: path.join(process.cwd(), "nested-suspense"),
      command:
        'cargo run --package dioxus-cli --release -- serve --force-sequential --platform fullstack --addr "127.0.0.1" --port 5050',
      port: 5050,
      timeout: 30 * 60 * 1000,
      reuseExistingServer: !process.env.CI,
      stdout: "pipe",
    },
  ],
});<|MERGE_RESOLUTION|>--- conflicted
+++ resolved
@@ -92,11 +92,7 @@
     {
       cwd: path.join(process.cwd(), "fullstack"),
       command:
-<<<<<<< HEAD
-        "cargo run --package dioxus-cli --release -- serve --platform fullstack",
-=======
         'cargo run --package dioxus-cli --release -- serve --force-sequential --platform fullstack --addr "127.0.0.1" --port 3333',
->>>>>>> 30f69862
       port: 3333,
       timeout: 30 * 60 * 1000,
       reuseExistingServer: !process.env.CI,
