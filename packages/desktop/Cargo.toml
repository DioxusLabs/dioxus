[package]
name = "dioxus-desktop"
version = { workspace = true }
authors = ["Jonathan Kelley"]
edition = "2021"
description = "WebView renderer for Dioxus"
license = "MIT OR Apache-2.0"
repository = "https://github.com/DioxusLabs/dioxus/"
homepage = "https://dioxuslabs.com/learn/0.5/getting_started"
keywords = ["dom", "ui", "gui", "react"]

[dependencies]
dioxus-core = { workspace = true, features = ["serialize"] }
dioxus-html = { workspace = true, features = [
    "serialize",
    "mounted",
    "file-engine",
] }
dioxus-document = { workspace = true }
dioxus-signals = { workspace = true, optional = true }
dioxus-interpreter-js = { workspace = true, features = ["binary-protocol", "serialize"] }
<<<<<<< HEAD
dioxus-devtools = { workspace = true, optional = true }
dioxus-cli-config = { workspace = true }
generational-box = { workspace = true }
=======
dioxus-cli-config = { workspace = true }
generational-box = { workspace = true }
# hotreload only works on desktop platforms.... mobile is still wip
dioxus-devtools = { workspace = true, optional = true }

serde = "1.0.136"
serde_json = "1.0.79"
>>>>>>> 3fb1f739
thiserror = { workspace = true }
tracing = { workspace = true }
tao = { workspace = true, features = ["rwh_05"] }
wry = { workspace = true, default-features = false, features = [
    "os-webview",
    "protocol",
    "drag-drop",
] }
futures-channel = { workspace = true }
tokio = { workspace = true, features = [
    "sync",
    "rt-multi-thread",
    "rt",
    "time",
    "macros",
    "fs",
    "io-util",
], optional = true }
slab = { workspace = true }
rustc-hash = { workspace = true }
dioxus-hooks = { workspace = true }
futures-util = { workspace = true }

webbrowser = { workspace = true }
infer = { workspace = true }
dunce = { workspace = true }
urlencoding = { workspace = true }
async-trait = { workspace = true }
serde = { workspace = true }
serde_json = { workspace = true }

[target.'cfg(unix)'.dependencies]
signal-hook = "0.3.17"

[target.'cfg(target_os = "linux")'.dependencies]
wry = { version = "0.43.0", features = [
    "os-webview",
    "protocol",
    "drag-drop",
    "linux-body"
] }

[target.'cfg(any(target_os = "windows",target_os = "macos",target_os = "linux",target_os = "dragonfly", target_os = "freebsd", target_os = "netbsd", target_os = "openbsd"))'.dependencies]
global-hotkey = { workspace = true }
rfd = { workspace = true, default-features = false, features = ["xdg-portal", "tokio"] }
muda = { workspace = true }

[target.'cfg(any(target_os = "macos", target_os = "ios"))'.dependencies]
cocoa = { workspace = true }
core-foundation = { workspace = true }
objc = { workspace = true }
objc_id = { workspace = true }

[features]
default = ["tokio_runtime", "wry/objc-exception", "devtools"]
tokio_runtime = ["dep:tokio"]
fullscreen = ["wry/fullscreen"]
transparent = ["wry/transparent"]
<<<<<<< HEAD
devtools = ["wry/devtools", "dep:dioxus-devtools"]
=======
devtools = ["wry/devtools", "dep:dioxus-devtools", "dioxus-signals"]
>>>>>>> 3fb1f739
gnu = []

[package.metadata.docs.rs]
features = ["tokio_runtime", "devtools"]
cargo-args = ["-Zunstable-options", "-Zrustdoc-scrape-examples"]
default-features = false
targets = [
    "x86_64-unknown-linux-gnu",
    "x86_64-pc-windows-msvc",
    "aarch64-apple-darwin",
    "aarch64-apple-ios",
    "aarch64-linux-android",
    "armv7-linux-androideabi",
]
rustc-args = [ "--cfg", "docsrs" ]
rustdoc-args = [ "--cfg", "docsrs" ]

[dev-dependencies]
dioxus = { workspace = true, features = ["desktop"] }
reqwest = { workspace = true, features = ["json"] }
dioxus-ssr = { workspace = true, default-features = false }
exitcode = "1.1.2"
http-range = { version = "0.1.5" }
separator = "0.4.1"
rand = { version = "0.8.4", features = ["small_rng"] }

# These tests need to be run on the main thread, so they cannot use rust's test harness.
[[test]]
name = "check_events"
path = "headless_tests/events.rs"
harness = false

[[test]]
name = "check_rendering"
path = "headless_tests/rendering.rs"
harness = false

[[test]]
name = "check_eval"
path = "headless_tests/eval.rs"
harness = false<|MERGE_RESOLUTION|>--- conflicted
+++ resolved
@@ -16,22 +16,11 @@
     "mounted",
     "file-engine",
 ] }
-dioxus-document = { workspace = true }
 dioxus-signals = { workspace = true, optional = true }
 dioxus-interpreter-js = { workspace = true, features = ["binary-protocol", "serialize"] }
-<<<<<<< HEAD
 dioxus-devtools = { workspace = true, optional = true }
 dioxus-cli-config = { workspace = true }
 generational-box = { workspace = true }
-=======
-dioxus-cli-config = { workspace = true }
-generational-box = { workspace = true }
-# hotreload only works on desktop platforms.... mobile is still wip
-dioxus-devtools = { workspace = true, optional = true }
-
-serde = "1.0.136"
-serde_json = "1.0.79"
->>>>>>> 3fb1f739
 thiserror = { workspace = true }
 tracing = { workspace = true }
 tao = { workspace = true, features = ["rwh_05"] }
@@ -90,11 +79,7 @@
 tokio_runtime = ["dep:tokio"]
 fullscreen = ["wry/fullscreen"]
 transparent = ["wry/transparent"]
-<<<<<<< HEAD
 devtools = ["wry/devtools", "dep:dioxus-devtools"]
-=======
-devtools = ["wry/devtools", "dep:dioxus-devtools", "dioxus-signals"]
->>>>>>> 3fb1f739
 gnu = []
 
 [package.metadata.docs.rs]
