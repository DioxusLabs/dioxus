--- conflicted
+++ resolved
@@ -50,12 +50,8 @@
 libc = "0.2.174"
 rand = { workspace = true, features = ["std_rng"] }
 subtle = { version = "2.6", features = ["const-generics"] }
-<<<<<<< HEAD
-webbrowser = { version = "1.0" }
 bytes = { workspace = true }
-=======
 webbrowser = { workspace = true }
->>>>>>> 8421c3ae
 
 [target.'cfg(unix)'.dependencies]
 signal-hook = "0.3.18"
