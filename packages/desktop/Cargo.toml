[package]
name = "dioxus-desktop"
version = { workspace = true }
authors = ["Jonathan Kelley"]
edition = "2021"
description = "WebView renderer for Dioxus"
license = "MIT OR Apache-2.0"
repository = "https://github.com/DioxusLabs/dioxus/"
homepage = "https://dioxuslabs.com/learn/0.5/getting_started"
keywords = ["dom", "ui", "gui", "react"]

[dependencies]
dioxus-core = { workspace = true, features = ["serialize"] }
dioxus-html = { workspace = true, features = [
    "serialize",
    "mounted",
    "file_engine",
] }
dioxus-document = { workspace = true }
dioxus-signals = { workspace = true, optional = true }
dioxus-interpreter-js = { workspace = true, features = ["binary-protocol", "serialize"] }
dioxus-cli-config = { workspace = true }
generational-box = { workspace = true }
# hotreload only works on desktop platforms.... mobile is still wip
dioxus-devtools = { workspace = true, optional = true }

serde = "1.0.136"
serde_json = "1.0.79"
thiserror = { workspace = true }
tracing = { workspace = true }
wry = { workspace = true, default-features = false, features = [
    "os-webview",
    "protocol",
    "drag-drop",
] }
futures-channel = { workspace = true }
tokio = { workspace = true, features = [
    "sync",
    "rt-multi-thread",
    "rt",
    "time",
    "macros",
    "fs",
    "io-util",
], optional = true }
webbrowser = "0.8.0"
infer = "0.11.0"
dunce = "1.0.2"
slab = { workspace = true }
rustc-hash = { workspace = true }
dioxus-hooks = { workspace = true }
futures-util = { workspace = true }
urlencoding = "2.1.2"
async-trait = "0.1.68"
<<<<<<< HEAD
tao = { version = "0.26.1", features = ["rwh_05"] }
dioxus-history.workspace = true
=======
tao = { workspace = true, features = ["rwh_05"] }
once_cell = { workspace = true }
>>>>>>> 9ebcbc6b


[target.'cfg(unix)'.dependencies]
signal-hook = "0.3.17"

[target.'cfg(target_os = "linux")'.dependencies]
wry = { workspace = true, features = [
    "os-webview",
    "protocol",
    "drag-drop",
    "linux-body"
] }

[target.'cfg(any(target_os = "windows",target_os = "macos",target_os = "linux",target_os = "dragonfly", target_os = "freebsd", target_os = "netbsd", target_os = "openbsd"))'.dependencies]
global-hotkey = "0.5.0"
rfd = { version = "0.14", default-features = false, features = ["xdg-portal", "tokio"] }
muda = "0.11.3"


[target.'cfg(target_os = "ios")'.dependencies]
objc = "0.2.7"
objc_id = "0.1.1"

# use rustls on android
[target.'cfg(target_os = "android")'.dependencies]
tokio-tungstenite = { workspace = true, optional = true, features = ["rustls"]}

# use native tls on other platforms
[target.'cfg(not(target_os = "android"))'.dependencies]
tokio-tungstenite = { workspace = true, optional = true, features = ["native-tls"]}

[target.'cfg(target_os = "macos")'.dependencies]
cocoa = "0.25"
core-foundation = "0.9.3"
objc = "0.2.7"

[build-dependencies]
lazy-js-bundle = { workspace = true }

[features]
default = ["tokio_runtime", "wry/objc-exception", "devtools"]
tokio_runtime = ["dep:tokio"]
fullscreen = ["wry/fullscreen"]
transparent = ["wry/transparent"]
devtools = ["wry/devtools", "dep:dioxus-devtools", "dioxus-signals"]
gnu = []

[package.metadata.docs.rs]
features = ["tokio_runtime", "devtools"]
cargo-args = ["-Zunstable-options", "-Zrustdoc-scrape-examples"]
default-features = false
targets = [
    "x86_64-unknown-linux-gnu",
    "x86_64-pc-windows-msvc",
    "aarch64-apple-darwin",
    "aarch64-apple-ios",
    "aarch64-linux-android",
    "armv7-linux-androideabi",
]
rustc-args = [ "--cfg", "docsrs" ]
rustdoc-args = [ "--cfg", "docsrs" ]

[dev-dependencies]
dioxus = { workspace = true, features = ["desktop"] }
exitcode = "1.1.2"
reqwest = { workspace = true, features = ["json"] }
http-range = { version = "0.1.5" }
dioxus-ssr = { workspace = true, default-features = false }
separator = "0.4.1"
rand = { version = "0.8.4", features = ["small_rng"] }

# These tests need to be run on the main thread, so they cannot use rust's test harness.
[[test]]
name = "check_events"
path = "headless_tests/events.rs"
harness = false

[[test]]
name = "check_rendering"
path = "headless_tests/rendering.rs"
harness = false

[[test]]
name = "check_eval"
path = "headless_tests/eval.rs"
harness = false<|MERGE_RESOLUTION|>--- conflicted
+++ resolved
@@ -52,13 +52,8 @@
 futures-util = { workspace = true }
 urlencoding = "2.1.2"
 async-trait = "0.1.68"
-<<<<<<< HEAD
-tao = { version = "0.26.1", features = ["rwh_05"] }
+tao = { workspace = true, features = ["rwh_05"] }
 dioxus-history.workspace = true
-=======
-tao = { workspace = true, features = ["rwh_05"] }
-once_cell = { workspace = true }
->>>>>>> 9ebcbc6b
 
 
 [target.'cfg(unix)'.dependencies]
