[package]
name = "dioxus-desktop"
version = "0.1.6"
authors = ["Jonathan Kelley"]
edition = "2021"
description = "Dioxus VirtualDOM renderer for a remote webview instance"
license = "MIT/Apache-2.0"
repository = "https://github.com/DioxusLabs/dioxus/"
homepage = "https://dioxuslabs.com"
documentation = "https://dioxuslabs.com"
keywords = ["dom", "ui", "gui", "react", "wasm"]
# See more keys and their definitions at https://doc.rust-lang.org/cargo/reference/manifest.html

[dependencies]
dioxus-core = { path = "../core", version = "^0.1.9", features = ["serialize"] }
serde = "1.0.136"
serde_json = "1.0.79"
thiserror = "1.0.30"
log = "0.4.14"
wry = { version = "0.13.1" }
futures-channel = "0.3.21"
tokio = { version = "1.16.1", features = [
    "sync",
    "rt-multi-thread",
    "rt",
    "time",
], optional = true, default-features = false }
dioxus-html = { path = "../html", features = ["serialize"], version = "^0.1.6" }
webbrowser = "0.5.5"
mime_guess = "2.0.3"
dioxus-interpreter-js = { path = "../interpreter", version = "^0.0.0" }
<<<<<<< HEAD

bevy = "0.6"
=======
dunce = "1.0.2"
[target.'cfg(target_os = "macos")'.dependencies]
core-foundation = "0.9.3"
>>>>>>> a4ab2d9d

[features]
default = ["tokio_runtime"]
tokio_runtime = ["tokio"]

devtool = ["wry/devtool"]
fullscreen = ["wry/fullscreen"]
transparent = ["wry/transparent"]

tray = ["wry/tray"]
ayatana = ["wry/ayatana"]


[dev-dependencies]
dioxus-core-macro = { path = "../core-macro", version = "^0.1.7" }
dioxus-hooks = { path = "../hooks" }
# image = "0.24.0" # enable this when generating a new desktop image<|MERGE_RESOLUTION|>--- conflicted
+++ resolved
@@ -29,14 +29,11 @@
 webbrowser = "0.5.5"
 mime_guess = "2.0.3"
 dioxus-interpreter-js = { path = "../interpreter", version = "^0.0.0" }
-<<<<<<< HEAD
-
-bevy = "0.6"
-=======
 dunce = "1.0.2"
 [target.'cfg(target_os = "macos")'.dependencies]
 core-foundation = "0.9.3"
->>>>>>> a4ab2d9d
+
+bevy = "0.6"
 
 [features]
 default = ["tokio_runtime"]
