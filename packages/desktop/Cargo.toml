[package]
name = "dioxus-desktop"
version = { workspace = true }
authors = ["Jonathan Kelley"]
edition = "2021"
description = "WebView renderer for Dioxus"
license = "MIT OR Apache-2.0"
repository = "https://github.com/DioxusLabs/dioxus/"
homepage = "https://dioxuslabs.com/learn/0.5/getting_started"
keywords = ["dom", "ui", "gui", "react"]

[dependencies]
dioxus-core = { workspace = true, features = ["serialize"] }
dioxus-html = { workspace = true, features = [
    "serialize",
    "mounted",
    "file-engine",
] }
dioxus-document = { workspace = true }
dioxus-signals = { workspace = true, optional = true }
dioxus-interpreter-js = { workspace = true, features = ["binary-protocol", "serialize"] }
dioxus-devtools = { workspace = true, optional = true }
dioxus-runtime-config = { workspace = true }
generational-box = { workspace = true }
thiserror = { workspace = true }
tracing = { workspace = true }
<<<<<<< HEAD
tao = { workspace = true, features = ["rwh_05"] }
wry = { workspace = true, default-features = false, features = [
=======
wry = { version = "0.43.0", default-features = false, features = [
>>>>>>> 8d688863
    "os-webview",
    "protocol",
    "drag-drop",
] }
futures-channel = { workspace = true }
tokio = { workspace = true, features = [
    "sync",
    "rt-multi-thread",
    "rt",
    "time",
    "macros",
    "fs",
    "io-util",
], optional = true }
slab = { workspace = true }
rustc-hash = { workspace = true }
dioxus-hooks = { workspace = true }
futures-util = { workspace = true }

webbrowser = { workspace = true }
infer = { workspace = true }
dunce = { workspace = true }
urlencoding = { workspace = true }
async-trait = { workspace = true }
serde = { workspace = true }
serde_json = { workspace = true }

[target.'cfg(unix)'.dependencies]
signal-hook = "0.3.17"

[target.'cfg(target_os = "linux")'.dependencies]
wry = { version = "0.43.0", features = [
    "os-webview",
    "protocol",
    "drag-drop",
    "linux-body"
] }

[target.'cfg(any(target_os = "windows",target_os = "macos",target_os = "linux",target_os = "dragonfly", target_os = "freebsd", target_os = "netbsd", target_os = "openbsd"))'.dependencies]
global-hotkey = { workspace = true }
rfd = { workspace = true, default-features = false, features = ["xdg-portal", "tokio"] }
muda = { workspace = true }



[target.'cfg(any(target_os = "macos", target_os = "ios"))'.dependencies]
cocoa = { workspace = true }
core-foundation = { workspace = true }
objc = { workspace = true }
objc_id = { workspace = true }

[features]
default = ["tokio_runtime", "wry/objc-exception", "devtools"]
tokio_runtime = ["dep:tokio"]
fullscreen = ["wry/fullscreen"]
transparent = ["wry/transparent"]
devtools = ["wry/devtools", "dep:dioxus-devtools"]
gnu = []

[package.metadata.docs.rs]
features = ["tokio_runtime", "devtools"]
cargo-args = ["-Zunstable-options", "-Zrustdoc-scrape-examples"]
default-features = false
targets = [
    "x86_64-unknown-linux-gnu",
    "x86_64-pc-windows-msvc",
    "aarch64-apple-darwin",
    "aarch64-apple-ios",
    "aarch64-linux-android",
    "armv7-linux-androideabi",
]
rustc-args = [ "--cfg", "docsrs" ]
rustdoc-args = [ "--cfg", "docsrs" ]

[dev-dependencies]
dioxus = { workspace = true, features = ["desktop"] }
reqwest = { workspace = true, features = ["json"] }
dioxus-ssr = { workspace = true, default-features = false }
exitcode = "1.1.2"
http-range = { version = "0.1.5" }
separator = "0.4.1"
rand = { version = "0.8.4", features = ["small_rng"] }

# These tests need to be run on the main thread, so they cannot use rust's test harness.
[[test]]
name = "check_events"
path = "headless_tests/events.rs"
harness = false

[[test]]
name = "check_rendering"
path = "headless_tests/rendering.rs"
harness = false

[[test]]
name = "check_eval"
path = "headless_tests/eval.rs"
harness = false<|MERGE_RESOLUTION|>--- conflicted
+++ resolved
@@ -24,12 +24,8 @@
 generational-box = { workspace = true }
 thiserror = { workspace = true }
 tracing = { workspace = true }
-<<<<<<< HEAD
 tao = { workspace = true, features = ["rwh_05"] }
 wry = { workspace = true, default-features = false, features = [
-=======
-wry = { version = "0.43.0", default-features = false, features = [
->>>>>>> 8d688863
     "os-webview",
     "protocol",
     "drag-drop",
