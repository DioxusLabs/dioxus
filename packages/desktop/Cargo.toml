--- conflicted
+++ resolved
@@ -14,17 +14,12 @@
 dioxus-html = { workspace = true, features = [
     "serialize",
     "mounted",
-<<<<<<< HEAD
     "file_engine",
     "document",
-=======
-    "file-engine",
->>>>>>> 90e2c8c8
 ] }
 dioxus-document = { workspace = true }
 dioxus-signals = { workspace = true, optional = true }
 dioxus-interpreter-js = { workspace = true, features = ["binary-protocol", "serialize"] }
-<<<<<<< HEAD
 dioxus-cli-config = { workspace = true }
 generational-box = { workspace = true }
 # hotreload only works on desktop platforms.... mobile is still wip
@@ -32,11 +27,6 @@
 
 serde = "1.0.136"
 serde_json = "1.0.79"
-=======
-dioxus-devtools = { workspace = true, optional = true }
-dioxus-runtime-config = { workspace = true }
-generational-box = { workspace = true }
->>>>>>> 90e2c8c8
 thiserror = { workspace = true }
 tracing = { workspace = true }
 tao = { workspace = true, features = ["rwh_05"] }
@@ -98,11 +88,7 @@
 tokio_runtime = ["dep:tokio"]
 fullscreen = ["wry/fullscreen"]
 transparent = ["wry/transparent"]
-<<<<<<< HEAD
 devtools = ["wry/devtools", "dep:dioxus-devtools", "dioxus-signals"]
-=======
-devtools = ["wry/devtools", "dep:dioxus-devtools"]
->>>>>>> 90e2c8c8
 gnu = []
 
 [package.metadata.docs.rs]
