#![doc = include_str!("readme.md")]
#![doc(html_logo_url = "https://avatars.githubusercontent.com/u/79236386")]
#![doc(html_favicon_url = "https://avatars.githubusercontent.com/u/79236386")]
#![deny(missing_docs)]

mod cfg;
mod controller;
mod desktop_context;
mod escape;
mod events;
mod protocol;

#[cfg(all(feature = "hot-reload", debug_assertions))]
mod hot_reload;

use std::sync::atomic::AtomicBool;
use std::sync::Arc;

use desktop_context::UserWindowEvent;
<<<<<<< HEAD
pub use desktop_context::{use_eval, use_window, DesktopContext, EvalResult};
=======
pub use desktop_context::{use_eval, use_window, DesktopContext};
use futures_channel::mpsc::UnboundedSender;
>>>>>>> cdb1e76f
pub use wry;
pub use wry::application as tao;

pub use cfg::Config;
use controller::DesktopController;
use dioxus_core::*;
use events::parse_ipc_message;
pub use tao::dpi::{LogicalSize, PhysicalSize};
pub use tao::window::WindowBuilder;
use tao::{
    event::{Event, StartCause, WindowEvent},
    event_loop::{ControlFlow, EventLoop},
    window::Window,
};
use wry::webview::WebViewBuilder;

/// Launch the WebView and run the event loop.
///
/// This function will start a multithreaded Tokio runtime as well the WebView event loop.
///
/// ```rust, ignore
/// use dioxus::prelude::*;
///
/// fn main() {
///     dioxus_desktop::launch(app);
/// }
///
/// fn app(cx: Scope) -> Element {
///     cx.render(rsx!{
///         h1 {"hello world!"}
///     })
/// }
/// ```
pub fn launch(root: Component) {
    launch_with_props(root, (), Config::default())
}

/// Launch the WebView and run the event loop, with configuration.
///
/// This function will start a multithreaded Tokio runtime as well the WebView event loop.
///
/// You can configure the WebView window with a configuration closure
///
/// ```rust, ignore
/// use dioxus::prelude::*;
///
/// fn main() {
///     dioxus_desktop::launch_cfg(app, |c| c.with_window(|w| w.with_title("My App")));
/// }
///
/// fn app(cx: Scope) -> Element {
///     cx.render(rsx!{
///         h1 {"hello world!"}
///     })
/// }
/// ```
pub fn launch_cfg(root: Component, config_builder: Config) {
    launch_with_props(root, (), config_builder)
}

/// Launch the WebView and run the event loop, with configuration and root props.
///
/// This function will start a multithreaded Tokio runtime as well the WebView event loop.
///
/// You can configure the WebView window with a configuration closure
///
/// ```rust, ignore
/// use dioxus::prelude::*;
///
/// fn main() {
///     dioxus_desktop::launch_cfg(app, AppProps { name: "asd" }, |c| c);
/// }
///
/// struct AppProps {
///     name: &'static str
/// }
///
/// fn app(cx: Scope<AppProps>) -> Element {
///     cx.render(rsx!{
///         h1 {"hello {cx.props.name}!"}
///     })
/// }
/// ```
pub fn launch_with_props<P: 'static + Send>(root: Component<P>, props: P, mut cfg: Config) {
    let event_loop = EventLoop::with_user_event();
    let mut desktop = DesktopController::new_on_tokio(root, props, event_loop.create_proxy());

    event_loop.run(move |window_event, event_loop, control_flow| {
        *control_flow = ControlFlow::Wait;

        match window_event {
<<<<<<< HEAD
            Event::NewEvents(StartCause::Init) => {
                let builder = cfg.window.clone();

                let window = builder.build(event_loop).unwrap();
                let window_id = window.id();

                let (is_ready, sender, eval_sender) = (
                    desktop.is_ready.clone(),
                    desktop.sender.clone(),
                    desktop.eval_sender.clone(),
                );

                let proxy = proxy.clone();

                let file_handler = cfg.file_drop_handler.take();
                let custom_head = cfg.custom_head.clone();
                let resource_dir = cfg.resource_dir.clone();
                let index_file = cfg.custom_index.clone();

                let mut webview = WebViewBuilder::new(window)
                    .unwrap()
                    .with_transparent(cfg.window.window.transparent)
                    .with_url("dioxus://index.html/")
                    .unwrap()
                    .with_ipc_handler(move |_window: &Window, payload: String| {
                        parse_ipc_message(&payload)
                            .map(|message| match message.method() {
                                "eval_result" => {
                                    let result = message.params();
                                    eval_sender.send(result).unwrap();
                                }
                                "user_event" => {
                                    let event = trigger_from_serialized(message.params());
                                    log::trace!("User event: {:?}", event);
                                    sender.unbounded_send(SchedulerMsg::Event(event)).unwrap();
                                }
                                "initialize" => {
                                    is_ready.store(true, std::sync::atomic::Ordering::Relaxed);
                                    let _ = proxy.send_event(UserWindowEvent::Update);
                                }
                                "browser_open" => {
                                    let data = message.params();
                                    log::trace!("Open browser: {:?}", data);
                                    if let Some(temp) = data.as_object() {
                                        if temp.contains_key("href") {
                                            let url = temp.get("href").unwrap().as_str().unwrap();
                                            if let Err(e) = webbrowser::open(url) {
                                                log::error!("Open Browser error: {:?}", e);
                                            }
                                        }
                                    }
                                }
                                _ => (),
                            })
                            .unwrap_or_else(|| {
                                log::warn!("invalid IPC message received");
                            });
                    })
                    .with_custom_protocol(String::from("dioxus"), move |r| {
                        protocol::desktop_handler(
                            r,
                            resource_dir.clone(),
                            custom_head.clone(),
                            index_file.clone(),
                        )
                    })
                    .with_file_drop_handler(move |window, evet| {
                        file_handler
                            .as_ref()
                            .map(|handler| handler(window, evet))
                            .unwrap_or_default()
                    });

                for (name, handler) in cfg.protocols.drain(..) {
                    webview = webview.with_custom_protocol(name, handler)
                }

                if cfg.disable_context_menu {
                    // in release mode, we don't want to show the dev tool or reload menus
                    webview = webview.with_initialization_script(
                        r#"
                        if (document.addEventListener) {
                        document.addEventListener('contextmenu', function(e) {
                            e.preventDefault();
                        }, false);
                        } else {
                        document.attachEvent('oncontextmenu', function() {
                            window.event.returnValue = false;
                        });
                        }
                    "#,
                    )
                } else {
                    // in debug, we are okay with the reload menu showing and dev tool
                    webview = webview.with_devtools(true);
                }

                desktop.webviews.insert(window_id, webview.build().unwrap());
            }
=======
            Event::NewEvents(StartCause::Init) => desktop.start(&mut cfg, event_loop),
>>>>>>> cdb1e76f

            Event::WindowEvent {
                event, window_id, ..
            } => match event {
                WindowEvent::CloseRequested => *control_flow = ControlFlow::Exit,
                WindowEvent::Destroyed { .. } => desktop.close_window(window_id, control_flow),
                _ => {}
            },

            Event::UserEvent(user_event) => desktop.handle_event(user_event, control_flow),
            Event::MainEventsCleared => {}
            Event::Resumed => {}
            Event::Suspended => {}
            Event::LoopDestroyed => {}
            Event::RedrawRequested(_id) => {}
            _ => {}
        }
    })
}

impl DesktopController {
    fn start(
        &mut self,
        cfg: &mut Config,
        event_loop: &tao::event_loop::EventLoopWindowTarget<UserWindowEvent>,
    ) {
        let webview = build_webview(
            cfg,
            event_loop,
            self.is_ready.clone(),
            self.proxy.clone(),
            self.event_tx.clone(),
        );

        self.webviews.insert(webview.window().id(), webview);
    }
}

fn build_webview(
    cfg: &mut Config,
    event_loop: &tao::event_loop::EventLoopWindowTarget<UserWindowEvent>,
    is_ready: Arc<AtomicBool>,
    proxy: tao::event_loop::EventLoopProxy<UserWindowEvent>,
    event_tx: UnboundedSender<serde_json::Value>,
) -> wry::webview::WebView {
    let builder = cfg.window.clone();
    let window = builder.build(event_loop).unwrap();
    let file_handler = cfg.file_drop_handler.take();
    let custom_head = cfg.custom_head.clone();
    let resource_dir = cfg.resource_dir.clone();
    let index_file = cfg.custom_index.clone();

    // We assume that if the icon is None in cfg, then the user just didnt set it
    if cfg.window.window.window_icon.is_none() {
        window.set_window_icon(Some(
            tao::window::Icon::from_rgba(
                include_bytes!("./assets/default_icon.bin").to_vec(),
                460,
                460,
            )
            .expect("image parse failed"),
        ));
    }

    let mut webview = WebViewBuilder::new(window)
        .unwrap()
        .with_transparent(cfg.window.window.transparent)
        .with_url("dioxus://index.html/")
        .unwrap()
        .with_ipc_handler(move |_window: &Window, payload: String| {
            parse_ipc_message(&payload)
                .map(|message| match message.method() {
                    "user_event" => {
                        _ = event_tx.unbounded_send(message.params());
                    }
                    "initialize" => {
                        is_ready.store(true, std::sync::atomic::Ordering::Relaxed);
                        let _ = proxy.send_event(UserWindowEvent::EditsReady);
                    }
                    "browser_open" => {
                        let data = message.params();
                        log::trace!("Open browser: {:?}", data);
                        if let Some(temp) = data.as_object() {
                            if temp.contains_key("href") {
                                let url = temp.get("href").unwrap().as_str().unwrap();
                                if let Err(e) = webbrowser::open(url) {
                                    log::error!("Open Browser error: {:?}", e);
                                }
                            }
                        }
                    }
                    _ => (),
                })
                .unwrap_or_else(|| {
                    log::warn!("invalid IPC message received");
                });
        })
        .with_custom_protocol(String::from("dioxus"), move |r| {
            protocol::desktop_handler(
                r,
                resource_dir.clone(),
                custom_head.clone(),
                index_file.clone(),
            )
        })
        .with_file_drop_handler(move |window, evet| {
            file_handler
                .as_ref()
                .map(|handler| handler(window, evet))
                .unwrap_or_default()
        });

    for (name, handler) in cfg.protocols.drain(..) {
        webview = webview.with_custom_protocol(name, handler)
    }

    if cfg.disable_context_menu {
        // in release mode, we don't want to show the dev tool or reload menus
        webview = webview.with_initialization_script(
            r#"
                        if (document.addEventListener) {
                        document.addEventListener('contextmenu', function(e) {
                            e.preventDefault();
                        }, false);
                        } else {
                        document.attachEvent('oncontextmenu', function() {
                            window.event.returnValue = false;
                        });
                        }
                    "#,
        )
    } else {
        // in debug, we are okay with the reload menu showing and dev tool
        webview = webview.with_devtools(true);
    }

    webview.build().unwrap()
}<|MERGE_RESOLUTION|>--- conflicted
+++ resolved
@@ -17,12 +17,8 @@
 use std::sync::Arc;
 
 use desktop_context::UserWindowEvent;
-<<<<<<< HEAD
 pub use desktop_context::{use_eval, use_window, DesktopContext, EvalResult};
-=======
-pub use desktop_context::{use_eval, use_window, DesktopContext};
 use futures_channel::mpsc::UnboundedSender;
->>>>>>> cdb1e76f
 pub use wry;
 pub use wry::application as tao;
 
@@ -114,109 +110,7 @@
         *control_flow = ControlFlow::Wait;
 
         match window_event {
-<<<<<<< HEAD
-            Event::NewEvents(StartCause::Init) => {
-                let builder = cfg.window.clone();
-
-                let window = builder.build(event_loop).unwrap();
-                let window_id = window.id();
-
-                let (is_ready, sender, eval_sender) = (
-                    desktop.is_ready.clone(),
-                    desktop.sender.clone(),
-                    desktop.eval_sender.clone(),
-                );
-
-                let proxy = proxy.clone();
-
-                let file_handler = cfg.file_drop_handler.take();
-                let custom_head = cfg.custom_head.clone();
-                let resource_dir = cfg.resource_dir.clone();
-                let index_file = cfg.custom_index.clone();
-
-                let mut webview = WebViewBuilder::new(window)
-                    .unwrap()
-                    .with_transparent(cfg.window.window.transparent)
-                    .with_url("dioxus://index.html/")
-                    .unwrap()
-                    .with_ipc_handler(move |_window: &Window, payload: String| {
-                        parse_ipc_message(&payload)
-                            .map(|message| match message.method() {
-                                "eval_result" => {
-                                    let result = message.params();
-                                    eval_sender.send(result).unwrap();
-                                }
-                                "user_event" => {
-                                    let event = trigger_from_serialized(message.params());
-                                    log::trace!("User event: {:?}", event);
-                                    sender.unbounded_send(SchedulerMsg::Event(event)).unwrap();
-                                }
-                                "initialize" => {
-                                    is_ready.store(true, std::sync::atomic::Ordering::Relaxed);
-                                    let _ = proxy.send_event(UserWindowEvent::Update);
-                                }
-                                "browser_open" => {
-                                    let data = message.params();
-                                    log::trace!("Open browser: {:?}", data);
-                                    if let Some(temp) = data.as_object() {
-                                        if temp.contains_key("href") {
-                                            let url = temp.get("href").unwrap().as_str().unwrap();
-                                            if let Err(e) = webbrowser::open(url) {
-                                                log::error!("Open Browser error: {:?}", e);
-                                            }
-                                        }
-                                    }
-                                }
-                                _ => (),
-                            })
-                            .unwrap_or_else(|| {
-                                log::warn!("invalid IPC message received");
-                            });
-                    })
-                    .with_custom_protocol(String::from("dioxus"), move |r| {
-                        protocol::desktop_handler(
-                            r,
-                            resource_dir.clone(),
-                            custom_head.clone(),
-                            index_file.clone(),
-                        )
-                    })
-                    .with_file_drop_handler(move |window, evet| {
-                        file_handler
-                            .as_ref()
-                            .map(|handler| handler(window, evet))
-                            .unwrap_or_default()
-                    });
-
-                for (name, handler) in cfg.protocols.drain(..) {
-                    webview = webview.with_custom_protocol(name, handler)
-                }
-
-                if cfg.disable_context_menu {
-                    // in release mode, we don't want to show the dev tool or reload menus
-                    webview = webview.with_initialization_script(
-                        r#"
-                        if (document.addEventListener) {
-                        document.addEventListener('contextmenu', function(e) {
-                            e.preventDefault();
-                        }, false);
-                        } else {
-                        document.attachEvent('oncontextmenu', function() {
-                            window.event.returnValue = false;
-                        });
-                        }
-                    "#,
-                    )
-                } else {
-                    // in debug, we are okay with the reload menu showing and dev tool
-                    webview = webview.with_devtools(true);
-                }
-
-                desktop.webviews.insert(window_id, webview.build().unwrap());
-            }
-=======
             Event::NewEvents(StartCause::Init) => desktop.start(&mut cfg, event_loop),
->>>>>>> cdb1e76f
 
             Event::WindowEvent {
                 event, window_id, ..
@@ -248,6 +142,7 @@
             event_loop,
             self.is_ready.clone(),
             self.proxy.clone(),
+            self.eval_sender.clone(),
             self.event_tx.clone(),
         );
 
@@ -260,6 +155,7 @@
     event_loop: &tao::event_loop::EventLoopWindowTarget<UserWindowEvent>,
     is_ready: Arc<AtomicBool>,
     proxy: tao::event_loop::EventLoopProxy<UserWindowEvent>,
+    eval_sender: tokio::sync::mpsc::UnboundedSender<serde_json::Value>,
     event_tx: UnboundedSender<serde_json::Value>,
 ) -> wry::webview::WebView {
     let builder = cfg.window.clone();
@@ -289,6 +185,10 @@
         .with_ipc_handler(move |_window: &Window, payload: String| {
             parse_ipc_message(&payload)
                 .map(|message| match message.method() {
+                    "eval_result" => {
+                        let result = message.params();
+                        eval_sender.send(result).unwrap();
+                    }
                     "user_event" => {
                         _ = event_tx.unbounded_send(message.params());
                     }
