#![doc = include_str!("readme.md")]
#![doc(html_logo_url = "https://avatars.githubusercontent.com/u/79236386")]
#![doc(html_favicon_url = "https://avatars.githubusercontent.com/u/79236386")]
#![deny(missing_docs)]

mod cfg;
mod desktop_context;
mod element;
mod escape;
mod eval;
mod events;
mod file_upload;
mod protocol;
mod query;
mod shortcut;
mod waker;
mod webview;

#[cfg(any(target_os = "ios", target_os = "android"))]
mod mobile_shortcut;

use crate::query::QueryResult;
pub use cfg::Config;
pub use desktop_context::DesktopContext;
pub use desktop_context::{
    use_window, use_wry_event_handler, DesktopService, WryEventHandler, WryEventHandlerId,
};
use desktop_context::{EventData, UserWindowEvent, WebviewQueue, WindowEventHandlers};
use dioxus_core::*;
use dioxus_html::MountedData;
use dioxus_html::{native_bind::NativeFileEngine, FormData, HtmlEvent};
use element::DesktopElement;
use eval::init_eval;
use futures_util::{pin_mut, FutureExt};
use shortcut::ShortcutRegistry;
pub use shortcut::{use_global_shortcut, ShortcutHandle, ShortcutId, ShortcutRegistryError};
use std::cell::Cell;
use std::rc::Rc;
use std::task::Waker;
use std::{collections::HashMap, sync::Arc};
pub use tao::dpi::{LogicalSize, PhysicalSize};
use tao::event_loop::{EventLoopProxy, EventLoopWindowTarget};
pub use tao::window::WindowBuilder;
use tao::{
    event::{Event, StartCause, WindowEvent},
    event_loop::{ControlFlow, EventLoop},
};
pub use wry;
pub use wry::application as tao;
use wry::webview::WebView;
use wry::{application::window::WindowId, webview::WebContext};

/// Launch the WebView and run the event loop.
///
/// This function will start a multithreaded Tokio runtime as well the WebView event loop.
///
/// ```rust, ignore
/// use dioxus::prelude::*;
///
/// fn main() {
///     dioxus_desktop::launch(app);
/// }
///
/// fn app(cx: Scope) -> Element {
///     cx.render(rsx!{
///         h1 {"hello world!"}
///     })
/// }
/// ```
pub fn launch(root: Component) {
    launch_with_props(root, (), Config::default())
}

/// Launch the WebView and run the event loop, with configuration.
///
/// This function will start a multithreaded Tokio runtime as well the WebView event loop.
///
/// You can configure the WebView window with a configuration closure
///
/// ```rust, ignore
/// use dioxus::prelude::*;
///
/// fn main() {
///     dioxus_desktop::launch_cfg(app, |c| c.with_window(|w| w.with_title("My App")));
/// }
///
/// fn app(cx: Scope) -> Element {
///     cx.render(rsx!{
///         h1 {"hello world!"}
///     })
/// }
/// ```
pub fn launch_cfg(root: Component, config_builder: Config) {
    launch_with_props(root, (), config_builder)
}

/// Launch the WebView and run the event loop, with configuration and root props.
///
/// This function will start a multithreaded Tokio runtime as well the WebView event loop. This will block the current thread.
///
/// You can configure the WebView window with a configuration closure
///
/// ```rust, ignore
/// use dioxus::prelude::*;
///
/// fn main() {
///     dioxus_desktop::launch_with_props(app, AppProps { name: "asd" }, Config::default());
/// }
///
/// struct AppProps {
///     name: &'static str
/// }
///
/// fn app(cx: Scope<AppProps>) -> Element {
///     cx.render(rsx!{
///         h1 {"hello {cx.props.name}!"}
///     })
/// }
/// ```
pub fn launch_with_props<P: 'static>(root: Component<P>, props: P, cfg: Config) {
    let event_loop = EventLoop::<UserWindowEvent>::with_user_event();

    let proxy = event_loop.create_proxy();

    // Intialize hot reloading if it is enabled
    #[cfg(all(feature = "hot-reload", debug_assertions))]
    dioxus_hot_reload::connect({
        let proxy = proxy.clone();
        move |template| {
            let _ = proxy.send_event(UserWindowEvent(
                EventData::HotReloadEvent(template),
                unsafe { WindowId::dummy() },
            ));
        }
    });

    // We start the tokio runtime *on this thread*
    // Any future we poll later will use this runtime to spawn tasks and for IO
    let rt = tokio::runtime::Builder::new_multi_thread()
        .enable_all()
        .build()
        .unwrap();

    // We enter the runtime but we poll futures manually, circumventing the per-task runtime budget
    let _guard = rt.enter();

    // We only have one webview right now, but we'll have more later
    // Store them in a hashmap so we can remove them when they're closed
    let mut webviews = HashMap::<WindowId, WebviewHandler>::new();

    // We use this to allow dynamically adding and removing window event handlers
    let event_handlers = WindowEventHandlers::default();

    let queue = WebviewQueue::default();

    let shortcut_manager = ShortcutRegistry::new(&event_loop);

<<<<<<< HEAD
    // Create a dom
    let dom = VirtualDom::new_with_props(root, props);
    let cx = dom.base_scope();

    // Init eval
    init_eval(cx);

    let web_view = create_new_window(
        cfg,
        &event_loop,
        &proxy,
        dom,
        &queue,
        &event_handlers,
        shortcut_manager.clone(),
    );

    // By default, we'll create a new window when the app starts
    queue.borrow_mut().push(web_view);
=======
    // move the props into a cell so we can pop it out later to create the first window
    // iOS panics if we create a window before the event loop is started
    let props = Rc::new(Cell::new(Some(props)));
    let cfg = Rc::new(Cell::new(Some(cfg)));
>>>>>>> 2dddba9b

    event_loop.run(move |window_event, event_loop, control_flow| {
        *control_flow = ControlFlow::Wait;

        event_handlers.apply_event(&window_event, event_loop);

        match window_event {
            Event::WindowEvent {
                event, window_id, ..
            } => match event {
                WindowEvent::CloseRequested => {
                    webviews.remove(&window_id);

                    if webviews.is_empty() {
                        *control_flow = ControlFlow::Exit
                    }
                }
                WindowEvent::Destroyed { .. } => {
                    webviews.remove(&window_id);

                    if webviews.is_empty() {
                        *control_flow = ControlFlow::Exit;
                    }
                }
                _ => {}
            },

            Event::NewEvents(StartCause::Init) => {
                //
                let props = props.take().unwrap();
                let cfg = cfg.take().unwrap();

                let handler = create_new_window(
                    cfg,
                    event_loop,
                    &proxy,
                    VirtualDom::new_with_props(root, props),
                    &queue,
                    &event_handlers,
                    shortcut_manager.clone(),
                );

                let id = handler.desktop_context.webview.window().id();
                webviews.insert(id, handler);
                _ = proxy.send_event(UserWindowEvent(EventData::Poll, id));
            }

            Event::UserEvent(UserWindowEvent(EventData::NewWindow, _)) => {
                for handler in queue.borrow_mut().drain(..) {
                    let id = handler.desktop_context.webview.window().id();
                    webviews.insert(id, handler);
                    _ = proxy.send_event(UserWindowEvent(EventData::Poll, id));
                }
            }

            Event::UserEvent(event) => match event.0 {
                #[cfg(all(feature = "hot-reload", debug_assertions))]
                EventData::HotReloadEvent(msg) => match msg {
                    dioxus_hot_reload::HotReloadMsg::UpdateTemplate(template) => {
                        for webview in webviews.values_mut() {
                            webview.dom.replace_template(template);

                            poll_vdom(webview);
                        }
                    }
                    dioxus_hot_reload::HotReloadMsg::Shutdown => {
                        *control_flow = ControlFlow::Exit;
                    }
                },

                EventData::CloseWindow => {
                    webviews.remove(&event.1);

                    if webviews.is_empty() {
                        *control_flow = ControlFlow::Exit
                    }
                }

                EventData::Poll => {
                    if let Some(view) = webviews.get_mut(&event.1) {
                        poll_vdom(view);
                    }
                }

                EventData::Ipc(msg) if msg.method() == "user_event" => {
                    let params = msg.params();

                    let evt = match serde_json::from_value::<HtmlEvent>(params) {
                        Ok(value) => value,
                        Err(_) => return,
                    };

                    let HtmlEvent {
                        element,
                        name,
                        bubbles,
                        data,
                    } = evt;

                    let view = webviews.get_mut(&event.1).unwrap();

                    // check for a mounted event placeholder and replace it with a desktop specific element
                    let as_any = if let dioxus_html::EventData::Mounted = &data {
                        let query = view
                            .dom
                            .base_scope()
                            .consume_context::<DesktopContext>()
                            .unwrap()
                            .query
                            .clone();

                        let element =
                            DesktopElement::new(element, view.desktop_context.clone(), query);

                        Rc::new(MountedData::new(element))
                    } else {
                        data.into_any()
                    };

                    view.dom.handle_event(&name, as_any, element, bubbles);

                    send_edits(view.dom.render_immediate(), &view.desktop_context.webview);
                }

                // When the webview sends a query, we need to send it to the query manager which handles dispatching the data to the correct pending query
                EventData::Ipc(msg) if msg.method() == "query" => {
                    let params = msg.params();

                    if let Ok(result) = serde_json::from_value::<QueryResult>(params) {
                        let view = webviews.get(&event.1).unwrap();
                        let query = view
                            .dom
                            .base_scope()
                            .consume_context::<DesktopContext>()
                            .unwrap()
                            .query
                            .clone();

                        query.send(result);
                    }
                }

                EventData::Ipc(msg) if msg.method() == "initialize" => {
                    let view = webviews.get_mut(&event.1).unwrap();
                    send_edits(view.dom.rebuild(), &view.desktop_context.webview);
                }

                EventData::Ipc(msg) if msg.method() == "browser_open" => {
                    if let Some(temp) = msg.params().as_object() {
                        if temp.contains_key("href") {
                            let open = webbrowser::open(temp["href"].as_str().unwrap());
                            if let Err(e) = open {
                                log::error!("Open Browser error: {:?}", e);
                            }
                        }
                    }
                }

                EventData::Ipc(msg) if msg.method() == "file_diolog" => {
                    if let Ok(file_diolog) =
                        serde_json::from_value::<file_upload::FileDialogRequest>(msg.params())
                    {
                        let id = ElementId(file_diolog.target);
                        let event_name = &file_diolog.event;
                        let event_bubbles = file_diolog.bubbles;
                        let files = file_upload::get_file_event(&file_diolog);
                        let data = Rc::new(FormData {
                            value: Default::default(),
                            values: Default::default(),
                            files: Some(Arc::new(NativeFileEngine::new(files))),
                        });

                        let view = webviews.get_mut(&event.1).unwrap();

                        if event_name == "change&input" {
                            view.dom
                                .handle_event("input", data.clone(), id, event_bubbles);
                            view.dom.handle_event("change", data, id, event_bubbles);
                        } else {
                            view.dom.handle_event(event_name, data, id, event_bubbles);
                        }

                        send_edits(view.dom.render_immediate(), &view.desktop_context.webview);
                    }
                }

                _ => {}
            },
            Event::GlobalShortcutEvent(id) => shortcut_manager.call_handlers(id),
            _ => {}
        }
    })
}

fn create_new_window(
    mut cfg: Config,
    event_loop: &EventLoopWindowTarget<UserWindowEvent>,
    proxy: &EventLoopProxy<UserWindowEvent>,
    dom: VirtualDom,
    queue: &WebviewQueue,
    event_handlers: &WindowEventHandlers,
    shortcut_manager: ShortcutRegistry,
) -> WebviewHandler {
    let (webview, web_context) = webview::build(&mut cfg, event_loop, proxy.clone());
    let desktop_context = Rc::from(DesktopService::new(
        webview,
        proxy.clone(),
        event_loop.clone(),
        queue.clone(),
        event_handlers.clone(),
        shortcut_manager,
    ));

    dom.base_scope().provide_context(desktop_context.clone());

    WebviewHandler {
        // We want to poll the virtualdom and the event loop at the same time, so the waker will be connected to both
        waker: waker::tao_waker(proxy, desktop_context.webview.window().id()),
        desktop_context,
        dom,
        _web_context: web_context,
    }
}

struct WebviewHandler {
    dom: VirtualDom,
    desktop_context: DesktopContext,
    waker: Waker,

    // Wry assumes the webcontext is alive for the lifetime of the webview.
    // We need to keep the webcontext alive, otherwise the webview will crash
    _web_context: WebContext,
}

/// Poll the virtualdom until it's pending
///
/// The waker we give it is connected to the event loop, so it will wake up the event loop when it's ready to be polled again
///
/// All IO is done on the tokio runtime we started earlier
fn poll_vdom(view: &mut WebviewHandler) {
    let mut cx = std::task::Context::from_waker(&view.waker);

    loop {
        {
            let fut = view.dom.wait_for_work();
            pin_mut!(fut);

            match fut.poll_unpin(&mut cx) {
                std::task::Poll::Ready(_) => {}
                std::task::Poll::Pending => break,
            }
        }

        send_edits(view.dom.render_immediate(), &view.desktop_context.webview);
    }
}

/// Send a list of mutations to the webview
fn send_edits(edits: Mutations, webview: &WebView) {
    let serialized = serde_json::to_string(&edits).unwrap();

    // todo: use SSE and binary data to send the edits with lower overhead
    _ = webview.evaluate_script(&format!("window.interpreter.handleEdits({serialized})"));
}<|MERGE_RESOLUTION|>--- conflicted
+++ resolved
@@ -155,32 +155,10 @@
 
     let shortcut_manager = ShortcutRegistry::new(&event_loop);
 
-<<<<<<< HEAD
-    // Create a dom
-    let dom = VirtualDom::new_with_props(root, props);
-    let cx = dom.base_scope();
-
-    // Init eval
-    init_eval(cx);
-
-    let web_view = create_new_window(
-        cfg,
-        &event_loop,
-        &proxy,
-        dom,
-        &queue,
-        &event_handlers,
-        shortcut_manager.clone(),
-    );
-
-    // By default, we'll create a new window when the app starts
-    queue.borrow_mut().push(web_view);
-=======
     // move the props into a cell so we can pop it out later to create the first window
     // iOS panics if we create a window before the event loop is started
     let props = Rc::new(Cell::new(Some(props)));
     let cfg = Rc::new(Cell::new(Some(cfg)));
->>>>>>> 2dddba9b
 
     event_loop.run(move |window_event, event_loop, control_flow| {
         *control_flow = ControlFlow::Wait;
@@ -209,15 +187,21 @@
             },
 
             Event::NewEvents(StartCause::Init) => {
-                //
                 let props = props.take().unwrap();
                 let cfg = cfg.take().unwrap();
+              
+                // Create a dom
+                let dom = VirtualDom::new_with_props(root, props);
+                let cx = dom.base_scope();
+
+                // Init eval
+                init_eval(cx);
 
                 let handler = create_new_window(
                     cfg,
                     event_loop,
                     &proxy,
-                    VirtualDom::new_with_props(root, props),
+                    dom,
                     &queue,
                     &event_handlers,
                     shortcut_manager.clone(),
