use crate::{
    app::SharedContext,
    assets::AssetHandlerRegistry,
    file_upload::NativeFileHover,
    ipc::UserWindowEvent,
    query::QueryEngine,
<<<<<<< HEAD
    shortcut::{HotKey, ShortcutHandle, ShortcutRegistryError},
    webview::WebviewInstance,
    AssetRequest, Config, WindowCloseBehaviour, WryEventHandler,
=======
    shortcut::{HotKey, HotKeyState, ShortcutHandle, ShortcutRegistryError},
    webview::PendingWebview,
    AssetRequest, Config, WryEventHandler,
>>>>>>> 2abe9eda
};
use dioxus_core::{prelude::Callback, VirtualDom};
use std::{
    future::{Future, IntoFuture},
    pin::Pin,
    rc::{Rc, Weak},
};
use tao::{
    event::Event,
    event_loop::EventLoopWindowTarget,
    window::{Fullscreen as WryFullscreen, Window, WindowId},
};
use wry::{RequestAsyncResponder, WebView};

#[cfg(target_os = "ios")]
use tao::platform::ios::WindowExtIOS;

/// Get an imperative handle to the current window without using a hook
///
/// ## Panics
///
/// This function will panic if it is called outside of the context of a Dioxus App.
pub fn window() -> DesktopContext {
    dioxus_core::prelude::consume_context()
}

/// A handle to the [`DesktopService`] that can be passed around.
pub type DesktopContext = Rc<DesktopService>;

/// A weak handle to the [`DesktopService`] to ensure safe passing.
/// The problem without this is that the tao window is never dropped and therefore cannot be closed.
/// This was due to the Rc that had still references because of multiple copies when creating a webview.
pub type WeakDesktopContext = Weak<DesktopService>;

/// An imperative interface to the current window.
///
/// To get a handle to the current window, use the [`window`] function.
///
///
/// # Example
///
/// you can use `cx.consume_context::<DesktopContext>` to get this context
///
/// ```rust, ignore
///     let desktop = cx.consume_context::<DesktopContext>().unwrap();
/// ```
pub struct DesktopService {
    /// The wry/tao proxy to the current window
    pub webview: WebView,

    /// The tao window itself
    pub window: Window,

    pub(crate) shared: Rc<SharedContext>,

    /// The receiver for queries about the current window
    pub(super) query: QueryEngine,
    pub(crate) asset_handlers: AssetHandlerRegistry,
    pub(crate) file_hover: NativeFileHover,

    #[cfg(target_os = "ios")]
    pub(crate) views: Rc<std::cell::RefCell<Vec<*mut objc::runtime::Object>>>,
}

/// A smart pointer to the current window.
impl std::ops::Deref for DesktopService {
    type Target = Window;

    fn deref(&self) -> &Self::Target {
        &self.window
    }
}

impl DesktopService {
    pub(crate) fn new(
        webview: WebView,
        window: Window,
        shared: Rc<SharedContext>,
        asset_handlers: AssetHandlerRegistry,
        file_hover: NativeFileHover,
    ) -> Self {
        Self {
            window,
            webview,
            shared,
            asset_handlers,
            file_hover,
            query: Default::default(),
            #[cfg(target_os = "ios")]
            views: Default::default(),
        }
    }

    /// Start the creation of a new window using the props and window builder
    ///
    /// Returns a future that resolves to the webview handle for the new window. You can use this
    /// to control other windows from the current window once the new window is created.
    ///
    /// Be careful to not create a cycle of windows, or you might leak memory.
    ///
    /// # Example
    ///
    /// ```rust, no_run
    /// use dioxus::prelude::*;
    /// fn popup() -> Element {
    ///     rsx! {
    ///         div { "This is a popup window!" }
    ///     }
    /// }
    ///
    /// // Create a new window with a component that will be rendered in the new window.
    /// let dom = VirtualDom::new(popup);
    /// // Create and wait for the window
    /// let window = dioxus::desktop::window().new_window(dom, Default::default()).await;
    /// // Fullscreen the new window
    /// window.set_fullscreen(true);
    /// ```
    // Note: This method is asynchronous because webview2 does not support creating a new window from
    // inside of an existing webview callback. Dioxus runs event handlers synchronously inside of a webview
    // callback. See [this page](https://learn.microsoft.com/en-us/microsoft-edge/webview2/concepts/threading-model#reentrancy) for more information.
    //
    // Related issues:
    // - https://github.com/tauri-apps/wry/issues/583
    // - https://github.com/DioxusLabs/dioxus/issues/3080
    pub fn new_window(&self, dom: VirtualDom, cfg: Config) -> PendingDesktopContext {
        let (window, context) = PendingWebview::new(dom, cfg);

        self.shared
            .proxy
            .send_event(UserWindowEvent::NewWindow)
            .unwrap();

        self.shared.pending_webviews.borrow_mut().push(window);

        context
    }

    /// trigger the drag-window event
    ///
    /// Moves the window with the left mouse button until the button is released.
    ///
    /// you need use it in `onmousedown` event:
    /// ```rust, ignore
    /// onmousedown: move |_| { desktop.drag_window(); }
    /// ```
    pub fn drag(&self) {
        if self.window.fullscreen().is_none() {
            _ = self.window.drag_window();
        }
    }

    /// Toggle whether the window is maximized or not
    pub fn toggle_maximized(&self) {
        self.window.set_maximized(!self.window.is_maximized())
    }

    /// Close this window
    pub fn close(&self) {
        let _ = self
            .shared
            .proxy
            .send_event(UserWindowEvent::CloseWindow(self.id()));
    }

    /// Close a particular window, given its ID
    pub fn close_window(&self, id: WindowId) {
        let _ = self
            .shared
            .proxy
            .send_event(UserWindowEvent::CloseWindow(id));
    }

    /// Change close behaviour of this window
    pub fn change_close_behaviour(&self, behaviour: Option<WindowCloseBehaviour>) {
        let _ = self
            .shared
            .proxy
            .send_event(UserWindowEvent::CloseBehaviour(self.id(), behaviour));
    }

    /// Change close behaviour of a specific window, given its ID
    pub fn change_window_close_behaviour(
        &self,
        id: WindowId,
        behaviour: Option<WindowCloseBehaviour>,
    ) {
        let _ = self
            .shared
            .proxy
            .send_event(UserWindowEvent::CloseBehaviour(id, behaviour));
    }

    /// change window to fullscreen
    pub fn set_fullscreen(&self, fullscreen: bool) {
        if let Some(handle) = &self.window.current_monitor() {
            self.window.set_fullscreen(
                fullscreen.then_some(WryFullscreen::Borderless(Some(handle.clone()))),
            );
        }
    }

    /// launch print modal
    pub fn print(&self) {
        if let Err(e) = self.webview.print() {
            tracing::warn!("Open print modal failed: {e}");
        }
    }

    /// Set the zoom level of the webview
    pub fn set_zoom_level(&self, level: f64) {
        if let Err(e) = self.webview.zoom(level) {
            tracing::warn!("Set webview zoom failed: {e}");
        }
    }

    /// opens DevTool window
    pub fn devtool(&self) {
        #[cfg(debug_assertions)]
        self.webview.open_devtools();

        #[cfg(not(debug_assertions))]
        tracing::warn!("Devtools are disabled in release builds");
    }

    /// Create a wry event handler that listens for wry events.
    /// This event handler is scoped to the currently active window and will only receive events that are either global or related to the current window.
    ///
    /// The id this function returns can be used to remove the event handler with [`Self::remove_wry_event_handler`]
    pub fn create_wry_event_handler(
        &self,
        handler: impl FnMut(&Event<UserWindowEvent>, &EventLoopWindowTarget<UserWindowEvent>) + 'static,
    ) -> WryEventHandler {
        self.shared.event_handlers.add(self.window.id(), handler)
    }

    /// Remove a wry event handler created with [`Self::create_wry_event_handler`]
    pub fn remove_wry_event_handler(&self, id: WryEventHandler) {
        self.shared.event_handlers.remove(id)
    }

    /// Create a global shortcut
    ///
    /// Linux: Only works on x11. See [this issue](https://github.com/tauri-apps/tao/issues/331) for more information.
    pub fn create_shortcut(
        &self,
        hotkey: HotKey,
        callback: impl FnMut(HotKeyState) + 'static,
    ) -> Result<ShortcutHandle, ShortcutRegistryError> {
        self.shared
            .shortcut_manager
            .add_shortcut(hotkey, Box::new(callback))
    }

    /// Remove a global shortcut
    pub fn remove_shortcut(&self, id: ShortcutHandle) {
        self.shared.shortcut_manager.remove_shortcut(id)
    }

    /// Remove all global shortcuts
    pub fn remove_all_shortcuts(&self) {
        self.shared.shortcut_manager.remove_all()
    }

    /// Provide a callback to handle asset loading yourself.
    /// If the ScopeId isn't provided, defaults to a global handler.
    /// Note that the handler is namespaced by name, not ScopeId.
    ///
    /// When the component is dropped, the handler is removed.
    ///
    /// See [`crate::use_asset_handler`] for a convenient hook.
    pub fn register_asset_handler(
        &self,
        name: String,
        handler: impl Fn(AssetRequest, RequestAsyncResponder) + 'static,
    ) {
        self.asset_handlers
            .register_handler(name, Callback::new(move |(req, resp)| handler(req, resp)))
    }

    /// Removes an asset handler by its identifier.
    ///
    /// Returns `None` if the handler did not exist.
    pub fn remove_asset_handler(&self, name: &str) -> Option<()> {
        self.asset_handlers.remove_handler(name).map(|_| ())
    }

    /// Push an objc view to the window
    #[cfg(target_os = "ios")]
    pub fn push_view(&self, view: objc_id::ShareId<objc::runtime::Object>) {
        let window = &self.window;

        unsafe {
            use objc::runtime::Object;
            use objc::*;
            assert!(is_main_thread());
            let ui_view = window.ui_view() as *mut Object;
            let ui_view_frame: *mut Object = msg_send![ui_view, frame];
            let _: () = msg_send![view, setFrame: ui_view_frame];
            let _: () = msg_send![view, setAutoresizingMask: 31];

            let ui_view_controller = window.ui_view_controller() as *mut Object;
            let _: () = msg_send![ui_view_controller, setView: view];
            self.views.borrow_mut().push(ui_view);
        }
    }

    /// Pop an objc view from the window
    #[cfg(target_os = "ios")]
    pub fn pop_view(&self) {
        let window = &self.window;

        unsafe {
            use objc::runtime::Object;
            use objc::*;
            assert!(is_main_thread());
            if let Some(view) = self.views.borrow_mut().pop() {
                let ui_view_controller = window.ui_view_controller() as *mut Object;
                let _: () = msg_send![ui_view_controller, setView: view];
            }
        }
    }
}

#[cfg(target_os = "ios")]
fn is_main_thread() -> bool {
    use objc::runtime::{Class, BOOL, NO};
    use objc::*;

    let cls = Class::get("NSThread").unwrap();
    let result: BOOL = unsafe { msg_send![cls, isMainThread] };
    result != NO
}

/// A [`DesktopContext`] that is pending creation.
///
/// # Example
/// ```rust
/// // Create a new window asynchronously
/// let pending_context = desktop_service.new_window(dom, config);
/// // Wait for the context to be created
/// let window = pending_context.await;
/// window.set_fullscreen(true);
/// ```
pub struct PendingDesktopContext {
    pub(crate) receiver: tokio::sync::oneshot::Receiver<DesktopContext>,
}

impl PendingDesktopContext {
    /// Resolve the pending context into a [`DesktopContext`].
    pub async fn resolve(self) -> DesktopContext {
        self.try_resolve()
            .await
            .expect("Failed to resolve pending desktop context")
    }

    /// Try to resolve the pending context into a [`DesktopContext`].
    pub async fn try_resolve(
        self,
    ) -> Result<DesktopContext, tokio::sync::oneshot::error::RecvError> {
        self.receiver.await
    }
}

impl IntoFuture for PendingDesktopContext {
    type Output = DesktopContext;

    type IntoFuture = Pin<Box<dyn Future<Output = Self::Output>>>;

    fn into_future(self) -> Self::IntoFuture {
        Box::pin(self.resolve())
    }
}<|MERGE_RESOLUTION|>--- conflicted
+++ resolved
@@ -4,15 +4,9 @@
     file_upload::NativeFileHover,
     ipc::UserWindowEvent,
     query::QueryEngine,
-<<<<<<< HEAD
-    shortcut::{HotKey, ShortcutHandle, ShortcutRegistryError},
-    webview::WebviewInstance,
-    AssetRequest, Config, WindowCloseBehaviour, WryEventHandler,
-=======
     shortcut::{HotKey, HotKeyState, ShortcutHandle, ShortcutRegistryError},
     webview::PendingWebview,
-    AssetRequest, Config, WryEventHandler,
->>>>>>> 2abe9eda
+    AssetRequest, Config, WindowCloseBehaviour, WryEventHandler,
 };
 use dioxus_core::{prelude::Callback, VirtualDom};
 use std::{
