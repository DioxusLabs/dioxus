--- conflicted
+++ resolved
@@ -1,8 +1,3 @@
-<<<<<<< HEAD
-#![allow(clippy::await_holding_refcell_ref)]
-use async_trait::async_trait;
-=======
->>>>>>> 53343bfd
 use dioxus_html::prelude::{EvalError, EvalProvider, Evaluator};
 use generational_box::{AnyStorage, GenerationalBox, UnsyncStorage};
 
@@ -20,26 +15,14 @@
 }
 
 impl EvalProvider for DesktopEvalProvider {
-<<<<<<< HEAD
-    fn new_evaluator(&self, js: String) -> Result<Box<dyn Evaluator>, EvalError> {
-        Ok(Box::new(DesktopEvaluator::new(
-            self.desktop_ctx.clone(),
-            js,
-        )))
-=======
     fn new_evaluator(&self, js: String) -> Result<GenerationalBox<Box<dyn Evaluator>>, EvalError> {
         Ok(DesktopEvaluator::create(self.desktop_ctx.clone(), js))
->>>>>>> 53343bfd
     }
 }
 
 /// Represents a desktop-target's JavaScript evaluator.
 pub(crate) struct DesktopEvaluator {
-<<<<<<< HEAD
-    query: Rc<RefCell<Query<serde_json::Value>>>,
-=======
     query: Query<serde_json::Value>,
->>>>>>> 53343bfd
 }
 
 impl DesktopEvaluator {
@@ -77,14 +60,10 @@
     }
 
     /// Gets an UnboundedReceiver to receive messages from the evaluated JavaScript.
-<<<<<<< HEAD
-    async fn recv(&mut self) -> Result<serde_json::Value, EvalError> {
-=======
     fn poll_recv(
         &mut self,
         cx: &mut std::task::Context<'_>,
     ) -> std::task::Poll<Result<serde_json::Value, EvalError>> {
->>>>>>> 53343bfd
         self.query
             .poll_recv(cx)
             .map_err(|e| EvalError::Communication(e.to_string()))
