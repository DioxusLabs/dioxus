<<<<<<< HEAD
use std::default;
use std::rc::Weak;
use webbrowser::Browser::Default;
use dioxus_document::{Document, Eval, EvalError, Evaluator};
use dioxus_html::track::default;
=======
use dioxus_core::prelude::queue_effect;
use dioxus_document::{
    create_element_in_head, Document, Eval, EvalError, Evaluator, LinkProps, MetaProps,
    ScriptProps, StyleProps,
};
>>>>>>> 36522cf3
use generational_box::{AnyStorage, GenerationalBox, UnsyncStorage};

use crate::{query::Query, DesktopContext, WeakDesktopContext};

/// Code for the Dioxus channel used to communicate between the dioxus and javascript code
pub const NATIVE_EVAL_JS: &str = include_str!("./js/native_eval.js");

/// Represents the desktop-target's provider of evaluators.
#[derive(Clone)]
pub struct DesktopDocument {
    pub(crate) desktop_ctx: WeakDesktopContext,
}

impl DesktopDocument {
    pub fn new(desktop_ctx: WeakDesktopContext) -> Self {
        Self { desktop_ctx }
    }
}

impl Document for DesktopDocument {
    fn eval(&self, js: String) -> Eval {
        Eval::new(DesktopEvaluator::create(self.desktop_ctx.clone(), js))
    }

    fn set_title(&self, title: String) {
        if let Some(desktop_ctx) = self.desktop_ctx.upgrade() {
            desktop_ctx.set_title(&title);
        }
    }

    /// Create a new meta tag in the head
    fn create_meta(&self, props: MetaProps) {
        let myself = self.clone();
        queue_effect(move || {
            myself.eval(create_element_in_head("meta", &props.attributes(), None));
        });
    }

    /// Create a new script tag in the head
    fn create_script(&self, props: ScriptProps) {
        let myself = self.clone();
        queue_effect(move || {
            myself.eval(create_element_in_head(
                "script",
                &props.attributes(),
                props.script_contents().ok(),
            ));
        });
    }

    /// Create a new style tag in the head
    fn create_style(&self, props: StyleProps) {
        let myself = self.clone();
        queue_effect(move || {
            myself.eval(create_element_in_head(
                "style",
                &props.attributes(),
                props.style_contents().ok(),
            ));
        });
    }

    /// Create a new link tag in the head
    fn create_link(&self, props: LinkProps) {
        let myself = self.clone();
        queue_effect(move || {
            myself.eval(create_element_in_head("link", &props.attributes(), None));
        });
    }
}

/// Represents a desktop-target's JavaScript evaluator.
pub(crate) struct DesktopEvaluator {
    query: Query<serde_json::Value>,
}

impl DesktopEvaluator {
    /// Creates a new evaluator for desktop-based targets.
    pub fn create(weak_desktop_ctx: WeakDesktopContext, js: String) -> GenerationalBox<Box<dyn Evaluator>> {
        let desktop_ctx = weak_desktop_ctx.upgrade().unwrap(); // todo: implement error or Default
        let query = desktop_ctx.query.new_query(&js, weak_desktop_ctx);

        // We create a generational box that is owned by the query slot so that when we drop the query slot, the generational box is also dropped.
        let owner = UnsyncStorage::owner();
        let query_id = query.id;
        let query = owner.insert(Box::new(DesktopEvaluator { query }) as Box<dyn Evaluator>);
        desktop_ctx.query.active_requests.slab.borrow_mut()[query_id].owner = Some(owner);

        query
    }
}

impl Evaluator for DesktopEvaluator {
    fn poll_join(
        &mut self,
        cx: &mut std::task::Context<'_>,
    ) -> std::task::Poll<Result<serde_json::Value, EvalError>> {
        self.query
            .poll_result(cx)
            .map_err(|e| EvalError::Communication(e.to_string()))
    }

    /// Sends a message to the evaluated JavaScript.
    fn send(&self, data: serde_json::Value) -> Result<(), EvalError> {
        if let Err(e) = self.query.send(data) {
            return Err(EvalError::Communication(e.to_string()));
        }
        Ok(())
    }

    /// Gets an UnboundedReceiver to receive messages from the evaluated JavaScript.
    fn poll_recv(
        &mut self,
        cx: &mut std::task::Context<'_>,
    ) -> std::task::Poll<Result<serde_json::Value, EvalError>> {
        self.query
            .poll_recv(cx)
            .map_err(|e| EvalError::Communication(e.to_string()))
    }
}<|MERGE_RESOLUTION|>--- conflicted
+++ resolved
@@ -1,16 +1,8 @@
-<<<<<<< HEAD
-use std::default;
-use std::rc::Weak;
-use webbrowser::Browser::Default;
-use dioxus_document::{Document, Eval, EvalError, Evaluator};
-use dioxus_html::track::default;
-=======
 use dioxus_core::prelude::queue_effect;
 use dioxus_document::{
     create_element_in_head, Document, Eval, EvalError, Evaluator, LinkProps, MetaProps,
     ScriptProps, StyleProps,
 };
->>>>>>> 36522cf3
 use generational_box::{AnyStorage, GenerationalBox, UnsyncStorage};
 
 use crate::{query::Query, DesktopContext, WeakDesktopContext};
@@ -89,7 +81,10 @@
 
 impl DesktopEvaluator {
     /// Creates a new evaluator for desktop-based targets.
-    pub fn create(weak_desktop_ctx: WeakDesktopContext, js: String) -> GenerationalBox<Box<dyn Evaluator>> {
+    pub fn create(
+        weak_desktop_ctx: WeakDesktopContext,
+        js: String,
+    ) -> GenerationalBox<Box<dyn Evaluator>> {
         let desktop_ctx = weak_desktop_ctx.upgrade().unwrap(); // todo: implement error or Default
         let query = desktop_ctx.query.new_query(&js, weak_desktop_ctx);
 
