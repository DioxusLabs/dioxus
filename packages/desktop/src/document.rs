--- conflicted
+++ resolved
@@ -1,8 +1,6 @@
-use crate::DesktopService;
-use dioxus_document::{Document, Eval, EvalError};
-use std::sync::{Arc, Mutex};
+use dioxus_html::document::{Document, EvalError, Evaluator};
+use generational_box::{AnyStorage, GenerationalBox, UnsyncStorage};
 
-<<<<<<< HEAD
 use crate::{query::Query, DesktopContext};
 
 /// Code for the Dioxus channel used to communicate between the dioxus and javascript code
@@ -16,11 +14,17 @@
 impl DesktopDocument {
     pub fn new(desktop_ctx: DesktopContext) -> Self {
         Self { desktop_ctx }
-=======
+    }
+}
+
+impl Document for DesktopDocument {
+    fn new_evaluator(&self, js: String) -> GenerationalBox<Box<dyn Evaluator>> {
+        DesktopEvaluator::create(self.desktop_ctx.clone(), js)
+    }
+
 impl Document for DesktopService {
     fn set_title(&self, title: String) {
         self.window.set_title(&title);
->>>>>>> 90e2c8c8
     }
 
     fn eval(&self, js: String) -> Eval {
