--- conflicted
+++ resolved
@@ -65,28 +65,11 @@
     /// Initializes a new `WindowBuilder` with default values.
     #[inline]
     pub fn new() -> Self {
-<<<<<<< HEAD
-        // let dioxus_config = dioxus_cli_config::CURRENT_CONFIG.as_ref();
-
-        let mut window: WindowBuilder = WindowBuilder::new().with_title(
-            "Dioxus App".to_string(),
-            // dioxus_config
-            //     .map(|c| c.application.name.clone())
-            //     .unwrap_or("Dioxus App".to_string()),
-        );
-
-        // During development we want the window to be on top so we can see it while we work
-        // let always_on_top = dioxus_config
-        //     // .map(|c| c.desktop.always_on_top)
-        //     .unwrap_or(true);
-        let always_on_top = true;
-=======
         let mut window: WindowBuilder = WindowBuilder::new()
             .with_title(dioxus_cli_config::app_title().unwrap_or_else(|| "Dioxus App".to_string()));
 
         // During development we want the window to be on top so we can see it while we work
         let always_on_top = dioxus_cli_config::always_on_top().unwrap_or(true);
->>>>>>> 3fb1f739
 
         if cfg!(debug_assertions) {
             window = window.with_always_on_top(always_on_top);
