--- conflicted
+++ resolved
@@ -93,11 +93,8 @@
 
         Self {
             window,
-<<<<<<< HEAD
             as_child_window: false,
-=======
             event_loop: None,
->>>>>>> 31d72db8
             menu: MenuBuilderState::Unset,
             protocols: Vec::new(),
             asynchronous_protocols: Vec::new(),
