--- conflicted
+++ resolved
@@ -82,19 +82,8 @@
         target_os = "openbsd"
     ))]
     {
-<<<<<<< HEAD
         let assets_head_path = PathBuf::from("__assets_head.html");
         let head = resolve_resource(&assets_head_path);
-=======
-        let root = crate::protocol::get_asset_root_or_default();
-        let assets_head_path = "__assets_head.html";
-        let mut head = root.join(assets_head_path);
-        // If we can't find it, add the dist directory and try again
-        // When bundling we currently copy the whole dist directory to the output directory instead of the individual files because of a limitation of cargo bundle2
-        if !head.exists() {
-            head = root.join("dist").join(assets_head_path);
-        }
->>>>>>> e2002d6e
         match std::fs::read_to_string(&head) {
             Ok(s) => Some(s),
             Err(err) => {
