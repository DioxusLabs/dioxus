--- conflicted
+++ resolved
@@ -1,4 +1,3 @@
-<<<<<<< HEAD
 #![allow(unused)]
 
 use std::any::Any;
@@ -6,8 +5,6 @@
 #[cfg(feature = "tokio_runtime")]
 use tokio::{fs::File, io::AsyncReadExt};
 
-=======
->>>>>>> 90e2c8c8
 use dioxus_html::{
     geometry::{ClientPoint, Coordinates, ElementPoint, PagePoint, ScreenPoint},
     input_data::{MouseButton, MouseButtonSet},
@@ -240,16 +237,6 @@
     }
 }
 
-<<<<<<< HEAD
-=======
-use std::any::Any;
-// use std::path::PathBuf;
-
-// use dioxus_html::FileEngine;
-use tokio::fs::File;
-use tokio::io::AsyncReadExt;
-
->>>>>>> 90e2c8c8
 pub struct NativeFileEngine {
     files: Vec<PathBuf>,
 }
@@ -270,7 +257,6 @@
     }
 
     async fn file_size(&self, file: &str) -> Option<u64> {
-<<<<<<< HEAD
         #[cfg(feature = "tokio_runtime")]
         {
             let file = File::open(file).await.ok()?;
@@ -324,32 +310,5 @@
         {
             None
         }
-=======
-        let file = File::open(file).await.ok()?;
-        Some(file.metadata().await.ok()?.len())
-    }
-
-    async fn read_file(&self, file: &str) -> Option<Vec<u8>> {
-        let mut file = File::open(file).await.ok()?;
-
-        let mut contents = Vec::new();
-        file.read_to_end(&mut contents).await.ok()?;
-
-        Some(contents)
-    }
-
-    async fn read_file_to_string(&self, file: &str) -> Option<String> {
-        let mut file = File::open(file).await.ok()?;
-
-        let mut contents = String::new();
-        file.read_to_string(&mut contents).await.ok()?;
-
-        Some(contents)
-    }
-
-    async fn get_native_file(&self, file: &str) -> Option<Box<dyn Any>> {
-        let file = File::open(file).await.ok()?;
-        Some(Box::new(file))
->>>>>>> 90e2c8c8
     }
 }