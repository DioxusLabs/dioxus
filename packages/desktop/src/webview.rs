use crate::{
    app::SharedContext,
    assets::AssetHandlerRegistry,
    edits::EditQueue,
    eval::DesktopEvalProvider,
    ipc::{EventData, UserWindowEvent},
    protocol::{self},
    waker::tao_waker,
    Config, DesktopContext, DesktopService,
};
use dioxus_core::VirtualDom;
use dioxus_html::prelude::EvalProvider;
use futures_util::{pin_mut, FutureExt};
use std::{rc::Rc, task::Waker};
use wry::{RequestAsyncResponder, WebContext, WebViewBuilder};

pub struct WebviewInstance {
    pub dom: VirtualDom,
    pub desktop_context: DesktopContext,
    pub waker: Waker,

    // Wry assumes the webcontext is alive for the lifetime of the webview.
    // We need to keep the webcontext alive, otherwise the webview will crash
    _web_context: WebContext,
}

impl WebviewInstance {
    pub fn new(mut cfg: Config, dom: VirtualDom, shared: Rc<SharedContext>) -> WebviewInstance {
        let window = cfg.window.clone().build(&shared.target).unwrap();

        // TODO: allow users to specify their own menubars, again :/
        #[cfg(not(any(target_os = "android", target_os = "ios")))]
        crate::menubar::build_menu(&window, cfg.enable_default_menu_bar);

        // We assume that if the icon is None in cfg, then the user just didnt set it
        if cfg.window.window.window_icon.is_none() {
            window.set_window_icon(Some(
                tao::window::Icon::from_rgba(
                    include_bytes!("./assets/default_icon.bin").to_vec(),
                    460,
                    460,
                )
                .expect("image parse failed"),
            ));
        }

        let mut web_context = WebContext::new(cfg.data_dir.clone());
        let edit_queue = EditQueue::default();
        let asset_handlers = AssetHandlerRegistry::new(dom.runtime());
        let headless = !cfg.window.window.visible;

        // Rust :(
        let window_id = window.id();
        let file_handler = cfg.file_drop_handler.take();
        let custom_head = cfg.custom_head.clone();
        let index_file = cfg.custom_index.clone();
        let root_name = cfg.root_name.clone();
        let asset_handlers_ = asset_handlers.clone();
        let edit_queue_ = edit_queue.clone();
        let proxy_ = shared.proxy.clone();

        let request_handler = move |request, responder: RequestAsyncResponder| {
            // Try to serve the index file first
            let index_bytes = protocol::index_request(
                &request,
                custom_head.clone(),
                index_file.clone(),
                &root_name,
                headless,
            );

            // Otherwise, try to serve an asset, either from the user or the filesystem
            match index_bytes {
                Some(body) => responder.respond(body),
                None => protocol::desktop_handler(
                    request,
                    asset_handlers_.clone(),
                    &edit_queue_,
                    responder,
                ),
            }
        };

        let ipc_handler = move |payload: String| {
            // defer the event to the main thread
            if let Ok(message) = serde_json::from_str(&payload) {
                _ = proxy_.send_event(UserWindowEvent(EventData::Ipc(message), window_id));
            }
<<<<<<< HEAD
        })
        .with_custom_protocol(String::from("dioxus"), move |r| {
            protocol::desktop_handler(r, custom_head.clone(), index_file.clone(), &root_name)
        })
        .with_web_context(&mut web_context);

    if let Some(handler) = file_handler {
        webview = webview.with_file_drop_handler(handler)
    }

    #[cfg(windows)]
    {
        // Windows has a platform specific settings to disable the browser shortcut keys
        use wry::webview::WebViewBuilderExtWindows;
        webview = webview.with_browser_accelerator_keys(false);
    }
=======
        };

        let file_drop_handler = move |event| {
            file_handler
                .as_ref()
                .map(|handler| handler(window_id, event))
                .unwrap_or_default()
        };
>>>>>>> 6ed038e9

        let mut webview = WebViewBuilder::new(&window)
            .with_transparent(cfg.window.window.transparent)
            .with_url("dioxus://index.html/")
            .unwrap()
            .with_ipc_handler(ipc_handler)
            .with_asynchronous_custom_protocol(String::from("dioxus"), request_handler)
            .with_file_drop_handler(file_drop_handler)
            .with_web_context(&mut web_context);

        // This was removed from wry, I'm not sure what replaced it
        // #[cfg(windows)]
        // {
        //     // Windows has a platform specific settings to disable the browser shortcut keys
        //     use wry::WebViewBuilderExtWindows;
        //     webview = webview.with_browser_accelerator_keys(false);
        // }

        if let Some(color) = cfg.background_color {
            webview = webview.with_background_color(color);
        }

        for (name, handler) in cfg.protocols.drain(..) {
            webview = webview.with_custom_protocol(name, handler);
        }

        const INITIALIZATION_SCRIPT: &str = r#"
        if (document.addEventListener) {
        document.addEventListener('contextmenu', function(e) {
            e.preventDefault();
        }, false);
        } else {
        document.attachEvent('oncontextmenu', function() {
            window.event.returnValue = false;
        });
        }
    "#;

        if cfg.disable_context_menu {
            // in release mode, we don't want to show the dev tool or reload menus
            webview = webview.with_initialization_script(INITIALIZATION_SCRIPT)
        } else {
            // in debug, we are okay with the reload menu showing and dev tool
            webview = webview.with_devtools(true);
        }

        let desktop_context = Rc::from(DesktopService::new(
            webview.build().unwrap(),
            window,
            shared.clone(),
            edit_queue,
            asset_handlers,
        ));

        // Provide the desktop context to the virtualdom
        dom.base_scope().provide_context(desktop_context.clone());

        // Also set up its eval provider
        // It's important that we provide as dyn EvalProvider - using the concrete type has
        // a different TypeId.
        let provider: Rc<dyn EvalProvider> =
            Rc::new(DesktopEvalProvider::new(desktop_context.clone()));
        dom.base_scope().provide_context(provider);

        WebviewInstance {
            waker: tao_waker(shared.proxy.clone(), desktop_context.window.id()),
            desktop_context,
            dom,
            _web_context: web_context,
        }
    }

    pub fn poll_vdom(&mut self) {
        let mut cx = std::task::Context::from_waker(&self.waker);

        // Continously poll the virtualdom until it's pending
        // Wait for work will return Ready when it has edits to be sent to the webview
        // It will return Pending when it needs to be polled again - nothing is ready
        loop {
            {
                let fut = self.dom.wait_for_work();
                pin_mut!(fut);

                match fut.poll_unpin(&mut cx) {
                    std::task::Poll::Ready(_) => {}
                    std::task::Poll::Pending => return,
                }
            }

            self.desktop_context.send_edits(self.dom.render_immediate());
        }
    }
}<|MERGE_RESOLUTION|>--- conflicted
+++ resolved
@@ -86,33 +86,7 @@
             if let Ok(message) = serde_json::from_str(&payload) {
                 _ = proxy_.send_event(UserWindowEvent(EventData::Ipc(message), window_id));
             }
-<<<<<<< HEAD
-        })
-        .with_custom_protocol(String::from("dioxus"), move |r| {
-            protocol::desktop_handler(r, custom_head.clone(), index_file.clone(), &root_name)
-        })
-        .with_web_context(&mut web_context);
-
-    if let Some(handler) = file_handler {
-        webview = webview.with_file_drop_handler(handler)
-    }
-
-    #[cfg(windows)]
-    {
-        // Windows has a platform specific settings to disable the browser shortcut keys
-        use wry::webview::WebViewBuilderExtWindows;
-        webview = webview.with_browser_accelerator_keys(false);
-    }
-=======
         };
-
-        let file_drop_handler = move |event| {
-            file_handler
-                .as_ref()
-                .map(|handler| handler(window_id, event))
-                .unwrap_or_default()
-        };
->>>>>>> 6ed038e9
 
         let mut webview = WebViewBuilder::new(&window)
             .with_transparent(cfg.window.window.transparent)
@@ -122,6 +96,10 @@
             .with_asynchronous_custom_protocol(String::from("dioxus"), request_handler)
             .with_file_drop_handler(file_drop_handler)
             .with_web_context(&mut web_context);
+
+        if let Some(handler) = file_handler {
+            webview = webview.with_file_drop_handler(handler)
+        }
 
         // This was removed from wry, I'm not sure what replaced it
         // #[cfg(windows)]
