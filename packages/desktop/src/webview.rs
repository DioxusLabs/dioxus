--- conflicted
+++ resolved
@@ -151,11 +151,6 @@
         //
         // on mobile, we want them to be `None` so tao makes them the size of the screen. Otherwise we
         // get a window that is not the size of the screen and weird black bars.
-<<<<<<< HEAD
-        //
-        // todo: move this to our launch function that's different for desktop and mobile
-=======
->>>>>>> 5c6b7262
         #[cfg(not(any(target_os = "ios", target_os = "android")))]
         {
             if cfg.window.window.inner_size.is_none() {
