--- conflicted
+++ resolved
@@ -1,10 +1,6 @@
 use crate::{
-<<<<<<< HEAD
     config::{Config, DefaultWindowCloseBehaviour, WindowCloseBehaviour},
-=======
-    config::{Config, WindowCloseBehaviour},
     edits::EditWebsocket,
->>>>>>> c3c7e5f7
     event_handlers::WindowEventHandlers,
     file_upload::{DesktopFileUploadForm, FileDialogRequest, NativeFileEngine},
     ipc::{IpcMessage, UserWindowEvent},
