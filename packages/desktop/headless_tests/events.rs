--- conflicted
+++ resolved
@@ -8,10 +8,6 @@
 mod utils;
 
 pub fn main() {
-<<<<<<< HEAD
-    // TODO: Something is making tests flaky on windows
-=======
->>>>>>> 1d72ef16
     #[cfg(not(windows))]
     utils::check_app_exits(app);
 }
