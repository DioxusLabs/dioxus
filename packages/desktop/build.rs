--- conflicted
+++ resolved
@@ -45,7 +45,6 @@
     }
 }
 
-<<<<<<< HEAD
 fn compile_ts() {
     // If any TS files change, re-run the build script
     lazy_js_bundle::LazyTypeScriptBindings::new()
@@ -59,8 +58,6 @@
     compile_ts();
 }
 
-=======
->>>>>>> 90e2c8c8
 const EXAMPLES_TOML: &str = r#"
 # Most of the examples live in the workspace. We include some here so that docs.rs can scrape our examples for better inline docs
 [[example]]
