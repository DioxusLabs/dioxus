--- conflicted
+++ resolved
@@ -192,9 +192,8 @@
     }
 
     /// Try to read the value. Returns None if the value is no longer valid.
-<<<<<<< HEAD
     #[track_caller]
-    pub fn try_read(&self) -> Result<GenerationalRef<'_, T>, BorrowError> {
+    pub fn try_read(&self) -> Result<GenerationalRef<T>, BorrowError> {
         if !self.validate() {
             return Err(BorrowError::Dropped(ValueDroppedError {
                 #[cfg(any(debug_assertions, feature = "debug_borrows"))]
@@ -209,29 +208,13 @@
 
     /// Read the value. Panics if the value is no longer valid.
     #[track_caller]
-    pub fn read(&self) -> GenerationalRef<'_, T> {
-=======
-    pub fn try_read(&self) -> Option<Ref<'static, T>> {
-        self.validate()
-            .then(|| {
-                Ref::filter_map(self.raw.data.borrow(), |any| {
-                    any.as_ref()?.downcast_ref::<T>()
-                })
-                .ok()
-            })
-            .flatten()
-    }
-
-    /// Read the value. Panics if the value is no longer valid.
-    pub fn read(&self) -> Ref<'static, T> {
->>>>>>> 51f34241
+    pub fn read(&self) -> GenerationalRef<T> {
         self.try_read().unwrap()
     }
 
     /// Try to write the value. Returns None if the value is no longer valid.
-<<<<<<< HEAD
     #[track_caller]
-    pub fn try_write(&self) -> Result<GenerationalRefMut<'_, T>, BorrowMutError> {
+    pub fn try_write(&self) -> Result<GenerationalRefMut<T>, BorrowMutError> {
         if !self.validate() {
             return Err(BorrowMutError::Dropped(ValueDroppedError {
                 #[cfg(any(debug_assertions, feature = "debug_borrows"))]
@@ -246,22 +229,7 @@
 
     /// Write the value. Panics if the value is no longer valid.
     #[track_caller]
-    pub fn write(&self) -> GenerationalRefMut<'_, T> {
-=======
-    pub fn try_write(&self) -> Option<RefMut<'static, T>> {
-        self.validate()
-            .then(|| {
-                RefMut::filter_map(self.raw.data.borrow_mut(), |any| {
-                    any.as_mut()?.downcast_mut::<T>()
-                })
-                .ok()
-            })
-            .flatten()
-    }
-
-    /// Write the value. Panics if the value is no longer valid.
-    pub fn write(&self) -> RefMut<'static, T> {
->>>>>>> 51f34241
+    pub fn write(&self) -> GenerationalRefMut<T> {
         self.try_write().unwrap()
     }
 
@@ -345,7 +313,7 @@
         &self,
         #[cfg(any(debug_assertions, feature = "debug_ownership"))]
         created_at: &'static std::panic::Location<'static>,
-    ) -> Result<GenerationalRef<'_, T>, BorrowError> {
+    ) -> Result<GenerationalRef<T>, BorrowError> {
         #[cfg(any(debug_assertions, feature = "debug_borrows"))]
         self.0
             .borrowed_at
@@ -378,7 +346,7 @@
         &self,
         #[cfg(any(debug_assertions, feature = "debug_ownership"))]
         created_at: &'static std::panic::Location<'static>,
-    ) -> Result<GenerationalRefMut<'_, T>, BorrowMutError> {
+    ) -> Result<GenerationalRefMut<T>, BorrowMutError> {
         #[cfg(any(debug_assertions, feature = "debug_borrows"))]
         {
             self.0
@@ -511,15 +479,15 @@
 impl std::error::Error for AlreadyBorrowedError {}
 
 /// A reference to a value in a generational box.
-pub struct GenerationalRef<'a, T: 'static> {
-    inner: Ref<'a, T>,
+pub struct GenerationalRef<T: 'static> {
+    inner: Ref<'static, T>,
     #[cfg(any(debug_assertions, feature = "debug_borrows"))]
     borrow: GenerationalRefBorrowInfo,
 }
 
-impl<'a, T: 'static> GenerationalRef<'a, T> {
+impl<'a, T: 'static> GenerationalRef<T> {
     /// Map one ref type to another.
-    pub fn map<U, F>(orig: GenerationalRef<'a, T>, f: F) -> GenerationalRef<'a, U>
+    pub fn map<U, F>(orig: GenerationalRef<T>, f: F) -> GenerationalRef<U>
     where
         F: FnOnce(&T) -> &U,
     {
@@ -534,7 +502,7 @@
     }
 
     /// Filter one ref type to another.
-    pub fn filter_map<U, F>(orig: GenerationalRef<'a, T>, f: F) -> Option<GenerationalRef<'a, U>>
+    pub fn filter_map<U, F>(orig: GenerationalRef<T>, f: F) -> Option<GenerationalRef<U>>
     where
         F: FnOnce(&T) -> Option<&U>,
     {
@@ -554,7 +522,7 @@
     }
 }
 
-impl<'a, T: 'static> Deref for GenerationalRef<'a, T> {
+impl<'a, T: 'static> Deref for GenerationalRef<T> {
     type Target = T;
 
     fn deref(&self) -> &Self::Target {
@@ -579,15 +547,15 @@
 }
 
 /// A mutable reference to a value in a generational box.
-pub struct GenerationalRefMut<'a, T: 'static> {
-    inner: RefMut<'a, T>,
+pub struct GenerationalRefMut<T: 'static> {
+    inner: RefMut<'static, T>,
     #[cfg(any(debug_assertions, feature = "debug_borrows"))]
     borrow: GenerationalRefMutBorrowInfo,
 }
 
-impl<'a, T: 'static> GenerationalRefMut<'a, T> {
+impl<T: 'static> GenerationalRefMut<T> {
     /// Map one ref type to another.
-    pub fn map<U, F>(orig: GenerationalRefMut<'a, T>, f: F) -> GenerationalRefMut<'a, U>
+    pub fn map<U, F>(orig: GenerationalRefMut<T>, f: F) -> GenerationalRefMut<U>
     where
         F: FnOnce(&mut T) -> &mut U,
     {
@@ -599,10 +567,7 @@
     }
 
     /// Filter one ref type to another.
-    pub fn filter_map<U, F>(
-        orig: GenerationalRefMut<'a, T>,
-        f: F,
-    ) -> Option<GenerationalRefMut<'a, U>>
+    pub fn filter_map<U, F>(orig: GenerationalRefMut<T>, f: F) -> Option<GenerationalRefMut<U>>
     where
         F: FnOnce(&mut T) -> Option<&mut U>,
     {
@@ -621,7 +586,7 @@
     }
 }
 
-impl<'a, T: 'static> Deref for GenerationalRefMut<'a, T> {
+impl<'a, T: 'static> Deref for GenerationalRefMut<T> {
     type Target = T;
 
     fn deref(&self) -> &Self::Target {
@@ -629,7 +594,7 @@
     }
 }
 
-impl<'a, T: 'static> DerefMut for GenerationalRefMut<'a, T> {
+impl<'a, T: 'static> DerefMut for GenerationalRefMut<T> {
     fn deref_mut(&mut self) -> &mut Self::Target {
         self.inner.deref_mut()
     }
