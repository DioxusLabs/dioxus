#![doc = include_str!("../README.md")]
#![warn(missing_docs)]

use parking_lot::Mutex;
use std::sync::atomic::AtomicU32;
use std::{
    fmt::Debug,
    marker::PhantomData,
    ops::{Deref, DerefMut},
    sync::Arc,
};

pub use error::*;
pub use references::*;
pub use sync::SyncStorage;
pub use unsync::UnsyncStorage;

mod error;
mod references;
mod sync;
mod unsync;

/// # Example
///
/// ```compile_fail
/// let data = String::from("hello world");
/// let owner = UnsyncStorage::owner();
/// let key = owner.insert(&data);
/// drop(data);
/// assert_eq!(*key.read(), "hello world");
/// ```
#[allow(unused)]
fn compile_fail() {}

#[test]
fn reused() {
    let first_ptr;
    {
        let owner = UnsyncStorage::owner();
        first_ptr = owner.insert(1).raw.0.data.data_ptr();
        drop(owner);
    }
    {
        let owner = UnsyncStorage::owner();
        let second_ptr = owner.insert(1234).raw.0.data.data_ptr();
        assert_eq!(first_ptr, second_ptr);
        drop(owner);
    }
}

#[test]
fn leaking_is_ok() {
    let data = String::from("hello world");
    let key;
    {
        // create an owner
        let owner = UnsyncStorage::owner();
        // insert data into the store
        key = owner.insert(data);
        // don't drop the owner
        std::mem::forget(owner);
    }
    assert_eq!(
        key.try_read().as_deref().unwrap(),
        &"hello world".to_string()
    );
}

#[test]
fn drops() {
    let data = String::from("hello world");
    let key;
    {
        // create an owner
        let owner = UnsyncStorage::owner();
        // insert data into the store
        key = owner.insert(data);
        // drop the owner
    }
    assert!(key.try_read().is_err());
}

#[test]
fn works() {
    let owner = UnsyncStorage::owner();
    let key = owner.insert(1);

    assert_eq!(*key.read(), 1);
}

#[test]
fn insert_while_reading() {
    let owner = UnsyncStorage::owner();
    let key;
    {
        let data: String = "hello world".to_string();
        key = owner.insert(data);
    }
    let value = key.read();
    owner.insert(&1);
    assert_eq!(*value, "hello world");
}

#[test]
#[should_panic]
fn panics() {
    let owner = UnsyncStorage::owner();
    let key = owner.insert(1);
    drop(owner);

    assert_eq!(*key.read(), 1);
}

#[test]
fn fuzz() {
    fn maybe_owner_scope(
        valid_keys: &mut Vec<GenerationalBox<String>>,
        invalid_keys: &mut Vec<GenerationalBox<String>>,
        path: &mut Vec<u8>,
    ) {
        let branch_cutoff = 5;
        let children = if path.len() < branch_cutoff {
            rand::random::<u8>() % 4
        } else {
            rand::random::<u8>() % 2
        };

        for i in 0..children {
            let owner = UnsyncStorage::owner();
            let key = owner.insert(format!("hello world {path:?}"));
            valid_keys.push(key);
            path.push(i);
            // read all keys
            println!("{:?}", path);
            for key in valid_keys.iter() {
                let value = key.read();
                println!("{:?}", &*value);
                assert!(value.starts_with("hello world"));
            }
            #[cfg(any(debug_assertions, feature = "check_generation"))]
            for key in invalid_keys.iter() {
                assert!(!key.validate());
            }
            maybe_owner_scope(valid_keys, invalid_keys, path);
            invalid_keys.push(valid_keys.pop().unwrap());
            path.pop();
        }
    }

    for _ in 0..10 {
        maybe_owner_scope(&mut Vec::new(), &mut Vec::new(), &mut Vec::new());
    }
}

/// The type erased id of a generational box.
#[derive(Clone, Copy, PartialEq, Eq, Hash)]
pub struct GenerationalBoxId {
    data_ptr: *const (),
    #[cfg(any(debug_assertions, feature = "check_generation"))]
    generation: u32,
}

// Safety: GenerationalBoxId is Send and Sync because there is no way to access the pointer.
unsafe impl Send for GenerationalBoxId {}
unsafe impl Sync for GenerationalBoxId {}

impl Debug for GenerationalBoxId {
    fn fmt(&self, f: &mut std::fmt::Formatter<'_>) -> std::fmt::Result {
        #[cfg(any(debug_assertions, feature = "check_generation"))]
        f.write_fmt(format_args!("{:?}@{:?}", self.data_ptr, self.generation))?;
        #[cfg(not(any(debug_assertions, feature = "check_generation")))]
        f.write_fmt(format_args!("{:?}", self.data_ptr))?;
        Ok(())
    }
}

/// The core Copy state type. The generational box will be dropped when the [Owner] is dropped.
pub struct GenerationalBox<T, S: 'static = UnsyncStorage> {
    raw: MemoryLocation<S>,
    #[cfg(any(debug_assertions, feature = "check_generation"))]
    generation: u32,
    #[cfg(any(debug_assertions, feature = "debug_ownership"))]
    created_at: &'static std::panic::Location<'static>,
    _marker: PhantomData<T>,
}

impl<T: 'static, S: AnyStorage> Debug for GenerationalBox<T, S> {
    fn fmt(&self, f: &mut std::fmt::Formatter<'_>) -> std::fmt::Result {
        #[cfg(any(debug_assertions, feature = "check_generation"))]
        f.write_fmt(format_args!(
            "{:?}@{:?}",
            self.raw.0.data.data_ptr(),
            self.generation
        ))?;
        #[cfg(not(any(debug_assertions, feature = "check_generation")))]
        f.write_fmt(format_args!("{:?}", self.raw.0.data.as_ptr()))?;
        Ok(())
    }
}

impl<T: 'static, S: Storage<T>> GenerationalBox<T, S> {
    #[inline(always)]
    fn validate(&self) -> bool {
        #[cfg(any(debug_assertions, feature = "check_generation"))]
        {
            self.raw
                .0
                .generation
                .load(std::sync::atomic::Ordering::Relaxed)
                == self.generation
        }
        #[cfg(not(any(debug_assertions, feature = "check_generation")))]
        {
            true
        }
    }

    /// Get the id of the generational box.
    pub fn id(&self) -> GenerationalBoxId {
        GenerationalBoxId {
            data_ptr: self.raw.0.data.data_ptr(),
            #[cfg(any(debug_assertions, feature = "check_generation"))]
            generation: self.generation,
        }
    }

    /// Try to read the value. Returns None if the value is no longer valid.
    #[track_caller]
    pub fn try_read(&self) -> Result<S::Ref, BorrowError> {
        if !self.validate() {
            return Err(BorrowError::Dropped(ValueDroppedError {
                #[cfg(any(debug_assertions, feature = "debug_borrows"))]
                created_at: self.created_at,
            }));
        }
        let result = self.raw.0.data.try_read(
            #[cfg(any(debug_assertions, feature = "debug_ownership"))]
            self.created_at,
            #[cfg(any(debug_assertions, feature = "debug_ownership"))]
            GenerationalRefBorrowInfo {
                borrowed_at: std::panic::Location::caller(),
                borrowed_from: &self.raw.0.borrow,
            },
        );

        if result.is_ok() {
            self.raw
                .0
                .borrow
                .borrowed_at
                .write()
                .push(std::panic::Location::caller());
        }

        result
    }

    /// Read the value. Panics if the value is no longer valid.
    #[track_caller]
    pub fn read(&self) -> S::Ref {
        self.try_read().unwrap()
    }

    /// Try to write the value. Returns None if the value is no longer valid.
    #[track_caller]
    pub fn try_write(&self) -> Result<S::Mut, BorrowMutError> {
        if !self.validate() {
            return Err(BorrowMutError::Dropped(ValueDroppedError {
                #[cfg(any(debug_assertions, feature = "debug_borrows"))]
                created_at: self.created_at,
            }));
        }
        let result = self.raw.0.data.try_write(
            #[cfg(any(debug_assertions, feature = "debug_ownership"))]
            self.created_at,
            #[cfg(any(debug_assertions, feature = "debug_ownership"))]
            GenerationalRefMutBorrowInfo {
                borrowed_from: &self.raw.0.borrow,
            },
        );

        if result.is_ok() {
            *self.raw.0.borrow.borrowed_mut_at.write() = Some(std::panic::Location::caller());
        }

        result
    }

    /// Write the value. Panics if the value is no longer valid.
    #[track_caller]
    pub fn write(&self) -> S::Mut {
        self.try_write().unwrap()
    }

    /// Set the value. Panics if the value is no longer valid.
    pub fn set(&self, value: T) {
        self.validate().then(|| {
            self.raw.0.data.set(value);
        });
    }

    /// Returns true if the pointer is equal to the other pointer.
    pub fn ptr_eq(&self, other: &Self) -> bool {
        #[cfg(any(debug_assertions, feature = "check_generation"))]
        {
            self.raw.0.data.data_ptr() == other.raw.0.data.data_ptr()
                && self.generation == other.generation
        }
        #[cfg(not(any(debug_assertions, feature = "check_generation")))]
        {
            self.raw.data.as_ptr() == other.raw.data.as_ptr()
        }
    }
}

impl<T, S: 'static> Copy for GenerationalBox<T, S> {}

impl<T, S> Clone for GenerationalBox<T, S> {
    fn clone(&self) -> Self {
        *self
    }
}

/// A trait for types that can be mapped.
pub trait Mappable<T: ?Sized>: Deref<Target = T> {
    /// The type after the mapping.
    type Mapped<U: ?Sized + 'static>: Mappable<U> + Deref<Target = U>;

    /// Map the value.
    fn map<U: ?Sized + 'static>(_self: Self, f: impl FnOnce(&T) -> &U) -> Self::Mapped<U>;

    /// Try to map the value.
    fn try_map<U: ?Sized + 'static>(
        _self: Self,
        f: impl FnOnce(&T) -> Option<&U>,
    ) -> Option<Self::Mapped<U>>;
}

/// A trait for types that can be mapped mutably.
pub trait MappableMut<T: ?Sized>: DerefMut<Target = T> {
    /// The type after the mapping.
    type Mapped<U: ?Sized + 'static>: MappableMut<U> + DerefMut<Target = U>;

    /// Map the value.
    fn map<U: ?Sized + 'static>(_self: Self, f: impl FnOnce(&mut T) -> &mut U) -> Self::Mapped<U>;

    /// Try to map the value.
    fn try_map<U: ?Sized + 'static>(
        _self: Self,
        f: impl FnOnce(&mut T) -> Option<&mut U>,
    ) -> Option<Self::Mapped<U>>;
}

/// A trait for a storage backing type. (RefCell, RwLock, etc.)
pub trait Storage<Data>: AnyStorage + 'static {
    /// The reference this storage type returns.
    type Ref: Mappable<Data> + Deref<Target = Data>;
    /// The mutable reference this storage type returns.
    type Mut: MappableMut<Data> + DerefMut<Target = Data>;

    /// Try to read the value. Returns None if the value is no longer valid.
    fn try_read(
        &'static self,
        #[cfg(any(debug_assertions, feature = "debug_ownership"))]
        created_at: &'static std::panic::Location<'static>,
        #[cfg(any(debug_assertions, feature = "debug_ownership"))] at: GenerationalRefBorrowInfo,
    ) -> Result<Self::Ref, BorrowError>;

    /// Try to write the value. Returns None if the value is no longer valid.
    fn try_write(
        &'static self,
        #[cfg(any(debug_assertions, feature = "debug_ownership"))]
        created_at: &'static std::panic::Location<'static>,
        #[cfg(any(debug_assertions, feature = "debug_ownership"))] at: GenerationalRefMutBorrowInfo,
    ) -> Result<Self::Mut, BorrowMutError>;

    /// Set the value
    fn set(&'static self, value: Data);
}

/// A trait for any storage backing type.
pub trait AnyStorage: Default {
    /// Get the data pointer. No guarantees are made about the data pointer. It should only be used for debugging.
    fn data_ptr(&self) -> *const ();

    /// Take the value out of the storage. This will return true if the value was taken.
    fn take(&self) -> bool;

    /// Recycle a memory location. This will drop the memory location and return it to the runtime.
    fn recycle(location: &MemoryLocation<Self>);

    /// Claim a new memory location. This will either create a new memory location or recycle an old one.
    fn claim() -> MemoryLocation<Self>;

    /// Create a new owner. The owner will be responsible for dropping all of the generational boxes that it creates.
    fn owner() -> Owner<Self> {
        Owner {
            owned: Default::default(),
            phantom: PhantomData,
        }
    }
}

/// A dynamic memory location that can be used in a generational box.
pub struct MemoryLocation<S: 'static = UnsyncStorage>(&'static MemoryLocationInner<S>);

impl<S: 'static> Clone for MemoryLocation<S> {
    fn clone(&self) -> Self {
        *self
    }
}

impl<S: 'static> Copy for MemoryLocation<S> {}

#[cfg(any(debug_assertions, feature = "debug_borrows"))]
#[derive(Debug, Default)]
struct MemoryLocationBorrowInfo {
    pub(crate) borrowed_at: parking_lot::RwLock<Vec<&'static std::panic::Location<'static>>>,
    pub(crate) borrowed_mut_at: parking_lot::RwLock<Option<&'static std::panic::Location<'static>>>,
}

impl MemoryLocationBorrowInfo {
    fn borrow_mut_error(&self) -> BorrowMutError {
        if let Some(borrowed_mut_at) = self.borrowed_mut_at.read().as_ref() {
            BorrowMutError::AlreadyBorrowedMut(crate::error::AlreadyBorrowedMutError {
                #[cfg(any(debug_assertions, feature = "debug_borrows"))]
                borrowed_mut_at,
            })
        } else {
            BorrowMutError::AlreadyBorrowed(crate::error::AlreadyBorrowedError {
                #[cfg(any(debug_assertions, feature = "debug_borrows"))]
                borrowed_at: self.borrowed_at.read().clone(),
            })
        }
    }

    fn borrow_error(&self) -> BorrowError {
        BorrowError::AlreadyBorrowedMut(crate::error::AlreadyBorrowedMutError {
            #[cfg(any(debug_assertions, feature = "debug_ownership"))]
            borrowed_mut_at: self.borrowed_mut_at.read().unwrap(),
        })
    }
}

struct MemoryLocationInner<S = UnsyncStorage> {
    data: S,
    #[cfg(any(debug_assertions, feature = "check_generation"))]
    generation: AtomicU32,
    #[cfg(any(debug_assertions, feature = "debug_borrows"))]
    borrow: MemoryLocationBorrowInfo,
}

impl<S> MemoryLocation<S> {
    #[allow(unused)]
    fn drop(&self)
    where
        S: AnyStorage,
    {
        let old = self.0.data.take();
        #[cfg(any(debug_assertions, feature = "check_generation"))]
        if old {
            let new_generation = self.0.generation.load(std::sync::atomic::Ordering::Relaxed) + 1;
            self.0
                .generation
                .store(new_generation, std::sync::atomic::Ordering::Relaxed);
        }
    }

    fn replace_with_caller<T: 'static>(
        &mut self,
        value: T,
        #[cfg(any(debug_assertions, feature = "debug_ownership"))]
        caller: &'static std::panic::Location<'static>,
    ) -> GenerationalBox<T, S>
    where
        S: Storage<T>,
    {
        self.0.data.set(value);
        GenerationalBox {
            raw: *self,
            #[cfg(any(debug_assertions, feature = "check_generation"))]
            generation: self.0.generation.load(std::sync::atomic::Ordering::Relaxed),
            #[cfg(any(debug_assertions, feature = "debug_ownership"))]
            created_at: caller,
            _marker: PhantomData,
        }
    }
}

/// Owner: Handles dropping generational boxes. The owner acts like a runtime lifetime guard. Any states that you create with an owner will be dropped when that owner is dropped.
pub struct Owner<S: AnyStorage + 'static = UnsyncStorage> {
    owned: Arc<Mutex<Vec<MemoryLocation<S>>>>,
    phantom: PhantomData<S>,
}

impl<S: AnyStorage> Owner<S> {
    /// Insert a value into the store. The value will be dropped when the owner is dropped.
    #[track_caller]
    pub fn insert<T: 'static>(&self, value: T) -> GenerationalBox<T, S>
    where
        S: Storage<T>,
    {
        self.insert_with_caller(
            value,
            #[cfg(any(debug_assertions, feature = "debug_ownership"))]
            std::panic::Location::caller(),
        )
    }

    /// Insert a value into the store with a specific location blamed for creating the value. The value will be dropped when the owner is dropped.
    pub fn insert_with_caller<T: 'static>(
        &self,
        value: T,
        #[cfg(any(debug_assertions, feature = "debug_ownership"))]
        caller: &'static std::panic::Location<'static>,
    ) -> GenerationalBox<T, S>
    where
        S: Storage<T>,
    {
        let mut location = S::claim();
        let key = location.replace_with_caller(
            value,
            #[cfg(any(debug_assertions, feature = "debug_borrows"))]
            caller,
        );
        self.owned.lock().push(location);
        key
    }

    /// Creates an invalid handle. This is useful for creating a handle that will be filled in later. If you use this before the value is filled in, you will get may get a panic or an out of date value.
<<<<<<< HEAD
    pub fn invalid<T: 'static>(&self) -> GenerationalBox<T, S> {
        let location = S::claim();
        GenerationalBox {
=======
    pub fn invalid<T: 'static>(&self) -> GenerationalBox<T> {
        let location = self.store.claim();
        let key = GenerationalBox {
>>>>>>> 8f70509b
            raw: location,
            #[cfg(any(debug_assertions, feature = "check_generation"))]
            generation: location
                .0
                .generation
                .load(std::sync::atomic::Ordering::Relaxed),
            #[cfg(any(debug_assertions, feature = "debug_ownership"))]
            created_at: std::panic::Location::caller(),
            _marker: PhantomData,
        };
        self.owned.borrow_mut().push(location);
        key
    }
}

impl<S: AnyStorage> Drop for Owner<S> {
    fn drop(&mut self) {
        for location in self.owned.lock().iter() {
            S::recycle(location)
        }
    }
}<|MERGE_RESOLUTION|>--- conflicted
+++ resolved
@@ -528,15 +528,9 @@
     }
 
     /// Creates an invalid handle. This is useful for creating a handle that will be filled in later. If you use this before the value is filled in, you will get may get a panic or an out of date value.
-<<<<<<< HEAD
     pub fn invalid<T: 'static>(&self) -> GenerationalBox<T, S> {
         let location = S::claim();
         GenerationalBox {
-=======
-    pub fn invalid<T: 'static>(&self) -> GenerationalBox<T> {
-        let location = self.store.claim();
-        let key = GenerationalBox {
->>>>>>> 8f70509b
             raw: location,
             #[cfg(any(debug_assertions, feature = "check_generation"))]
             generation: location
