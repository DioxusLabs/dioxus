#![doc = include_str!("../README.md")]
//!
//! ## Dioxus Crate Features
//!
//! This crate has several features that can be enabled to change the active renderer and enable various integrations:
//!
//! - `signals`: (default) re-exports `dioxus-signals`
//! - `macro`: (default) re-exports `dioxus-macro`
//! - `html`: (default) exports `dioxus-html` as the default elements to use in rsx
//! - `hooks`: (default) re-exports `dioxus-hooks`
//! - `hot-reload`: (default) enables hot rsx reloading in all renderers that support it
//! - `router`: exports the [router](https://dioxuslabs.com/learn/0.6/router) and enables any router features for the current platform
//! - `third-party-renderer`: Just disables warnings about no active platform when no renderers are enabled
//! - `logger`: Enable the default tracing subscriber for Dioxus apps
//!
//! Platform features (the current platform determines what platform the [`launch()`] function runs):
//!
//! - `fullstack`: enables the fullstack platform. This must be used in combination with the `web` feature for wasm builds and `server` feature for server builds
//! - `desktop`: enables the desktop platform
//! - `mobile`: enables the mobile platform
//! - `web`: enables the web platform. If the fullstack platform is enabled, this will set the fullstack platform to client mode
//! - `liveview`: enables the liveview platform
//! - `server`: enables the server variant of dioxus
#![doc(html_logo_url = "https://avatars.githubusercontent.com/u/79236386")]
#![doc(html_favicon_url = "https://avatars.githubusercontent.com/u/79236386")]
#![cfg_attr(docsrs, feature(doc_cfg))]

pub use dioxus_core;
#[doc(inline)]
pub use dioxus_core::{CapturedError, Ok, Result};

#[cfg(feature = "launch")]
#[cfg_attr(docsrs, doc(cfg(feature = "launch")))]
mod launch;

pub use dioxus_core as core;

#[cfg(feature = "launch")]
#[cfg_attr(docsrs, doc(cfg(feature = "launch")))]
pub use crate::launch::*;

#[cfg(feature = "hooks")]
#[cfg_attr(docsrs, doc(cfg(feature = "hooks")))]
pub use dioxus_hooks as hooks;

#[cfg(feature = "signals")]
#[cfg_attr(docsrs, doc(cfg(feature = "signals")))]
pub use dioxus_signals as signals;

pub mod events {
    #[cfg(feature = "html")]
    #[cfg_attr(docsrs, doc(cfg(feature = "html")))]
    pub use dioxus_html::events::*;
}

#[cfg(feature = "document")]
#[cfg_attr(docsrs, doc(cfg(feature = "document")))]
pub use dioxus_document as document;

#[cfg(feature = "document")]
#[cfg_attr(docsrs, doc(cfg(feature = "document")))]
pub use dioxus_history as history;

#[cfg(feature = "html")]
#[cfg_attr(docsrs, doc(cfg(feature = "html")))]
pub use dioxus_html as html;

#[cfg(feature = "macro")]
#[cfg_attr(docsrs, doc(cfg(feature = "macro")))]
pub use dioxus_core_macro as core_macro;

#[cfg(feature = "logger")]
#[cfg_attr(docsrs, doc(cfg(feature = "logger")))]
pub use dioxus_logger as logger;

#[cfg(feature = "cli-config")]
#[cfg_attr(docsrs, doc(cfg(feature = "cli-config")))]
pub use dioxus_cli_config as cli_config;

#[cfg(feature = "server")]
#[cfg_attr(docsrs, doc(cfg(feature = "server")))]
pub use dioxus_server as server;

#[cfg(feature = "devtools")]
#[cfg_attr(docsrs, doc(cfg(feature = "devtools")))]
pub use dioxus_devtools as devtools;

#[cfg(feature = "web")]
#[cfg_attr(docsrs, doc(cfg(feature = "web")))]
pub use dioxus_web as web;

#[cfg(feature = "router")]
#[cfg_attr(docsrs, doc(cfg(feature = "router")))]
pub use dioxus_router as router;

#[cfg(feature = "fullstack")]
#[cfg_attr(docsrs, doc(cfg(feature = "fullstack")))]
pub use dioxus_fullstack as fullstack;

#[cfg(feature = "desktop")]
#[cfg_attr(docsrs, doc(cfg(feature = "desktop")))]
pub use dioxus_desktop as desktop;

#[cfg(feature = "mobile")]
#[cfg_attr(docsrs, doc(cfg(feature = "mobile")))]
pub use dioxus_desktop as mobile;

#[cfg(feature = "liveview")]
#[cfg_attr(docsrs, doc(cfg(feature = "liveview")))]
pub use dioxus_liveview as liveview;

#[cfg(feature = "ssr")]
#[cfg_attr(docsrs, doc(cfg(feature = "ssr")))]
pub use dioxus_ssr as ssr;

#[cfg(feature = "warnings")]
#[cfg_attr(docsrs, doc(cfg(feature = "warnings")))]
pub use warnings;

pub use dioxus_config_macros as config_macros;

#[cfg(feature = "wasm-split")]
#[cfg_attr(docsrs, doc(cfg(feature = "wasm-split")))]
pub use wasm_splitter as wasm_split;

pub use subsecond;

pub mod prelude {
    #[cfg(feature = "document")]
    #[cfg_attr(docsrs, doc(cfg(feature = "document")))]
    #[doc(inline)]
    pub use dioxus_document as document;

    #[cfg(feature = "document")]
    #[cfg_attr(docsrs, doc(cfg(feature = "document")))]
    #[doc(inline)]
    pub use dioxus_history::{history, History};

    #[cfg(feature = "launch")]
    #[cfg_attr(docsrs, doc(cfg(feature = "launch")))]
    #[doc(inline)]
    pub use crate::launch::*;

    #[cfg(feature = "hooks")]
    #[cfg_attr(docsrs, doc(cfg(feature = "hooks")))]
    #[doc(inline)]
    pub use crate::hooks::*;

    #[cfg(feature = "signals")]
    #[cfg_attr(docsrs, doc(cfg(feature = "signals")))]
    #[doc(inline)]
    pub use dioxus_signals::*;

    #[cfg(feature = "macro")]
    #[cfg_attr(docsrs, doc(cfg(feature = "macro")))]
    #[allow(deprecated)]
    #[doc(inline)]
    pub use dioxus_core_macro::{component, rsx, Props};

    #[cfg(feature = "launch")]
    #[cfg_attr(docsrs, doc(cfg(feature = "launch")))]
    pub use dioxus_config_macro::*;

    #[cfg(feature = "html")]
    #[cfg_attr(docsrs, doc(cfg(feature = "html")))]
    pub use dioxus_html as dioxus_elements;

    #[cfg(feature = "html")]
    #[cfg_attr(docsrs, doc(cfg(feature = "html")))]
    #[doc(inline)]
    pub use dioxus_elements::{Code, Key, Location, Modifiers};

    #[cfg(feature = "html")]
    #[cfg_attr(docsrs, doc(cfg(feature = "html")))]
    #[doc(no_inline)]
    pub use dioxus_elements::{
        events::*, extensions::*, global_attributes, keyboard_types, svg_attributes, traits::*,
        GlobalAttributesExtension, SvgAttributesExtension,
    };

    #[cfg(feature = "devtools")]
    #[cfg_attr(docsrs, doc(cfg(feature = "devtools")))]
    pub use dioxus_devtools;

    pub use dioxus_core;

    #[cfg(feature = "fullstack")]
    #[cfg_attr(docsrs, doc(cfg(feature = "fullstack")))]
    #[doc(inline)]
    pub use dioxus_fullstack::{
        server, server_fn, use_server_cached, use_server_future, ServerFnError, ServerFnResult,
    };

    #[cfg(feature = "server")]
    #[cfg_attr(docsrs, doc(cfg(feature = "server")))]
    #[doc(inline)]
    pub use dioxus_server::{
        extract, DioxusRouterExt, DioxusRouterFnExt, FromContext, ServeConfig,
    };

    #[cfg(feature = "router")]
    #[cfg_attr(docsrs, doc(cfg(feature = "router")))]
    pub use dioxus_router;

    #[cfg(feature = "router")]
    #[cfg_attr(docsrs, doc(cfg(feature = "router")))]
    #[doc(inline)]
    pub use dioxus_router::{
        hooks::*, navigator, use_navigator, GoBackButton, GoForwardButton, Link, NavigationTarget,
        Outlet, Routable, Router,
    };

    #[cfg(feature = "asset")]
    #[cfg_attr(docsrs, doc(cfg(feature = "asset")))]
    #[doc(inline)]
    pub use manganis::{self, *};

    #[cfg(feature = "wasm-split")]
    #[cfg_attr(docsrs, doc(cfg(feature = "wasm-split")))]
    pub use wasm_splitter as wasm_split;

<<<<<<< HEAD
    #[cfg(feature = "stores")]
    #[cfg_attr(docsrs, doc(cfg(feature = "stores")))]
    pub use dioxus_stores;

    #[cfg(feature = "stores")]
    #[cfg_attr(docsrs, doc(cfg(feature = "stores")))]
    pub use dioxus_stores_macro::Store;
=======
    #[doc(inline)]
    pub use dioxus_core::{
        consume_context, provide_context, spawn, suspend, try_consume_context, use_hook, Attribute,
        Callback, Component, Context, Element, ErrorBoundary, ErrorContext, Event, EventHandler,
        Fragment, HasAttributes, IntoDynNode, RenderError, ScopeId, SuspenseBoundary,
        SuspenseContext, SuspenseExtension, VNode, VirtualDom,
    };
>>>>>>> 7fcdee02
}<|MERGE_RESOLUTION|>--- conflicted
+++ resolved
@@ -219,7 +219,6 @@
     #[cfg_attr(docsrs, doc(cfg(feature = "wasm-split")))]
     pub use wasm_splitter as wasm_split;
 
-<<<<<<< HEAD
     #[cfg(feature = "stores")]
     #[cfg_attr(docsrs, doc(cfg(feature = "stores")))]
     pub use dioxus_stores;
@@ -227,7 +226,7 @@
     #[cfg(feature = "stores")]
     #[cfg_attr(docsrs, doc(cfg(feature = "stores")))]
     pub use dioxus_stores_macro::Store;
-=======
+
     #[doc(inline)]
     pub use dioxus_core::{
         consume_context, provide_context, spawn, suspend, try_consume_context, use_hook, Attribute,
@@ -235,5 +234,4 @@
         Fragment, HasAttributes, IntoDynNode, RenderError, ScopeId, SuspenseBoundary,
         SuspenseContext, SuspenseExtension, VNode, VirtualDom,
     };
->>>>>>> 7fcdee02
 }