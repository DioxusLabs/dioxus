--- conflicted
+++ resolved
@@ -19,19 +19,6 @@
 /// A context function is a Send and Sync closure that returns a boxed trait object
 pub type ContextFn = Box<dyn Fn() -> Box<dyn Any> + Send + Sync + 'static>;
 
-<<<<<<< HEAD
-#[cfg(any(feature = "fullstack", feature = "liveview"))]
-type ValidContext = SendContext;
-
-#[cfg(not(any(feature = "fullstack", feature = "liveview")))]
-type ValidContext = UnsendContext;
-
-type SendContext = dyn Fn() -> Box<dyn Any + Send + Sync> + Send + Sync + 'static;
-
-type UnsendContext = dyn Fn() -> Box<dyn Any> + 'static;
-
-=======
->>>>>>> caa9759e
 #[allow(clippy::redundant_closure)] // clippy doesnt doesn't understand our coercion to fn
 impl LaunchBuilder {
     /// Create a new builder for your application. This will create a launch configuration for the current platform based on the features enabled on the `dioxus` crate.
