#![allow(clippy::new_without_default)]
#![allow(unused)]
use dioxus_config_macro::*;
use dioxus_core::LaunchConfig;
use std::any::Any;

use crate::prelude::*;

/// Launch your Dioxus application with the given root component, context and config.
/// The platform will be determined from cargo features.
///
/// For a builder API, see `LaunchBuilder` defined in the `dioxus` crate.
///
/// # Feature selection
///
/// - `web`: Enables the web platform.
/// - `desktop`: Enables the desktop platform.
/// - `mobile`: Enables the mobile (ios + android webview) platform.
/// - `server`: Enables the server (axum + server-side-rendering) platform.
/// - `liveview`: Enables the liveview (websocke) platform.
/// - `native`: Enables the native (wgpu + winit renderer) platform.
///
/// Currently `native` is its own platform that is not compatible with desktop or mobile since it
/// unifies both platforms into one. If "desktop" and "native" are enabled, then the native renderer
/// will be used.
///
/// # Feature priority
///
/// If multiple renderers are enabled, the order of priority goes:
///
/// 1. liveview
/// 2. server
/// 3. native
/// 4. desktop
/// 5. mobile
/// 6. web
///
/// However, we don't recommend enabling multiple renderers at the same time due to feature conflicts
/// and bloating of the binary size.
///
/// # Example
/// ```rust, no_run
/// # use dioxus::prelude::*;
///
/// dioxus::launch(app);
/// fn app() -> Element {
///     rsx! {
///         div { "Hello, world!" }
///     }
/// }
/// ```
pub fn launch(app: fn() -> Element) {
    #[allow(deprecated)]
    LaunchBuilder::new().launch(app)
}

/// A builder for a fullstack app.
#[must_use]
pub struct LaunchBuilder {
    platform: KnownPlatform,
    contexts: Vec<ContextFn>,
    configs: Vec<Box<dyn Any>>,
}

pub type LaunchFn = fn(fn() -> Element, Vec<ContextFn>, Vec<Box<dyn Any>>);

/// A context function is a Send and Sync closure that returns a boxed trait object
pub type ContextFn = Box<dyn Fn() -> Box<dyn Any> + Send + Sync + 'static>;

enum KnownPlatform {
    Web,
    Desktop,
    Mobile,
    Server,
    Liveview,
    Native,
    Other(LaunchFn),
}

#[allow(clippy::redundant_closure)] // clippy doesnt doesn't understand our coercion to fn
impl LaunchBuilder {
    /// Create a new builder for your application. This will create a launch configuration for the current platform based on the features enabled on the `dioxus` crate.
    // If you aren't using a third party renderer and this is not a docs.rs build, generate a warning about no renderer being enabled
    #[cfg_attr(
        all(not(any(
            docsrs,
            feature = "third-party-renderer",
            feature = "liveview",
            feature = "desktop",
            feature = "mobile",
            feature = "web",
            feature = "fullstack",
        ))),
        deprecated(
            note = "No renderer is enabled. You must enable a renderer feature on the dioxus crate before calling the launch function.\nAdd `web`, `desktop`, `mobile`, or `fullstack` to the `features` of dioxus field in your Cargo.toml.\n# Example\n```toml\n# ...\n[dependencies]\ndioxus = { version = \"0.5.0\", features = [\"web\"] }\n# ...\n```"
        )
    )]
    pub fn new() -> LaunchBuilder {
        let platform = if cfg!(feature = "native") {
            KnownPlatform::Native
        } else if cfg!(feature = "desktop") {
            KnownPlatform::Desktop
        } else if cfg!(feature = "mobile") {
            KnownPlatform::Mobile
        } else if cfg!(feature = "web") {
            KnownPlatform::Web
        } else if cfg!(feature = "server") {
            KnownPlatform::Server
        } else if cfg!(feature = "liveview") {
            KnownPlatform::Liveview
        } else {
            panic!("No platform feature enabled. Please enable one of the following features: liveview, desktop, mobile, web, tui, fullstack to use the launch API.")
        };

        LaunchBuilder {
            platform,
            contexts: Vec::new(),
            configs: Vec::new(),
        }
    }

    /// Launch your web application.
    #[cfg(feature = "web")]
    #[cfg_attr(docsrs, doc(cfg(feature = "web")))]
    pub fn web() -> LaunchBuilder {
        LaunchBuilder {
            platform: KnownPlatform::Web,
            contexts: Vec::new(),
            configs: Vec::new(),
        }
    }

    /// Launch your desktop application.
    #[cfg(feature = "desktop")]
    #[cfg_attr(docsrs, doc(cfg(feature = "desktop")))]
    pub fn desktop() -> LaunchBuilder {
        LaunchBuilder {
            platform: KnownPlatform::Desktop,
            contexts: Vec::new(),
            configs: Vec::new(),
        }
    }

    /// Launch your fullstack axum server.
    #[cfg(all(feature = "fullstack", feature = "server"))]
    #[cfg_attr(docsrs, doc(cfg(all(feature = "fullstack", feature = "server"))))]
    pub fn server() -> LaunchBuilder {
        LaunchBuilder {
            platform: KnownPlatform::Server,
            contexts: Vec::new(),
            configs: Vec::new(),
        }
    }

    /// Launch your fullstack application.
    #[cfg(feature = "mobile")]
    #[cfg_attr(docsrs, doc(cfg(feature = "mobile")))]
    pub fn mobile() -> LaunchBuilder {
        LaunchBuilder {
            platform: KnownPlatform::Mobile,
            contexts: Vec::new(),
            configs: Vec::new(),
        }
    }

    /// Provide a custom launch function for your application.
    ///
    /// Useful for third party renderers to tap into the launch builder API without having to reimplement it.
    ///
    /// # Example
    /// ```rust, no_run
    /// use dioxus::prelude::*;
    /// use std::any::Any;
    ///
    /// #[derive(Default)]
    /// struct Config;
    ///
    /// fn my_custom_launcher(root: fn() -> Element, contexts: Vec<Box<dyn Fn() -> Box<dyn Any> + Send + Sync>>, cfg: Vec<Box<dyn Any>>) {
    ///     println!("launching with root: {:?}", root());
    ///     loop {
    ///         println!("running...");
    ///     }
    /// }
    ///
    /// fn app() -> Element {
    ///     rsx! {
    ///         div { "Hello, world!" }
    ///     }
    /// }
    ///
    /// dioxus::LaunchBuilder::custom(my_custom_launcher).launch(app);
    /// ```
    pub fn custom(launch_fn: LaunchFn) -> LaunchBuilder {
        LaunchBuilder {
            platform: KnownPlatform::Other(launch_fn),
            contexts: vec![],
            configs: Vec::new(),
        }
    }

    /// Inject state into the root component's context that is created on the thread that the app is launched on.
    ///
    /// # Example
    /// ```rust, no_run
    /// use dioxus::prelude::*;
    /// use std::any::Any;
    ///
    /// #[derive(Default)]
    /// struct MyState {
    ///     value: i32,
    /// }
    ///
    /// fn app() -> Element {
    ///     rsx! {
    ///         div { "Hello, world!" }
    ///     }
    /// }
    ///
    /// dioxus::LaunchBuilder::new()
    ///     .with_context_provider(|| Box::new(MyState { value: 42 }))
    ///     .launch(app);
    /// ```
    pub fn with_context_provider(
        mut self,
        state: impl Fn() -> Box<dyn Any> + Send + Sync + 'static,
    ) -> Self {
        self.contexts.push(Box::new(state));
        self
    }

    /// Inject state into the root component's context.
    ///
    /// # Example
    /// ```rust, no_run
    /// use dioxus::prelude::*;
    /// use std::any::Any;
    ///
    /// #[derive(Clone)]
    /// struct MyState {
    ///     value: i32,
    /// }
    ///
    /// fn app() -> Element {
    ///     rsx! {
    ///         div { "Hello, world!" }
    ///     }
    /// }
    ///
    /// dioxus::LaunchBuilder::new()
    ///     .with_context(MyState { value: 42 })
    ///     .launch(app);
    /// ```
    pub fn with_context(mut self, state: impl Any + Clone + Send + Sync + 'static) -> Self {
        self.contexts
            .push(Box::new(move || Box::new(state.clone())));
        self
    }

    /// Provide a platform-specific config to the builder.
    ///
    /// # Example
    /// ```rust, no_run
    /// use dioxus::prelude::*;
<<<<<<< HEAD
    /// use dioxus_desktop::{Config, WindowBuilder};
=======
    /// use dioxus_desktop::{Config,WindowBuilder};
>>>>>>> be01cf14
    ///
    /// fn app() -> Element {
    ///     rsx! {
    ///         div { "Hello, world!" }
    ///     }
    /// }
    ///
<<<<<<< HEAD
    /// dioxus::LaunchBuilder::desktop()
    ///     .with_cfg(Config::new().with_window(WindowBuilder::new().with_title("My App")))
=======
    /// dioxus::LaunchBuilder::new()
    ///    .with_cfg(desktop! {
    ///        Config::new().with_window(
    ///            WindowBuilder::new()
    ///                .with_title("My App")
    ///        )
    ///     })
>>>>>>> be01cf14
    ///     .launch(app);
    /// ```
    pub fn with_cfg(mut self, config: impl LaunchConfig) -> Self {
        self.configs.push(Box::new(config));
        self
    }

    /// Launch your application.
    #[allow(clippy::diverging_sub_expression)]
    pub fn launch(self, app: fn() -> Element) {
        let Self {
            platform,
            contexts,
            configs,
        } = self;

        // Make sure to turn on the logger if the user specified the logger feaature
        #[cfg(feature = "logger")]
        dioxus_logger::initialize_default();

        // Set any flags if we're running under fullstack
        #[cfg(feature = "fullstack")]
        {
            use dioxus_fullstack::prelude::server_fn::client::{get_server_url, set_server_url};

            // Make sure to set the server_fn endpoint if the user specified the fullstack feature
            // We only set this on native targets
            #[cfg(any(feature = "desktop", feature = "mobile", feature = "native"))]
            if get_server_url().is_empty() {
                let serverurl = format!(
                    "http://{}:{}",
                    std::env::var("DIOXUS_DEVSERVER_IP")
                        .unwrap_or_else(|_| "127.0.0.1".to_string()),
                    std::env::var("DIOXUS_DEVSERVER_PORT").unwrap_or_else(|_| "8080".to_string())
                )
                .leak();

                set_server_url(serverurl);
            }

            // If there is a base path set, call server functions from that base path
            #[cfg(feature = "web")]
            if let Some(base_path) = dioxus_cli_config::base_path() {
                let base_path = base_path.trim_matches('/');
                set_server_url(format!("{}/{}", get_server_url(), base_path).leak());
            }
        }

        // If native is specified, we override the webview launcher
        #[cfg(feature = "native")]
        if matches!(platform, KnownPlatform::Native) {
            return dioxus_native::launch_cfg(app, contexts, configs);
        }

        #[cfg(feature = "mobile")]
        if matches!(platform, KnownPlatform::Mobile) {
            return dioxus_mobile::launch_bindings::launch(app, contexts, configs);
        }

        #[cfg(feature = "desktop")]
        if matches!(platform, KnownPlatform::Desktop) {
            return dioxus_desktop::launch::launch(app, contexts, configs);
        }

        #[cfg(feature = "server")]
        if matches!(platform, KnownPlatform::Server) {
            return dioxus_server::launch(app, contexts, configs);
        }

        #[cfg(feature = "web")]
        if matches!(platform, KnownPlatform::Web) {
            // If the server feature is enabled, launch the client with hydration enabled
            #[cfg(feature = "fullstack")]
            {
                let platform_config = configs
                    .into_iter()
                    .find_map(|cfg| cfg.downcast::<dioxus_web::Config>().ok())
                    .unwrap_or_default()
                    .hydrate(true);

                let mut vdom = dioxus_core::VirtualDom::new(app);
                for context in contexts {
                    vdom.insert_any_root_context(context());
                }

                #[cfg(feature = "document")]
                {
                    use dioxus_fullstack::FullstackWebDocument;
                    let document = std::rc::Rc::new(FullstackWebDocument)
                        as std::rc::Rc<dyn crate::prelude::document::Document>;
                    vdom.provide_root_context(document);
                }

                return dioxus_web::launch::launch_virtual_dom(vdom, platform_config);
            }

            #[cfg(not(any(feature = "fullstack")))]
            return dioxus_web::launch::launch(app, contexts, configs);
        }

        #[cfg(feature = "liveview")]
        if matches!(platform, KnownPlatform::Liveview) {
            return dioxus_liveview::launch::launch(app, contexts, configs);
        }

        // If the platform is not one of the above, then we assume it's a custom platform
        if let KnownPlatform::Other(launch_fn) = platform {
            return launch_fn(app, contexts, configs);
        }

        // If we're here, then we have no platform feature enabled and third-party-renderer is enabled
        if cfg!(feature = "third-party-renderer") {
            panic!("No first party renderer feature enabled. It looks like you are trying to use a third party renderer. You will need to use the launch function from the third party renderer crate.");
        }

        panic!("No platform feature enabled. Please enable one of the following features: liveview, desktop, mobile, web, tui, fullstack to use the launch API.")
    }
}<|MERGE_RESOLUTION|>--- conflicted
+++ resolved
@@ -261,11 +261,7 @@
     /// # Example
     /// ```rust, no_run
     /// use dioxus::prelude::*;
-<<<<<<< HEAD
     /// use dioxus_desktop::{Config, WindowBuilder};
-=======
-    /// use dioxus_desktop::{Config,WindowBuilder};
->>>>>>> be01cf14
     ///
     /// fn app() -> Element {
     ///     rsx! {
@@ -273,10 +269,6 @@
     ///     }
     /// }
     ///
-<<<<<<< HEAD
-    /// dioxus::LaunchBuilder::desktop()
-    ///     .with_cfg(Config::new().with_window(WindowBuilder::new().with_title("My App")))
-=======
     /// dioxus::LaunchBuilder::new()
     ///    .with_cfg(desktop! {
     ///        Config::new().with_window(
@@ -284,7 +276,6 @@
     ///                .with_title("My App")
     ///        )
     ///     })
->>>>>>> be01cf14
     ///     .launch(app);
     /// ```
     pub fn with_cfg(mut self, config: impl LaunchConfig) -> Self {
