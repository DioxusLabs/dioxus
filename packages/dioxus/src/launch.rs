#![allow(clippy::new_without_default)]
#![allow(unused)]
use dioxus_config_macro::*;
use dioxus_core::LaunchConfig;
use std::any::Any;

use crate::prelude::*;

/// Launch your Dioxus application with the given root component, context and config.
/// The platform will be determined from cargo features.
///
/// For a builder API, see `LaunchBuilder` defined in the `dioxus` crate.
///
/// # Feature selection
///
/// - `web`: Enables the web platform.
/// - `desktop`: Enables the desktop platform.
/// - `mobile`: Enables the mobile (ios + android webview) platform.
/// - `server`: Enables the server (axum + server-side-rendering) platform.
/// - `liveview`: Enables the liveview (websocke) platform.
/// - `native`: Enables the native (wgpu + winit renderer) platform.
///
/// Currently `native` is its own platform that is not compatible with desktop or mobile since it
/// unifies both platforms into one. If "desktop" and "native" are enabled, then the native renderer
/// will be used.
///
/// # Feature priority
///
/// If multiple renderers are enabled, the order of priority goes:
///
/// 1. liveview
/// 2. server
/// 3. native
/// 4. desktop
/// 5. mobile
/// 6. web
///
/// However, we don't recommend enabling multiple renderers at the same time due to feature conflicts
/// and bloating of the binary size.
///
/// # Example
/// ```rust, no_run
/// # use dioxus::prelude::*;
///
/// dioxus::launch(app);
/// fn app() -> Element {
///     rsx! {
///         div { "Hello, world!" }
///     }
/// }
/// ```
pub fn launch(app: fn() -> Element) {
    #[allow(deprecated)]
    LaunchBuilder::new().launch(app)
}

/// A builder for a fullstack app.
#[must_use]
pub struct LaunchBuilder {
    platform: KnownPlatform,
    contexts: Vec<ContextFn>,
    configs: Vec<Box<dyn Any>>,
}

pub type LaunchFn = fn(fn() -> Element, Vec<ContextFn>, Vec<Box<dyn Any>>);

/// A context function is a Send and Sync closure that returns a boxed trait object
pub type ContextFn = Box<dyn Fn() -> Box<dyn Any> + Send + Sync + 'static>;

enum KnownPlatform {
    Web,
    Desktop,
    Mobile,
    Server,
    Liveview,
    Native,
    Other(LaunchFn),
}

#[allow(clippy::redundant_closure)] // clippy doesnt doesn't understand our coercion to fn
impl LaunchBuilder {
    /// Create a new builder for your application. This will create a launch configuration for the current platform based on the features enabled on the `dioxus` crate.
    // If you aren't using a third party renderer and this is not a docs.rs build, generate a warning about no renderer being enabled
    #[cfg_attr(
        all(not(any(
            docsrs,
            feature = "third-party-renderer",
            feature = "liveview",
            feature = "desktop",
            feature = "mobile",
            feature = "web",
            feature = "fullstack",
        ))),
        deprecated(
            note = "No renderer is enabled. You must enable a renderer feature on the dioxus crate before calling the launch function.\nAdd `web`, `desktop`, `mobile`, or `fullstack` to the `features` of dioxus field in your Cargo.toml.\n# Example\n```toml\n# ...\n[dependencies]\ndioxus = { version = \"0.5.0\", features = [\"web\"] }\n# ...\n```"
        )
    )]
    pub fn new() -> LaunchBuilder {
        let platform = if cfg!(feature = "liveview") {
            KnownPlatform::Liveview
        } else if cfg!(feature = "server") {
            KnownPlatform::Server
        } else if cfg!(feature = "native") {
            KnownPlatform::Native
        } else if cfg!(feature = "desktop") {
            KnownPlatform::Desktop
        } else if cfg!(feature = "mobile") {
            KnownPlatform::Mobile
        } else if cfg!(feature = "web") {
            KnownPlatform::Web
        } else {
            panic!("No platform feature enabled. Please enable one of the following features: liveview, desktop, mobile, web, tui, fullstack to use the launch API.")
        };

        LaunchBuilder {
            platform,
            contexts: Vec::new(),
            configs: Vec::new(),
        }
    }

    /// Launch your web application.
    #[cfg(feature = "web")]
    #[cfg_attr(docsrs, doc(cfg(feature = "web")))]
    pub fn web() -> LaunchBuilder {
        LaunchBuilder {
            platform: KnownPlatform::Web,
            contexts: Vec::new(),
            configs: Vec::new(),
        }
    }

    /// Launch your desktop application.
    #[cfg(feature = "desktop")]
    #[cfg_attr(docsrs, doc(cfg(feature = "desktop")))]
    pub fn desktop() -> LaunchBuilder {
        LaunchBuilder {
            platform: KnownPlatform::Desktop,
            contexts: Vec::new(),
            configs: Vec::new(),
        }
    }

    /// Launch your fullstack axum server.
    #[cfg(all(feature = "fullstack", feature = "server"))]
    #[cfg_attr(docsrs, doc(cfg(all(feature = "fullstack", feature = "server"))))]
    pub fn server() -> LaunchBuilder {
        LaunchBuilder {
            platform: KnownPlatform::Server,
            contexts: Vec::new(),
            configs: Vec::new(),
        }
    }

    /// Launch your fullstack application.
    #[cfg(feature = "mobile")]
    #[cfg_attr(docsrs, doc(cfg(feature = "mobile")))]
    pub fn mobile() -> LaunchBuilder {
        LaunchBuilder {
            platform: KnownPlatform::Mobile,
            contexts: Vec::new(),
            configs: Vec::new(),
        }
    }

    /// Provide a custom launch function for your application.
    ///
    /// Useful for third party renderers to tap into the launch builder API without having to reimplement it.
    ///
    /// # Example
    /// ```rust, no_run
    /// use dioxus::prelude::*;
    /// use std::any::Any;
    ///
    /// #[derive(Default)]
    /// struct Config;
    ///
    /// fn my_custom_launcher(root: fn() -> Element, contexts: Vec<Box<dyn Fn() -> Box<dyn Any> + Send + Sync>>, cfg: Vec<Box<dyn Any>>) {
    ///     println!("launching with root: {:?}", root());
    ///     loop {
    ///         println!("running...");
    ///     }
    /// }
    ///
    /// fn app() -> Element {
    ///     rsx! {
    ///         div { "Hello, world!" }
    ///     }
    /// }
    ///
    /// dioxus::LaunchBuilder::custom(my_custom_launcher).launch(app);
    /// ```
    pub fn custom(launch_fn: LaunchFn) -> LaunchBuilder {
        LaunchBuilder {
            platform: KnownPlatform::Other(launch_fn),
            contexts: vec![],
            configs: Vec::new(),
        }
    }

    /// Inject state into the root component's context that is created on the thread that the app is launched on.
    ///
    /// # Example
    /// ```rust, no_run
    /// use dioxus::prelude::*;
    /// use std::any::Any;
    ///
    /// #[derive(Default)]
    /// struct MyState {
    ///     value: i32,
    /// }
    ///
    /// fn app() -> Element {
    ///     rsx! {
    ///         div { "Hello, world!" }
    ///     }
    /// }
    ///
    /// dioxus::LaunchBuilder::new()
    ///     .with_context_provider(|| Box::new(MyState { value: 42 }))
    ///     .launch(app);
    /// ```
    pub fn with_context_provider(
        mut self,
        state: impl Fn() -> Box<dyn Any> + Send + Sync + 'static,
    ) -> Self {
        self.contexts.push(Box::new(state));
        self
    }

    /// Inject state into the root component's context.
    ///
    /// # Example
    /// ```rust, no_run
    /// use dioxus::prelude::*;
    /// use std::any::Any;
    ///
    /// #[derive(Clone)]
    /// struct MyState {
    ///     value: i32,
    /// }
    ///
    /// fn app() -> Element {
    ///     rsx! {
    ///         div { "Hello, world!" }
    ///     }
    /// }
    ///
    /// dioxus::LaunchBuilder::new()
    ///     .with_context(MyState { value: 42 })
    ///     .launch(app);
    /// ```
    pub fn with_context(mut self, state: impl Any + Clone + Send + Sync + 'static) -> Self {
        self.contexts
            .push(Box::new(move || Box::new(state.clone())));
        self
    }

    /// Provide a platform-specific config to the builder.
    ///
    /// # Example
    /// ```rust, no_run
    /// use dioxus::prelude::*;
    /// use dioxus_desktop::Config;
    ///
    /// fn app() -> Element {
    ///     rsx! {
    ///         div { "Hello, world!" }
    ///     }
    /// }
    ///
    /// dioxus::LaunchBuilder::desktop()
    ///     .with_cfg(Config::new().with_window(|w| w.with_title("My App")))
    ///     .launch(app);
    /// ```
    pub fn with_cfg(mut self, config: impl LaunchConfig) -> Self {
        self.configs.push(Box::new(config));
        self
    }

    /// Launch your application.
<<<<<<< HEAD
    pub fn launch(mut self, app: fn() -> Element) {
=======
    ///
    #[allow(clippy::diverging_sub_expression)]
    pub fn launch(self, app: fn() -> Element) {
        let Self {
            platform,
            contexts,
            configs,
        } = self;

        // Make sure to turn on the logger if the user specified the logger feaature
>>>>>>> b6243d32
        #[cfg(feature = "logger")]
        dioxus_logger::initialize_default();

        // Set any flags if we're running under fullstack
        #[cfg(feature = "fullstack")]
        {
            use dioxus_fullstack::prelude::server_fn::client::{get_server_url, set_server_url};

            // Make sure to set the server_fn endpoint if the user specified the fullstack feature
            // We only set this on native targets
            #[cfg(any(feature = "desktop", feature = "mobile", feature = "native"))]
            if get_server_url().is_empty() {
                let serverurl = format!(
                    "http://{}:{}",
                    std::env::var("DIOXUS_DEVSERVER_IP")
                        .unwrap_or_else(|_| "127.0.0.1".to_string()),
                    std::env::var("DIOXUS_DEVSERVER_PORT").unwrap_or_else(|_| "8080".to_string())
                )
                .leak();

                set_server_url(serverurl);
            }

            // If there is a base path set, call server functions from that base path
            #[cfg(feature = "web")]
            if let Some(base_path) = dioxus_cli_config::base_path() {
                let base_path = base_path.trim_matches('/');
                set_server_url(format!("{}/{}", get_server_url(), base_path).leak());
            }
        }

<<<<<<< HEAD
        (self.launch_fn)(app, self.contexts, self.configs);
    }
}
=======
        // If native is specified, we override the webview launcher
        #[cfg(feature = "native")]
        if matches!(platform, KnownPlatform::Native) {
            return dioxus_native::launch_cfg(app, contexts, configs);
        }

        #[cfg(feature = "mobile")]
        if matches!(platform, KnownPlatform::Mobile) {
            return dioxus_mobile::launch_bindings::launch(app, contexts, configs);
        }
>>>>>>> b6243d32

        #[cfg(feature = "desktop")]
        if matches!(platform, KnownPlatform::Desktop) {
            return dioxus_desktop::launch::launch(app, contexts, configs);
        }

        #[cfg(feature = "server")]
        if matches!(platform, KnownPlatform::Server) {
            return dioxus_fullstack::server::launch::launch(app, contexts, configs);
        }

        #[cfg(feature = "web")]
        if matches!(platform, KnownPlatform::Web) {
            // If the server feature is enabled, launch the client with hydration enabled
            #[cfg(feature = "fullstack")]
            {
                let platform_config = configs
                    .into_iter()
                    .find_map(|cfg| cfg.downcast::<dioxus_web::Config>().ok())
                    .unwrap_or_default()
                    .hydrate(true);

                let mut vdom = dioxus_core::VirtualDom::new(app);
                for context in contexts {
                    vdom.insert_any_root_context(context());
                }

                #[cfg(feature = "document")]
                {
                    use dioxus_fullstack::document;
                    let document = std::rc::Rc::new(document::web::FullstackWebDocument)
                        as std::rc::Rc<dyn crate::prelude::document::Document>;
                    vdom.provide_root_context(document);
                }

                return dioxus_web::launch::launch_virtual_dom(vdom, platform_config);
            }

            #[cfg(not(any(feature = "fullstack")))]
            return dioxus_web::launch::launch(app, contexts, configs);
        }

        #[cfg(feature = "liveview")]
        if matches!(platform, KnownPlatform::Liveview) {
            return dioxus_liveview::launch::launch(app, contexts, configs);
        }

        // If the platform is not one of the above, then we assume it's a custom platform
        if let KnownPlatform::Other(launch_fn) = platform {
            return launch_fn(app, contexts, configs);
        }

        // If we're here, then we have no platform feature enabled and third-party-renderer is enabled
        if cfg!(feature = "third-party-renderer") {
            panic!("No first party renderer feature enabled. It looks like you are trying to use a third party renderer. You will need to use the launch function from the third party renderer crate.");
        }

        panic!("No platform feature enabled. Please enable one of the following features: liveview, desktop, mobile, web, tui, fullstack to use the launch API.")
    }
}<|MERGE_RESOLUTION|>--- conflicted
+++ resolved
@@ -279,10 +279,6 @@
     }
 
     /// Launch your application.
-<<<<<<< HEAD
-    pub fn launch(mut self, app: fn() -> Element) {
-=======
-    ///
     #[allow(clippy::diverging_sub_expression)]
     pub fn launch(self, app: fn() -> Element) {
         let Self {
@@ -292,7 +288,6 @@
         } = self;
 
         // Make sure to turn on the logger if the user specified the logger feaature
->>>>>>> b6243d32
         #[cfg(feature = "logger")]
         dioxus_logger::initialize_default();
 
@@ -324,11 +319,6 @@
             }
         }
 
-<<<<<<< HEAD
-        (self.launch_fn)(app, self.contexts, self.configs);
-    }
-}
-=======
         // If native is specified, we override the webview launcher
         #[cfg(feature = "native")]
         if matches!(platform, KnownPlatform::Native) {
@@ -339,7 +329,6 @@
         if matches!(platform, KnownPlatform::Mobile) {
             return dioxus_mobile::launch_bindings::launch(app, contexts, configs);
         }
->>>>>>> b6243d32
 
         #[cfg(feature = "desktop")]
         if matches!(platform, KnownPlatform::Desktop) {
