[package]
name = "dioxus"
version = { workspace = true }
authors = ["Jonathan Kelley", "Dioxus Labs", "ealmloff"]
edition = "2021"
description = "Portable, performant, and ergonomic framework for building cross-platform user interfaces in Rust"
license = "MIT OR Apache-2.0"
repository = "https://github.com/DioxusLabs/dioxus/"
homepage = "https://dioxuslabs.com/learn/0.5/"
keywords = ["dom", "ui", "gui", "react", "wasm"]
rust-version = "1.79.0"

[dependencies]
dioxus-core = { workspace = true }
dioxus-core-types = { workspace = true }
dioxus-document = { workspace = true }
dioxus-html = { workspace = true, default-features = false, optional = true }
dioxus-core-macro = { workspace = true, optional = true }
dioxus-config-macro = { workspace = true, optional = true }
dioxus-hooks = { workspace = true, optional = true }
dioxus-signals = { workspace = true, optional = true }
dioxus-router = { workspace = true, optional = true }
dioxus-web = { workspace = true, default-features = false, optional = true }
dioxus-mobile = { workspace = true, optional = true }
dioxus-desktop = { workspace = true, default-features = true, optional = true }
dioxus-fullstack = { workspace = true, default-features = true, optional = true, features = ["base"] }
dioxus-static-site-generation = { workspace = true, optional = true }
dioxus-liveview = { workspace = true, optional = true }
dioxus-ssr = { workspace = true, optional = true }
dioxus-isrg = { workspace = true, optional = true }
manganis = { workspace = true, optional = true }
dioxus-devtools = { workspace = true, optional = true }

serde = { version = "1.0.136", optional = true }
axum = { workspace = true, optional = true }

<<<<<<< HEAD
[features]
default = [
    "macro",
    "html",
    "devtools",
    "signals",
    "hooks",
    "launch",
    "mounted",
    "document",
    "asset",
]
=======
[target.'cfg(not(any(target_arch = "wasm32", target_os = "ios", target_os = "android")))'.dependencies]
dioxus-devtools = { workspace = true, optional = true }

[features]
default = ["macro", "html", "devtools", "signals", "hooks", "launch", "mounted", "file_engine", "document", "asset"]
>>>>>>> 3fb1f739
minimal = ["macro", "html", "signals", "hooks", "launch"]
signals = ["dep:dioxus-signals"]
macro = ["dep:dioxus-core-macro"]
html = ["dep:dioxus-html"]
hooks = ["dep:dioxus-hooks"]
<<<<<<< HEAD
devtools = [
    "dioxus-web?/devtools",
    "dioxus-fullstack?/devtools",
    "dep:dioxus-devtools"
]
=======
devtools = ["dep:dioxus-devtools", "dioxus-web?/devtools", "dioxus-fullstack?/devtools"]
>>>>>>> 3fb1f739
mounted = ["dioxus-web?/mounted", "dioxus-html?/mounted"]
file-engine = ["dioxus-web?/file-engine"]
asset = ["dep:manganis"]
document = ["dioxus-web?/document"]

launch = ["dep:dioxus-config-macro"]
router = [
    "dep:dioxus-router"
]

# Platforms
fullstack = [
    "dep:dioxus-fullstack",
    "dioxus-config-macro/fullstack",
    "dep:serde",
    # "dioxus-router?/fullstack",
]
desktop = [
    "dep:dioxus-desktop",
    # "dioxus-fullstack?/desktop",
    "dioxus-config-macro/desktop",
]
mobile = [
    "dep:dioxus-mobile",
    # "dioxus-fullstack?/mobile",
    "dioxus-config-macro/mobile",
]
web = [
    "dep:dioxus-web",
    # "dioxus-fullstack?/web",
    "dioxus-static-site-generation?/web",
    "dioxus-config-macro/web",
    # "dioxus-router?/web",
]
ssr = ["dep:dioxus-ssr",  "dioxus-config-macro/ssr"]
# ssr = ["dep:dioxus-ssr", "dioxus-router?/ssr", "dioxus-config-macro/ssr"]
liveview = [
    "dep:dioxus-liveview",
    "dioxus-config-macro/liveview",
    # "dioxus-router?/liveview",
]
static-generation = [
    "dep:dioxus-static-site-generation",
    "dioxus-config-macro/static-generation",
]
axum = ["server"]
server = [
    "dioxus-fullstack?/axum",
    "dioxus-fullstack?/server",
    "dioxus-static-site-generation?/server",
    "ssr",
    "dioxus-liveview?/axum",
    "dep:axum",
]

[dev-dependencies]
criterion = { workspace = true }
dioxus = { workspace = true }
env_logger = { workspace = true }
futures-util = { workspace = true }
rand = { version = "0.8.4", features = ["small_rng"] }
thiserror = { workspace = true }
tokio = { workspace = true, features = ["full"] }
tracing = { workspace = true }

[[bench]]
name = "jsframework"
harness = false

[package.metadata.docs.rs]
cargo-args = ["-Zunstable-options", "-Zrustdoc-scrape-examples"]
features = [
    "router",
    "ssr",
    "web",
    "fullstack",
    "signals",
    "hooks",
    "html",
    "liveview",
    "static-generation",
    "server",
]<|MERGE_RESOLUTION|>--- conflicted
+++ resolved
@@ -13,7 +13,6 @@
 [dependencies]
 dioxus-core = { workspace = true }
 dioxus-core-types = { workspace = true }
-dioxus-document = { workspace = true }
 dioxus-html = { workspace = true, default-features = false, optional = true }
 dioxus-core-macro = { workspace = true, optional = true }
 dioxus-config-macro = { workspace = true, optional = true }
@@ -23,7 +22,7 @@
 dioxus-web = { workspace = true, default-features = false, optional = true }
 dioxus-mobile = { workspace = true, optional = true }
 dioxus-desktop = { workspace = true, default-features = true, optional = true }
-dioxus-fullstack = { workspace = true, default-features = true, optional = true, features = ["base"] }
+dioxus-fullstack = { workspace = true, default-features = true, optional = true }
 dioxus-static-site-generation = { workspace = true, optional = true }
 dioxus-liveview = { workspace = true, optional = true }
 dioxus-ssr = { workspace = true, optional = true }
@@ -34,40 +33,14 @@
 serde = { version = "1.0.136", optional = true }
 axum = { workspace = true, optional = true }
 
-<<<<<<< HEAD
 [features]
-default = [
-    "macro",
-    "html",
-    "devtools",
-    "signals",
-    "hooks",
-    "launch",
-    "mounted",
-    "document",
-    "asset",
-]
-=======
-[target.'cfg(not(any(target_arch = "wasm32", target_os = "ios", target_os = "android")))'.dependencies]
-dioxus-devtools = { workspace = true, optional = true }
-
-[features]
-default = ["macro", "html", "devtools", "signals", "hooks", "launch", "mounted", "file_engine", "document", "asset"]
->>>>>>> 3fb1f739
+default = ["macro", "html", "devtools", "signals", "hooks", "launch", "mounted", "file-engine", "document", "asset"]
 minimal = ["macro", "html", "signals", "hooks", "launch"]
 signals = ["dep:dioxus-signals"]
 macro = ["dep:dioxus-core-macro"]
 html = ["dep:dioxus-html"]
 hooks = ["dep:dioxus-hooks"]
-<<<<<<< HEAD
-devtools = [
-    "dioxus-web?/devtools",
-    "dioxus-fullstack?/devtools",
-    "dep:dioxus-devtools"
-]
-=======
 devtools = ["dep:dioxus-devtools", "dioxus-web?/devtools", "dioxus-fullstack?/devtools"]
->>>>>>> 3fb1f739
 mounted = ["dioxus-web?/mounted", "dioxus-html?/mounted"]
 file-engine = ["dioxus-web?/file-engine"]
 asset = ["dep:manganis"]
