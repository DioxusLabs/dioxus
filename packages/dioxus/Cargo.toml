--- conflicted
+++ resolved
@@ -34,40 +34,17 @@
 serde = { version = "1.0.136", optional = true }
 axum = { workspace = true, optional = true }
 
-<<<<<<< HEAD
 [target.'cfg(not(any(target_arch = "wasm32", target_os = "ios", target_os = "android")))'.dependencies]
 dioxus-devtools = { workspace = true, optional = true }
 
 [features]
 default = ["macro", "html", "devtools", "signals", "hooks", "launch", "mounted", "file_engine", "document", "asset"]
-=======
-[features]
-default = [
-    "macro",
-    "html",
-    "devtools",
-    "signals",
-    "hooks",
-    "launch",
-    "mounted",
-    "document",
-    "asset",
-]
->>>>>>> 90e2c8c8
 minimal = ["macro", "html", "signals", "hooks", "launch"]
 signals = ["dep:dioxus-signals"]
 macro = ["dep:dioxus-core-macro"]
 html = ["dep:dioxus-html"]
 hooks = ["dep:dioxus-hooks"]
-<<<<<<< HEAD
 devtools = ["dep:dioxus-devtools", "dioxus-web?/devtools", "dioxus-fullstack?/devtools"]
-=======
-devtools = [
-    "dioxus-web?/devtools",
-    "dioxus-fullstack?/devtools",
-    "dep:dioxus-devtools"
-]
->>>>>>> 90e2c8c8
 mounted = ["dioxus-web?/mounted", "dioxus-html?/mounted"]
 file-engine = ["dioxus-web?/file-engine"]
 asset = ["dep:manganis"]
