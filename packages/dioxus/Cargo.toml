--- conflicted
+++ resolved
@@ -28,12 +28,8 @@
 dioxus-ssr = { workspace = true, optional = true }
 manganis = { workspace = true, features = ["dioxus"], optional = true }
 
-<<<<<<< HEAD
 serde = { workspace = true, optional = true }
-=======
-serde = { version = "1.0.136", optional = true }
 dioxus-cli-config = { workspace = true, optional = true }
->>>>>>> 1a30a2f7
 
 [target.'cfg(not(any(target_arch = "wasm32", target_os = "ios", target_os = "android")))'.dependencies]
 dioxus-devtools = { workspace = true, optional = true }
