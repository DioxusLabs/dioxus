use crate::AssetOptions;
use const_serialize_07 as const_serialize;
use const_serialize_08::{deserialize_const, ConstStr, SerializeConst};
use std::{fmt::Debug, hash::Hash, path::PathBuf};

/// An asset that should be copied by the bundler with some options. This type will be
/// serialized into the binary.
/// CLIs that support manganis, should pull out the assets from the link section, optimize,
/// and write them to the filesystem at [`BundledAsset::bundled_path`] for the application
/// to use.
#[derive(
    Debug,
    Eq,
    Clone,
    Copy,
    SerializeConst,
    const_serialize::SerializeConst,
    serde::Serialize,
    serde::Deserialize,
)]
#[const_serialize(crate = const_serialize_08)]
pub struct BundledAsset {
    /// The absolute path of the asset
    absolute_source_path: ConstStr,
    /// The bundled path of the asset
    bundled_path: ConstStr,
    /// The options for the asset
    options: AssetOptions,
}

impl PartialEq for BundledAsset {
    fn eq(&self, other: &Self) -> bool {
        self.absolute_source_path == other.absolute_source_path
            && self.bundled_path == other.bundled_path
            && self.options == other.options
    }
}

impl PartialOrd for BundledAsset {
    fn partial_cmp(&self, other: &Self) -> Option<std::cmp::Ordering> {
        match self
            .absolute_source_path
            .partial_cmp(&other.absolute_source_path)
        {
            Some(core::cmp::Ordering::Equal) => {}
            ord => return ord,
        }
        match self.bundled_path.partial_cmp(&other.bundled_path) {
            Some(core::cmp::Ordering::Equal) => {}
            ord => return ord,
        }
        self.options.partial_cmp(&other.options)
    }
}

impl Hash for BundledAsset {
    fn hash<H: std::hash::Hasher>(&self, state: &mut H) {
        self.absolute_source_path.hash(state);
        self.bundled_path.hash(state);
        self.options.hash(state);
    }
}

impl BundledAsset {
    pub const PLACEHOLDER_HASH: &str = "This should be replaced by dx as part of the build process. If you see this error, make sure you are using a matching version of dx and dioxus and you are not stripping symbols from your binary.";

    #[doc(hidden)]
    /// This should only be called from the macro
    /// Create a new asset
    pub const fn new(
        absolute_source_path: &str,
        bundled_path: &str,
        options: AssetOptions,
    ) -> Self {
        Self {
            absolute_source_path: ConstStr::new(absolute_source_path),
            bundled_path: ConstStr::new(bundled_path),
            options,
        }
    }

    /// Get the bundled name of the asset. This identifier cannot be used to read the asset directly
    pub fn bundled_path(&self) -> &str {
        self.bundled_path.as_str()
    }

    /// Get the absolute path of the asset source. This path will not be available when the asset is bundled
    pub fn absolute_source_path(&self) -> &str {
        self.absolute_source_path.as_str()
    }

    /// Get the options for the asset
    pub const fn options(&self) -> &AssetOptions {
        &self.options
    }
}

/// A bundled asset with some options. The asset can be used in rsx! to reference the asset.
/// It should not be read directly with [`std::fs::read`] because the path needs to be resolved
/// relative to the bundle
///
/// ```rust, ignore
/// # use manganis::{asset, Asset};
/// # use dioxus::prelude::*;
/// const ASSET: Asset = asset!("/assets/image.png");
/// rsx! {
///     img { src: ASSET }
/// };
/// ```
#[allow(unpredictable_function_pointer_comparisons)]
#[derive(PartialEq, Clone, Copy)]
pub struct Asset {
    /// A function that returns a pointer to the bundled asset. This will be resolved after the linker has run and
    /// put into the lazy asset. We use a function instead of using the pointer directly to force the compiler to
    /// read the static __LINK_SECTION at runtime which will be offset by the hot reloading engine instead
    /// of at compile time which can't be offset
    ///
    /// WARNING: Don't read this directly. Reads can get optimized away at compile time before
    /// the data for this is filled in by the CLI after the binary is built. Instead, use
    /// [`std::ptr::read_volatile`] to read the data.
    bundled: fn() -> &'static [u8],
    /// The legacy version of [`Self::bundled`]. This is only used for backwards compatibility with older versions of the CLI
    legacy: fn() -> &'static [u8],
}

impl Debug for Asset {
    fn fmt(&self, f: &mut std::fmt::Formatter<'_>) -> std::fmt::Result {
        self.resolve().fmt(f)
    }
}

unsafe impl Send for Asset {}
unsafe impl Sync for Asset {}

impl Asset {
    #[doc(hidden)]
    /// This should only be called from the macro
    /// Create a new asset from the bundled form of the asset and the link section
    pub const fn new(
        bundled: extern "Rust" fn() -> &'static [u8],
        legacy: extern "Rust" fn() -> &'static [u8],
    ) -> Self {
        Self { bundled, legacy }
    }

    /// Get the bundled asset
    pub fn bundled(&self) -> BundledAsset {
        // Read the slice using volatile reads to prevent the compiler from optimizing
        // away the read at compile time
        fn read_slice_volatile(bundled: &'static [u8]) -> const_serialize_07::ConstVec<u8> {
            let ptr = bundled as *const [u8] as *const u8;
            let len = bundled.len();
            if ptr.is_null() {
                panic!("Tried to use an asset that was not bundled. Make sure you are compiling dx as the linker");
            }
            let mut bytes = const_serialize_07::ConstVec::new();
            for byte in 0..len {
                // SAFETY: We checked that the pointer was not null above. The pointer is valid for reads and
                // since we are reading a u8 there are no alignment requirements
                let byte = unsafe { std::ptr::read_volatile(ptr.add(byte)) };
                bytes = bytes.push(byte);
            }
            bytes
        }
<<<<<<< HEAD
        // Use a 4096-byte buffer to accommodate both old format (1024 bytes) and new format (4096 bytes)
        let mut bytes = ConstVec::<u8, 4096>::new_with_max_size();
        for byte in 0..len {
            // SAFETY: We checked that the pointer was not null above. The pointer is valid for reads and
            // since we are reading a u8 there are no alignment requirements
            let byte = unsafe { std::ptr::read_volatile(ptr.add(byte)) };
            bytes = bytes.push(byte);
        }
        let read = bytes.as_ref();
        // Try to deserialize as BundledAsset directly
        if let Some((_, asset)) = deserialize_const!(BundledAsset, read) {
            return asset;
        }
        // If that fails, the data might still be in SymbolData::Asset format (not processed by CLI yet)
        // We can't deserialize SymbolData here due to circular dependency, so provide a helpful error
        panic!(
            "Failed to deserialize asset. The asset data may be in SymbolData format and needs to be processed by the Dioxus CLI. \
             Make sure you are running 'dx serve' or 'dx build' to process assets. \
             If the error persists, try cleaning your build directory with 'cargo clean' and rebuilding."
        )
=======

        let bundled = (self.bundled)();
        let bytes = read_slice_volatile(bundled);
        let read = bytes.as_ref();
        let asset = deserialize_const!(BundledAsset, read).expect("Failed to deserialize asset. Make sure you built with the matching version of the Dioxus CLI").1;

        // If the asset wasn't bundled with the newer format, try the legacy format
        if asset.bundled_path() == BundledAsset::PLACEHOLDER_HASH {
            let bundled = (self.legacy)();
            let bytes = read_slice_volatile(bundled);
            let read = bytes.read();
            let asset = const_serialize_07::deserialize_const!(BundledAsset, read).expect("Failed to deserialize asset. Make sure you built with the matching version of the Dioxus CLI").1;
            asset
        } else {
            asset
        }
>>>>>>> ec8f31de
    }

    /// Return a canonicalized path to the asset
    ///
    /// Attempts to resolve it against an `assets` folder in the current directory.
    /// If that doesn't exist, it will resolve against the cargo manifest dir
    pub fn resolve(&self) -> PathBuf {
        #[cfg(feature = "dioxus")]
        // If the asset is relative, we resolve the asset at the current directory
        if !dioxus_core_types::is_bundled_app() {
            return PathBuf::from(self.bundled().absolute_source_path.as_str());
        }

        #[cfg(feature = "dioxus")]
        let bundle_root = {
            let base_path = dioxus_cli_config::base_path();
            let base_path = base_path
                .as_deref()
                .map(|base_path| {
                    let trimmed = base_path.trim_matches('/');
                    format!("/{trimmed}")
                })
                .unwrap_or_default();
            PathBuf::from(format!("{base_path}/assets/"))
        };
        #[cfg(not(feature = "dioxus"))]
        let bundle_root = PathBuf::from("/assets/");

        // Otherwise presumably we're bundled and we can use the bundled path
        bundle_root.join(PathBuf::from(
            self.bundled().bundled_path.as_str().trim_start_matches('/'),
        ))
    }
}

impl From<Asset> for String {
    fn from(value: Asset) -> Self {
        value.to_string()
    }
}
impl From<Asset> for Option<String> {
    fn from(value: Asset) -> Self {
        Some(value.to_string())
    }
}

impl std::fmt::Display for Asset {
    fn fmt(&self, f: &mut std::fmt::Formatter<'_>) -> std::fmt::Result {
        write!(f, "{}", self.resolve().display())
    }
}

#[cfg(feature = "dioxus")]
impl dioxus_core_types::DioxusFormattable for Asset {
    fn format(&self) -> std::borrow::Cow<'static, str> {
        std::borrow::Cow::Owned(self.to_string())
    }
}<|MERGE_RESOLUTION|>--- conflicted
+++ resolved
@@ -162,28 +162,6 @@
             }
             bytes
         }
-<<<<<<< HEAD
-        // Use a 4096-byte buffer to accommodate both old format (1024 bytes) and new format (4096 bytes)
-        let mut bytes = ConstVec::<u8, 4096>::new_with_max_size();
-        for byte in 0..len {
-            // SAFETY: We checked that the pointer was not null above. The pointer is valid for reads and
-            // since we are reading a u8 there are no alignment requirements
-            let byte = unsafe { std::ptr::read_volatile(ptr.add(byte)) };
-            bytes = bytes.push(byte);
-        }
-        let read = bytes.as_ref();
-        // Try to deserialize as BundledAsset directly
-        if let Some((_, asset)) = deserialize_const!(BundledAsset, read) {
-            return asset;
-        }
-        // If that fails, the data might still be in SymbolData::Asset format (not processed by CLI yet)
-        // We can't deserialize SymbolData here due to circular dependency, so provide a helpful error
-        panic!(
-            "Failed to deserialize asset. The asset data may be in SymbolData format and needs to be processed by the Dioxus CLI. \
-             Make sure you are running 'dx serve' or 'dx build' to process assets. \
-             If the error persists, try cleaning your build directory with 'cargo clean' and rebuilding."
-        )
-=======
 
         let bundled = (self.bundled)();
         let bytes = read_slice_volatile(bundled);
@@ -200,7 +178,6 @@
         } else {
             asset
         }
->>>>>>> ec8f31de
     }
 
     /// Return a canonicalized path to the asset
