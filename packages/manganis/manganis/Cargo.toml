--- conflicted
+++ resolved
@@ -14,11 +14,8 @@
 
 [dependencies]
 const-serialize = { workspace = true }
-<<<<<<< HEAD
 dx-macro-helpers = { workspace = true }
-=======
 const-serialize-07 = { workspace = true }
->>>>>>> ec8f31de
 manganis-core = { workspace = true }
 manganis-macro = { workspace = true }
 
