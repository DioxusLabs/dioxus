--- conflicted
+++ resolved
@@ -73,9 +73,6 @@
     }
     // Then add a dash
     let mut macro_output_path = input_path.push_str("-");
-<<<<<<< HEAD
-    macro_output_path = macro_output_path.push_str(hash_asset(asset_config, content_hash).as_str());
-=======
 
     // Hash the contents along with the asset config to create a unique hash for the asset
     // When this hash changes, the client needs to re-fetch the asset
@@ -101,7 +98,6 @@
         macro_output_path = macro_output_path.push(byte_to_char(second));
         i += 1;
     }
->>>>>>> 8b4ccb78
 
     // Finally add the extension
     match asset_config.extension() {
