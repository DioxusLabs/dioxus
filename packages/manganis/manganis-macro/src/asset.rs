--- conflicted
+++ resolved
@@ -1,26 +1,14 @@
-<<<<<<< HEAD
-use crate::{resolve_path, AssetParseError};
-use proc_macro2::TokenStream as TokenStream2;
-use quote::{quote, ToTokens, TokenStreamExt};
-use std::path::PathBuf;
-=======
 use macro_string::MacroString;
 use manganis_core::hash::AssetHash;
 use proc_macro2::TokenStream as TokenStream2;
 use quote::{quote, ToTokens, TokenStreamExt};
 use std::{iter, path::PathBuf};
->>>>>>> 8b4ccb78
 use syn::{
     parse::{Parse, ParseStream},
     spanned::Spanned as _,
     Token,
 };
 
-<<<<<<< HEAD
-pub struct AssetParser {
-    /// The span of the source string
-    pub(crate) path_span: proc_macro2::Span,
-=======
 #[derive(Debug)]
 pub(crate) enum AssetParseError {
     AssetDoesntExist { path: PathBuf },
@@ -90,7 +78,6 @@
 pub struct AssetParser {
     /// The token(s) of the source string, for error reporting
     path_expr: proc_macro2::TokenStream,
->>>>>>> 8b4ccb78
 
     /// The asset itself
     pub(crate) asset: Result<PathBuf, AssetParseError>,
@@ -154,11 +141,7 @@
         let mut asset_str = proc_macro2::Literal::string(&asset_str);
         asset_str.set_span(self.path_expr.span());
 
-<<<<<<< HEAD
-        let hash = match crate::hash_file_contents(asset) {
-=======
         let hash = match AssetHash::hash_file_contents(asset) {
->>>>>>> 8b4ccb78
             Ok(hash) => hash,
             Err(err) => {
                 let err = err.to_string();
