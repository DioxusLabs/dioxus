use crate::{resolve_path, AssetParseError};
use macro_string::MacroString;
use proc_macro2::TokenStream as TokenStream2;
use quote::{quote, ToTokens, TokenStreamExt};
<<<<<<< HEAD
use std::{
    hash::{DefaultHasher, Hash, Hasher},
    iter,
    path::PathBuf,
};
=======
use std::path::PathBuf;
>>>>>>> 741eb0a5
use syn::{
    parse::{Parse, ParseStream},
    spanned::Spanned as _,
    Token,
};

pub struct AssetParser {
    /// The token(s) of the source string, for error reporting
    pub(crate) path_expr: proc_macro2::TokenStream,

    /// The asset itself
    pub(crate) asset: Result<PathBuf, AssetParseError>,

    /// The source of the trailing options
    pub(crate) options: TokenStream2,
}

impl Parse for AssetParser {
    // we can take
    //
    // This gives you the Asset type - it's generic and basically unrefined
    // ```
    // asset!("/assets/myfile.png")
    // ```
    //
    // To narrow the type, use a method call to get the refined type
    // ```
    // asset!(
    //     "/assets/myfile.png",
    //      ImageAssetOptions::new()
    //        .format(ImageFormat::Jpg)
    //        .size(512, 512)
    // )
    // ```
    //
    // But we need to decide the hint first before parsing the options
    fn parse(input: ParseStream) -> syn::Result<Self> {
        // And then parse the options
        let (MacroString(src), path_expr) = input.call(crate::parse_with_tokens)?;
        let asset = resolve_path(&src);
        let _comma = input.parse::<Token![,]>();
        let options = input.parse()?;

        Ok(Self {
            path_expr,
            asset,
            options,
        })
    }
}

impl ToTokens for AssetParser {
    // The manganis macro outputs info to two different places:
    // 1) The crate the macro was invoked in
    //   - It needs the hashed contents of the file, the file path, and the file options
    //   - Most of this is just forwarding the input, the only thing that the macro needs to do is hash the file contents
    // 2) A bundler that supports manganis (currently just dioxus-cli)
    //   - The macro needs to output the absolute path to the asset for the bundler to find later
    //   - It also needs to serialize the bundled asset along with the asset options for the bundler to use later
    fn to_tokens(&self, tokens: &mut proc_macro2::TokenStream) {
        let asset = match self.asset.as_ref() {
            Ok(asset) => asset,
            Err(err) => {
                let err = err.to_string();
                tokens.append_all(quote! { compile_error!(#err) });
                return;
            }
        };
        let asset_string = asset.to_string_lossy();
        let mut asset_str = proc_macro2::Literal::string(&asset_string);
        asset_str.set_span(self.path_expr.span());

        let mut hash = DefaultHasher::new();
        format!("{:?}", self.options.span()).hash(&mut hash);
        format!("{:?}", self.options.to_string()).hash(&mut hash);
        asset_string.hash(&mut hash);
        let asset_hash = format!("__MANGANIS_ASSET_{:016x}", hash.finish());

        // Generate the link section for the asset
        // The link section includes the source path and the output path of the asset
        let link_section = crate::generate_link_section(quote!(__ASSET), &asset_hash);

        // generate the asset::new method to deprecate the `./assets/blah.css` syntax
        let constructor = if asset.is_relative() {
            quote::quote! { create_bundled_asset_relative }
        } else {
            quote::quote! { create_bundled_asset }
        };

        let options = if self.options.is_empty() {
            quote! { manganis::AssetOptions::Unknown }
        } else {
            self.options.clone()
        };

        tokens.extend(quote! {
            {
                // The source is used by the CLI to copy the asset
                const __ASSET_SOURCE_PATH: &'static str = #asset_str;
                // The options give the CLI info about how to process the asset
                // Note: into_asset_options is not a trait, so we cannot accept the options directly
                // in the constructor. Stable rust doesn't have support for constant functions in traits
                const __ASSET_OPTIONS: manganis::AssetOptions = #options.into_asset_options();
                // The input token hash is used to uniquely identify the link section for this asset
                const __ASSET_HASH: &'static str = #asset_hash;
                // Create the asset that the crate will use. This is used both in the return value and
                // added to the linker for the bundler to copy later
                const __ASSET: manganis::BundledAsset = manganis::macro_helpers::#constructor(__ASSET_SOURCE_PATH, __ASSET_OPTIONS, __ASSET_HASH);

                #link_section

                #[cfg(target_arch = "wasm32")]
                static __REFERENCE_TO_LINK_SECTION: &'static [u8] = unsafe { &__WASM_LINK_SECTION };
                #[cfg(not(target_arch = "wasm32"))]
                static __REFERENCE_TO_LINK_SECTION: &'static [u8] = &__LINK_SECTION;

                manganis::Asset::new(
                    __REFERENCE_TO_LINK_SECTION as *const [u8]
                )
            }
        })
    }
}<|MERGE_RESOLUTION|>--- conflicted
+++ resolved
@@ -2,15 +2,10 @@
 use macro_string::MacroString;
 use proc_macro2::TokenStream as TokenStream2;
 use quote::{quote, ToTokens, TokenStreamExt};
-<<<<<<< HEAD
 use std::{
     hash::{DefaultHasher, Hash, Hasher},
-    iter,
     path::PathBuf,
 };
-=======
-use std::path::PathBuf;
->>>>>>> 741eb0a5
 use syn::{
     parse::{Parse, ParseStream},
     spanned::Spanned as _,
