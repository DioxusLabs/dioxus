--- conflicted
+++ resolved
@@ -20,13 +20,9 @@
 pub enum BodyNode {
     Element(Element),
     Component(Component),
-<<<<<<< HEAD
-    Text(LitStr),
     ForLoop(ForLoop),
     IfChain(ExprIf),
-=======
     Text(IfmtInput),
->>>>>>> 928b5358
     RawExpr(Expr),
 }
 
@@ -210,7 +206,7 @@
     }
 }
 
-#[derive(PartialEq, Eq)]
+#[derive(PartialEq, Eq, Clone, Debug, Hash)]
 pub struct ForLoop {
     pub for_token: Token![for],
     pub pat: Pat,
