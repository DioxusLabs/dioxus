--- conflicted
+++ resolved
@@ -70,20 +70,11 @@
                             self.assign_formatted_segment(segments);
                         }
                         // Don't include keys in the component dynamic pool
-<<<<<<< HEAD
                         if !property.name.is_likely_key() {
                             component.component_literal_dyn_idx[index]
                                 .set(self.component_literal_index);
                             self.component_literal_index += 1;
-=======
-                        if let AttributeName::BuiltIn(built_in) = &property.name {
-                            if built_in != "key" {
-                                component.component_literal_dyn_idx[index]
-                                    .set(self.component_literal_index);
-                                self.component_literal_index += 1;
-                                index += 1;
-                            }
->>>>>>> 27da2545
+                            index += 1;
                         }
                     }
                 }
