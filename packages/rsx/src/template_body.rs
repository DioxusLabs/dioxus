//! I'm so sorry this is so complicated. Here's my best to simplify and explain it:
//!
//! The `Callbody` is the contents of the rsx! macro - this contains all the information about every
//! node that rsx! directly knows about. For loops, if statements, etc.
//!
//! However, there are multiple *templates* inside a callbody - due to how core clones templates and
//! just generally rationalize the concept of a template, nested bodies like for loops and if statements
//! and component children are all templates, contained within the same Callbody.
//!
//! This gets confusing fast since there's lots of IDs bouncing around.
//!
//! The IDs at play:
//! - The id of the template itself so we can find it and apply it to the dom.
//!   This is challenging since all calls to file/line/col/id are relative to the macro invocation,
//!   so they will have to share the same base ID and we need to give each template a new ID.
//!   The id of the template will be something like file!():line!():col!():ID where ID increases for
//!   each nested template.
//!
//! - The IDs of dynamic nodes relative to the template they live in. This is somewhat easy to track
//!   but needs to happen on a per-template basis.
//!
//! - The IDs of formatted strings in debug mode only. Any formatted segments like "{x:?}" get pulled out
//!   into a pool so we can move them around during hot reloading on a per-template basis.
//!
//! - The IDs of component property literals in debug mode only. Any component property literals like
//!   1234 get pulled into the pool so we can hot reload them with the context of the literal pool.
//!
//! We solve this by parsing the structure completely and then doing a second pass that fills in IDs
//! by walking the structure.
//!
//! This means you can't query the ID of any node "in a vacuum" - these are assigned once - but at
//! least they're stable enough for the purposes of hotreloading
//!
//! ```rust, ignore
//! rsx! {
//!     div {
//!         class: "hello",
//!         id: "node-{node_id}",    <--- {node_id} has the formatted segment id 0 in the literal pool
//!         ..props,                 <--- spreads are not reloadable
//!
//!         "Hello, world!           <--- not tracked but reloadable in the template since it's just a string
//!
//!         for item in 0..10 {      <--- both 0 and 10 are technically reloadable, but we don't hot reload them today...
//!             div { "cool-{item}" }     <--- {item} has the formatted segment id 1 in the literal pool
//!         }
//!
//!         Link {
//!             to: "/home", <-- hotreloadable since its a component prop literal (with component literal id 0)
//!             class: "link {is_ready}", <-- {is_ready} has the formatted segment id 2 in the literal pool and the property has the component literal id 1
//!             "Home" <-- hotreloadable since its a component child (via template)
//!         }
//!     }
//! }
//! ```

use self::location::DynIdx;
use crate::innerlude::Attribute;
use crate::*;
use proc_macro2::TokenStream as TokenStream2;
use proc_macro2_diagnostics::SpanDiagnosticExt;
use syn::parse_quote;

type NodePath = Vec<u8>;
type AttributePath = Vec<u8>;

/// A set of nodes in a template position
///
/// this could be:
/// - The root of a callbody
/// - The children of a component
/// - The children of a for loop
/// - The children of an if chain
///
/// The TemplateBody when needs to be parsed into a surrounding `Body` to be correctly re-indexed
/// By default every body has a `0` default index
#[derive(PartialEq, Eq, Clone, Debug)]
pub struct TemplateBody {
    pub roots: Vec<BodyNode>,
    pub template_idx: DynIdx,
    pub node_paths: Vec<NodePath>,
    pub attr_paths: Vec<(AttributePath, usize)>,
    pub dynamic_text_segments: Vec<FormattedSegment>,
    pub diagnostics: Diagnostics,
}

impl Parse for TemplateBody {
    /// Parse the nodes of the callbody as `Body`.
    fn parse(input: ParseStream) -> Result<Self> {
        let children = RsxBlock::parse_children(input)?;
        let mut myself = Self::new(children.children);
        myself
            .diagnostics
            .extend(children.diagnostics.into_diagnostics());
        Ok(myself)
    }
}

/// Our ToTokens impl here just defers to rendering a template out like any other `Body`.
/// This is because the parsing phase filled in all the additional metadata we need
impl ToTokens for TemplateBody {
    fn to_tokens(&self, tokens: &mut TokenStream2) {
        // If the nodes are completely empty, insert a placeholder node
        // Core expects at least one node in the template to make it easier to replace
        if self.is_empty() {
            // Create an empty template body with a placeholder and diagnostics + the template index from the original
            let empty = Self::new(vec![BodyNode::RawExpr(parse_quote! {()})]);
            let default = Self {
                diagnostics: self.diagnostics.clone(),
                template_idx: self.template_idx.clone(),
                ..empty
            };
            // And then render the default template body
            default.to_tokens(tokens);
            return;
        }

        // If we have an implicit key, then we need to write its tokens
        let key_tokens = match self.implicit_key() {
            Some(tok) => quote! { Some( #tok.to_string() ) },
            None => quote! { None },
        };

        let roots = self.quote_roots();

        // Print paths is easy - just print the paths
        let node_paths = self.node_paths.iter().map(|it| quote!(&[#(#it),*]));
        let attr_paths = self.attr_paths.iter().map(|(it, _)| quote!(&[#(#it),*]));

        // For printing dynamic nodes, we rely on the ToTokens impl
        // Elements have a weird ToTokens - they actually are the entrypoint for Template creation
        let dynamic_nodes: Vec<_> = self.dynamic_nodes().collect();

        // We could add a ToTokens for Attribute but since we use that for both components and elements
        // They actually need to be different, so we just localize that here
        let dyn_attr_printer: Vec<_> = self
            .dynamic_attributes()
            .map(|attr| attr.rendered_as_dynamic_attr())
            .collect();

        let dynamic_text = self.dynamic_text_segments.iter();

        let diagnostics = &self.diagnostics;
        let index = self.template_idx.get();
        let hot_reload_mapping = self.hot_reload_mapping(quote! { ___TEMPLATE_NAME });

        let vnode = quote! {
            #[doc(hidden)] // vscode please stop showing these in symbol search
            const ___TEMPLATE_NAME: &str = {
                const PATH: &str = dioxus_core::const_format::str_replace!(file!(), "\\\\", "/");
                const NORMAL: &str = dioxus_core::const_format::str_replace!(PATH, '\\', "/");
                dioxus_core::const_format::concatcp!(NORMAL, ':', line!(), ':', column!(), ':', #index)
            };
<<<<<<< HEAD

            #[cfg(not(debug_assertions))]
            {

                #[doc(hidden)] // vscode please stop showing these in symbol search
                static ___TEMPLATE: dioxus_core::Template = dioxus_core::Template {
                    roots: &[ #( #roots ),* ],
                    node_paths: &[ #( #node_paths ),* ],
                    attr_paths: &[ #( #attr_paths ),* ],
                };

                // NOTE: Allocating a temporary is important to make reads within rsx drop before the value is returned
                #[allow(clippy::let_and_return)]
                let __vnodes = dioxus_core::VNode::new(
                    #key_tokens,
                    ___TEMPLATE,
                    Box::new([ #( #dynamic_nodes ),* ]),
                    Box::new([ #( #dyn_attr_printer ),* ]),
                );
                __vnodes
            }
=======
>>>>>>> b97e607a
            #[cfg(debug_assertions)]
            {
                // The key is important here - we're creating a new GlobalSignal each call to this
                // But the key is what's keeping it stable
                let __template = GlobalSignal::with_key(
                    || #hot_reload_mapping,
                    ___TEMPLATE_NAME
                );

                __template.maybe_with_rt(|__template_read| {
                    let mut __dynamic_literal_pool = dioxus_core::internal::DynamicLiteralPool::new(
                        vec![ #( #dynamic_text.to_string() ),* ],
                    );
                    let mut __dynamic_value_pool = dioxus_core::internal::DynamicValuePool::new(
                        vec![ #( #dynamic_nodes ),* ],
                        vec![ #( #dyn_attr_printer ),* ],
                        __dynamic_literal_pool
                    );
                    __dynamic_value_pool.render_with(__template_read)
                })
            }
            #[cfg(not(debug_assertions))]
            {
                #[doc(hidden)] // vscode please stop showing these in symbol search
                static ___TEMPLATE: dioxus_core::Template = dioxus_core::Template {
                    name: ___TEMPLATE_NAME,
                    roots: &[ #( #roots ),* ],
                    node_paths: &[ #( #node_paths ),* ],
                    attr_paths: &[ #( #attr_paths ),* ],
                };

                // NOTE: Allocating a temporary is important to make reads within rsx drop before the value is returned
                #[allow(clippy::let_and_return)]
                let __vnodes = dioxus_core::VNode::new(
                    #key_tokens,
                    ___TEMPLATE,
                    Box::new([ #( #dynamic_nodes ),* ]),
                    Box::new([ #( #dyn_attr_printer ),* ]),
                );
                __vnodes
            }
        };
        tokens.append_all(quote! {
            dioxus_core::Element::Ok({
                #diagnostics

                #vnode
            })
        });
    }
}

impl TemplateBody {
    /// Create a new TemplateBody from a set of nodes
    ///
    /// This will fill in all the necessary path information for the nodes in the template and will
    /// overwrite data like dynamic indexes.
    pub fn new(nodes: Vec<BodyNode>) -> Self {
        let mut body = Self {
            roots: vec![],
            template_idx: DynIdx::default(),
            node_paths: Vec::new(),
            attr_paths: Vec::new(),
            dynamic_text_segments: Vec::new(),
            diagnostics: Diagnostics::new(),
        };

        // Assign paths to all nodes in the template
        body.assign_paths_inner(&nodes);
        body.validate_key();

        // And then save the roots
        body.roots = nodes;

        body
    }

    pub fn is_empty(&self) -> bool {
        self.roots.is_empty()
    }

    pub(crate) fn implicit_key(&self) -> Option<&AttributeValue> {
        match self.roots.first() {
            Some(BodyNode::Element(el)) => el.key(),
            Some(BodyNode::Component(comp)) => comp.get_key(),
            _ => None,
        }
    }

    /// Ensure only one key and that the key is not a static str
    ///
    /// todo: we want to allow arbitrary exprs for keys provided they impl hash / eq
    fn validate_key(&mut self) {
        let key = self.implicit_key();

        if let Some(attr) = key {
            let diagnostic = match &attr {
                AttributeValue::AttrLiteral(ifmt) => {
                    if ifmt.is_static() {
                        ifmt.span().error("Key must not be a static string. Make sure to use a formatted string like `key: \"{value}\"")
                    } else {
                        return;
                    }
                }
                _ => attr
                    .span()
                    .error("Key must be in the form of a formatted string like `key: \"{value}\""),
            };

            self.diagnostics.push(diagnostic);
        }
    }

    pub fn get_dyn_node(&self, path: &[u8]) -> &BodyNode {
        let mut node = self.roots.get(path[0] as usize).unwrap();
        for idx in path.iter().skip(1) {
            node = node.element_children().get(*idx as usize).unwrap();
        }
        node
    }

    pub fn get_dyn_attr(&self, path: &AttributePath, idx: usize) -> &Attribute {
        match self.get_dyn_node(path) {
            BodyNode::Element(el) => &el.merged_attributes[idx],
            _ => unreachable!(),
        }
    }

    pub fn dynamic_attributes(&self) -> impl DoubleEndedIterator<Item = &Attribute> {
        self.attr_paths
            .iter()
            .map(|(path, idx)| self.get_dyn_attr(path, *idx))
    }

    pub fn dynamic_nodes(&self) -> impl DoubleEndedIterator<Item = &BodyNode> {
        self.node_paths.iter().map(|path| self.get_dyn_node(path))
    }

    fn quote_roots(&self) -> impl Iterator<Item = TokenStream2> + '_ {
        self.roots.iter().map(|node| match node {
            BodyNode::Element(el) => quote! { #el },
            BodyNode::Text(text) if text.is_static() => {
                let text = text.input.to_static().unwrap();
                quote! { dioxus_core::TemplateNode::Text { text: #text } }
            }
            _ => {
                let id = node.get_dyn_idx();
                quote! { dioxus_core::TemplateNode::Dynamic { id: #id } }
            }
        })
    }

    /// Iterate through the literal component properties of this rsx call in depth-first order
    pub(crate) fn literal_component_properties(&self) -> impl Iterator<Item = &HotLiteral> + '_ {
        self.dynamic_nodes()
            .filter_map(|node| {
                if let BodyNode::Component(component) = node {
                    Some(component)
                } else {
                    None
                }
            })
            .flat_map(|component| {
                component.fields.iter().filter_map(|field| {
                    if let AttributeValue::AttrLiteral(literal) = &field.value {
                        Some(literal)
                    } else {
                        None
                    }
                })
            })
    }

    fn hot_reload_mapping(&self, name: impl ToTokens) -> TokenStream2 {
        let key = if let Some(AttributeValue::AttrLiteral(HotLiteral::Fmted(key))) =
            self.implicit_key()
        {
            quote! { Some(#key) }
        } else {
            quote! { None }
        };
        let roots = self.quote_roots();
        let dynamic_nodes = self.dynamic_nodes().map(|node| {
            let id = node.get_dyn_idx();
            quote! { dioxus_core::internal::HotReloadDynamicNode::Dynamic(#id) }
        });
        let dyn_attr_printer = self.dynamic_attributes().map(|attr| {
            let id = attr.get_dyn_idx();
            quote! { dioxus_core::internal::HotReloadDynamicAttribute::Dynamic(#id) }
        });
        let component_values = self
            .literal_component_properties()
            .map(|literal| literal.quote_as_hot_reload_literal());
        quote! {
            dioxus_core::internal::HotReloadedTemplate::new(
                #name,
                #key,
                vec![ #( #dynamic_nodes ),* ],
                vec![ #( #dyn_attr_printer ),* ],
                vec![ #( #component_values ),* ],
                &[ #( #roots ),* ],
            )
        }
    }
}<|MERGE_RESOLUTION|>--- conflicted
+++ resolved
@@ -143,84 +143,58 @@
         let index = self.template_idx.get();
         let hot_reload_mapping = self.hot_reload_mapping(quote! { ___TEMPLATE_NAME });
 
-        let vnode = quote! {
-            #[doc(hidden)] // vscode please stop showing these in symbol search
-            const ___TEMPLATE_NAME: &str = {
-                const PATH: &str = dioxus_core::const_format::str_replace!(file!(), "\\\\", "/");
-                const NORMAL: &str = dioxus_core::const_format::str_replace!(PATH, '\\', "/");
-                dioxus_core::const_format::concatcp!(NORMAL, ':', line!(), ':', column!(), ':', #index)
-            };
-<<<<<<< HEAD
-
-            #[cfg(not(debug_assertions))]
-            {
-
-                #[doc(hidden)] // vscode please stop showing these in symbol search
-                static ___TEMPLATE: dioxus_core::Template = dioxus_core::Template {
-                    roots: &[ #( #roots ),* ],
-                    node_paths: &[ #( #node_paths ),* ],
-                    attr_paths: &[ #( #attr_paths ),* ],
-                };
-
-                // NOTE: Allocating a temporary is important to make reads within rsx drop before the value is returned
-                #[allow(clippy::let_and_return)]
-                let __vnodes = dioxus_core::VNode::new(
-                    #key_tokens,
-                    ___TEMPLATE,
-                    Box::new([ #( #dynamic_nodes ),* ]),
-                    Box::new([ #( #dyn_attr_printer ),* ]),
-                );
-                __vnodes
-            }
-=======
->>>>>>> b97e607a
-            #[cfg(debug_assertions)]
-            {
-                // The key is important here - we're creating a new GlobalSignal each call to this
-                // But the key is what's keeping it stable
-                let __template = GlobalSignal::with_key(
-                    || #hot_reload_mapping,
-                    ___TEMPLATE_NAME
-                );
-
-                __template.maybe_with_rt(|__template_read| {
-                    let mut __dynamic_literal_pool = dioxus_core::internal::DynamicLiteralPool::new(
-                        vec![ #( #dynamic_text.to_string() ),* ],
-                    );
-                    let mut __dynamic_value_pool = dioxus_core::internal::DynamicValuePool::new(
-                        vec![ #( #dynamic_nodes ),* ],
-                        vec![ #( #dyn_attr_printer ),* ],
-                        __dynamic_literal_pool
-                    );
-                    __dynamic_value_pool.render_with(__template_read)
-                })
-            }
-            #[cfg(not(debug_assertions))]
-            {
-                #[doc(hidden)] // vscode please stop showing these in symbol search
-                static ___TEMPLATE: dioxus_core::Template = dioxus_core::Template {
-                    name: ___TEMPLATE_NAME,
-                    roots: &[ #( #roots ),* ],
-                    node_paths: &[ #( #node_paths ),* ],
-                    attr_paths: &[ #( #attr_paths ),* ],
-                };
-
-                // NOTE: Allocating a temporary is important to make reads within rsx drop before the value is returned
-                #[allow(clippy::let_and_return)]
-                let __vnodes = dioxus_core::VNode::new(
-                    #key_tokens,
-                    ___TEMPLATE,
-                    Box::new([ #( #dynamic_nodes ),* ]),
-                    Box::new([ #( #dyn_attr_printer ),* ]),
-                );
-                __vnodes
-            }
-        };
         tokens.append_all(quote! {
             dioxus_core::Element::Ok({
                 #diagnostics
 
-                #vnode
+                #[doc(hidden)] // vscode please stop showing these in symbol search
+                const ___TEMPLATE_NAME: &str = {
+                    const PATH: &str = dioxus_core::const_format::str_replace!(file!(), "\\\\", "/");
+                    const NORMAL: &str = dioxus_core::const_format::str_replace!(PATH, '\\', "/");
+                    dioxus_core::const_format::concatcp!(NORMAL, ':', line!(), ':', column!(), ':', #index)
+                };
+
+                #[cfg(debug_assertions)]
+                {
+                    // The key is important here - we're creating a new GlobalSignal each call to this
+                    // But the key is what's keeping it stable
+                    let __template = GlobalSignal::with_key(
+                        || #hot_reload_mapping,
+                        ___TEMPLATE_NAME
+                    );
+
+                    __template.maybe_with_rt(|__template_read| {
+                        let mut __dynamic_literal_pool = dioxus_core::internal::DynamicLiteralPool::new(
+                            vec![ #( #dynamic_text.to_string() ),* ],
+                        );
+                        let mut __dynamic_value_pool = dioxus_core::internal::DynamicValuePool::new(
+                            vec![ #( #dynamic_nodes ),* ],
+                            vec![ #( #dyn_attr_printer ),* ],
+                            __dynamic_literal_pool
+                        );
+                        __dynamic_value_pool.render_with(__template_read)
+                    })
+                }
+                #[cfg(not(debug_assertions))]
+                {
+                    #[doc(hidden)] // vscode please stop showing these in symbol search
+                    static ___TEMPLATE: dioxus_core::Template = dioxus_core::Template {
+                        name: ___TEMPLATE_NAME,
+                        roots: &[ #( #roots ),* ],
+                        node_paths: &[ #( #node_paths ),* ],
+                        attr_paths: &[ #( #attr_paths ),* ],
+                    };
+
+                    // NOTE: Allocating a temporary is important to make reads within rsx drop before the value is returned
+                    #[allow(clippy::let_and_return)]
+                    let __vnodes = dioxus_core::VNode::new(
+                        #key_tokens,
+                        ___TEMPLATE,
+                        Box::new([ #( #dynamic_nodes ),* ]),
+                        Box::new([ #( #dyn_attr_printer ),* ]),
+                    );
+                    __vnodes
+                }
             })
         });
     }
