//! I'm so sorry this is so complicated. Here's my best to simplify and explain it:
//!
//! The `Callbody` is the contents of the rsx! macro - this contains all the information about every
//! node that rsx! directly knows about. For loops, if statements, etc.
//!
//! However, there are multiple *templates* inside a callbody - due to how core clones templates and
//! just generally rationalize the concept of a template, nested bodies like for loops and if statements
//! and component children are all templates, contained within the same Callbody.
//!
//! This gets confusing fast since there's lots of IDs bouncing around.
//!
//! The IDs at play:
//! - The id of the template itself so we can find it and apply it to the dom.
//!   This is challenging since all calls to file/line/col/id are relative to the macro invocation,
//!   so they will have to share the same base ID and we need to give each template a new ID.
//!   The id of the template will be something like file!():line!():col!():ID where ID increases for
//!   each nested template.
//!
//! - The IDs of dynamic nodes relative to the template they live in. This is somewhat easy to track
//!   but needs to happen on a per-template basis.
//!
//! - The IDs of formatted strings in debug mode only. Any formatted segments like "{x:?}" get pulled out
//!   into a pool so we can move them around during hot reloading on a per-template basis.
//!
//! - The IDs of component property literals in debug mode only. Any component property literals like
//!   1234 get pulled into the pool so we can hot reload them with the context of the literal pool.
//!
//! We solve this by parsing the structure completely and then doing a second pass that fills in IDs
//! by walking the structure.
//!
//! This means you can't query the ID of any node "in a vacuum" - these are assigned once - but at
//! least they're stable enough for the purposes of hotreloading
//!
//! ```rust, ignore
//! rsx! {
//!     div {
//!         class: "hello",
//!         id: "node-{node_id}",    <--- {node_id} has the formatted segment id 0 in the literal pool
//!         ..props,                 <--- spreads are not reloadable
//!
//!         "Hello, world!           <--- not tracked but reloadable in the template since it's just a string
//!
//!         for item in 0..10 {      <--- both 0 and 10 are technically reloadable, but we don't hot reload them today...
//!             div { "cool-{item}" }     <--- {item} has the formatted segment id 1 in the literal pool
//!         }
//!
//!         Link {
//!             to: "/home", <-- hotreloadable since its a component prop literal (with component literal id 0)
//!             class: "link {is_ready}", <-- {is_ready} has the formatted segment id 2 in the literal pool and the property has the component literal id 1
//!             "Home" <-- hotreloadable since its a component child (via template)
//!         }
//!     }
//! }
//! ```

use self::location::DynIdx;
use crate::innerlude::Attribute;
use crate::*;
use proc_macro2::TokenStream as TokenStream2;
use proc_macro2_diagnostics::SpanDiagnosticExt;
use syn::parse_quote;

type NodePath = Vec<u8>;
type AttributePath = Vec<u8>;

/// A set of nodes in a template position
///
/// this could be:
/// - The root of a callbody
/// - The children of a component
/// - The children of a for loop
/// - The children of an if chain
///
/// The TemplateBody when needs to be parsed into a surrounding `Body` to be correctly re-indexed
/// By default every body has a `0` default index
#[derive(PartialEq, Eq, Clone, Debug)]
pub struct TemplateBody {
    pub roots: Vec<BodyNode>,
    pub template_idx: DynIdx,
    pub node_paths: Vec<NodePath>,
    pub attr_paths: Vec<(AttributePath, usize)>,
    pub dynamic_text_segments: Vec<FormattedSegment>,
    pub diagnostics: Diagnostics,
}

impl Parse for TemplateBody {
    /// Parse the nodes of the callbody as `Body`.
    fn parse(input: ParseStream) -> Result<Self> {
        let children = RsxBlock::parse_children(input)?;
        let mut myself = Self::new(children.children);
        myself
            .diagnostics
            .extend(children.diagnostics.into_diagnostics());

        Ok(myself)
    }
}

/// Our ToTokens impl here just defers to rendering a template out like any other `Body`.
/// This is because the parsing phase filled in all the additional metadata we need
impl ToTokens for TemplateBody {
    fn to_tokens(&self, tokens: &mut TokenStream2) {
        // First normalize the template body for rendering
        let node = self.normalized();

        // If we have an implicit key, then we need to write its tokens
        let key_tokens = match node.implicit_key() {
            Some(tok) => quote! { Some( #tok.to_string() ) },
            None => quote! { None },
        };

        let roots = node.quote_roots();

        // Print paths is easy - just print the paths
        let node_paths = node.node_paths.iter().map(|it| quote!(&[#(#it),*]));
        let attr_paths = node.attr_paths.iter().map(|(it, _)| quote!(&[#(#it),*]));

        // For printing dynamic nodes, we rely on the ToTokens impl
        // Elements have a weird ToTokens - they actually are the entrypoint for Template creation
<<<<<<< HEAD
        let dynamic_nodes: Vec<_> = node.dynamic_nodes().collect();
=======
        let dynamic_nodes: Vec<_> = self.dynamic_nodes().collect();
        let dynamic_nodes_len = dynamic_nodes.len();
>>>>>>> db16de15

        // We could add a ToTokens for Attribute but since we use that for both components and elements
        // They actually need to be different, so we just localize that here
        let dyn_attr_printer: Vec<_> = node
            .dynamic_attributes()
            .map(|attr| attr.rendered_as_dynamic_attr())
            .collect();
        let dynamic_attr_len = dyn_attr_printer.len();

        let dynamic_text = node.dynamic_text_segments.iter();

        let diagnostics = &node.diagnostics;
        let index = node.template_idx.get();
        let hot_reload_mapping = node.hot_reload_mapping();

        tokens.append_all(quote! {
            dioxus_core::Element::Ok({
                #diagnostics

                // Components pull in the dynamic literal pool and template in debug mode, so they need to be defined before dynamic nodes
                #[cfg(debug_assertions)]
                fn __original_template() -> &'static dioxus_core::internal::HotReloadedTemplate {
                    static __ORIGINAL_TEMPLATE: ::std::sync::OnceLock<dioxus_core::internal::HotReloadedTemplate> = ::std::sync::OnceLock::new();
                    if __ORIGINAL_TEMPLATE.get().is_none() {
                        _ = __ORIGINAL_TEMPLATE.set(#hot_reload_mapping);
                    }
                    __ORIGINAL_TEMPLATE.get().unwrap()
                }
                #[cfg(debug_assertions)]
                let __template_read = {
                    static __NORMALIZED_FILE: &'static str = {
                        const PATH: &str = dioxus_core::const_format::str_replace!(file!(), "\\\\", "/");
                        dioxus_core::const_format::str_replace!(PATH, '\\', "/")
                    };

                    // The key is important here - we're creating a new GlobalSignal each call to this
                    // But the key is what's keeping it stable
                    static __TEMPLATE: GlobalSignal<Option<dioxus_core::internal::HotReloadedTemplate>> = GlobalSignal::with_location(
                        || None::<dioxus_core::internal::HotReloadedTemplate>,
                        __NORMALIZED_FILE,
                        line!(),
                        column!(),
                        #index
                    );

                    dioxus_core::Runtime::current().ok().map(|_| __TEMPLATE.read())
                };
                // If the template has not been hot reloaded, we always use the original template
                // Templates nested within macros may be merged because they have the same file-line-column-index
                // They cannot be hot reloaded, so this prevents incorrect rendering
                #[cfg(debug_assertions)]
                let __template_read = match __template_read.as_ref().map(|__template_read| __template_read.as_ref()) {
                    Some(Some(__template_read)) => &__template_read,
                    _ => __original_template(),
                };
                #[cfg(debug_assertions)]
                let mut __dynamic_literal_pool = dioxus_core::internal::DynamicLiteralPool::new(
                    vec![ #( #dynamic_text.to_string() ),* ],
                );

                // These items are used in both the debug and release expansions of rsx. Pulling them out makes the expansion
                // slightly smaller and easier to understand. Rust analyzer also doesn't autocomplete well when it sees an ident show up twice in the expansion
                let __dynamic_nodes: [dioxus_core::DynamicNode; #dynamic_nodes_len] = [ #( #dynamic_nodes ),* ];
                let __dynamic_attributes: [Box<[dioxus_core::Attribute]>; #dynamic_attr_len] = [ #( #dyn_attr_printer ),* ];
                #[doc(hidden)]
                static __TEMPLATE_ROOTS: &[dioxus_core::TemplateNode] = &[ #( #roots ),* ];

                #[cfg(debug_assertions)]
                {
                    let mut __dynamic_value_pool = dioxus_core::internal::DynamicValuePool::new(
                        Vec::from(__dynamic_nodes),
                        Vec::from(__dynamic_attributes),
                        __dynamic_literal_pool
                    );
                    __dynamic_value_pool.render_with(__template_read)
                }
                #[cfg(not(debug_assertions))]
                {
                    #[doc(hidden)] // vscode please stop showing these in symbol search
                    static ___TEMPLATE: dioxus_core::Template = dioxus_core::Template {
                        roots: __TEMPLATE_ROOTS,
                        node_paths: &[ #( #node_paths ),* ],
                        attr_paths: &[ #( #attr_paths ),* ],
                    };

                    // NOTE: Allocating a temporary is important to make reads within rsx drop before the value is returned
                    #[allow(clippy::let_and_return)]
                    let __vnodes = dioxus_core::VNode::new(
                        #key_tokens,
                        ___TEMPLATE,
                        Box::new(__dynamic_nodes),
                        Box::new(__dynamic_attributes),
                    );
                    __vnodes
                }
            })
        });
    }
}

impl TemplateBody {
    /// Create a new TemplateBody from a set of nodes
    ///
    /// This will fill in all the necessary path information for the nodes in the template and will
    /// overwrite data like dynamic indexes.
    pub fn new(nodes: Vec<BodyNode>) -> Self {
        let mut body = Self {
            roots: vec![],
            template_idx: DynIdx::default(),
            node_paths: Vec::new(),
            attr_paths: Vec::new(),
            dynamic_text_segments: Vec::new(),
            diagnostics: Diagnostics::new(),
        };

        // Assign paths to all nodes in the template
        body.assign_paths_inner(&nodes);
        body.validate_key();

        // And then save the roots
        body.roots = nodes;

        body
    }

    /// Normalize the Template body for rendering. If the body is completely empty, insert a placeholder node
    pub fn normalized(&self) -> Self {
        // If the nodes are completely empty, insert a placeholder node
        // Core expects at least one node in the template to make it easier to replace
        if self.is_empty() {
            // Create an empty template body with a placeholder and diagnostics + the template index from the original
            let empty = Self::new(vec![BodyNode::RawExpr(parse_quote! {()})]);
            let default = Self {
                diagnostics: self.diagnostics.clone(),
                template_idx: self.template_idx.clone(),
                ..empty
            };
            return default;
        }
        self.clone()
    }

    pub fn is_empty(&self) -> bool {
        self.roots.is_empty()
    }

    pub fn implicit_key(&self) -> Option<&AttributeValue> {
        match self.roots.first() {
            Some(BodyNode::Element(el)) => el.key(),
            Some(BodyNode::Component(comp)) => comp.get_key(),
            _ => None,
        }
    }

    /// Ensure only one key and that the key is not a static str
    ///
    /// todo: we want to allow arbitrary exprs for keys provided they impl hash / eq
    fn validate_key(&mut self) {
        let key = self.implicit_key();

        if let Some(attr) = key {
            let diagnostic = match &attr {
                AttributeValue::AttrLiteral(ifmt) => {
                    if ifmt.is_static() {
                        ifmt.span().error("Key must not be a static string. Make sure to use a formatted string like `key: \"{value}\"")
                    } else {
                        return;
                    }
                }
                _ => attr
                    .span()
                    .error("Key must be in the form of a formatted string like `key: \"{value}\""),
            };

            self.diagnostics.push(diagnostic);
        }
    }

    pub fn get_dyn_node(&self, path: &[u8]) -> &BodyNode {
        let mut node = self.roots.get(path[0] as usize).unwrap();
        for idx in path.iter().skip(1) {
            node = node.element_children().get(*idx as usize).unwrap();
        }
        node
    }

    pub fn get_dyn_attr(&self, path: &AttributePath, idx: usize) -> &Attribute {
        match self.get_dyn_node(path) {
            BodyNode::Element(el) => &el.merged_attributes[idx],
            _ => unreachable!(),
        }
    }

    pub fn dynamic_attributes(&self) -> impl DoubleEndedIterator<Item = &Attribute> {
        self.attr_paths
            .iter()
            .map(|(path, idx)| self.get_dyn_attr(path, *idx))
    }

    pub fn dynamic_nodes(&self) -> impl DoubleEndedIterator<Item = &BodyNode> {
        self.node_paths.iter().map(|path| self.get_dyn_node(path))
    }

    fn quote_roots(&self) -> impl Iterator<Item = TokenStream2> + '_ {
        self.roots.iter().map(|node| match node {
            BodyNode::Element(el) => quote! { #el },
            BodyNode::Text(text) if text.is_static() => {
                let text = text.input.to_static().unwrap();
                quote! { dioxus_core::TemplateNode::Text { text: #text } }
            }
            _ => {
                let id = node.get_dyn_idx();
                quote! { dioxus_core::TemplateNode::Dynamic { id: #id } }
            }
        })
    }

    /// Iterate through the literal component properties of this rsx call in depth-first order
    pub fn literal_component_properties(&self) -> impl Iterator<Item = &HotLiteral> + '_ {
        self.dynamic_nodes()
            .filter_map(|node| {
                if let BodyNode::Component(component) = node {
                    Some(component)
                } else {
                    None
                }
            })
            .flat_map(|component| {
                component.component_props().filter_map(|field| {
                    if let AttributeValue::AttrLiteral(literal) = &field.value {
                        Some(literal)
                    } else {
                        None
                    }
                })
            })
    }

    fn hot_reload_mapping(&self) -> TokenStream2 {
        let key = if let Some(AttributeValue::AttrLiteral(HotLiteral::Fmted(key))) =
            self.implicit_key()
        {
            quote! { Some(#key) }
        } else {
            quote! { None }
        };
        let dynamic_nodes = self.dynamic_nodes().map(|node| {
            let id = node.get_dyn_idx();
            quote! { dioxus_core::internal::HotReloadDynamicNode::Dynamic(#id) }
        });
        let dyn_attr_printer = self.dynamic_attributes().map(|attr| {
            let id = attr.get_dyn_idx();
            quote! { dioxus_core::internal::HotReloadDynamicAttribute::Dynamic(#id) }
        });
        let component_values = self
            .literal_component_properties()
            .map(|literal| literal.quote_as_hot_reload_literal());
        quote! {
            dioxus_core::internal::HotReloadedTemplate::new(
                #key,
                vec![ #( #dynamic_nodes ),* ],
                vec![ #( #dyn_attr_printer ),* ],
                vec![ #( #component_values ),* ],
                __TEMPLATE_ROOTS,
            )
        }
    }
}<|MERGE_RESOLUTION|>--- conflicted
+++ resolved
@@ -117,12 +117,8 @@
 
         // For printing dynamic nodes, we rely on the ToTokens impl
         // Elements have a weird ToTokens - they actually are the entrypoint for Template creation
-<<<<<<< HEAD
         let dynamic_nodes: Vec<_> = node.dynamic_nodes().collect();
-=======
-        let dynamic_nodes: Vec<_> = self.dynamic_nodes().collect();
         let dynamic_nodes_len = dynamic_nodes.len();
->>>>>>> db16de15
 
         // We could add a ToTokens for Attribute but since we use that for both components and elements
         // They actually need to be different, so we just localize that here
