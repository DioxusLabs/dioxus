--- conflicted
+++ resolved
@@ -85,7 +85,6 @@
             })
     }
 
-<<<<<<< HEAD
     fn dynamic_segments(&self) -> Vec<&FormattedSegment> {
         self.segments
             .iter()
@@ -195,7 +194,8 @@
         }
 
         Some(FmtedSegments::new(out))
-=======
+    }
+
     fn is_simple_expr(&self) -> bool {
         self.segments.iter().all(|seg| match seg {
             Segment::Literal(_) => true,
@@ -203,7 +203,6 @@
                 matches!(segment, FormattedSegmentType::Ident(_))
             }
         })
->>>>>>> a3aa6ae7
     }
 
     /// Try to convert this into a single _.to_string() call if possible
