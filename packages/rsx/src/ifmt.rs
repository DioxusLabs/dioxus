--- conflicted
+++ resolved
@@ -217,32 +217,8 @@
             }
         });
 
-<<<<<<< HEAD
-        // remove duplicate idents
-        let named_args_idents: HashSet<_> = self
-            .segments
-            .iter()
-            .filter_map(|seg| {
-                if let Segment::Formatted(FormattedSegment {
-                    segment: FormattedSegmentType::Ident(ident),
-                    ..
-                }) = seg
-                {
-                    Some(ident)
-                } else {
-                    None
-                }
-            })
-            .collect();
-        let named_args = named_args_idents
-            .iter()
-            .map(|ident| quote!(#ident = #ident));
-
-        quote! {
-=======
         quote_spanned! {
             span =>
->>>>>>> 53343bfd
             ::std::format_args!(
                 #format_literal
                 #(, #positional_args)*
