//! Parse the root tokens in the rsx!{} macro
//! =========================================
//!
//! This parsing path emerges directly from the macro call, with `RsxRender` being the primary entrance into parsing.
//! This feature must support:
//! - [x] Optionally rendering if the `in XYZ` pattern is present
//! - [x] Fragments as top-level element (through ambiguous)
//! - [x] Components as top-level element (through ambiguous)
//! - [x] Tags as top-level elements (through ambiguous)
//! - [x] Good errors if parsing fails
//!
//! Any errors in using rsx! will likely occur when people start using it, so the first errors must be really helpful.

<<<<<<< HEAD
// imports
use proc_macro2::{Span, TokenStream as TokenStream2};
use quote::{quote, TokenStreamExt, ToTokens};
use syn::{Ident, LitStr, parse::{Parse, ParseStream}, Result, Token};
=======
#[macro_use]
mod errors;

mod component;
mod element;
mod node;

pub mod pretty;
>>>>>>> c9525966

// Re-export the namespaces into each other
pub use component::*;
pub use element::*;
pub use node::*;

use crate::props::injection::{Branch, InjectedProperties, Property};

mod component;
mod element;
mod node;

pub mod pretty;

#[derive(Debug, Clone, Eq, PartialEq)]
pub struct CustomContext {
    pub name: Ident,
    pub cx_type: Option<Ident>,
}

pub struct CallBody {
    pub custom_context: Option<CustomContext>,
    pub roots: Vec<BodyNode>,
}

impl Parse for CallBody {
    fn parse(input: ParseStream) -> Result<Self> {
        let custom_context = if input.peek(Ident) &&
            input.peek2(Token![:]) &&
            input.peek3(Ident)
        {
            let name = input.parse::<Ident>()?;
            input.parse::<Token![:]>()?;
            let r#type = input.parse::<Ident>()?;
            input.parse::<Token![;]>()?;

            Some(CustomContext { name, cx_type: Some(r#type) })
        } else if input.peek(Ident) && input.peek2(Token![,]) {
            let name = input.parse::<Ident>()?;
            input.parse::<Token![,]>()?;

            Some(CustomContext { name, cx_type: None })
        } else {
            None
        };

        let mut roots = Vec::new();

        while !input.is_empty() {
            let node = input.parse::<BodyNode>()?;

            if input.peek(Token![,]) {
                let _ = input.parse::<Token![,]>();
            }

            roots.push(node);
        }

        if let Some(CustomContext { name, cx_type: Some(cx_type) }) = custom_context.as_ref() {
            inject_attributes(name, cx_type, &mut roots)?;
        }

        Ok(Self {
            custom_context,
            roots,
        })
    }
}

fn inject_attributes(ctx: &Ident, component: &Ident, roots: &mut Vec<BodyNode>) -> syn::Result<()> {
    let mut branch = Branch::new();
    let properties = InjectedProperties::component_properties(component)?;
    let component = component.to_string();
    let context = ctx.to_string();

    return inject_attributes(&context, &component, roots, &mut branch, &properties);

    fn inject_attributes(
        cx: &str, component: &str,
        nodes: &mut Vec<BodyNode>,
        branch: &mut Branch,
        properties: &[Property],
    ) -> syn::Result<()> {
        let mut inject_properties =
            |
                index: usize, name: &Ident,
                children: &mut Vec<BodyNode>,
                mut inject_property: Box<dyn FnMut(&Ident, &Property) -> syn::Result<()>>
            | -> syn::Result<()> {

                if index == 0 {
                    branch.child(name)
                } else {
                    branch.sibling(name).map_err(|err| syn::Error::new(name.span(), err))?;
                }

                for property in properties {
                    let applies = InjectedProperties::check_branch(component, property, branch)
                        .map_err(|err| syn::Error::new(name.span(), err))?;

                    if applies { inject_property(name, &property)? }
                }

                if !children.is_empty() {
                    inject_attributes(cx, component, children, branch, properties)?;
                }

                Ok(())
            };

        let mut branched = false;

        for (index, node) in nodes.iter_mut().enumerate() {
            match node {
                BodyNode::Element(Element { name, attributes, children, .. }) => {
                    branched = true;

                    inject_properties(
                        index, name, children,
                        Box::new(move |el_name, property| {
                            let attr = match property {
                                Property::Attribute { name, inject_as, optional } =>
                                    ElementAttr::CustomAttrText {
                                        name: LitStr::new(&format!("{inject_as}"), el_name.span()),
                                        value: LitStr::new(
                                            &format!(
                                                "{{{cx}.props.{name}{}}}",
                                                if *optional { ":?" } else { "" }
                                            ),
                                            el_name.span(),
                                        ),
                                    },
                                Property::Handler { name, inject_as, optional } =>
                                    ElementAttr::EventTokens {
                                        name: Ident::new(inject_as, el_name.span()),
                                        tokens: if *optional {
                                            syn::parse_str(&format!("|evt| if let Some({name}) = &{cx}.props.{name} {{ {name}.call(evt) }}"))?
                                        } else {
                                            syn::parse_str(&format!("|evt| {cx}.props.{name}.call(evt)"))?
                                        },
                                    },
                            };

                            attributes.push(ElementAttrNamed { el_name: el_name.clone(), attr, });

                            Ok(())
                        })
                    )?;
                }
                BodyNode::Component(Component { name, body, children, .. }) => {
                    branched = true;

                    let name = match name.segments.last() {
                        Some(last) => &last.ident,
                        None => return Err(syn::Error::new_spanned(name, "Expected component name"))
                    };

                    inject_properties(
                        index, name, children,
                        Box::new(|el_name, property| {
                            let attr = match property {
                                Property::Attribute { name, inject_as, optional } =>
                                    ComponentField {
                                        name: Ident::new(inject_as, el_name.span()),
                                        content: ContentField::Formatted(LitStr::new(
                                            &format!(
                                                "{{{cx}.props.{name}{}}}",
                                                if *optional { ":?" } else { "" }
                                            ),
                                            el_name.span(),
                                        ))
                                    },
                                Property::Handler { name, inject_as, optional } =>
                                    ComponentField {
                                        name: Ident::new(inject_as, el_name.span()),
                                        content: ContentField::OnHandlerRaw(
                                            if *optional {
                                                syn::parse_str(&format!("|evt| if let Some({name}) = &{cx}.props.{name} {{ {name}.call(evt) }}"))?
                                            } else {
                                                syn::parse_str(&format!("|evt| {cx}.props.{name}.call(evt)"))?
                                            }
                                        )
                                    },
                            };

                            body.push(attr);

                            Ok(())
                        })
                    )?;
                }
                _ => {}
            }
        }

        if branched {
            branch.last().map_err(|err| syn::Error::new(Span::call_site(), err))?;
        }

        Ok(())
    }
}

/// Serialize the same way, regardless of flavor
impl ToTokens for CallBody {
    fn to_tokens(&self, out_tokens: &mut TokenStream2) {
        let inner = if self.roots.len() == 1 {
            let inner = &self.roots[0];
            quote! { #inner }
        } else {
            let childs = &self.roots;
            quote! { __cx.fragment_root([ #(#childs),* ]) }
        };

        match &self.custom_context {
            // The `in cx` pattern allows directly rendering
            Some(CustomContext { name, .. }) => out_tokens.append_all(quote! {
                #name.render(LazyNodes::new(move |__cx: NodeFactory| -> VNode {
                    use dioxus_elements::{GlobalAttributes, SvgAttributes};
                    #inner
                }))
            }),

            // Otherwise we just build the LazyNode wrapper
            None => out_tokens.append_all(quote! {
                LazyNodes::new(move |__cx: NodeFactory| -> VNode {
                    use dioxus_elements::{GlobalAttributes, SvgAttributes};
                    #inner
                })
            }),
        };
    }
}<|MERGE_RESOLUTION|>--- conflicted
+++ resolved
@@ -11,21 +11,10 @@
 //!
 //! Any errors in using rsx! will likely occur when people start using it, so the first errors must be really helpful.
 
-<<<<<<< HEAD
 // imports
 use proc_macro2::{Span, TokenStream as TokenStream2};
 use quote::{quote, TokenStreamExt, ToTokens};
 use syn::{Ident, LitStr, parse::{Parse, ParseStream}, Result, Token};
-=======
-#[macro_use]
-mod errors;
-
-mod component;
-mod element;
-mod node;
-
-pub mod pretty;
->>>>>>> c9525966
 
 // Re-export the namespaces into each other
 pub use component::*;
@@ -33,6 +22,9 @@
 pub use node::*;
 
 use crate::props::injection::{Branch, InjectedProperties, Property};
+
+#[macro_use]
+mod errors;
 
 mod component;
 mod element;
