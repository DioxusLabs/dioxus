#![doc = include_str!("../README.md")]
#![doc(html_logo_url = "https://avatars.githubusercontent.com/u/79236386")]
#![doc(html_favicon_url = "https://avatars.githubusercontent.com/u/79236386")]

use component::ComponentBody;
use proc_macro::TokenStream;
use quote::ToTokens;
use syn::parse_macro_input;

mod component;
mod props;

use dioxus_rsx as rsx;

#[doc = include_str!("../docs/props.md")]
#[proc_macro_derive(Props, attributes(props))]
pub fn derive_props(input: TokenStream) -> TokenStream {
    let input = parse_macro_input!(input as syn::DeriveInput);
    match props::impl_my_derive(&input) {
        Ok(output) => output.into(),
        Err(error) => error.to_compile_error().into(),
    }
}

<<<<<<< HEAD
/// The `rsx!` macro makes it easy for developers to write jsx-style markup in their components.
=======
#[doc = include_str!("../docs/rsx.md")]
>>>>>>> a84c2ec6
#[proc_macro]
pub fn rsx(tokens: TokenStream) -> TokenStream {
    match syn::parse::<rsx::CallBody>(tokens) {
        Err(err) => err.to_compile_error().into(),
        Ok(body) => body.into_token_stream().into(),
    }
}

<<<<<<< HEAD
/// This macro has been deprecated in favor of [`rsx`].
#[deprecated(note = "Use `rsx!` instead.")]
#[proc_macro]
pub fn render(tokens: TokenStream) -> TokenStream {
    rsx(tokens)
}

/// * Makes the compiler allow an `UpperCamelCase` function identifier.
/// * Seamlessly creates a props struct if there's more than 1 parameter in the function.
/// * Verifies the validity of your component.
///
/// # Examples
///
/// * Without props:
/// ```rust
/// # use dioxus::prelude::*;
/// #[component]
/// fn Greet() -> Element {
///     rsx! { "hello, someone" }
/// }
/// ```
///
/// * With props:
/// ```rust
/// # use dioxus::prelude::*;
/// #[component]
/// fn Greet(person: String) -> Element {
///    rsx! { "hello, " {person} }
/// }
/// ```
/// Which is roughly equivalent to:
/// ```rust
/// # use dioxus::prelude::*;
/// #[derive(PartialEq, Clone, Props)]
/// struct GreetProps {
///     person: String,
/// }
///
/// fn Greet(GreetProps { person }: GreetProps) -> Element {
///     rsx! { "hello, " {person} }
/// }
/// ```
=======
#[doc = include_str!("../docs/component.md")]
>>>>>>> a84c2ec6
#[proc_macro_attribute]
pub fn component(_args: TokenStream, input: TokenStream) -> TokenStream {
    parse_macro_input!(input as ComponentBody)
        .into_token_stream()
        .into()
<<<<<<< HEAD
}

/// This macro has been deprecated in favor of [`component`].
#[proc_macro_attribute]
#[deprecated(note = "Use `#[component]` instead.")]
pub fn inline_props(args: TokenStream, input: TokenStream) -> TokenStream {
    component(args, input)
=======
>>>>>>> a84c2ec6
}<|MERGE_RESOLUTION|>--- conflicted
+++ resolved
@@ -22,11 +22,7 @@
     }
 }
 
-<<<<<<< HEAD
-/// The `rsx!` macro makes it easy for developers to write jsx-style markup in their components.
-=======
 #[doc = include_str!("../docs/rsx.md")]
->>>>>>> a84c2ec6
 #[proc_macro]
 pub fn rsx(tokens: TokenStream) -> TokenStream {
     match syn::parse::<rsx::CallBody>(tokens) {
@@ -35,65 +31,10 @@
     }
 }
 
-<<<<<<< HEAD
-/// This macro has been deprecated in favor of [`rsx`].
-#[deprecated(note = "Use `rsx!` instead.")]
-#[proc_macro]
-pub fn render(tokens: TokenStream) -> TokenStream {
-    rsx(tokens)
-}
-
-/// * Makes the compiler allow an `UpperCamelCase` function identifier.
-/// * Seamlessly creates a props struct if there's more than 1 parameter in the function.
-/// * Verifies the validity of your component.
-///
-/// # Examples
-///
-/// * Without props:
-/// ```rust
-/// # use dioxus::prelude::*;
-/// #[component]
-/// fn Greet() -> Element {
-///     rsx! { "hello, someone" }
-/// }
-/// ```
-///
-/// * With props:
-/// ```rust
-/// # use dioxus::prelude::*;
-/// #[component]
-/// fn Greet(person: String) -> Element {
-///    rsx! { "hello, " {person} }
-/// }
-/// ```
-/// Which is roughly equivalent to:
-/// ```rust
-/// # use dioxus::prelude::*;
-/// #[derive(PartialEq, Clone, Props)]
-/// struct GreetProps {
-///     person: String,
-/// }
-///
-/// fn Greet(GreetProps { person }: GreetProps) -> Element {
-///     rsx! { "hello, " {person} }
-/// }
-/// ```
-=======
 #[doc = include_str!("../docs/component.md")]
->>>>>>> a84c2ec6
 #[proc_macro_attribute]
 pub fn component(_args: TokenStream, input: TokenStream) -> TokenStream {
     parse_macro_input!(input as ComponentBody)
         .into_token_stream()
         .into()
-<<<<<<< HEAD
-}
-
-/// This macro has been deprecated in favor of [`component`].
-#[proc_macro_attribute]
-#[deprecated(note = "Use `#[component]` instead.")]
-pub fn inline_props(args: TokenStream, input: TokenStream) -> TokenStream {
-    component(args, input)
-=======
->>>>>>> a84c2ec6
 }