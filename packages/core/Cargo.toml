--- conflicted
+++ resolved
@@ -34,15 +34,10 @@
 tracing-subscriber = "0.3.18"
 
 [features]
-<<<<<<< HEAD
 default = ["drop-virtual-dom"]
 serialize = ["serde"]
 # The drop code can take a large fraction of the total binary size. We don't always need it. On web, the virtual dom can just be forcefully deallocated
 drop-virtual-dom = []
-=======
-default = []
-serialize = ["serde"]
 
 [package.metadata.docs.rs]
-cargo-args = ["-Zunstable-options", "-Zrustdoc-scrape-examples"]
->>>>>>> 0eb16f27
+cargo-args = ["-Zunstable-options", "-Zrustdoc-scrape-examples"]