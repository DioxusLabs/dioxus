--- conflicted
+++ resolved
@@ -9,11 +9,7 @@
 
         render! {
             div {
-<<<<<<< HEAD
-                (0..gen).map(|i| render! {
-=======
                 for i in 0..gen {
->>>>>>> a7a66459
                     div { "{i}" }
                 }
             }
@@ -82,11 +78,7 @@
 
         render! {
             div {
-<<<<<<< HEAD
-                (0..gen).map(|i| render! {
-=======
                 for i in 0..gen {
->>>>>>> a7a66459
                     div { "{i}" }
                 }
             }
@@ -161,11 +153,7 @@
     let mut dom = VirtualDom::new(|| {
         render! {
             div {
-<<<<<<< HEAD
-                (0..generation()).map(|i| render! {
-=======
                 for i in 0..cx.generation() {
->>>>>>> a7a66459
                     div { "{i}" }
                     div { "{i}" }
                 }
@@ -226,11 +214,7 @@
 
         render! {
             div {
-<<<<<<< HEAD
-                (0..gen).map(|i| render! {
-=======
                 {(0..gen).map(|i| rsx! {
->>>>>>> a7a66459
                     div { "{i}" }
                     div { "{i}" }
                 })}
@@ -290,21 +274,12 @@
 
 #[test]
 fn two_equal_fragments_are_equal_static() {
-<<<<<<< HEAD
-    let mut dom = VirtualDom::new(|| {
-        render! {
-            (0..5).map(|_| render! {
-                div { "hello" }
-            })
-        }
-=======
-    let mut dom = VirtualDom::new(|cx| {
-        cx.render(rsx! {
+    let mut dom = VirtualDom::new(|| {
+        render! {
             for _ in 0..5 {
                 div { "hello" }
             }
-        })
->>>>>>> a7a66459
+        }
     });
 
     _ = dom.rebuild(&mut dioxus_core::NoOpMutations);
@@ -313,21 +288,12 @@
 
 #[test]
 fn two_equal_fragments_are_equal() {
-<<<<<<< HEAD
-    let mut dom = VirtualDom::new(|| {
-        render! {
-            (0..5).map(|i| render! {
-                div { "hello {i}" }
-            })
-        }
-=======
-    let mut dom = VirtualDom::new(|cx| {
-        cx.render(rsx! {
+    let mut dom = VirtualDom::new(|| {
+        render! {
             for i in 0..5 {
                 div { "hello {i}" }
             }
-        })
->>>>>>> a7a66459
+        }
     });
 
     _ = dom.rebuild(&mut dioxus_core::NoOpMutations);
@@ -344,15 +310,11 @@
             _ => unreachable!(),
         };
 
-<<<<<<< HEAD
-        render! {(0..num).map(|i| render! { div { "hello {i}" } })}
-=======
-        cx.render(rsx! {
+        render! {
             for i in 0..num {
                 div { "hello {i}" }
             }
-        })
->>>>>>> a7a66459
+        }
     });
 
     {
