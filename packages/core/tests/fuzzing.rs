#![cfg(not(miri))]

<<<<<<< HEAD
use dioxus::prelude::*;
use dioxus_core::{prelude::EventHandler, AttributeValue, DynamicNode, VComponent, *};
use std::{cfg, collections::HashSet, default::Default};
=======
use dioxus::prelude::Props;
use dioxus_core::{MountedAttribute, *};
use std::{cell::Cell, cfg, collections::HashSet};
>>>>>>> a7a66459

fn random_ns() -> Option<&'static str> {
    let namespace = rand::random::<u8>() % 2;
    match namespace {
        0 => None,
        1 => Some(Box::leak(
            format!("ns{}", rand::random::<usize>()).into_boxed_str(),
        )),
        _ => unreachable!(),
    }
}

fn create_random_attribute(attr_idx: &mut usize) -> TemplateAttribute {
    match rand::random::<u8>() % 2 {
        0 => TemplateAttribute::Static {
            name: Box::leak(format!("attr{}", rand::random::<usize>()).into_boxed_str()),
            value: Box::leak(format!("value{}", rand::random::<usize>()).into_boxed_str()),
            namespace: random_ns(),
        },
        1 => TemplateAttribute::Dynamic {
            id: {
                let old_idx = *attr_idx;
                *attr_idx += 1;
                old_idx
            },
        },
        _ => unreachable!(),
    }
}

fn create_random_template_node(
    dynamic_node_types: &mut Vec<DynamicNodeType>,
    template_idx: &mut usize,
    attr_idx: &mut usize,
    depth: usize,
) -> TemplateNode {
    match rand::random::<u8>() % 4 {
        0 => {
            let attrs = {
                let attrs: Vec<_> = (0..(rand::random::<usize>() % 10))
                    .map(|_| create_random_attribute(attr_idx))
                    .collect();
                Box::leak(attrs.into_boxed_slice())
            };
            TemplateNode::Element {
                tag: Box::leak(format!("tag{}", rand::random::<usize>()).into_boxed_str()),
                namespace: random_ns(),
                attrs,
                children: {
                    if depth > 4 {
                        &[]
                    } else {
                        let children: Vec<_> = (0..(rand::random::<usize>() % 3))
                            .map(|_| {
                                create_random_template_node(
                                    dynamic_node_types,
                                    template_idx,
                                    attr_idx,
                                    depth + 1,
                                )
                            })
                            .collect();
                        Box::leak(children.into_boxed_slice())
                    }
                },
            }
        }
        1 => TemplateNode::Text {
            text: Box::leak(format!("{}", rand::random::<usize>()).into_boxed_str()),
        },
        2 => TemplateNode::DynamicText {
            id: {
                let old_idx = *template_idx;
                *template_idx += 1;
                dynamic_node_types.push(DynamicNodeType::Text);
                old_idx
            },
        },
        3 => TemplateNode::Dynamic {
            id: {
                let old_idx = *template_idx;
                *template_idx += 1;
                dynamic_node_types.push(DynamicNodeType::Other);
                old_idx
            },
        },
        _ => unreachable!(),
    }
}

fn generate_paths(
    node: &TemplateNode,
    current_path: &[u8],
    node_paths: &mut Vec<Vec<u8>>,
    attr_paths: &mut Vec<Vec<u8>>,
) {
    match node {
        TemplateNode::Element { children, attrs, .. } => {
            for attr in *attrs {
                match attr {
                    TemplateAttribute::Static { .. } => {}
                    TemplateAttribute::Dynamic { .. } => {
                        attr_paths.push(current_path.to_vec());
                    }
                }
            }
            for (i, child) in children.iter().enumerate() {
                let mut current_path = current_path.to_vec();
                current_path.push(i as u8);
                generate_paths(child, &current_path, node_paths, attr_paths);
            }
        }
        TemplateNode::Text { .. } => {}
        TemplateNode::DynamicText { .. } => {
            node_paths.push(current_path.to_vec());
        }
        TemplateNode::Dynamic { .. } => {
            node_paths.push(current_path.to_vec());
        }
    }
}

enum DynamicNodeType {
    Text,
    Other,
}

fn create_random_template(name: &'static str) -> (Template, Vec<DynamicNodeType>) {
    let mut dynamic_node_type = Vec::new();
    let mut template_idx = 0;
    let mut attr_idx = 0;
    let roots = (0..(1 + rand::random::<usize>() % 5))
        .map(|_| {
            create_random_template_node(&mut dynamic_node_type, &mut template_idx, &mut attr_idx, 0)
        })
        .collect::<Vec<_>>();
    assert!(!roots.is_empty());
    let roots = Box::leak(roots.into_boxed_slice());
    let mut node_paths = Vec::new();
    let mut attr_paths = Vec::new();
    for (i, root) in roots.iter().enumerate() {
        generate_paths(root, &[i as u8], &mut node_paths, &mut attr_paths);
    }
    let node_paths = Box::leak(
        node_paths
            .into_iter()
            .map(|v| &*Box::leak(v.into_boxed_slice()))
            .collect::<Vec<_>>()
            .into_boxed_slice(),
    );
    let attr_paths = Box::leak(
        attr_paths
            .into_iter()
            .map(|v| &*Box::leak(v.into_boxed_slice()))
            .collect::<Vec<_>>()
            .into_boxed_slice(),
    );
    (
        Template { name, roots, node_paths, attr_paths },
        dynamic_node_type,
    )
}

fn create_random_dynamic_node(depth: usize) -> DynamicNode {
    let range = if depth > 5 { 1 } else { 3 };
    match rand::random::<u8>() % range {
        0 => DynamicNode::Placeholder(Default::default()),
<<<<<<< HEAD
        1 => (0..(rand::random::<u8>() % 5))
            .map(|_| {
                VNode::new(
                    None,
                    Template {
                        name: concat!(file!(), ":", line!(), ":", column!(), ":0"),
                        roots: &[TemplateNode::Dynamic { id: 0 }],
                        node_paths: &[&[0]],
                        attr_paths: &[],
                    },
                    Box::new([DynamicNode::Component(VComponent::new(
                        create_random_element,
                        DepthProps { depth, root: false },
                        "create_random_element",
                    ))]),
                    Box::new([]),
                )
            })
            .into_dyn_node(),
        2 => DynamicNode::Component(VComponent::new(
=======
        1 => cx.make_node((0..(rand::random::<u8>() % 5)).map(|_| {
            cx.vnode(
                None.into(),
                Default::default(),
                Cell::new(Template {
                    name: concat!(file!(), ":", line!(), ":", column!(), ":0"),
                    roots: &[TemplateNode::Dynamic { id: 0 }],
                    node_paths: &[&[0]],
                    attr_paths: &[],
                }),
                bumpalo::collections::Vec::new_in(cx.bump()).into(),
                cx.bump().alloc([cx.component(
                    create_random_element,
                    DepthProps { depth, root: false },
                    "create_random_element",
                )]),
                &[],
            )
        })),
        2 => cx.component(
>>>>>>> a7a66459
            create_random_element,
            DepthProps { depth, root: false },
            "create_random_element",
        )),
        _ => unreachable!(),
    }
}

<<<<<<< HEAD
fn create_random_dynamic_attr() -> Attribute {
=======
fn create_random_dynamic_attr(cx: &ScopeState) -> MountedAttribute {
>>>>>>> a7a66459
    let value = match rand::random::<u8>() % 7 {
        0 => AttributeValue::Text(format!("{}", rand::random::<usize>())),
        1 => AttributeValue::Float(rand::random()),
        2 => AttributeValue::Int(rand::random()),
        3 => AttributeValue::Bool(rand::random()),
        4 => AttributeValue::any_value(rand::random::<usize>()),
        5 => AttributeValue::None,
        6 => {
<<<<<<< HEAD
            let value = AttributeValue::listener(|e: Event<String>| println!("{:?}", e));
            return Attribute::new("ondata", value, None, false);
=======
            let value = cx.listener(|e: Event<String>| println!("{:?}", e));
            return Attribute::new("ondata", value, None, false).into();
>>>>>>> a7a66459
        }
        _ => unreachable!(),
    };
    Attribute::new(
        Box::leak(format!("attr{}", rand::random::<usize>()).into_boxed_str()),
        value,
        random_ns(),
        rand::random(),
    )
    .into()
}

static mut TEMPLATE_COUNT: usize = 0;

#[derive(PartialEq, Props, Clone)]
struct DepthProps {
    depth: usize,
    root: bool,
}

fn create_random_element(cx: DepthProps) -> Element {
    if rand::random::<usize>() % 10 == 0 {
        needs_update();
    }
    let range = if cx.root { 2 } else { 3 };
    let node = match rand::random::<usize>() % range {
        0 | 1 => {
            let (template, dynamic_node_types) = create_random_template(Box::leak(
                format!(
                    "{}{}",
                    concat!(file!(), ":", line!(), ":", column!(), ":"),
                    {
                        unsafe {
                            let old = TEMPLATE_COUNT;
                            TEMPLATE_COUNT += 1;
                            old
                        }
                    }
                )
                .into_boxed_str(),
            ));
            println!("{template:#?}");
            let node = cx.vnode(
                None.into(),
                None,
<<<<<<< HEAD
                template,
                dynamic_node_types
                    .iter()
                    .map(|ty| match ty {
                        DynamicNodeType::Text => {
                            DynamicNode::Text(VText::new(format!("{}", rand::random::<usize>())))
                        }
                        DynamicNodeType::Other => create_random_dynamic_node(cx.depth + 1),
                    })
                    .collect(),
                (0..template.attr_paths.len())
                    .map(|_| create_random_dynamic_attr())
                    .collect(),
=======
                Cell::new(template),
                bumpalo::collections::Vec::new_in(cx.bump()).into(),
                {
                    let dynamic_nodes: Vec<_> = dynamic_node_types
                        .iter()
                        .map(|ty| match ty {
                            DynamicNodeType::Text => DynamicNode::Text(VText::new(Box::leak(
                                format!("{}", rand::random::<usize>()).into_boxed_str(),
                            ))),
                            DynamicNodeType::Other => {
                                create_random_dynamic_node(cx, cx.props.depth + 1)
                            }
                        })
                        .collect();
                    cx.bump().alloc(dynamic_nodes)
                },
                cx.bump().alloc(
                    (0..template.attr_paths.len())
                        .map(|_| create_random_dynamic_attr(cx))
                        .collect::<Vec<_>>(),
                ),
>>>>>>> a7a66459
            );
            Some(node)
        }
        _ => None,
    };
    // println!("{node:#?}");
    node
}

// test for panics when creating random nodes and templates
#[test]
fn create() {
    let repeat_count = if cfg!(miri) { 100 } else { 1000 };
    for _ in 0..repeat_count {
        let mut vdom =
            VirtualDom::new_with_props(create_random_element, DepthProps { depth: 0, root: true });
        let _ = vdom.rebuild_to_vec();
    }
}

// test for panics when diffing random nodes
// This test will change the template every render which is not very realistic, but it helps stress the system
#[test]
fn diff() {
    let repeat_count = if cfg!(miri) { 100 } else { 1000 };
    for _ in 0..repeat_count {
        let mut vdom =
            VirtualDom::new_with_props(create_random_element, DepthProps { depth: 0, root: true });
        let _ = vdom.rebuild_to_vec();
        // A list of all elements that have had event listeners
        // This is intentionally never cleared, so that we can test that calling event listeners that are removed doesn't cause a panic
        let mut event_listeners = HashSet::new();
        for _ in 0..100 {
            for &id in &event_listeners {
                println!("firing event on {:?}", id);
                vdom.handle_event(
                    "data",
                    std::rc::Rc::new(String::from("hello world")),
                    id,
                    true,
                );
            }
            {
                let muts = vdom.render_immediate_to_vec();
                for mut_ in muts.edits {
                    if let Mutation::NewEventListener { name, id } = mut_ {
                        println!("new event listener on {:?} for {:?}", id, name);
                        event_listeners.insert(id);
                    }
                }
            }
        }
    }
}<|MERGE_RESOLUTION|>--- conflicted
+++ resolved
@@ -1,14 +1,8 @@
 #![cfg(not(miri))]
 
-<<<<<<< HEAD
 use dioxus::prelude::*;
 use dioxus_core::{prelude::EventHandler, AttributeValue, DynamicNode, VComponent, *};
 use std::{cfg, collections::HashSet, default::Default};
-=======
-use dioxus::prelude::Props;
-use dioxus_core::{MountedAttribute, *};
-use std::{cell::Cell, cfg, collections::HashSet};
->>>>>>> a7a66459
 
 fn random_ns() -> Option<&'static str> {
     let namespace = rand::random::<u8>() % 2;
@@ -176,7 +170,6 @@
     let range = if depth > 5 { 1 } else { 3 };
     match rand::random::<u8>() % range {
         0 => DynamicNode::Placeholder(Default::default()),
-<<<<<<< HEAD
         1 => (0..(rand::random::<u8>() % 5))
             .map(|_| {
                 VNode::new(
@@ -197,28 +190,6 @@
             })
             .into_dyn_node(),
         2 => DynamicNode::Component(VComponent::new(
-=======
-        1 => cx.make_node((0..(rand::random::<u8>() % 5)).map(|_| {
-            cx.vnode(
-                None.into(),
-                Default::default(),
-                Cell::new(Template {
-                    name: concat!(file!(), ":", line!(), ":", column!(), ":0"),
-                    roots: &[TemplateNode::Dynamic { id: 0 }],
-                    node_paths: &[&[0]],
-                    attr_paths: &[],
-                }),
-                bumpalo::collections::Vec::new_in(cx.bump()).into(),
-                cx.bump().alloc([cx.component(
-                    create_random_element,
-                    DepthProps { depth, root: false },
-                    "create_random_element",
-                )]),
-                &[],
-            )
-        })),
-        2 => cx.component(
->>>>>>> a7a66459
             create_random_element,
             DepthProps { depth, root: false },
             "create_random_element",
@@ -227,11 +198,7 @@
     }
 }
 
-<<<<<<< HEAD
 fn create_random_dynamic_attr() -> Attribute {
-=======
-fn create_random_dynamic_attr(cx: &ScopeState) -> MountedAttribute {
->>>>>>> a7a66459
     let value = match rand::random::<u8>() % 7 {
         0 => AttributeValue::Text(format!("{}", rand::random::<usize>())),
         1 => AttributeValue::Float(rand::random()),
@@ -240,13 +207,8 @@
         4 => AttributeValue::any_value(rand::random::<usize>()),
         5 => AttributeValue::None,
         6 => {
-<<<<<<< HEAD
             let value = AttributeValue::listener(|e: Event<String>| println!("{:?}", e));
             return Attribute::new("ondata", value, None, false);
-=======
-            let value = cx.listener(|e: Event<String>| println!("{:?}", e));
-            return Attribute::new("ondata", value, None, false).into();
->>>>>>> a7a66459
         }
         _ => unreachable!(),
     };
@@ -292,7 +254,6 @@
             let node = cx.vnode(
                 None.into(),
                 None,
-<<<<<<< HEAD
                 template,
                 dynamic_node_types
                     .iter()
@@ -306,29 +267,6 @@
                 (0..template.attr_paths.len())
                     .map(|_| create_random_dynamic_attr())
                     .collect(),
-=======
-                Cell::new(template),
-                bumpalo::collections::Vec::new_in(cx.bump()).into(),
-                {
-                    let dynamic_nodes: Vec<_> = dynamic_node_types
-                        .iter()
-                        .map(|ty| match ty {
-                            DynamicNodeType::Text => DynamicNode::Text(VText::new(Box::leak(
-                                format!("{}", rand::random::<usize>()).into_boxed_str(),
-                            ))),
-                            DynamicNodeType::Other => {
-                                create_random_dynamic_node(cx, cx.props.depth + 1)
-                            }
-                        })
-                        .collect();
-                    cx.bump().alloc(dynamic_nodes)
-                },
-                cx.bump().alloc(
-                    (0..template.attr_paths.len())
-                        .map(|_| create_random_dynamic_attr(cx))
-                        .collect::<Vec<_>>(),
-                ),
->>>>>>> a7a66459
             );
             Some(node)
         }
