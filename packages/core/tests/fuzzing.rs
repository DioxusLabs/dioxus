#![cfg(not(miri))]

use dioxus::prelude::*;
<<<<<<< HEAD
use dioxus_core::{AttributeValue, DynamicNode, NoOpMutations, VComponent, VNode, *};
use std::{
    any::Any,
    cfg,
    collections::HashSet,
    default::Default,
    rc::Rc,
    sync::atomic::{AtomicUsize, Ordering},
};
=======
use dioxus_core::{AttributeValue, DynamicNode, NoOpMutations, Template, VComponent, VNode, *};
use std::{cfg, collections::HashSet, default::Default};
>>>>>>> 8b62b71e

fn random_ns() -> Option<&'static str> {
    let namespace = rand::random::<u8>() % 2;
    match namespace {
        0 => None,
        1 => Some(Box::leak(
            format!("ns{}", rand::random::<usize>()).into_boxed_str(),
        )),
        _ => unreachable!(),
    }
}

fn create_random_attribute(attr_idx: &mut usize) -> TemplateAttribute {
    match rand::random::<u8>() % 2 {
        0 => TemplateAttribute::Static {
            name: Box::leak(format!("attr{}", rand::random::<usize>()).into_boxed_str()),
            value: Box::leak(format!("value{}", rand::random::<usize>()).into_boxed_str()),
            namespace: random_ns(),
        },
        1 => TemplateAttribute::Dynamic {
            id: {
                let old_idx = *attr_idx;
                *attr_idx += 1;
                old_idx
            },
        },
        _ => unreachable!(),
    }
}

fn create_random_template_node(
    dynamic_node_types: &mut Vec<DynamicNodeType>,
    template_idx: &mut usize,
    attr_idx: &mut usize,
    depth: usize,
) -> TemplateNode {
    match rand::random::<u8>() % 4 {
        0 => {
            let attrs = {
                let attrs: Vec<_> = (0..(rand::random::<usize>() % 10))
                    .map(|_| create_random_attribute(attr_idx))
                    .collect();
                Box::leak(attrs.into_boxed_slice())
            };
            TemplateNode::Element {
                tag: Box::leak(format!("tag{}", rand::random::<usize>()).into_boxed_str()),
                namespace: random_ns(),
                attrs,
                children: {
                    if depth > 4 {
                        &[]
                    } else {
                        let children: Vec<_> = (0..(rand::random::<usize>() % 3))
                            .map(|_| {
                                create_random_template_node(
                                    dynamic_node_types,
                                    template_idx,
                                    attr_idx,
                                    depth + 1,
                                )
                            })
                            .collect();
                        Box::leak(children.into_boxed_slice())
                    }
                },
            }
        }
        1 => TemplateNode::Text {
            text: Box::leak(format!("{}", rand::random::<usize>()).into_boxed_str()),
        },
        2 => TemplateNode::Dynamic {
            id: {
                let old_idx = *template_idx;
                *template_idx += 1;
                dynamic_node_types.push(DynamicNodeType::Text);
                old_idx
            },
        },
        3 => TemplateNode::Dynamic {
            id: {
                let old_idx = *template_idx;
                *template_idx += 1;
                dynamic_node_types.push(DynamicNodeType::Other);
                old_idx
            },
        },
        _ => unreachable!(),
    }
}

fn generate_paths(
    node: &TemplateNode,
    current_path: &[u8],
    node_paths: &mut Vec<Vec<u8>>,
    attr_paths: &mut Vec<Vec<u8>>,
) {
    match node {
        TemplateNode::Element { children, attrs, .. } => {
            for attr in *attrs {
                match attr {
                    TemplateAttribute::Static { .. } => {}
                    TemplateAttribute::Dynamic { .. } => {
                        attr_paths.push(current_path.to_vec());
                    }
                }
            }
            for (i, child) in children.iter().enumerate() {
                let mut current_path = current_path.to_vec();
                current_path.push(i as u8);
                generate_paths(child, &current_path, node_paths, attr_paths);
            }
        }
        TemplateNode::Text { .. } => {}
        TemplateNode::Dynamic { .. } => {
            node_paths.push(current_path.to_vec());
        }
    }
}

enum DynamicNodeType {
    Text,
    Other,
}

fn create_random_template() -> (Template, Vec<DynamicNodeType>) {
    let mut dynamic_node_type = Vec::new();
    let mut template_idx = 0;
    let mut attr_idx = 0;
    let roots = (0..(1 + rand::random::<usize>() % 5))
        .map(|_| {
            create_random_template_node(&mut dynamic_node_type, &mut template_idx, &mut attr_idx, 0)
        })
        .collect::<Vec<_>>();
    assert!(!roots.is_empty());
    let roots = Box::leak(roots.into_boxed_slice());
    let mut node_paths = Vec::new();
    let mut attr_paths = Vec::new();
    for (i, root) in roots.iter().enumerate() {
        generate_paths(root, &[i as u8], &mut node_paths, &mut attr_paths);
    }
    let node_paths = Box::leak(
        node_paths
            .into_iter()
            .map(|v| &*Box::leak(v.into_boxed_slice()))
            .collect::<Vec<_>>()
            .into_boxed_slice(),
    );
    let attr_paths = Box::leak(
        attr_paths
            .into_iter()
            .map(|v| &*Box::leak(v.into_boxed_slice()))
            .collect::<Vec<_>>()
            .into_boxed_slice(),
    );
    (
        Template { roots, node_paths, attr_paths },
        dynamic_node_type,
    )
}

fn create_random_dynamic_node(depth: usize) -> DynamicNode {
    let range = if depth > 5 { 1 } else { 3 };
    match rand::random::<u8>() % range {
        0 => DynamicNode::Placeholder(Default::default()),
        1 => (0..(rand::random::<u8>() % 5))
            .map(|_| {
                VNode::new(
                    None,
                    Template {
                        roots: &[TemplateNode::Dynamic { id: 0 }],
                        node_paths: &[&[0]],
                        attr_paths: &[],
                    },
                    Box::new([DynamicNode::Component(VComponent::new(
                        create_random_element,
                        DepthProps { depth, root: false },
                        "create_random_element",
                    ))]),
                    Box::new([]),
                )
            })
            .into_dyn_node(),
        2 => DynamicNode::Component(VComponent::new(
            create_random_element,
            DepthProps { depth, root: false },
            "create_random_element",
        )),
        _ => unreachable!(),
    }
}

fn create_random_dynamic_attr() -> Attribute {
    let value = match rand::random::<u8>() % 7 {
        0 => AttributeValue::Text(format!("{}", rand::random::<usize>())),
        1 => AttributeValue::Float(rand::random()),
        2 => AttributeValue::Int(rand::random()),
        3 => AttributeValue::Bool(rand::random()),
        4 => AttributeValue::any_value(rand::random::<usize>()),
        5 => AttributeValue::None,
        6 => {
            let value = AttributeValue::listener(|e: Event<String>| println!("{:?}", e));
            return Attribute::new("ondata", value, None, false);
        }
        _ => unreachable!(),
    };
    Attribute::new(
        Box::leak(format!("attr{}", rand::random::<usize>()).into_boxed_str()),
        value,
        random_ns(),
        rand::random(),
    )
}

#[derive(PartialEq, Props, Clone)]
struct DepthProps {
    depth: usize,
    root: bool,
}

fn create_random_element(cx: DepthProps) -> Element {
    if rand::random::<usize>() % 10 == 0 {
        needs_update();
    }
    let range = if cx.root { 2 } else { 3 };
    let node = match rand::random::<usize>() % range {
        0 | 1 => {
            let (template, dynamic_node_types) = create_random_template();
            let node = VNode::new(
                None,
                template,
                dynamic_node_types
                    .iter()
                    .map(|ty| match ty {
                        DynamicNodeType::Text => {
                            DynamicNode::Text(VText::new(format!("{}", rand::random::<usize>())))
                        }
                        DynamicNodeType::Other => create_random_dynamic_node(cx.depth + 1),
                    })
                    .collect(),
                (0..template.attr_paths.len())
                    .map(|_| Box::new([create_random_dynamic_attr()]) as Box<[Attribute]>)
                    .collect(),
            );
            node
        }
        _ => VNode::default(),
    };
    Element::Ok(node)
}

// test for panics when creating random nodes and templates
#[test]
fn create() {
    let repeat_count = if cfg!(miri) { 100 } else { 1000 };
    for _ in 0..repeat_count {
        let mut vdom =
            VirtualDom::new_with_props(create_random_element, DepthProps { depth: 0, root: true });
        vdom.rebuild(&mut NoOpMutations);
    }
}

// test for panics when diffing random nodes
// This test will change the template every render which is not very realistic, but it helps stress the system
#[test]
fn diff() {
    let repeat_count = if cfg!(miri) { 100 } else { 1000 };
    for _ in 0..repeat_count {
        let mut vdom =
            VirtualDom::new_with_props(create_random_element, DepthProps { depth: 0, root: true });
        vdom.rebuild(&mut NoOpMutations);
        // A list of all elements that have had event listeners
        // This is intentionally never cleared, so that we can test that calling event listeners that are removed doesn't cause a panic
        let mut event_listeners = HashSet::new();
        for _ in 0..100 {
            for &id in &event_listeners {
                println!("firing event on {:?}", id);
                let event = Event::new(
                    std::rc::Rc::new(String::from("hello world")) as Rc<dyn Any>,
                    true,
                );
                vdom.runtime().handle_event("data", event, id);
            }
            {
                vdom.render_immediate(&mut InsertEventListenerMutationHandler(
                    &mut event_listeners,
                ));
            }
        }
    }
}

struct InsertEventListenerMutationHandler<'a>(&'a mut HashSet<ElementId>);

impl WriteMutations for InsertEventListenerMutationHandler<'_> {
    fn append_children(&mut self, _: ElementId, _: usize) {}

    fn assign_node_id(&mut self, _: &'static [u8], _: ElementId) {}

    fn create_placeholder(&mut self, _: ElementId) {}

    fn create_text_node(&mut self, _: &str, _: ElementId) {}

    fn load_template(&mut self, _: Template, _: usize, _: ElementId) {}

    fn replace_node_with(&mut self, _: ElementId, _: usize) {}

    fn replace_placeholder_with_nodes(&mut self, _: &'static [u8], _: usize) {}

    fn insert_nodes_after(&mut self, _: ElementId, _: usize) {}

    fn insert_nodes_before(&mut self, _: ElementId, _: usize) {}

    fn set_attribute(
        &mut self,
        _: &'static str,
        _: Option<&'static str>,
        _: &AttributeValue,
        _: ElementId,
    ) {
    }

    fn set_node_text(&mut self, _: &str, _: ElementId) {}

    fn create_event_listener(&mut self, name: &'static str, id: ElementId) {
        println!("new event listener on {:?} for {:?}", id, name);
        self.0.insert(id);
    }

    fn remove_event_listener(&mut self, _: &'static str, _: ElementId) {}

    fn remove_node(&mut self, _: ElementId) {}

    fn push_root(&mut self, _: ElementId) {}
}<|MERGE_RESOLUTION|>--- conflicted
+++ resolved
@@ -1,7 +1,6 @@
 #![cfg(not(miri))]
 
 use dioxus::prelude::*;
-<<<<<<< HEAD
 use dioxus_core::{AttributeValue, DynamicNode, NoOpMutations, VComponent, VNode, *};
 use std::{
     any::Any,
@@ -11,10 +10,6 @@
     rc::Rc,
     sync::atomic::{AtomicUsize, Ordering},
 };
-=======
-use dioxus_core::{AttributeValue, DynamicNode, NoOpMutations, Template, VComponent, VNode, *};
-use std::{cfg, collections::HashSet, default::Default};
->>>>>>> 8b62b71e
 
 fn random_ns() -> Option<&'static str> {
     let namespace = rand::random::<u8>() % 2;
