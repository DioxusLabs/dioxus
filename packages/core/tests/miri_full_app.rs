use crate::dioxus_elements::SerializedMouseData;
use dioxus::prelude::*;
use dioxus_core::ElementId;
use dioxus_elements::SerializedHtmlEventConverter;
use std::rc::Rc;

#[test]
fn miri_rollover() {
<<<<<<< HEAD
    set_event_converter(Box::new(SerializedHtmlEventConverter));
    let mut dom = VirtualDom::new(app);
=======
    let mut dom = VirtualDom::new(App);
>>>>>>> 8b411b8c

    _ = dom.rebuild();

    for _ in 0..3 {
        dom.handle_event(
            "click",
            Rc::new(PlatformEventData::new(Box::<SerializedMouseData>::default())),
            ElementId(2),
            true,
        );
        dom.process_events();
        _ = dom.render_immediate();
    }
}

#[component]
fn App(cx: Scope) -> Element {
    let mut idx = use_state(cx, || 0);
    let onhover = |_| println!("go!");

    cx.render(rsx! {
        div {
            button {
                onclick: move |_| {
                    idx += 1;
                    println!("Clicked");
                },
                "+"
            }
            button { onclick: move |_| idx -= 1, "-" }
            ul {
                (0..**idx).map(|i| rsx! {
                    ChildExample { i: i, onhover: onhover }
                })
            }
        }
    })
}

#[component]
fn ChildExample<'a>(cx: Scope<'a>, i: i32, onhover: EventHandler<'a, MouseEvent>) -> Element {
    cx.render(rsx! {
        li {
            onmouseover: move |e| onhover.call(e),
            "{i}"
        }
    })
}<|MERGE_RESOLUTION|>--- conflicted
+++ resolved
@@ -6,12 +6,8 @@
 
 #[test]
 fn miri_rollover() {
-<<<<<<< HEAD
     set_event_converter(Box::new(SerializedHtmlEventConverter));
-    let mut dom = VirtualDom::new(app);
-=======
     let mut dom = VirtualDom::new(App);
->>>>>>> 8b411b8c
 
     _ = dom.rebuild();
 
