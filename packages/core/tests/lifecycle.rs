--- conflicted
+++ resolved
@@ -76,105 +76,4 @@
             ReplaceWith { id: ElementId(1), m: 1 }
         ]
     )
-<<<<<<< HEAD
-}
-
-// #[test]
-// fn components_generate() {
-//     fn app() -> Element {
-//         let render_phase = use_hook(|| 0);
-//         *render_phase += 1;
-
-//         match *render_phase {
-//             1 => rsx_without_templates!("Text0"),
-//             2 => rsx_without_templates!(div {}),
-//             3 => rsx_without_templates!("Text2"),
-//             4 => rsx_without_templates!(Child {}),
-//             5 => rsx_without_templates!({ None as Option<()> }),
-//             6 => rsx_without_templates!("text 3"),
-//             7 => rsx_without_templates!({ (0..2).map(|f| rsx_without_templates!("text {f}")) }),
-//             8 => rsx_without_templates!(Child {}),
-//             _ => todo!(),
-//         })
-//     };
-
-//     fn Child() -> Element {
-//         println!("Running child");
-//         render_without_templates! {
-//             h1 {}
-//         })
-//     }
-
-//     let mut dom = VirtualDom::new(app);
-//     let edits = dom.rebuild_to_vec();
-//     assert_eq!(
-//         edits.edits,
-//         [
-//             CreateTextNode { root: Some(1), text: "Text0" },
-//             AppendChildren { root: Some(0), children: vec![1] }
-//         ]
-//     );
-
-//     assert_eq!(
-//         dom.hard_diff(ScopeId::ROOT).edits,
-//         [
-//             CreateElement { root: Some(2), tag: "div", children: 0 },
-//             ReplaceWith { root: Some(1), nodes: vec![2] }
-//         ]
-//     );
-
-//     assert_eq!(
-//         dom.hard_diff(ScopeId::ROOT).edits,
-//         [
-//             CreateTextNode { root: Some(1), text: "Text2" },
-//             ReplaceWith { root: Some(2), nodes: vec![1] }
-//         ]
-//     );
-
-//     // child {}
-//     assert_eq!(
-//         dom.hard_diff(ScopeId::ROOT).edits,
-//         [
-//             CreateElement { root: Some(2), tag: "h1", children: 0 },
-//             ReplaceWith { root: Some(1), nodes: vec![2] }
-//         ]
-//     );
-
-//     // placeholder
-//     assert_eq!(
-//         dom.hard_diff(ScopeId::ROOT).edits,
-//         [
-//             CreatePlaceholder { root: Some(1) },
-//             ReplaceWith { root: Some(2), nodes: vec![1] }
-//         ]
-//     );
-
-//     assert_eq!(
-//         dom.hard_diff(ScopeId::ROOT).edits,
-//         [
-//             CreateTextNode { root: Some(2), text: "text 3" },
-//             ReplaceWith { root: Some(1), nodes: vec![2] }
-//         ]
-//     );
-
-//     assert_eq!(
-//         dom.hard_diff(ScopeId::ROOT).edits,
-//         [
-//             CreateTextNode { text: "text 0", root: Some(1) },
-//             CreateTextNode { text: "text 1", root: Some(3) },
-//             ReplaceWith { root: Some(2), nodes: vec![1, 3] },
-//         ]
-//     );
-
-//     assert_eq!(
-//         dom.hard_diff(ScopeId::ROOT).edits,
-//         [
-//             CreateElement { tag: "h1", root: Some(2), children: 0 },
-//             ReplaceWith { root: Some(1), nodes: vec![2] },
-//             Remove { root: Some(3) },
-//         ]
-//     );
-// }
-=======
-}
->>>>>>> 53343bfd
+}