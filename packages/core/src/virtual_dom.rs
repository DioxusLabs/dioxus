//! # Virtual DOM Implementation for Rust
//!
//! This module provides the primary mechanics to create a hook-based, concurrent VDOM for Rust.

use crate::{
    any_props::AnyProps,
    arena::ElementId,
    innerlude::{
        DirtyScope, ElementRef, ErrorBoundary, NoOpMutations, SchedulerMsg, ScopeState, VNodeMount,
        VProps, WriteMutations,
    },
    nodes::RenderReturn,
    nodes::{Template, TemplateId},
    runtime::{Runtime, RuntimeGuard},
    scopes::ScopeId,
    AttributeValue, ComponentFunction, Element, Event, Mutations,
};
use futures_util::StreamExt;
use rustc_hash::{FxHashMap, FxHashSet};
use slab::Slab;
use std::{any::Any, collections::BTreeSet, rc::Rc};
use tracing::instrument;

/// A virtual node system that progresses user events and diffs UI trees.
///
/// ## Guide
///
/// Components are defined as simple functions that take [`crate::properties::Properties`] and return an [`Element`].
///
/// ```rust
/// # use dioxus::prelude::*;
///
/// #[derive(Props, PartialEq, Clone)]
/// struct AppProps {
///     title: String
/// }
///
/// fn app(cx: AppProps) -> Element {
///     rsx!(
///         div {"hello, {cx.title}"}
///     )
/// }
/// ```
///
/// Components may be composed to make complex apps.
///
/// ```rust
/// # #![allow(unused)]
/// # use dioxus::prelude::*;
///
/// # #[derive(Props, PartialEq, Clone)]
/// # struct AppProps {
/// #     title: String
/// # }
///
/// static ROUTES: &str = "";
///
/// #[component]
/// fn app(cx: AppProps) -> Element {
///     rsx!(
///         NavBar { routes: ROUTES }
///         Title { "{cx.title}" }
///         Footer {}
///     )
/// }
///
/// #[component]
/// fn NavBar( routes: &'static str) -> Element {
///     rsx! {
///         div { "Routes: {routes}" }
///     }
/// }
///
/// #[component]
/// fn Footer() -> Element {
///     rsx! { div { "Footer" } }
/// }
///
/// #[component]
/// fn Title( children: Element) -> Element {
///     rsx! {
///         div { id: "title", {children} }
///     }
/// }
/// ```
///
/// To start an app, create a [`VirtualDom`] and call [`VirtualDom::rebuild`] to get the list of edits required to
/// draw the UI.
///
/// ```rust
/// # use dioxus::prelude::*;
/// # fn app() -> Element { rsx! { div {} } }
///
/// let mut vdom = VirtualDom::new(app);
/// let edits = vdom.rebuild_to_vec();
/// ```
///
/// To call listeners inside the VirtualDom, call [`VirtualDom::handle_event`] with the appropriate event data.
///
/// ```rust, ignore
/// vdom.handle_event(event);
/// ```
///
/// While no events are ready, call [`VirtualDom::wait_for_work`] to poll any futures inside the VirtualDom.
///
/// ```rust, ignore
/// vdom.wait_for_work().await;
/// ```
///
/// Once work is ready, call [`VirtualDom::render_with_deadline`] to compute the differences between the previous and
/// current UI trees. This will return a [`Mutations`] object that contains Edits, Effects, and NodeRefs that need to be
/// handled by the renderer.
///
/// ```rust, ignore
/// let mutations = vdom.work_with_deadline(tokio::time::sleep(Duration::from_millis(100)));
///
/// for edit in mutations.edits {
///     real_dom.apply(edit);
/// }
/// ```
///
/// To not wait for suspense while diffing the VirtualDom, call [`VirtualDom::render_immediate`] or pass an immediately
/// ready future to [`VirtualDom::render_with_deadline`].
///
///
/// ## Building an event loop around Dioxus:
///
/// Putting everything together, you can build an event loop around Dioxus by using the methods outlined above.
/// ```rust, ignore
/// #[component]
/// fn app() -> Element {
///     rsx! {
///         div { "Hello World" }
///     }
/// }
///
/// let dom = VirtualDom::new(app);
///
/// real_dom.apply(dom.rebuild());
///
/// loop {
///     select! {
///         _ = dom.wait_for_work() => {}
///         evt = real_dom.wait_for_event() => dom.handle_event(evt),
///     }
///
///     real_dom.apply(dom.render_immediate());
/// }
/// ```
///
/// ## Waiting for suspense
///
/// Because Dioxus supports suspense, you can use it for server-side rendering, static site generation, and other usecases
/// where waiting on portions of the UI to finish rendering is important. To wait for suspense, use the
/// [`VirtualDom::render_with_deadline`] method:
///
/// ```rust, ignore
/// let dom = VirtualDom::new(app);
///
/// let deadline = tokio::time::sleep(Duration::from_millis(100));
/// let edits = dom.render_with_deadline(deadline).await;
/// ```
///
/// ## Use with streaming
///
/// If not all rendering is done by the deadline, it might be worthwhile to stream the rest later. To do this, we
/// suggest rendering with a deadline, and then looping between [`VirtualDom::wait_for_work`] and render_immediate until
/// no suspended work is left.
///
/// ```rust, ignore
/// let dom = VirtualDom::new(app);
///
/// let deadline = tokio::time::sleep(Duration::from_millis(20));
/// let edits = dom.render_with_deadline(deadline).await;
///
/// real_dom.apply(edits);
///
/// while dom.has_suspended_work() {
///    dom.wait_for_work().await;
///    real_dom.apply(dom.render_immediate());
/// }
/// ```
pub struct VirtualDom {
    pub(crate) scopes: Slab<ScopeState>,

    pub(crate) dirty_scopes: BTreeSet<DirtyScope>,

    // Maps a template path to a map of byte indexes to templates
    pub(crate) templates: FxHashMap<TemplateId, FxHashMap<usize, Template>>,

    // Templates changes that are queued for the next render
    pub(crate) queued_templates: Vec<Template>,

    // The element ids that are used in the renderer
    pub(crate) elements: Slab<Option<ElementRef>>,

    // Once nodes are mounted, the information about where they are mounted is stored here
    pub(crate) mounts: Slab<VNodeMount>,

    pub(crate) runtime: Rc<Runtime>,

    // Currently suspended scopes
    pub(crate) suspended_scopes: FxHashSet<ScopeId>,

    rx: futures_channel::mpsc::UnboundedReceiver<SchedulerMsg>,
}

impl VirtualDom {
    /// Create a new VirtualDom with a component that does not have special props.
    ///
    /// # Description
    ///
    /// Later, the props can be updated by calling "update" with a new set of props, causing a set of re-renders.
    ///
    /// This is useful when a component tree can be driven by external state (IE SSR) but it would be too expensive
    /// to toss out the entire tree.
    ///
    ///
    /// # Example
    /// ```rust, ignore
    /// fn Example() -> Element  {
    ///     rsx!( div { "hello world" } )
    /// }
    ///
    /// let dom = VirtualDom::new(Example);
    /// ```
    ///
    /// Note: the VirtualDom is not progressed, you must either "run_with_deadline" or use "rebuild" to progress it.
    pub fn new(app: fn() -> Element) -> Self {
        Self::new_with_props(app, ())
    }

    /// Create a new VirtualDom with the given properties for the root component.
    ///
    /// # Description
    ///
    /// Later, the props can be updated by calling "update" with a new set of props, causing a set of re-renders.
    ///
    /// This is useful when a component tree can be driven by external state (IE SSR) but it would be too expensive
    /// to toss out the entire tree.
    ///
    ///
    /// # Example
    /// ```rust, ignore
    /// #[derive(PartialEq, Props)]
    /// struct SomeProps {
    ///     name: &'static str
    /// }
    ///
    /// fn Example(cx: SomeProps) -> Element  {
    ///     rsx!{ div { "hello {cx.name}" } }
    /// }
    ///
    /// let dom = VirtualDom::new(Example);
    /// ```
    ///
    /// Note: the VirtualDom is not progressed on creation. You must either "run_with_deadline" or use "rebuild" to progress it.
    ///
    /// ```rust, ignore
    /// let mut dom = VirtualDom::new_with_props(Example, SomeProps { name: "jane" });
    /// let mutations = dom.rebuild();
    /// ```
    pub fn new_with_props<P: Clone + 'static, M: 'static>(
        root: impl ComponentFunction<P, M>,
        root_props: P,
    ) -> Self {
        Self::new_with_component(VProps::new(root, |_, _| true, root_props, "root"))
    }

    /// Create a new virtualdom and build it immediately
    pub fn prebuilt(app: fn() -> Element) -> Self {
        let mut dom = Self::new(app);
        dom.rebuild_in_place();
        dom
    }

    /// Create a new VirtualDom with the given properties for the root component.
    ///
    /// # Description
    ///
    /// Later, the props can be updated by calling "update" with a new set of props, causing a set of re-renders.
    ///
    /// This is useful when a component tree can be driven by external state (IE SSR) but it would be too expensive
    /// to toss out the entire tree.
    ///
    ///
    /// # Example
    /// ```rust, ignore
    /// #[derive(PartialEq, Props)]
    /// struct SomeProps {
    ///     name: &'static str
    /// }
    ///
    /// fn Example(cx: SomeProps) -> Element  {
    ///     rsx!{ div{ "hello {cx.name}" } }
    /// }
    ///
    /// let dom = VirtualDom::new(Example);
    /// ```
    ///
    /// Note: the VirtualDom is not progressed on creation. You must either "run_with_deadline" or use "rebuild" to progress it.
    ///
    /// ```rust, ignore
    /// let mut dom = VirtualDom::new_from_root(VComponent::new(Example, SomeProps { name: "jane" }, "Example"));
    /// let mutations = dom.rebuild();
    /// ```
    #[instrument(skip(root), level = "trace", name = "VirtualDom::new")]
    pub(crate) fn new_with_component(root: impl AnyProps + 'static) -> Self {
        let (tx, rx) = futures_channel::mpsc::unbounded();

        let mut dom = Self {
            rx,
            runtime: Runtime::new(tx),
            scopes: Default::default(),
            dirty_scopes: Default::default(),
            templates: Default::default(),
            queued_templates: Default::default(),
            elements: Default::default(),
            mounts: Default::default(),
            suspended_scopes: Default::default(),
        };

        let root = dom.new_scope(Box::new(root), "app");

        // Unlike react, we provide a default error boundary that just renders the error as a string
        root.state()
            .provide_context(Rc::new(ErrorBoundary::new_in_scope(ScopeId::ROOT)));

        // the root element is always given element ID 0 since it's the container for the entire tree
        dom.elements.insert(None);

        dom
    }

    /// Get the state for any scope given its ID
    ///
    /// This is useful for inserting or removing contexts from a scope, or rendering out its root node
    pub fn get_scope(&self, id: ScopeId) -> Option<&ScopeState> {
        self.scopes.get(id.0)
    }

    /// Get the single scope at the top of the VirtualDom tree that will always be around
    ///
    /// This scope has a ScopeId of 0 and is the root of the tree
    pub fn base_scope(&self) -> &ScopeState {
        self.get_scope(ScopeId::ROOT).unwrap()
    }

    /// Run a closure inside the dioxus runtime
    #[instrument(skip(self, f), level = "trace", name = "VirtualDom::in_runtime")]
    pub fn in_runtime<O>(&self, f: impl FnOnce() -> O) -> O {
        let _runtime = RuntimeGuard::new(self.runtime.clone());
        f()
    }

    /// Build the virtualdom with a global context inserted into the base scope
    ///
    /// This is useful for what is essentially dependency injection when building the app
    pub fn with_root_context<T: Clone + 'static>(self, context: T) -> Self {
        self.base_scope().state().provide_context(context);
        self
    }

    /// Build the virtualdom with a global context inserted into the base scope
    ///
    /// This method is useful for when you want to provide a context in your app without knowing its type
    pub fn insert_any_root_context(&mut self, context: Box<dyn Any>) {
        self.base_scope().state().provide_any_context(context);
    }

    /// Manually mark a scope as requiring a re-render
    ///
    /// Whenever the Runtime "works", it will re-render this scope
    pub fn mark_dirty(&mut self, id: ScopeId) {
        let Some(scope) = self.runtime.get_state(id) else {
            return;
        };

<<<<<<< HEAD
        tracing::event!(
            tracing::Level::TRACE,
            "Marking scope {:?} ({}) as dirty",
            id,
            scope.name
        );
=======
        tracing::trace!("Marking scope {:?} as dirty", id);
>>>>>>> d9cb6dd1
        self.dirty_scopes.insert(DirtyScope {
            height: scope.height(),
            id,
        });
    }

    /// Call a listener inside the VirtualDom with data from outside the VirtualDom. **The ElementId passed in must be the id of an element with a listener, not a static node or a text node.**
    ///
    /// This method will identify the appropriate element. The data must match up with the listener declared. Note that
    /// this method does not give any indication as to the success of the listener call. If the listener is not found,
    /// nothing will happen.
    ///
    /// It is up to the listeners themselves to mark nodes as dirty.
    ///
    /// If you have multiple events, you can call this method multiple times before calling "render_with_deadline"
    #[instrument(skip(self), level = "trace", name = "VirtualDom::handle_event")]
    pub fn handle_event(
        &mut self,
        name: &str,
        data: Rc<dyn Any>,
        element: ElementId,
        bubbles: bool,
    ) {
        let _runtime = RuntimeGuard::new(self.runtime.clone());

        if let Some(Some(parent_path)) = self.elements.get(element.0).copied() {
            if bubbles {
                self.handle_bubbling_event(Some(parent_path), name, Event::new(data, bubbles));
            } else {
                self.handle_non_bubbling_event(parent_path, name, Event::new(data, bubbles));
            }
        }
    }

    /// Wait for the scheduler to have any work.
    ///
    /// This method polls the internal future queue, waiting for suspense nodes, tasks, or other work. This completes when
    /// any work is ready. If multiple scopes are marked dirty from a task or a suspense tree is finished, this method
    /// will exit.
    ///
    /// This method is cancel-safe, so you're fine to discard the future in a select block.
    ///
    /// This lets us poll async tasks and suspended trees during idle periods without blocking the main thread.
    ///
    /// # Example
    ///
    /// ```rust, ignore
    /// let dom = VirtualDom::new(app);
    /// ```
    #[instrument(skip(self), level = "trace", name = "VirtualDom::wait_for_work")]
    pub async fn wait_for_work(&mut self) {
        // And then poll the futures
        self.poll_tasks().await;
    }

    ///
    #[instrument(skip(self), level = "trace", name = "VirtualDom::poll_tasks")]
    async fn poll_tasks(&mut self) {
        // Release the flush lock
        // This will cause all the flush wakers to immediately spring to life, which we will off with process_events
        self.runtime.release_flush_lock();

        loop {
            // Process all events - Scopes are marked dirty, etc
            // Sometimes when wakers fire we get a slew of updates at once, so its important that we drain this completely
            self.process_events();

            // Now that we have collected all queued work, we should check if we have any dirty scopes. If there are not, then we can poll any queued futures
            if !self.dirty_scopes.is_empty() {
                return;
            }

            // Make sure we set the runtime since we're running user code
            let _runtime = RuntimeGuard::new(self.runtime.clone());

            // Hold a lock to the flush sync to prevent tasks from running in the event we get an immediate
            // When we're doing awaiting the rx, the lock will be dropped and tasks waiting on the lock will get waked
            // We have to own the lock since poll_tasks is cancel safe - the future that this is running in might get dropped
            // and if we held the lock in the scope, the lock would also get dropped prematurely
            self.runtime.release_flush_lock();
            self.runtime.acquire_flush_lock();

            match self.rx.next().await.expect("channel should never close") {
                SchedulerMsg::Immediate(id) => self.mark_dirty(id),
                SchedulerMsg::TaskNotified(id) => _ = self.runtime.handle_task_wakeup(id),
            };
        }
    }

    /// Process all events in the queue until there are no more left
    #[instrument(skip(self), level = "trace", name = "VirtualDom::process_events")]
    pub fn process_events(&mut self) {
        let _runtime = RuntimeGuard::new(self.runtime.clone());

        // Prevent a task from deadlocking the runtime by repeatedly queueing itself
        while let Ok(Some(msg)) = self.rx.try_next() {
            match msg {
                SchedulerMsg::Immediate(id) => self.mark_dirty(id),
                SchedulerMsg::TaskNotified(task) => _ = self.runtime.handle_task_wakeup(task),
            }
        }
    }

    /// Replace a template at runtime. This will re-render all components that use this template.
    /// This is the primitive that enables hot-reloading.
    ///
    /// The caller must ensure that the template references the same dynamic attributes and nodes as the original template.
    ///
    /// This will only replace the parent template, not any nested templates.
    #[instrument(skip(self), level = "trace", name = "VirtualDom::replace_template")]
    pub fn replace_template(&mut self, template: Template) {
        self.register_template_first_byte_index(template);
        // iterating a slab is very inefficient, but this is a rare operation that will only happen during development so it's fine
        for (_, scope) in self.scopes.iter() {
            if let Some(RenderReturn::Ready(sync)) = scope.try_root_node() {
                if sync.template.get().name.rsplit_once(':').unwrap().0
                    == template.name.rsplit_once(':').unwrap().0
                {
                    let context = scope.state();
                    let height = context.height;
                    self.dirty_scopes.insert(DirtyScope {
                        height,
                        id: context.id,
                    });
                }
            }
        }
    }

    /// Rebuild the virtualdom without handling any of the mutations
    ///
    /// This is useful for testing purposes and in cases where you render the output of the virtualdom without
    /// handling any of its mutations.
    pub fn rebuild_in_place(&mut self) {
        self.rebuild(&mut NoOpMutations);
    }

    /// [`VirtualDom::rebuild`] to a vector of mutations for testing purposes
    pub fn rebuild_to_vec(&mut self) -> Mutations {
        let mut mutations = Mutations::default();
        self.rebuild(&mut mutations);
        mutations
    }

    /// Performs a *full* rebuild of the virtual dom, returning every edit required to generate the actual dom from scratch.
    ///
    /// The mutations item expects the RealDom's stack to be the root of the application.
    ///
    /// Tasks will not be polled with this method, nor will any events be processed from the event queue. Instead, the
    /// root component will be run once and then diffed. All updates will flow out as mutations.
    ///
    /// All state stored in components will be completely wiped away.
    ///
    /// Any templates previously registered will remain.
    ///
    /// # Example
    /// ```rust, ignore
    /// static app: Component = |cx|  rsx!{ "hello world" };
    ///
    /// let mut dom = VirtualDom::new();
    /// let edits = dom.rebuild();
    ///
    /// apply_edits(edits);
    /// ```
    #[instrument(skip(self, to), level = "trace", name = "VirtualDom::rebuild")]
    pub fn rebuild(&mut self, to: &mut impl WriteMutations) {
        self.flush_templates(to);
        let _runtime = RuntimeGuard::new(self.runtime.clone());
        let new_nodes = self.run_scope(ScopeId::ROOT);

        // Rebuilding implies we append the created elements to the root
        let m = self.create_scope(to, ScopeId::ROOT, new_nodes, None);

        to.append_children(ElementId(0), m);
    }

    /// Render whatever the VirtualDom has ready as fast as possible without requiring an executor to progress
    /// suspended subtrees.
    #[instrument(skip(self, to), level = "trace", name = "VirtualDom::render_immediate")]
    pub fn render_immediate(&mut self, to: &mut impl WriteMutations) {
        self.flush_templates(to);

        // Process any events that might be pending in the queue
        // Signals marked with .write() need a chance to be handled by the effect driver
        // This also processes futures which might progress into immediates
        self.process_events();

        // Next, diff any dirty scopes
        // We choose not to poll the deadline since we complete pretty quickly anyways
        while let Some(dirty) = self.dirty_scopes.pop_first() {
            // If the scope doesn't exist for whatever reason, then we should skip it
            if !self.scopes.contains(dirty.id.0) {
                continue;
            }

            {
                let _runtime = RuntimeGuard::new(self.runtime.clone());
                // Run the scope and get the mutations
                let new_nodes = self.run_scope(dirty.id);

                self.diff_scope(to, dirty.id, new_nodes);
            }
        }
    }

    /// [`Self::render_immediate`] to a vector of mutations for testing purposes
    pub fn render_immediate_to_vec(&mut self) -> Mutations {
        let mut mutations = Mutations::default();
        self.render_immediate(&mut mutations);
        mutations
    }

    /// Render the virtual dom, waiting for all suspense to be finished
    ///
    /// The mutations will be thrown out, so it's best to use this method for things like SSR that have async content
    ///
    /// We don't call "flush_sync" here since there's no sync work to be done. Futures will be progressed like usual,
    /// however any futures waiting on flush_sync will remain pending
    #[instrument(skip(self), level = "trace", name = "VirtualDom::wait_for_suspense")]
    pub async fn wait_for_suspense(&mut self) {
        loop {
            if self.suspended_scopes.is_empty() {
                break;
            }

            // Wait for a work to be ready (IE new suspense leaves to pop up)
            self.poll_tasks().await;

            // Render whatever work needs to be rendered, unlocking new futures and suspense leaves
            self.render_immediate(&mut NoOpMutations);
        }
    }

    /// Get the current runtime
    pub fn runtime(&self) -> Rc<Runtime> {
        self.runtime.clone()
    }

    /// Flush any queued template changes
    #[instrument(skip(self, to), level = "trace", name = "VirtualDom::flush_templates")]
    fn flush_templates(&mut self, to: &mut impl WriteMutations) {
        for template in self.queued_templates.drain(..) {
            to.register_template(template);
        }
    }

    /*
    ------------------------
    The algorithm works by walking through the list of dynamic attributes, checking their paths, and breaking when
    we find the target path.

    With the target path, we try and move up to the parent until there is no parent.
    Due to how bubbling works, we call the listeners before walking to the parent.

    If we wanted to do capturing, then we would accumulate all the listeners and call them in reverse order.
    ----------------------

    For a visual demonstration, here we present a tree on the left and whether or not a listener is collected on the
    right.

    |           <-- yes (is ascendant)
    | | |       <-- no  (is not direct ascendant)
    | |         <-- yes (is ascendant)
    | | | | |   <--- target element, break early, don't check other listeners
    | | |       <-- no, broke early
    |           <-- no, broke early
    */
    #[instrument(
        skip(self, uievent),
        level = "trace",
        name = "VirtualDom::handle_bubbling_event"
    )]
    fn handle_bubbling_event(
        &mut self,
        mut parent: Option<ElementRef>,
        name: &str,
        uievent: Event<dyn Any>,
    ) {
        // If the event bubbles, we traverse through the tree until we find the target element.
        // Loop through each dynamic attribute (in a depth first order) in this template before moving up to the template's parent.
        while let Some(path) = parent {
            let mut listeners = vec![];

            let el_ref = &self.mounts[path.mount.0].node;
            let node_template = el_ref.template.get();
            let target_path = path.path;

            // Accumulate listeners into the listener list bottom to top
            for (idx, attrs) in el_ref.dynamic_attrs.iter().enumerate() {
                let this_path = node_template.attr_paths[idx];

                for attr in attrs.iter() {
                    // Remove the "on" prefix if it exists, TODO, we should remove this and settle on one
                    if attr.name.trim_start_matches("on") == name
                        && target_path.is_decendant(&this_path)
                    {
                        listeners.push(&attr.value);

                        // Break if this is the exact target element.
                        // This means we won't call two listeners with the same name on the same element. This should be
                        // documented, or be rejected from the rsx! macro outright
                        if target_path == this_path {
                            break;
                        }
                    }
                }
            }

            // Now that we've accumulated all the parent attributes for the target element, call them in reverse order
            // We check the bubble state between each call to see if the event has been stopped from bubbling
            tracing::event!(
                tracing::Level::TRACE,
                "Calling {} listeners",
                listeners.len()
            );
            for listener in listeners.into_iter().rev() {
                if let AttributeValue::Listener(listener) = listener {
                    self.runtime.rendering.set(false);
                    listener.call(uievent.clone());
                    self.runtime.rendering.set(true);

                    if !uievent.propagates.get() {
                        return;
                    }
                }
            }

            let mount = el_ref.mount.get().as_usize();
            parent = mount.and_then(|id| self.mounts.get(id).and_then(|el| el.parent));
        }
    }

    /// Call an event listener in the simplest way possible without bubbling upwards
    #[instrument(
        skip(self, uievent),
        level = "trace",
        name = "VirtualDom::handle_non_bubbling_event"
    )]
    fn handle_non_bubbling_event(&mut self, node: ElementRef, name: &str, uievent: Event<dyn Any>) {
        let el_ref = &self.mounts[node.mount.0].node;
        let node_template = el_ref.template.get();
        let target_path = node.path;

        for (idx, attr) in el_ref.dynamic_attrs.iter().enumerate() {
            let this_path = node_template.attr_paths[idx];

            for attr in attr.iter() {
                // Remove the "on" prefix if it exists, TODO, we should remove this and settle on one
                // Only call the listener if this is the exact target element.
                if attr.name.trim_start_matches("on") == name && target_path == this_path {
                    if let AttributeValue::Listener(listener) = &attr.value {
                        self.runtime.rendering.set(false);
                        listener.call(uievent.clone());
                        self.runtime.rendering.set(true);
                        break;
                    }
                }
            }
        }
    }
}

impl Drop for VirtualDom {
    fn drop(&mut self) {
        // Drop all scopes in order of height
        let mut scopes = self.scopes.drain().collect::<Vec<_>>();
        scopes.sort_by_key(|scope| scope.state().height);
        for scope in scopes.into_iter().rev() {
            drop(scope);
        }
    }
}<|MERGE_RESOLUTION|>--- conflicted
+++ resolved
@@ -375,17 +375,14 @@
         let Some(scope) = self.runtime.get_state(id) else {
             return;
         };
-
-<<<<<<< HEAD
+      
         tracing::event!(
             tracing::Level::TRACE,
             "Marking scope {:?} ({}) as dirty",
             id,
             scope.name
         );
-=======
-        tracing::trace!("Marking scope {:?} as dirty", id);
->>>>>>> d9cb6dd1
+      
         self.dirty_scopes.insert(DirtyScope {
             height: scope.height(),
             id,
