//! # Virtual DOM Implementation for Rust
//!
//! This module provides the primary mechanics to create a hook-based, concurrent VDOM for Rust.

use crate::innerlude::Work;
use crate::properties::RootProps;
use crate::root_wrapper::RootScopeWrapper;
use crate::{
    arena::ElementId,
<<<<<<< HEAD
    innerlude::{NoOpMutations, SchedulerMsg, ScopeOrder, ScopeState, VProps, WriteMutations},
    nodes::{Template, TemplateId},
=======
    innerlude::{
        ElementRef, NoOpMutations, SchedulerMsg, ScopeOrder, ScopeState, VNodeMount, VProps,
        WriteMutations,
    },
>>>>>>> 8b62b71e
    runtime::{Runtime, RuntimeGuard},
    scopes::ScopeId,
    ComponentFunction, Element, Mutations,
};
use crate::{Task, VComponent};
use futures_util::StreamExt;
use slab::Slab;
use std::collections::BTreeSet;
use std::{any::Any, rc::Rc};
use tracing::instrument;

/// A virtual node system that progresses user events and diffs UI trees.
///
/// ## Guide
///
/// Components are defined as simple functions that take [`crate::properties::Properties`] and return an [`Element`].
///
/// ```rust
/// # use dioxus::prelude::*;
///
/// #[derive(Props, PartialEq, Clone)]
/// struct AppProps {
///     title: String
/// }
///
/// fn app(cx: AppProps) -> Element {
///     rsx!(
///         div {"hello, {cx.title}"}
///     )
/// }
/// ```
///
/// Components may be composed to make complex apps.
///
/// ```rust
/// # #![allow(unused)]
/// # use dioxus::prelude::*;
///
/// # #[derive(Props, PartialEq, Clone)]
/// # struct AppProps {
/// #     title: String
/// # }
///
/// static ROUTES: &str = "";
///
/// #[component]
/// fn app(cx: AppProps) -> Element {
///     rsx!(
///         NavBar { routes: ROUTES }
///         Title { "{cx.title}" }
///         Footer {}
///     )
/// }
///
/// #[component]
/// fn NavBar( routes: &'static str) -> Element {
///     rsx! {
///         div { "Routes: {routes}" }
///     }
/// }
///
/// #[component]
/// fn Footer() -> Element {
///     rsx! { div { "Footer" } }
/// }
///
/// #[component]
/// fn Title( children: Element) -> Element {
///     rsx! {
///         div { id: "title", {children} }
///     }
/// }
/// ```
///
/// To start an app, create a [`VirtualDom`] and call [`VirtualDom::rebuild`] to get the list of edits required to
/// draw the UI.
///
/// ```rust
/// # use dioxus::prelude::*;
/// # use dioxus_core::*;
/// # fn app() -> Element { rsx! { div {} } }
///
/// let mut vdom = VirtualDom::new(app);
/// let edits = vdom.rebuild_to_vec();
/// ```
///
/// To call listeners inside the VirtualDom, call [`Runtime::handle_event`] with the appropriate event data.
///
/// ```rust, no_run
/// # use dioxus::prelude::*;
/// # use dioxus_core::*;
/// # fn app() -> Element { rsx! { div {} } }
/// # let mut vdom = VirtualDom::new(app);
/// # let runtime = vdom.runtime();
/// let event = Event::new(std::rc::Rc::new(0) as std::rc::Rc<dyn std::any::Any>, true);
/// runtime.handle_event("onclick", event, ElementId(0));
/// ```
///
/// While no events are ready, call [`VirtualDom::wait_for_work`] to poll any futures inside the VirtualDom.
///
/// ```rust, no_run
/// # use dioxus::prelude::*;
/// # use dioxus_core::*;
/// # fn app() -> Element { rsx! { div {} } }
/// # let mut vdom = VirtualDom::new(app);
/// tokio::runtime::Runtime::new().unwrap().block_on(async {
///     vdom.wait_for_work().await;
/// });
/// ```
///
/// Once work is ready, call [`VirtualDom::render_immediate`] to compute the differences between the previous and
/// current UI trees. This will write edits to a [`WriteMutations`] object you pass in that contains with edits that need to be
/// handled by the renderer.
///
/// ```rust, no_run
/// # use dioxus::prelude::*;
/// # use dioxus_core::*;
/// # fn app() -> Element { rsx! { div {} } }
/// # let mut vdom = VirtualDom::new(app);
/// let mut mutations = Mutations::default();
///
/// vdom.render_immediate(&mut mutations);
/// ```
///
/// To not wait for suspense while diffing the VirtualDom, call [`VirtualDom::render_immediate`].
///
///
/// ## Building an event loop around Dioxus:
///
/// Putting everything together, you can build an event loop around Dioxus by using the methods outlined above.
/// ```rust, no_run
/// # use dioxus::prelude::*;
/// # use dioxus_core::*;
/// # struct RealDom;
/// # struct Event {}
/// # impl RealDom {
/// #     fn new() -> Self {
/// #         Self {}
/// #     }
/// #     fn apply(&mut self) -> Mutations {
/// #         unimplemented!()
/// #     }
/// #     async fn wait_for_event(&mut self) -> std::rc::Rc<dyn std::any::Any> {
/// #         unimplemented!()
/// #     }
/// # }
/// #
/// # tokio::runtime::Runtime::new().unwrap().block_on(async {
/// let mut real_dom = RealDom::new();
///
/// #[component]
/// fn app() -> Element {
///     rsx! {
///         div { "Hello World" }
///     }
/// }
///
/// let mut dom = VirtualDom::new(app);
///
/// dom.rebuild(&mut real_dom.apply());
///
/// loop {
///     tokio::select! {
///         _ = dom.wait_for_work() => {}
///         evt = real_dom.wait_for_event() => {
///             let evt = dioxus_core::Event::new(evt, true);
///             dom.runtime().handle_event("onclick", evt, ElementId(0))
///         },
///     }
///
///     dom.render_immediate(&mut real_dom.apply());
/// }
/// # });
/// ```
///
/// ## Waiting for suspense
///
/// Because Dioxus supports suspense, you can use it for server-side rendering, static site generation, and other use cases
/// where waiting on portions of the UI to finish rendering is important. To wait for suspense, use the
/// [`VirtualDom::wait_for_suspense`] method:
///
/// ```rust, no_run
/// # use dioxus::prelude::*;
/// # use dioxus_core::*;
/// # fn app() -> Element { rsx! { div {} } }
/// tokio::runtime::Runtime::new().unwrap().block_on(async {
///     let mut dom = VirtualDom::new(app);
///
///     dom.rebuild_in_place();
///     dom.wait_for_suspense().await;
/// });
///
/// // Render the virtual dom
/// ```
pub struct VirtualDom {
    pub(crate) scopes: Slab<ScopeState>,

    pub(crate) dirty_scopes: BTreeSet<ScopeOrder>,

<<<<<<< HEAD
    // A map of templates we have sent to the renderer
    pub(crate) templates: FxHashSet<TemplateId>,

    // Templates changes that are queued for the next render
    pub(crate) queued_templates: Vec<Template>,
=======
    // The element ids that are used in the renderer
    // These mark a specific place in a whole rsx block
    pub(crate) elements: Slab<Option<ElementRef>>,

    // Once nodes are mounted, the information about where they are mounted is stored here
    // We need to store this information on the virtual dom so that we know what nodes are mounted where when we bubble events
    // Each mount is associated with a whole rsx block. [`VirtualDom::elements`] link to a specific node in the block
    pub(crate) mounts: Slab<VNodeMount>,
>>>>>>> 8b62b71e

    pub(crate) runtime: Rc<Runtime>,

    // The scopes that have been resolved since the last render
    pub(crate) resolved_scopes: Vec<ScopeId>,

    rx: futures_channel::mpsc::UnboundedReceiver<SchedulerMsg>,
}

impl VirtualDom {
    /// Create a new VirtualDom with a component that does not have special props.
    ///
    /// # Description
    ///
    /// Later, the props can be updated by calling "update" with a new set of props, causing a set of re-renders.
    ///
    /// This is useful when a component tree can be driven by external state (IE SSR) but it would be too expensive
    /// to toss out the entire tree.
    ///
    ///
    /// # Example
    /// ```rust, no_run
    /// # use dioxus::prelude::*;
    /// # use dioxus_core::*;
    /// fn Example() -> Element  {
    ///     rsx!( div { "hello world" } )
    /// }
    ///
    /// let dom = VirtualDom::new(Example);
    /// ```
    ///
    /// Note: the VirtualDom is not progressed, you must either "run_with_deadline" or use "rebuild" to progress it.
    pub fn new(app: fn() -> Element) -> Self {
        Self::new_with_props(
            move || {
                use warnings::Warning;
                // The root props don't come from a vcomponent so we need to manually rerun them sometimes
                crate::properties::component_called_as_function::allow(app)
            },
            (),
        )
    }

    /// Create a new VirtualDom with the given properties for the root component.
    ///
    /// # Description
    ///
    /// Later, the props can be updated by calling "update" with a new set of props, causing a set of re-renders.
    ///
    /// This is useful when a component tree can be driven by external state (IE SSR) but it would be too expensive
    /// to toss out the entire tree.
    ///
    ///
    /// # Example
    /// ```rust, no_run
    /// # use dioxus::prelude::*;
    /// # use dioxus_core::*;
    /// #[derive(PartialEq, Props, Clone)]
    /// struct SomeProps {
    ///     name: &'static str
    /// }
    ///
    /// fn Example(cx: SomeProps) -> Element  {
    ///     rsx!{ div { "hello {cx.name}" } }
    /// }
    ///
    /// let dom = VirtualDom::new_with_props(Example, SomeProps { name: "world" });
    /// ```
    ///
    /// Note: the VirtualDom is not progressed on creation. You must either "run_with_deadline" or use "rebuild" to progress it.
    ///
    /// ```rust, no_run
    /// # use dioxus::prelude::*;
    /// # use dioxus_core::*;
    /// # #[derive(PartialEq, Props, Clone)]
    /// # struct SomeProps {
    /// #     name: &'static str
    /// # }
    /// # fn Example(cx: SomeProps) -> Element  {
    /// #     rsx!{ div { "hello {cx.name}" } }
    /// # }
    /// let mut dom = VirtualDom::new_with_props(Example, SomeProps { name: "jane" });
    /// dom.rebuild_in_place();
    /// ```
    pub fn new_with_props<P: Clone + 'static, M: 'static>(
        root: impl ComponentFunction<P, M>,
        root_props: P,
    ) -> Self {
        let render_fn = root.id();
        let props = VProps::new(root, |_, _| true, root_props, "Root");
        Self::new_with_component(VComponent {
            name: "root",
            render_fn,
            props: Box::new(props),
        })
    }

    /// Create a new virtualdom and build it immediately
    pub fn prebuilt(app: fn() -> Element) -> Self {
        let mut dom = Self::new(app);
        dom.rebuild_in_place();
        dom
    }

    /// Create a new VirtualDom from something that implements [`AnyProps`]
    #[instrument(skip(root), level = "trace", name = "VirtualDom::new")]
    pub(crate) fn new_with_component(root: VComponent) -> Self {
        let (tx, rx) = futures_channel::mpsc::unbounded();

        let mut dom = Self {
            rx,
            runtime: Runtime::new(tx),
            scopes: Default::default(),
            dirty_scopes: Default::default(),
<<<<<<< HEAD
            templates: Default::default(),
            queued_templates: Default::default(),
=======
            elements: Default::default(),
            mounts: Default::default(),
>>>>>>> 8b62b71e
            resolved_scopes: Default::default(),
        };

        let root = VProps::new(
            RootScopeWrapper,
            |_, _| true,
            RootProps(root),
            "RootWrapper",
        );
        dom.new_scope(Box::new(root), "app");

        dom
    }

    /// Get the state for any scope given its ID
    ///
    /// This is useful for inserting or removing contexts from a scope, or rendering out its root node
    pub fn get_scope(&self, id: ScopeId) -> Option<&ScopeState> {
        self.scopes.get(id.0)
    }

    /// Get the single scope at the top of the VirtualDom tree that will always be around
    ///
    /// This scope has a ScopeId of 0 and is the root of the tree
    pub fn base_scope(&self) -> &ScopeState {
        self.get_scope(ScopeId::ROOT).unwrap()
    }

    /// Run a closure inside the dioxus runtime
    #[instrument(skip(self, f), level = "trace", name = "VirtualDom::in_runtime")]
    pub fn in_runtime<O>(&self, f: impl FnOnce() -> O) -> O {
        let _runtime = RuntimeGuard::new(self.runtime.clone());
        f()
    }

    /// Build the virtualdom with a global context inserted into the base scope
    ///
    /// This is useful for what is essentially dependency injection when building the app
    pub fn with_root_context<T: Clone + 'static>(self, context: T) -> Self {
        self.base_scope().state().provide_context(context);
        self
    }

    /// Provide a context to the root scope
    pub fn provide_root_context<T: Clone + 'static>(&self, context: T) {
        self.base_scope().state().provide_context(context);
    }

    /// Build the virtualdom with a global context inserted into the base scope
    ///
    /// This method is useful for when you want to provide a context in your app without knowing its type
    pub fn insert_any_root_context(&mut self, context: Box<dyn Any>) {
        self.base_scope().state().provide_any_context(context);
    }

    /// Manually mark a scope as requiring a re-render
    ///
    /// Whenever the Runtime "works", it will re-render this scope
    pub fn mark_dirty(&mut self, id: ScopeId) {
        let Some(scope) = self.runtime.get_state(id) else {
            return;
        };

        tracing::event!(tracing::Level::TRACE, "Marking scope {:?} as dirty", id);
        let order = ScopeOrder::new(scope.height(), id);
        drop(scope);
        self.queue_scope(order);
    }

    /// Mark a task as dirty
    fn mark_task_dirty(&mut self, task: Task) {
        let Some(scope) = self.runtime.task_scope(task) else {
            return;
        };
        let Some(scope) = self.runtime.get_state(scope) else {
            return;
        };

        tracing::event!(
            tracing::Level::TRACE,
            "Marking task {:?} (spawned in {:?}) as dirty",
            task,
            scope.id,
        );

        let order = ScopeOrder::new(scope.height(), scope.id);
        drop(scope);
        self.queue_task(task, order);
    }

    /// Wait for the scheduler to have any work.
    ///
    /// This method polls the internal future queue, waiting for suspense nodes, tasks, or other work. This completes when
    /// any work is ready. If multiple scopes are marked dirty from a task or a suspense tree is finished, this method
    /// will exit.
    ///
    /// This method is cancel-safe, so you're fine to discard the future in a select block.
    ///
    /// This lets us poll async tasks and suspended trees during idle periods without blocking the main thread.
    ///
    /// # Example
    ///
    /// ```rust, no_run
    /// # use dioxus::prelude::*;
    /// # fn app() -> Element { rsx! { div {} } }
    /// let dom = VirtualDom::new(app);
    /// ```
    #[instrument(skip(self), level = "trace", name = "VirtualDom::wait_for_work")]
    pub async fn wait_for_work(&mut self) {
        loop {
            // Process all events - Scopes are marked dirty, etc
            // Sometimes when wakers fire we get a slew of updates at once, so its important that we drain this completely
            self.process_events();

            // Now that we have collected all queued work, we should check if we have any dirty scopes. If there are not, then we can poll any queued futures
            if self.has_dirty_scopes() {
                return;
            }

            // Make sure we set the runtime since we're running user code
            let _runtime = RuntimeGuard::new(self.runtime.clone());

            // There isn't any more work we can do synchronously. Wait for any new work to be ready
            self.wait_for_event().await;
        }
    }

    /// Wait for the next event to trigger and add it to the queue
    #[instrument(skip(self), level = "trace", name = "VirtualDom::wait_for_event")]
    async fn wait_for_event(&mut self) {
        match self.rx.next().await.expect("channel should never close") {
            SchedulerMsg::Immediate(id) => self.mark_dirty(id),
            SchedulerMsg::TaskNotified(id) => {
                // Instead of running the task immediately, we insert it into the runtime's task queue.
                // The task may be marked dirty at the same time as the scope that owns the task is dropped.
                self.mark_task_dirty(Task::from_id(id));
            }
            SchedulerMsg::EffectQueued => {}
        };
    }

    /// Queue any pending events
    fn queue_events(&mut self) {
        // Prevent a task from deadlocking the runtime by repeatedly queueing itself
        while let Ok(Some(msg)) = self.rx.try_next() {
            match msg {
                SchedulerMsg::Immediate(id) => self.mark_dirty(id),
                SchedulerMsg::TaskNotified(task) => self.mark_task_dirty(Task::from_id(task)),
                SchedulerMsg::EffectQueued => {}
            }
        }
    }

    /// Process all events in the queue until there are no more left
    #[instrument(skip(self), level = "trace", name = "VirtualDom::process_events")]
    pub fn process_events(&mut self) {
        self.queue_events();

        // Now that we have collected all queued work, we should check if we have any dirty scopes. If there are not, then we can poll any queued futures
        if self.has_dirty_scopes() {
            return;
        }

        self.poll_tasks()
    }

    /// Poll any queued tasks
    #[instrument(skip(self), level = "trace", name = "VirtualDom::poll_tasks")]
    fn poll_tasks(&mut self) {
        // Make sure we set the runtime since we're running user code
        let _runtime = RuntimeGuard::new(self.runtime.clone());

        // Keep polling tasks until there are no more effects or tasks to run
        // Or until we have no more dirty scopes
        while !self.runtime.dirty_tasks.borrow().is_empty()
            || !self.runtime.pending_effects.borrow().is_empty()
        {
            // Next, run any queued tasks
            // We choose not to poll the deadline since we complete pretty quickly anyways
            while let Some(task) = self.pop_task() {
                let _ = self.runtime.handle_task_wakeup(task);

                // Running that task, may mark a scope higher up as dirty. If it does, return from the function early
                self.queue_events();
                if self.has_dirty_scopes() {
                    return;
                }
            }

            // At this point, we have finished running all tasks that are pending and we haven't found any scopes to rerun. This means it is safe to run our lowest priority work: effects
            while let Some(effect) = self.pop_effect() {
                effect.run(&self.runtime);
                // Check if any new scopes are queued for rerun
                self.queue_events();
                if self.has_dirty_scopes() {
                    return;
                }
            }
        }
    }

    /// Rebuild the virtualdom without handling any of the mutations
    ///
    /// This is useful for testing purposes and in cases where you render the output of the virtualdom without
    /// handling any of its mutations.
    pub fn rebuild_in_place(&mut self) {
        self.rebuild(&mut NoOpMutations);
    }

    /// [`VirtualDom::rebuild`] to a vector of mutations for testing purposes
    pub fn rebuild_to_vec(&mut self) -> Mutations {
        let mut mutations = Mutations::default();
        self.rebuild(&mut mutations);
        mutations
    }

    /// Performs a *full* rebuild of the virtual dom, returning every edit required to generate the actual dom from scratch.
    ///
    /// The mutations item expects the RealDom's stack to be the root of the application.
    ///
    /// Tasks will not be polled with this method, nor will any events be processed from the event queue. Instead, the
    /// root component will be run once and then diffed. All updates will flow out as mutations.
    ///
    /// All state stored in components will be completely wiped away.
    ///
    /// Any templates previously registered will remain.
    ///
    /// # Example
    /// ```rust, no_run
    /// # use dioxus::prelude::*;
    /// # use dioxus_core::*;
    /// fn app() -> Element {
    ///     rsx! { "hello world" }
    /// }
    ///
    /// let mut dom = VirtualDom::new(app);
    /// let mut mutations = Mutations::default();
    /// dom.rebuild(&mut mutations);
    /// ```
    #[instrument(skip(self, to), level = "trace", name = "VirtualDom::rebuild")]
    pub fn rebuild(&mut self, to: &mut impl WriteMutations) {
        let _runtime = RuntimeGuard::new(self.runtime.clone());
        let new_nodes = self.run_scope(ScopeId::ROOT);

        self.scopes[ScopeId::ROOT.0].last_rendered_node = Some(new_nodes.clone());

        // Rebuilding implies we append the created elements to the root
        let m = self.create_scope(Some(to), ScopeId::ROOT, new_nodes, None);

        to.append_children(ElementId(0), m);
    }

    /// Render whatever the VirtualDom has ready as fast as possible without requiring an executor to progress
    /// suspended subtrees.
    #[instrument(skip(self, to), level = "trace", name = "VirtualDom::render_immediate")]
    pub fn render_immediate(&mut self, to: &mut impl WriteMutations) {
        // Process any events that might be pending in the queue
        // Signals marked with .write() need a chance to be handled by the effect driver
        // This also processes futures which might progress into immediately rerunning a scope
        self.process_events();

        // Next, diff any dirty scopes
        // We choose not to poll the deadline since we complete pretty quickly anyways
        let _runtime = RuntimeGuard::new(self.runtime.clone());
        while let Some(work) = self.pop_work() {
            match work {
                Work::PollTask(task) => {
                    _ = self.runtime.handle_task_wakeup(task);
                    // Make sure we process any new events
                    self.queue_events();
                }
                Work::RerunScope(scope) => {
                    // If the scope is dirty, run the scope and get the mutations
                    self.run_and_diff_scope(Some(to), scope.id);
                }
            }
        }

        self.runtime.finish_render();
    }

    /// [`Self::render_immediate`] to a vector of mutations for testing purposes
    pub fn render_immediate_to_vec(&mut self) -> Mutations {
        let mut mutations = Mutations::default();
        self.render_immediate(&mut mutations);
        mutations
    }

    /// Render the virtual dom, waiting for all suspense to be finished
    ///
    /// The mutations will be thrown out, so it's best to use this method for things like SSR that have async content
    ///
    /// We don't call "flush_sync" here since there's no sync work to be done. Futures will be progressed like usual,
    /// however any futures waiting on flush_sync will remain pending
    #[instrument(skip(self), level = "trace", name = "VirtualDom::wait_for_suspense")]
    pub async fn wait_for_suspense(&mut self) {
        loop {
            if !self.suspended_tasks_remaining() {
                break;
            }

            self.wait_for_suspense_work().await;

            self.render_suspense_immediate().await;
        }
    }

    /// Check if there are any suspended tasks remaining
    pub fn suspended_tasks_remaining(&self) -> bool {
        self.runtime.suspended_tasks.get() > 0
    }

    /// Wait for the scheduler to have any work that should be run during suspense.
    pub async fn wait_for_suspense_work(&mut self) {
        // Wait for a work to be ready (IE new suspense leaves to pop up)
        loop {
            // Process all events - Scopes are marked dirty, etc
            // Sometimes when wakers fire we get a slew of updates at once, so its important that we drain this completely
            self.queue_events();

            // Now that we have collected all queued work, we should check if we have any dirty scopes. If there are not, then we can poll any queued futures
            if self.has_dirty_scopes() {
                break;
            }

            {
                // Make sure we set the runtime since we're running user code
                let _runtime = RuntimeGuard::new(self.runtime.clone());
                // Next, run any queued tasks
                // We choose not to poll the deadline since we complete pretty quickly anyways
                let mut tasks_polled = 0;
                while let Some(task) = self.pop_task() {
                    if self.runtime.task_runs_during_suspense(task) {
                        let _ = self.runtime.handle_task_wakeup(task);
                        // Running that task, may mark a scope higher up as dirty. If it does, return from the function early
                        self.queue_events();
                        if self.has_dirty_scopes() {
                            return;
                        }
                    }
                    tasks_polled += 1;
                    // Once we have polled a few tasks, we manually yield to the scheduler to give it a chance to run other pending work
                    if tasks_polled > 32 {
                        yield_now().await;
                        tasks_polled = 0;
                    }
                }
            }

            self.wait_for_event().await;
        }
    }

    /// Render any dirty scopes immediately, but don't poll any futures that are client only on that scope
    /// Returns a list of suspense boundaries that were resolved
    pub async fn render_suspense_immediate(&mut self) -> Vec<ScopeId> {
        // Queue any new events before we start working
        self.queue_events();

        // Render whatever work needs to be rendered, unlocking new futures and suspense leaves
        let _runtime = RuntimeGuard::new(self.runtime.clone());

        let mut work_done = 0;
        while let Some(work) = self.pop_work() {
            match work {
                Work::PollTask(task) => {
                    // During suspense, we only want to run tasks that are suspended
                    if self.runtime.task_runs_during_suspense(task) {
                        let _ = self.runtime.handle_task_wakeup(task);
                    }
                }
                Work::RerunScope(scope) => {
                    let scope_id: ScopeId = scope.id;
                    let run_scope = self
                        .runtime
                        .get_state(scope.id)
                        .filter(|scope| scope.should_run_during_suspense())
                        .is_some();
                    if run_scope {
                        // If the scope is dirty, run the scope and get the mutations
                        self.run_and_diff_scope(None::<&mut NoOpMutations>, scope_id);

                        tracing::trace!("Ran scope {:?} during suspense", scope_id);
                    } else {
                        tracing::warn!(
                            "Scope {:?} was marked as dirty, but will not rerun during suspense. Only nodes that are under a suspense boundary rerun during suspense",
                            scope_id
                        );
                    }
                }
            }
            // Queue any new events
            self.queue_events();
            work_done += 1;
            // Once we have polled a few tasks, we manually yield to the scheduler to give it a chance to run other pending work
            if work_done > 32 {
                yield_now().await;
                work_done = 0;
            }
        }

        self.resolved_scopes
            .sort_by_key(|&id| self.runtime.get_state(id).unwrap().height);
        std::mem::take(&mut self.resolved_scopes)
    }

    /// Get the current runtime
    pub fn runtime(&self) -> Rc<Runtime> {
        self.runtime.clone()
    }

<<<<<<< HEAD
    /// Handle an event with the Virtual Dom. This method is deprecated in favor of [VirtualDom::runtime().handle_event] and will be removed in a future release.
    #[deprecated = "Use [VirtualDom::runtime().handle_event] instead"]
    pub fn handle_event(&self, name: &str, event: Rc<dyn Any>, element: ElementId, bubbling: bool) {
        let event = crate::Event::new(event, bubbling);
        self.runtime().handle_event(name, event, element);
    }

    /// Flush any queued template changes
    #[instrument(skip(self, to), level = "trace", name = "VirtualDom::flush_templates")]
    fn flush_templates(&mut self, to: &mut impl WriteMutations) {
        for template in self.queued_templates.drain(..) {
            to.register_template(template);
=======
    /*
    ------------------------
    The algorithm works by walking through the list of dynamic attributes, checking their paths, and breaking when
    we find the target path.

    With the target path, we try and move up to the parent until there is no parent.
    Due to how bubbling works, we call the listeners before walking to the parent.

    If we wanted to do capturing, then we would accumulate all the listeners and call them in reverse order.
    ----------------------

    For a visual demonstration, here we present a tree on the left and whether or not a listener is collected on the
    right.

    |           <-- yes (is ascendant)
    | | |       <-- no  (is not direct ascendant)
    | |         <-- yes (is ascendant)
    | | | | |   <--- target element, break early, don't check other listeners
    | | |       <-- no, broke early
    |           <-- no, broke early
    */
    #[instrument(
        skip(self, uievent),
        level = "trace",
        name = "VirtualDom::handle_bubbling_event"
    )]
    fn handle_bubbling_event(&mut self, parent: ElementRef, name: &str, uievent: Event<dyn Any>) {
        // If the event bubbles, we traverse through the tree until we find the target element.
        // Loop through each dynamic attribute (in a depth first order) in this template before moving up to the template's parent.
        let mut parent = Some(parent);
        while let Some(path) = parent {
            let mut listeners = vec![];

            let Some(mount) = self.mounts.get(path.mount.0) else {
                // If the node is suspended and not mounted, we can just ignore the event
                return;
            };
            let el_ref = &mount.node;
            let node_template = el_ref.template;
            let target_path = path.path;

            // Accumulate listeners into the listener list bottom to top
            for (idx, this_path) in node_template.attr_paths.iter().enumerate() {
                let attrs = &*el_ref.dynamic_attrs[idx];

                for attr in attrs.iter() {
                    // Remove the "on" prefix if it exists, TODO, we should remove this and settle on one
                    if attr.name.get(2..) == Some(name) && target_path.is_descendant(this_path) {
                        listeners.push(&attr.value);

                        // Break if this is the exact target element.
                        // This means we won't call two listeners with the same name on the same element. This should be
                        // documented, or be rejected from the rsx! macro outright
                        if target_path == this_path {
                            break;
                        }
                    }
                }
            }

            // Now that we've accumulated all the parent attributes for the target element, call them in reverse order
            // We check the bubble state between each call to see if the event has been stopped from bubbling
            tracing::event!(
                tracing::Level::TRACE,
                "Calling {} listeners",
                listeners.len()
            );
            for listener in listeners.into_iter().rev() {
                if let AttributeValue::Listener(listener) = listener {
                    self.runtime.rendering.set(false);
                    listener.call(uievent.clone());
                    self.runtime.rendering.set(true);

                    if !uievent.propagates.get() {
                        return;
                    }
                }
            }

            let mount = el_ref.mount.get().as_usize();
            parent = mount.and_then(|id| self.mounts.get(id).and_then(|el| el.parent));
        }
    }

    /// Call an event listener in the simplest way possible without bubbling upwards
    #[instrument(
        skip(self, uievent),
        level = "trace",
        name = "VirtualDom::handle_non_bubbling_event"
    )]
    fn handle_non_bubbling_event(&mut self, node: ElementRef, name: &str, uievent: Event<dyn Any>) {
        let Some(mount) = self.mounts.get(node.mount.0) else {
            // If the node is suspended and not mounted, we can just ignore the event
            return;
        };
        let el_ref = &mount.node;
        let node_template = el_ref.template;
        let target_path = node.path;

        for (idx, this_path) in node_template.attr_paths.iter().enumerate() {
            let attrs = &*el_ref.dynamic_attrs[idx];

            for attr in attrs.iter() {
                // Remove the "on" prefix if it exists, TODO, we should remove this and settle on one
                // Only call the listener if this is the exact target element.
                if attr.name.get(2..) == Some(name) && target_path == this_path {
                    if let AttributeValue::Listener(listener) = &attr.value {
                        self.runtime.rendering.set(false);
                        listener.call(uievent.clone());
                        self.runtime.rendering.set(true);
                        break;
                    }
                }
            }
>>>>>>> 8b62b71e
        }
    }
}

impl Drop for VirtualDom {
    fn drop(&mut self) {
        // Drop all scopes in order of height
        let mut scopes = self.scopes.drain().collect::<Vec<_>>();
        scopes.sort_by_key(|scope| scope.state().height);
        for scope in scopes.into_iter().rev() {
            drop(scope);
        }
    }
}

/// Yield control back to the async scheduler. This is used to give the scheduler a chance to run other pending work. Or cancel the task if the client has disconnected.
async fn yield_now() {
    let mut yielded = false;
    std::future::poll_fn::<(), _>(move |cx| {
        if !yielded {
            cx.waker().wake_by_ref();
            yielded = true;
            std::task::Poll::Pending
        } else {
            std::task::Poll::Ready(())
        }
    })
    .await;
}<|MERGE_RESOLUTION|>--- conflicted
+++ resolved
@@ -7,15 +7,12 @@
 use crate::root_wrapper::RootScopeWrapper;
 use crate::{
     arena::ElementId,
-<<<<<<< HEAD
-    innerlude::{NoOpMutations, SchedulerMsg, ScopeOrder, ScopeState, VProps, WriteMutations},
-    nodes::{Template, TemplateId},
-=======
     innerlude::{
         ElementRef, NoOpMutations, SchedulerMsg, ScopeOrder, ScopeState, VNodeMount, VProps,
         WriteMutations,
     },
->>>>>>> 8b62b71e
+    innerlude::{NoOpMutations, SchedulerMsg, ScopeOrder, ScopeState, VProps, WriteMutations},
+    nodes::{Template, TemplateId},
     runtime::{Runtime, RuntimeGuard},
     scopes::ScopeId,
     ComponentFunction, Element, Mutations,
@@ -215,24 +212,9 @@
 
     pub(crate) dirty_scopes: BTreeSet<ScopeOrder>,
 
-<<<<<<< HEAD
-    // A map of templates we have sent to the renderer
-    pub(crate) templates: FxHashSet<TemplateId>,
-
-    // Templates changes that are queued for the next render
-    pub(crate) queued_templates: Vec<Template>,
-=======
     // The element ids that are used in the renderer
     // These mark a specific place in a whole rsx block
     pub(crate) elements: Slab<Option<ElementRef>>,
-
-    // Once nodes are mounted, the information about where they are mounted is stored here
-    // We need to store this information on the virtual dom so that we know what nodes are mounted where when we bubble events
-    // Each mount is associated with a whole rsx block. [`VirtualDom::elements`] link to a specific node in the block
-    pub(crate) mounts: Slab<VNodeMount>,
->>>>>>> 8b62b71e
-
-    pub(crate) runtime: Rc<Runtime>,
 
     // The scopes that have been resolved since the last render
     pub(crate) resolved_scopes: Vec<ScopeId>,
@@ -345,13 +327,6 @@
             runtime: Runtime::new(tx),
             scopes: Default::default(),
             dirty_scopes: Default::default(),
-<<<<<<< HEAD
-            templates: Default::default(),
-            queued_templates: Default::default(),
-=======
-            elements: Default::default(),
-            mounts: Default::default(),
->>>>>>> 8b62b71e
             resolved_scopes: Default::default(),
         };
 
@@ -763,7 +738,6 @@
         self.runtime.clone()
     }
 
-<<<<<<< HEAD
     /// Handle an event with the Virtual Dom. This method is deprecated in favor of [VirtualDom::runtime().handle_event] and will be removed in a future release.
     #[deprecated = "Use [VirtualDom::runtime().handle_event] instead"]
     pub fn handle_event(&self, name: &str, event: Rc<dyn Any>, element: ElementId, bubbling: bool) {
@@ -776,122 +750,6 @@
     fn flush_templates(&mut self, to: &mut impl WriteMutations) {
         for template in self.queued_templates.drain(..) {
             to.register_template(template);
-=======
-    /*
-    ------------------------
-    The algorithm works by walking through the list of dynamic attributes, checking their paths, and breaking when
-    we find the target path.
-
-    With the target path, we try and move up to the parent until there is no parent.
-    Due to how bubbling works, we call the listeners before walking to the parent.
-
-    If we wanted to do capturing, then we would accumulate all the listeners and call them in reverse order.
-    ----------------------
-
-    For a visual demonstration, here we present a tree on the left and whether or not a listener is collected on the
-    right.
-
-    |           <-- yes (is ascendant)
-    | | |       <-- no  (is not direct ascendant)
-    | |         <-- yes (is ascendant)
-    | | | | |   <--- target element, break early, don't check other listeners
-    | | |       <-- no, broke early
-    |           <-- no, broke early
-    */
-    #[instrument(
-        skip(self, uievent),
-        level = "trace",
-        name = "VirtualDom::handle_bubbling_event"
-    )]
-    fn handle_bubbling_event(&mut self, parent: ElementRef, name: &str, uievent: Event<dyn Any>) {
-        // If the event bubbles, we traverse through the tree until we find the target element.
-        // Loop through each dynamic attribute (in a depth first order) in this template before moving up to the template's parent.
-        let mut parent = Some(parent);
-        while let Some(path) = parent {
-            let mut listeners = vec![];
-
-            let Some(mount) = self.mounts.get(path.mount.0) else {
-                // If the node is suspended and not mounted, we can just ignore the event
-                return;
-            };
-            let el_ref = &mount.node;
-            let node_template = el_ref.template;
-            let target_path = path.path;
-
-            // Accumulate listeners into the listener list bottom to top
-            for (idx, this_path) in node_template.attr_paths.iter().enumerate() {
-                let attrs = &*el_ref.dynamic_attrs[idx];
-
-                for attr in attrs.iter() {
-                    // Remove the "on" prefix if it exists, TODO, we should remove this and settle on one
-                    if attr.name.get(2..) == Some(name) && target_path.is_descendant(this_path) {
-                        listeners.push(&attr.value);
-
-                        // Break if this is the exact target element.
-                        // This means we won't call two listeners with the same name on the same element. This should be
-                        // documented, or be rejected from the rsx! macro outright
-                        if target_path == this_path {
-                            break;
-                        }
-                    }
-                }
-            }
-
-            // Now that we've accumulated all the parent attributes for the target element, call them in reverse order
-            // We check the bubble state between each call to see if the event has been stopped from bubbling
-            tracing::event!(
-                tracing::Level::TRACE,
-                "Calling {} listeners",
-                listeners.len()
-            );
-            for listener in listeners.into_iter().rev() {
-                if let AttributeValue::Listener(listener) = listener {
-                    self.runtime.rendering.set(false);
-                    listener.call(uievent.clone());
-                    self.runtime.rendering.set(true);
-
-                    if !uievent.propagates.get() {
-                        return;
-                    }
-                }
-            }
-
-            let mount = el_ref.mount.get().as_usize();
-            parent = mount.and_then(|id| self.mounts.get(id).and_then(|el| el.parent));
-        }
-    }
-
-    /// Call an event listener in the simplest way possible without bubbling upwards
-    #[instrument(
-        skip(self, uievent),
-        level = "trace",
-        name = "VirtualDom::handle_non_bubbling_event"
-    )]
-    fn handle_non_bubbling_event(&mut self, node: ElementRef, name: &str, uievent: Event<dyn Any>) {
-        let Some(mount) = self.mounts.get(node.mount.0) else {
-            // If the node is suspended and not mounted, we can just ignore the event
-            return;
-        };
-        let el_ref = &mount.node;
-        let node_template = el_ref.template;
-        let target_path = node.path;
-
-        for (idx, this_path) in node_template.attr_paths.iter().enumerate() {
-            let attrs = &*el_ref.dynamic_attrs[idx];
-
-            for attr in attrs.iter() {
-                // Remove the "on" prefix if it exists, TODO, we should remove this and settle on one
-                // Only call the listener if this is the exact target element.
-                if attr.name.get(2..) == Some(name) && target_path == this_path {
-                    if let AttributeValue::Listener(listener) = &attr.value {
-                        self.runtime.rendering.set(false);
-                        listener.call(uievent.clone());
-                        self.runtime.rendering.set(true);
-                        break;
-                    }
-                }
-            }
->>>>>>> 8b62b71e
         }
     }
 }
