--- conflicted
+++ resolved
@@ -457,11 +457,6 @@
                     }
                 }
             }
-<<<<<<< HEAD
-
-            parent_path = template.parent.get().and_then(|id| self.elements.get(id.0));
-=======
->>>>>>> b25501af
         }
     }
 
