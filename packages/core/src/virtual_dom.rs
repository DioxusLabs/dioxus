//! # Virtual DOM Implementation for Rust
//!
//! This module provides the primary mechanics to create a hook-based, concurrent VDOM for Rust.

use crate::{
    any_props::VProps,
    arena::{ElementId, ElementRef},
    innerlude::{DirtyScope, ErrorBoundary, Mutations, Scheduler, SchedulerMsg},
    mutations::Mutation,
    nodes::RenderReturn,
    nodes::{Template, TemplateId},
    runtime::{Runtime, RuntimeGuard},
    scopes::{ScopeId, ScopeState},
    AttributeValue, Element, Event, Scope, VNode,
};
use futures_util::{pin_mut, StreamExt};
use rustc_hash::{FxHashMap, FxHashSet};
use slab::Slab;
use std::{
    any::Any, cell::Cell, collections::BTreeSet, future::Future, ptr::NonNull, rc::Rc, sync::Arc,
};

/// A virtual node system that progresses user events and diffs UI trees.
///
/// ## Guide
///
/// Components are defined as simple functions that take [`Scope`] and return an [`Element`].
///
/// ```rust
/// # use dioxus::prelude::*;
///
/// #[derive(Props, PartialEq)]
/// struct AppProps {
///     title: String
/// }
///
/// fn App(cx: Scope<AppProps>) -> Element {
///     cx.render(rsx!(
///         div {"hello, {cx.props.title}"}
///     ))
/// }
/// ```
///
/// Components may be composed to make complex apps.
///
/// ```rust
/// # #![allow(unused)]
/// # use dioxus::prelude::*;
///
/// # #[derive(Props, PartialEq)]
/// # struct AppProps {
/// #     title: String
/// # }
///
/// static ROUTES: &str = "";
///
/// #[component]
/// fn App(cx: Scope<AppProps>) -> Element {
///     cx.render(rsx!(
///         NavBar { routes: ROUTES }
///         Title { "{cx.props.title}" }
///         Footer {}
///     ))
/// }
///
/// #[component]
/// fn NavBar(cx: Scope, routes: &'static str) -> Element {
///     cx.render(rsx! {
///         div { "Routes: {routes}" }
///     })
/// }
///
/// #[component]
/// fn Footer(cx: Scope) -> Element {
///     cx.render(rsx! { div { "Footer" } })
/// }
///
/// #[component]
/// fn Title<'a>(cx: Scope<'a>, children: Element<'a>) -> Element {
///     cx.render(rsx! {
///         div { id: "title", children }
///     })
/// }
/// ```
///
/// To start an app, create a [`VirtualDom`] and call [`VirtualDom::rebuild`] to get the list of edits required to
/// draw the UI.
///
/// ```rust
/// # use dioxus::prelude::*;
/// # fn App(cx: Scope) -> Element { cx.render(rsx! { div {} }) }
///
/// let mut vdom = VirtualDom::new(App);
/// let edits = vdom.rebuild();
/// ```
///
/// To call listeners inside the VirtualDom, call [`VirtualDom::handle_event`] with the appropriate event data.
///
/// ```rust, ignore
/// vdom.handle_event(event);
/// ```
///
/// While no events are ready, call [`VirtualDom::wait_for_work`] to poll any futures inside the VirtualDom.
///
/// ```rust, ignore
/// vdom.wait_for_work().await;
/// ```
///
/// Once work is ready, call [`VirtualDom::render_with_deadline`] to compute the differences between the previous and
/// current UI trees. This will return a [`Mutations`] object that contains Edits, Effects, and NodeRefs that need to be
/// handled by the renderer.
///
/// ```rust, ignore
/// let mutations = vdom.work_with_deadline(tokio::time::sleep(Duration::from_millis(100)));
///
/// for edit in mutations.edits {
///     real_dom.apply(edit);
/// }
/// ```
///
/// To not wait for suspense while diffing the VirtualDom, call [`VirtualDom::render_immediate`] or pass an immediately
/// ready future to [`VirtualDom::render_with_deadline`].
///
///
/// ## Building an event loop around Dioxus:
///
/// Putting everything together, you can build an event loop around Dioxus by using the methods outlined above.
/// ```rust, ignore
/// #[component]
/// fn App(cx: Scope) -> Element {
///     cx.render(rsx! {
///         div { "Hello World" }
///     })
/// }
///
/// let dom = VirtualDom::new(App);
///
/// real_dom.apply(dom.rebuild());
///
/// loop {
///     select! {
///         _ = dom.wait_for_work() => {}
///         evt = real_dom.wait_for_event() => dom.handle_event(evt),
///     }
///
///     real_dom.apply(dom.render_immediate());
/// }
/// ```
///
/// ## Waiting for suspense
///
/// Because Dioxus supports suspense, you can use it for server-side rendering, static site generation, and other usecases
/// where waiting on portions of the UI to finish rendering is important. To wait for suspense, use the
/// [`VirtualDom::render_with_deadline`] method:
///
/// ```rust, ignore
/// let dom = VirtualDom::new(app);
///
/// let deadline = tokio::time::sleep(Duration::from_millis(100));
/// let edits = dom.render_with_deadline(deadline).await;
/// ```
///
/// ## Use with streaming
///
/// If not all rendering is done by the deadline, it might be worthwhile to stream the rest later. To do this, we
/// suggest rendering with a deadline, and then looping between [`VirtualDom::wait_for_work`] and render_immediate until
/// no suspended work is left.
///
/// ```rust, ignore
/// let dom = VirtualDom::new(app);
///
/// let deadline = tokio::time::sleep(Duration::from_millis(20));
/// let edits = dom.render_with_deadline(deadline).await;
///
/// real_dom.apply(edits);
///
/// while dom.has_suspended_work() {
///    dom.wait_for_work().await;
///    real_dom.apply(dom.render_immediate());
/// }
/// ```
pub struct VirtualDom {
    pub(crate) scopes: Slab<Box<ScopeState>>,

    pub(crate) dirty_scopes: BTreeSet<DirtyScope>,

    // Maps a template path to a map of byteindexes to templates
    pub(crate) templates: FxHashMap<TemplateId, FxHashMap<usize, Template<'static>>>,

    // Every element is actually a dual reference - one to the template and the other to the dynamic node in that template
    pub(crate) element_refs: Slab<Option<NonNull<VNode<'static>>>>,

    // The element ids that are used in the renderer
    pub(crate) elements: Slab<Option<ElementRef>>,

    pub(crate) mutations: Mutations<'static>,

    pub(crate) runtime: Rc<Runtime>,

    // Currently suspended scopes
    pub(crate) suspended_scopes: FxHashSet<ScopeId>,

    pub(crate) rx: futures_channel::mpsc::UnboundedReceiver<SchedulerMsg>,
}

impl VirtualDom {
    /// Create a new VirtualDom with a component that does not have special props.
    ///
    /// # Description
    ///
    /// Later, the props can be updated by calling "update" with a new set of props, causing a set of re-renders.
    ///
    /// This is useful when a component tree can be driven by external state (IE SSR) but it would be too expensive
    /// to toss out the entire tree.
    ///
    ///
    /// # Example
    /// ```rust, ignore
    /// fn Example(cx: Scope) -> Element  {
    ///     cx.render(rsx!( div { "hello world" } ))
    /// }
    ///
    /// let dom = VirtualDom::new(Example);
    /// ```
    ///
    /// Note: the VirtualDom is not progressed, you must either "run_with_deadline" or use "rebuild" to progress it.
    pub fn new(app: fn(Scope) -> Element) -> Self {
        Self::new_with_props(app, ())
    }

    /// Create a new VirtualDom with the given properties for the root component.
    ///
    /// # Description
    ///
    /// Later, the props can be updated by calling "update" with a new set of props, causing a set of re-renders.
    ///
    /// This is useful when a component tree can be driven by external state (IE SSR) but it would be too expensive
    /// to toss out the entire tree.
    ///
    ///
    /// # Example
    /// ```rust, ignore
    /// #[derive(PartialEq, Props)]
    /// struct SomeProps {
    ///     name: &'static str
    /// }
    ///
    /// fn Example(cx: Scope<SomeProps>) -> Element  {
    ///     cx.render(rsx!{ div{ "hello {cx.props.name}" } })
    /// }
    ///
    /// let dom = VirtualDom::new(Example);
    /// ```
    ///
    /// Note: the VirtualDom is not progressed on creation. You must either "run_with_deadline" or use "rebuild" to progress it.
    ///
    /// ```rust, ignore
    /// let mut dom = VirtualDom::new_with_props(Example, SomeProps { name: "jane" });
    /// let mutations = dom.rebuild();
    /// ```
    pub fn new_with_props<P: 'static>(root: fn(Scope<P>) -> Element, root_props: P) -> Self {
        let (tx, rx) = futures_channel::mpsc::unbounded();
        let scheduler = Scheduler::new(tx);
        let mut dom = Self {
            rx,
            runtime: Runtime::new(scheduler),
            scopes: Default::default(),
            dirty_scopes: Default::default(),
            templates: Default::default(),
            elements: Default::default(),
            element_refs: Default::default(),
            mutations: Mutations::default(),
            suspended_scopes: Default::default(),
        };

        let root = dom.new_scope(
            Box::new(VProps::new(root, |_, _| unreachable!(), root_props)),
            "app",
        );

        // Unlike react, we provide a default error boundary that just renders the error as a string
        root.provide_context(Rc::new(ErrorBoundary::new_in_scope(
            ScopeId::ROOT,
            Arc::new(|_| {}),
        )));

        // the root element is always given element ID 0 since it's the container for the entire tree
        dom.elements.insert(None);

        dom
    }

    /// Get the state for any scope given its ID
    ///
    /// This is useful for inserting or removing contexts from a scope, or rendering out its root node
    pub fn get_scope(&self, id: ScopeId) -> Option<&ScopeState> {
        self.scopes.get(id.0).map(|s| &**s)
    }

    /// Get the single scope at the top of the VirtualDom tree that will always be around
    ///
    /// This scope has a ScopeId of 0 and is the root of the tree
    pub fn base_scope(&self) -> &ScopeState {
        self.get_scope(ScopeId::ROOT).unwrap()
    }

    /// Build the virtualdom with a global context inserted into the base scope
    ///
    /// This is useful for what is essentially dependency injection when building the app
    pub fn with_root_context<T: Clone + 'static>(self, context: T) -> Self {
        self.base_scope().provide_context(context);
        self
    }

    /// Manually mark a scope as requiring a re-render
    ///
    /// Whenever the Runtime "works", it will re-render this scope
    pub fn mark_dirty(&mut self, id: ScopeId) {
        if let Some(scope) = self.get_scope(id) {
            let height = scope.height();
            tracing::trace!("Marking scope {:?} ({}) as dirty", id, scope.context().name);
            self.dirty_scopes.insert(DirtyScope { height, id });
        }
    }

    /// Call a listener inside the VirtualDom with data from outside the VirtualDom. **The ElementId passed in must be the id of an dynamic element, not a static node or a text node.**
    ///
    /// This method will identify the appropriate element. The data must match up with the listener declared. Note that
    /// this method does not give any indication as to the success of the listener call. If the listener is not found,
    /// nothing will happen.
    ///
    /// It is up to the listeners themselves to mark nodes as dirty.
    ///
    /// If you have multiple events, you can call this method multiple times before calling "render_with_deadline"
    pub fn handle_event(
        &mut self,
        name: &str,
        data: Rc<dyn Any>,
        element: ElementId,
        bubbles: bool,
    ) {
        let _runtime = RuntimeGuard::new(self.runtime.clone());

        /*
        ------------------------
        The algorithm works by walking through the list of dynamic attributes, checking their paths, and breaking when
        we find the target path.

        With the target path, we try and move up to the parent until there is no parent.
        Due to how bubbling works, we call the listeners before walking to the parent.

        If we wanted to do capturing, then we would accumulate all the listeners and call them in reverse order.
        ----------------------

        For a visual demonstration, here we present a tree on the left and whether or not a listener is collected on the
        right.

        |           <-- yes (is ascendant)
        | | |       <-- no  (is not direct ascendant)
        | |         <-- yes (is ascendant)
        | | | | |   <--- target element, break early, don't check other listeners
        | | |       <-- no, broke early
        |           <-- no, broke early
        */
        let parent_path = match self.elements.get(element.0) {
            Some(Some(el)) => el,
            _ => return,
        };
        let mut parent_node = self
            .element_refs
            .get(parent_path.template.0)
            .cloned()
            .map(|el| (*parent_path, el));

        // We will clone this later. The data itself is wrapped in RC to be used in callbacks if required
        let uievent = Event {
            propagates: Rc::new(Cell::new(bubbles)),
            data,
        };

        // If the event bubbles, we traverse through the tree until we find the target element.
        if bubbles {
            // Loop through each dynamic attribute (in a depth first order) in this template before moving up to the template's parent.
            while let Some((path, el_ref)) = parent_node {
                let mut listeners = vec![];

                // safety: we maintain references of all vnodes in the element slab
                let template = unsafe { el_ref.unwrap().as_ref() };
                let node_template = template.template.get();
                let target_path = path.path;

                for (idx, attr) in template.dynamic_attrs.iter().enumerate() {
                    let this_path = node_template.attr_paths[idx];

                    // Remove the "on" prefix if it exists, TODO, we should remove this and settle on one
                    if target_path.is_decendant(&this_path) {
                        attr.ty.for_each(|attribute| {
                            if attribute.name.trim_start_matches("on") == name {
                                if let AttributeValue::Listener(listener) = &attribute.value {
                                    listeners.push(listener);
                                }
                            }
                        });

                        // Break if this is the exact target element.
                        // This means we won't call two listeners with the same name on the same element. This should be
                        // documented, or be rejected from the rsx! macro outright
                        if target_path == this_path {
                            break;
                        }
                    }
                }

                // Now that we've accumulated all the parent attributes for the target element, call them in reverse order
                // We check the bubble state between each call to see if the event has been stopped from bubbling
                for listener in listeners.into_iter().rev() {
                    let origin = path.scope;
                    self.runtime.scope_stack.borrow_mut().push(origin);
                    self.runtime.rendering.set(false);
                    if let Some(cb) = listener.borrow_mut().as_deref_mut() {
                        cb(uievent.clone());
                    }
                    self.runtime.scope_stack.borrow_mut().pop();
                    self.runtime.rendering.set(true);

                    if !uievent.propagates.get() {
                        return;
                    }
                }

                parent_node = template.parent.get().and_then(|element_ref| {
                    self.element_refs
                        .get(element_ref.template.0)
                        .cloned()
                        .map(|el| (element_ref, el))
                });
            }
        } else {
            // Otherwise, we just call the listener on the target element
            if let Some((path, el_ref)) = parent_node {
                // safety: we maintain references of all vnodes in the element slab
                let template = unsafe { el_ref.unwrap().as_ref() };
                let node_template = template.template.get();
                let target_path = path.path;

                for (idx, attr) in template.dynamic_attrs.iter().enumerate() {
                    let this_path = node_template.attr_paths[idx];

                    // Remove the "on" prefix if it exists, TODO, we should remove this and settle on one
                    // Only call the listener if this is the exact target element.
                    if target_path == this_path {
                        let mut should_stop = false;
                        attr.ty.for_each(|attribute| {
                            if attribute.name.trim_start_matches("on") == name {
                                if let AttributeValue::Listener(listener) = &attribute.value {
                                    let origin = path.scope;
                                    self.runtime.scope_stack.borrow_mut().push(origin);
                                    self.runtime.rendering.set(false);
                                    if let Some(cb) = listener.borrow_mut().as_deref_mut() {
                                        cb(uievent.clone());
                                    }
                                    self.runtime.scope_stack.borrow_mut().pop();
                                    self.runtime.rendering.set(true);

                                    should_stop = true;
                                }
                            }
                        });
                        if should_stop {
                            return;
                        }
                    }
                }
            }
        }
    }

    /// Wait for the scheduler to have any work.
    ///
    /// This method polls the internal future queue, waiting for suspense nodes, tasks, or other work. This completes when
    /// any work is ready. If multiple scopes are marked dirty from a task or a suspense tree is finished, this method
    /// will exit.
    ///
    /// This method is cancel-safe, so you're fine to discard the future in a select block.
    ///
    /// This lets us poll async tasks and suspended trees during idle periods without blocking the main thread.
    ///
    /// # Example
    ///
    /// ```rust, ignore
    /// let dom = VirtualDom::new(App);
    /// let sender = dom.get_scheduler_channel();
    /// ```
    pub async fn wait_for_work(&mut self) {
        let mut some_msg = None;

        loop {
            match some_msg.take() {
                // If a bunch of messages are ready in a sequence, try to pop them off synchronously
                Some(msg) => match msg {
                    SchedulerMsg::Immediate(id) => self.mark_dirty(id),
                    SchedulerMsg::TaskNotified(task) => self.handle_task_wakeup(task),
                },

                // If they're not ready, then we should wait for them to be ready
                None => {
                    match self.rx.try_next() {
                        Ok(Some(val)) => some_msg = Some(val),
                        Ok(None) => return,
                        Err(_) => {
                            // If we have any dirty scopes, or finished fiber trees then we should exit
                            if !self.dirty_scopes.is_empty() || !self.suspended_scopes.is_empty() {
                                return;
                            }

                            some_msg = self.rx.next().await
                        }
                    }
                }
            }
        }
    }

    /// Process all events in the queue until there are no more left
    pub fn process_events(&mut self) {
        while let Ok(Some(msg)) = self.rx.try_next() {
            match msg {
                SchedulerMsg::Immediate(id) => self.mark_dirty(id),
                SchedulerMsg::TaskNotified(task) => self.handle_task_wakeup(task),
            }
        }
    }

    /// Replace a template at runtime. This will re-render all components that use this template.
    /// This is the primitive that enables hot-reloading.
    ///
    /// The caller must ensure that the template refrences the same dynamic attributes and nodes as the original template.
    ///
    /// This will only replace the the parent template, not any nested templates.
    pub fn replace_template(&mut self, template: Template<'static>) {
        self.register_template_first_byte_index(template);
        // iterating a slab is very inefficient, but this is a rare operation that will only happen during development so it's fine
        for (_, scope) in self.scopes.iter() {
            if let Some(RenderReturn::Ready(sync)) = scope.try_root_node() {
                if sync.template.get().name.rsplit_once(':').unwrap().0
                    == template.name.rsplit_once(':').unwrap().0
                {
                    let context = scope.context();
                    let height = context.height;
                    self.dirty_scopes.insert(DirtyScope {
                        height,
                        id: context.id,
                    });
                }
            }
        }
    }

    /// Performs a *full* rebuild of the virtual dom, returning every edit required to generate the actual dom from scratch.
    ///
    /// The mutations item expects the RealDom's stack to be the root of the application.
    ///
    /// Tasks will not be polled with this method, nor will any events be processed from the event queue. Instead, the
    /// root component will be ran once and then diffed. All updates will flow out as mutations.
    ///
    /// All state stored in components will be completely wiped away.
    ///
    /// Any templates previously registered will remain.
    ///
    /// # Example
    /// ```rust, ignore
    /// static App: Component = |cx|  cx.render(rsx!{ "hello world" });
    ///
    /// let mut dom = VirtualDom::new();
    /// let edits = dom.rebuild();
    ///
    /// apply_edits(edits);
    /// ```
    pub fn rebuild(&mut self) -> Mutations {
        let _runtime = RuntimeGuard::new(self.runtime.clone());
        match unsafe { self.run_scope(ScopeId::ROOT).extend_lifetime_ref() } {
            // Rebuilding implies we append the created elements to the root
            RenderReturn::Ready(node) => {
                let m = self.create_scope(ScopeId::ROOT, node);
                self.mutations.edits.push(Mutation::AppendChildren {
                    id: ElementId(0),
                    m,
                });
            }
            // If an error occurs, we should try to render the default error component and context where the error occured
<<<<<<< HEAD
            RenderReturn::Suspended(Some(placeholder)) | RenderReturn::Aborted(placeholder) => {
                tracing::debug!("Ran into suspended or aborted placeholder scope during rebuild");
                let id = self.next_null();
=======
            RenderReturn::Aborted(placeholder) => {
                tracing::debug!("Ran into suspended or aborted scope during rebuild");
                let id = self.next_element();
>>>>>>> 438c03ad
                placeholder.id.set(Some(id));
                self.mutations.push(Mutation::CreatePlaceholder { id });
            }
            RenderReturn::Suspended(None) => {
                tracing::debug!("Ran into suspended scope during rebuild");
            }
        }

        self.finalize()
    }

    /// Render whatever the VirtualDom has ready as fast as possible without requiring an executor to progress
    /// suspended subtrees.
    pub fn render_immediate(&mut self) -> Mutations {
        // Build a waker that won't wake up since our deadline is already expired when it's polled
        let waker = futures_util::task::noop_waker();
        let mut cx = std::task::Context::from_waker(&waker);

        // Now run render with deadline but dont even try to poll any async tasks
        let fut = self.render_with_deadline(std::future::ready(()));
        pin_mut!(fut);

        // The root component is not allowed to be async
        match fut.poll(&mut cx) {
            std::task::Poll::Ready(mutations) => mutations,
            std::task::Poll::Pending => panic!("render_immediate should never return pending"),
        }
    }

    /// Render the virtual dom, waiting for all suspense to be finished
    ///
    /// The mutations will be thrown out, so it's best to use this method for things like SSR that have async content
    pub async fn wait_for_suspense(&mut self) {
        loop {
            if self.suspended_scopes.is_empty() {
                return;
            }

            self.wait_for_work().await;

            _ = self.render_immediate();
        }
    }

    /// Render what you can given the timeline and then move on
    ///
    /// It's generally a good idea to put some sort of limit on the suspense process in case a future is having issues.
    ///
    /// If no suspense trees are present
    pub async fn render_with_deadline(&mut self, deadline: impl Future<Output = ()>) -> Mutations {
        pin_mut!(deadline);

        self.process_events();

        loop {
            // Next, diff any dirty scopes
            // We choose not to poll the deadline since we complete pretty quickly anyways
            if let Some(dirty) = self.dirty_scopes.iter().next().cloned() {
                self.dirty_scopes.remove(&dirty);

                // If the scope doesn't exist for whatever reason, then we should skip it
                if !self.scopes.contains(dirty.id.0) {
                    continue;
                }

                {
                    let _runtime = RuntimeGuard::new(self.runtime.clone());
                    // Run the scope and get the mutations
                    self.run_scope(dirty.id);
                    self.diff_scope(dirty.id);
                }
            }

            // If there's more work, then just continue, plenty of work to do
            if !self.dirty_scopes.is_empty() {
                continue;
            }

            // Poll the suspense leaves in the meantime
            let mut work = self.wait_for_work();

            // safety: this is okay since we don't touch the original future
            let pinned = unsafe { std::pin::Pin::new_unchecked(&mut work) };

            // If the deadline is exceded (left) then we should return the mutations we have
            use futures_util::future::{select, Either};
            if let Either::Left((_, _)) = select(&mut deadline, pinned).await {
                // release the borrowed
                drop(work);
                return self.finalize();
            }
        }
    }

    /// Swap the current mutations with a new
    fn finalize(&mut self) -> Mutations {
        std::mem::take(&mut self.mutations)
    }

    /// Get the current runtime
    pub fn runtime(&self) -> Rc<Runtime> {
        self.runtime.clone()
    }
}

impl Drop for VirtualDom {
    fn drop(&mut self) {
        // Simply drop this scope which drops all of its children
        self.drop_scope(ScopeId::ROOT, true);
    }
}<|MERGE_RESOLUTION|>--- conflicted
+++ resolved
@@ -588,15 +588,9 @@
                 });
             }
             // If an error occurs, we should try to render the default error component and context where the error occured
-<<<<<<< HEAD
             RenderReturn::Suspended(Some(placeholder)) | RenderReturn::Aborted(placeholder) => {
                 tracing::debug!("Ran into suspended or aborted placeholder scope during rebuild");
-                let id = self.next_null();
-=======
-            RenderReturn::Aborted(placeholder) => {
-                tracing::debug!("Ran into suspended or aborted scope during rebuild");
                 let id = self.next_element();
->>>>>>> 438c03ad
                 placeholder.id.set(Some(id));
                 self.mutations.push(Mutation::CreatePlaceholder { id });
             }
