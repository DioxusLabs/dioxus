//! # Virtual DOM Implementation for Rust
//!
//! This module provides the primary mechanics to create a hook-based, concurrent VDOM for Rust.

use crate::innerlude::Work;
use crate::Task;
use crate::{
    any_props::AnyProps,
    arena::ElementId,
    innerlude::{
        ElementRef, ErrorBoundary, NoOpMutations, SchedulerMsg, ScopeOrder, ScopeState, VNodeMount,
        VProps, WriteMutations,
    },
    nodes::{Template, TemplateId},
    runtime::{Runtime, RuntimeGuard},
    scopes::ScopeId,
    AttributeValue, ComponentFunction, Element, Event, Mutations,
};
use futures_util::StreamExt;
use slab::Slab;
use std::collections::BTreeSet;
use std::{any::Any, rc::Rc};
use tracing::instrument;

/// A virtual node system that progresses user events and diffs UI trees.
///
/// ## Guide
///
/// Components are defined as simple functions that take [`crate::properties::Properties`] and return an [`Element`].
///
/// ```rust
/// # use dioxus::prelude::*;
///
/// #[derive(Props, PartialEq, Clone)]
/// struct AppProps {
///     title: String
/// }
///
/// fn app(cx: AppProps) -> Element {
///     rsx!(
///         div {"hello, {cx.title}"}
///     )
/// }
/// ```
///
/// Components may be composed to make complex apps.
///
/// ```rust
/// # #![allow(unused)]
/// # use dioxus::prelude::*;
///
/// # #[derive(Props, PartialEq, Clone)]
/// # struct AppProps {
/// #     title: String
/// # }
///
/// static ROUTES: &str = "";
///
/// #[component]
/// fn app(cx: AppProps) -> Element {
///     rsx!(
///         NavBar { routes: ROUTES }
///         Title { "{cx.title}" }
///         Footer {}
///     )
/// }
///
/// #[component]
/// fn NavBar( routes: &'static str) -> Element {
///     rsx! {
///         div { "Routes: {routes}" }
///     }
/// }
///
/// #[component]
/// fn Footer() -> Element {
///     rsx! { div { "Footer" } }
/// }
///
/// #[component]
/// fn Title( children: Element) -> Element {
///     rsx! {
///         div { id: "title", {children} }
///     }
/// }
/// ```
///
/// To start an app, create a [`VirtualDom`] and call [`VirtualDom::rebuild`] to get the list of edits required to
/// draw the UI.
///
/// ```rust
/// # use dioxus::prelude::*;
/// # use dioxus_core::*;
/// # fn app() -> Element { rsx! { div {} } }
///
/// let mut vdom = VirtualDom::new(app);
/// let edits = vdom.rebuild_to_vec();
/// ```
///
/// To call listeners inside the VirtualDom, call [`VirtualDom::handle_event`] with the appropriate event data.
///
/// ```rust, no_run
/// # use dioxus::prelude::*;
/// # use dioxus_core::*;
/// # fn app() -> Element { rsx! { div {} } }
/// # let mut vdom = VirtualDom::new(app);
/// let event = std::rc::Rc::new(0);
/// vdom.handle_event("onclick", event, ElementId(0), true);
/// ```
///
/// While no events are ready, call [`VirtualDom::wait_for_work`] to poll any futures inside the VirtualDom.
///
/// ```rust, no_run
/// # use dioxus::prelude::*;
/// # use dioxus_core::*;
/// # fn app() -> Element { rsx! { div {} } }
/// # let mut vdom = VirtualDom::new(app);
/// tokio::runtime::Runtime::new().unwrap().block_on(async {
///     vdom.wait_for_work().await;
/// });
/// ```
///
/// Once work is ready, call [`VirtualDom::render_immediate`] to compute the differences between the previous and
/// current UI trees. This will write edits to a [`WriteMutations`] object you pass in that contains with edits that need to be
/// handled by the renderer.
///
/// ```rust, no_run
/// # use dioxus::prelude::*;
/// # use dioxus_core::*;
/// # fn app() -> Element { rsx! { div {} } }
/// # let mut vdom = VirtualDom::new(app);
/// let mut mutations = Mutations::default();
///
/// vdom.render_immediate(&mut mutations);
/// ```
///
/// To not wait for suspense while diffing the VirtualDom, call [`VirtualDom::render_immediate`].
///
///
/// ## Building an event loop around Dioxus:
///
/// Putting everything together, you can build an event loop around Dioxus by using the methods outlined above.
/// ```rust, no_run
/// # use dioxus::prelude::*;
/// # use dioxus_core::*;
/// # struct RealDom;
/// # struct Event {}
/// # impl RealDom {
/// #     fn new() -> Self {
/// #         Self {}
/// #     }
/// #     fn apply(&mut self) -> Mutations {
/// #         todo!()
/// #     }
/// #     async fn wait_for_event(&mut self) -> std::rc::Rc<dyn std::any::Any> {
/// #         todo!()
/// #     }
/// # }
/// #
/// # tokio::runtime::Runtime::new().unwrap().block_on(async {
/// let mut real_dom = RealDom::new();
///
/// #[component]
/// fn app() -> Element {
///     rsx! {
///         div { "Hello World" }
///     }
/// }
///
/// let mut dom = VirtualDom::new(app);
///
/// dom.rebuild(&mut real_dom.apply());
///
/// loop {
///     tokio::select! {
///         _ = dom.wait_for_work() => {}
///         evt = real_dom.wait_for_event() => dom.handle_event("onclick", evt, ElementId(0), true),
///     }
///
///     dom.render_immediate(&mut real_dom.apply());
/// }
/// # });
/// ```
///
/// ## Waiting for suspense
///
/// Because Dioxus supports suspense, you can use it for server-side rendering, static site generation, and other use cases
/// where waiting on portions of the UI to finish rendering is important. To wait for suspense, use the
/// [`VirtualDom::wait_for_suspense`] method:
///
/// ```rust, no_run
/// # use dioxus::prelude::*;
/// # use dioxus_core::*;
/// # fn app() -> Element { rsx! { div {} } }
/// tokio::runtime::Runtime::new().unwrap().block_on(async {
///     let mut dom = VirtualDom::new(app);
///
///     dom.rebuild_in_place();
///     dom.wait_for_suspense().await;
/// });
///
/// // Render the virtual dom
/// ```
pub struct VirtualDom {
    pub(crate) scopes: Slab<ScopeState>,

    pub(crate) dirty_scopes: BTreeSet<ScopeOrder>,

    // Maps a template path to a map of byte indexes to templates
    // if hot reload is enabled, we need to keep track of template overrides
    #[cfg(debug_assertions)]
    pub(crate) templates: rustc_hash::FxHashMap<TemplateId, rustc_hash::FxHashMap<usize, Template>>,
    // Otherwise, we just need to keep track of what templates we have registered
    #[cfg(not(debug_assertions))]
    pub(crate) templates: rustc_hash::FxHashSet<TemplateId>,

    // Templates changes that are queued for the next render
    pub(crate) queued_templates: Vec<Template>,

    // The element ids that are used in the renderer
    // These mark a specific place in a whole rsx block
    pub(crate) elements: Slab<Option<ElementRef>>,

    // Once nodes are mounted, the information about where they are mounted is stored here
    // We need to store this information on the virtual dom so that we know what nodes are mounted where when we bubble events
    // Each mount is associated with a whole rsx block. [`VirtualDom::elements`] link to a specific node in the block
    pub(crate) mounts: Slab<VNodeMount>,

    pub(crate) runtime: Rc<Runtime>,

    rx: futures_channel::mpsc::UnboundedReceiver<SchedulerMsg>,
}

impl VirtualDom {
    /// Create a new VirtualDom with a component that does not have special props.
    ///
    /// # Description
    ///
    /// Later, the props can be updated by calling "update" with a new set of props, causing a set of re-renders.
    ///
    /// This is useful when a component tree can be driven by external state (IE SSR) but it would be too expensive
    /// to toss out the entire tree.
    ///
    ///
    /// # Example
    /// ```rust, no_run
    /// # use dioxus::prelude::*;
    /// # use dioxus_core::*;
    /// fn Example() -> Element  {
    ///     rsx!( div { "hello world" } )
    /// }
    ///
    /// let dom = VirtualDom::new(Example);
    /// ```
    ///
    /// Note: the VirtualDom is not progressed, you must either "run_with_deadline" or use "rebuild" to progress it.
    pub fn new(app: fn() -> Element) -> Self {
        Self::new_with_props(app, ())
    }

    /// Create a new VirtualDom with the given properties for the root component.
    ///
    /// # Description
    ///
    /// Later, the props can be updated by calling "update" with a new set of props, causing a set of re-renders.
    ///
    /// This is useful when a component tree can be driven by external state (IE SSR) but it would be too expensive
    /// to toss out the entire tree.
    ///
    ///
    /// # Example
    /// ```rust, no_run
    /// # use dioxus::prelude::*;
    /// # use dioxus_core::*;
    /// #[derive(PartialEq, Props, Clone)]
    /// struct SomeProps {
    ///     name: &'static str
    /// }
    ///
    /// fn Example(cx: SomeProps) -> Element  {
    ///     rsx!{ div { "hello {cx.name}" } }
    /// }
    ///
    /// let dom = VirtualDom::new_with_props(Example, SomeProps { name: "world" });
    /// ```
    ///
    /// Note: the VirtualDom is not progressed on creation. You must either "run_with_deadline" or use "rebuild" to progress it.
    ///
    /// ```rust, no_run
    /// # use dioxus::prelude::*;
    /// # use dioxus_core::*;
    /// # #[derive(PartialEq, Props, Clone)]
    /// # struct SomeProps {
    /// #     name: &'static str
    /// # }
    /// # fn Example(cx: SomeProps) -> Element  {
    /// #     rsx!{ div { "hello {cx.name}" } }
    /// # }
    /// let mut dom = VirtualDom::new_with_props(Example, SomeProps { name: "jane" });
    /// dom.rebuild_in_place();
    /// ```
    pub fn new_with_props<P: Clone + 'static, M: 'static>(
        root: impl ComponentFunction<P, M>,
        root_props: P,
    ) -> Self {
        Self::new_with_component(VProps::new(root, |_, _| true, root_props, "root"))
    }

    /// Create a new virtualdom and build it immediately
    pub fn prebuilt(app: fn() -> Element) -> Self {
        let mut dom = Self::new(app);
        dom.rebuild_in_place();
        dom
    }

    /// Create a new VirtualDom from something that implements [`AnyProps`]
    #[instrument(skip(root), level = "trace", name = "VirtualDom::new")]
    pub(crate) fn new_with_component(root: impl AnyProps + 'static) -> Self {
        let (tx, rx) = futures_channel::mpsc::unbounded();

        let mut dom = Self {
            rx,
            runtime: Runtime::new(tx),
            scopes: Default::default(),
            dirty_scopes: Default::default(),
            templates: Default::default(),
            queued_templates: Default::default(),
            elements: Default::default(),
            mounts: Default::default(),
        };

        let root = dom.new_scope(Box::new(root), "app", None);

        // Unlike react, we provide a default error boundary that just renders the error as a string
        root.state()
            .provide_context(ErrorBoundary::new_in_scope(ScopeId::ROOT));

        // the root element is always given element ID 0 since it's the container for the entire tree
        dom.elements.insert(None);

        dom
    }

    /// Get the state for any scope given its ID
    ///
    /// This is useful for inserting or removing contexts from a scope, or rendering out its root node
    pub fn get_scope(&self, id: ScopeId) -> Option<&ScopeState> {
        self.scopes.get(id.0)
    }

    /// Get the single scope at the top of the VirtualDom tree that will always be around
    ///
    /// This scope has a ScopeId of 0 and is the root of the tree
    pub fn base_scope(&self) -> &ScopeState {
        self.get_scope(ScopeId::ROOT).unwrap()
    }

    /// Run a closure inside the dioxus runtime
    #[instrument(skip(self, f), level = "trace", name = "VirtualDom::in_runtime")]
    pub fn in_runtime<O>(&self, f: impl FnOnce() -> O) -> O {
        let _runtime = RuntimeGuard::new(self.runtime.clone());
        f()
    }

    /// Build the virtualdom with a global context inserted into the base scope
    ///
    /// This is useful for what is essentially dependency injection when building the app
    pub fn with_root_context<T: Clone + 'static>(self, context: T) -> Self {
        self.base_scope().state().provide_context(context);
        self
    }

    /// Provide a context to the root scope
    pub fn provide_root_context<T: Clone + 'static>(&self, context: T) {
        self.base_scope().state().provide_context(context);
    }

    /// Build the virtualdom with a global context inserted into the base scope
    ///
    /// This method is useful for when you want to provide a context in your app without knowing its type
    pub fn insert_any_root_context(&mut self, context: Box<dyn Any>) {
        self.base_scope().state().provide_any_context(context);
    }

    /// Manually mark a scope as requiring a re-render
    ///
    /// Whenever the Runtime "works", it will re-render this scope
    pub fn mark_dirty(&mut self, id: ScopeId) {
        let Some(scope) = self.runtime.get_state(id) else {
            return;
        };

        tracing::event!(tracing::Level::TRACE, "Marking scope {:?} as dirty", id);
        let order = ScopeOrder::new(scope.height(), id);
        drop(scope);
        self.queue_scope(order);
    }

    /// Mark a task as dirty
    #[track_caller]
    fn mark_task_dirty(&mut self, task: Task) {
        let Some(scope) = self.runtime.task_scope(task) else {
            tracing::trace!(
                "Task {:?} doesn't have a scope, cannot mark it as dirty",
                task
            );
            return;
        };
        let Some(scope) = self.runtime.get_state(scope) else {
            tracing::trace!(
                "Task {:?} was spawned in a scope that is no longer in the virtualdom, cannot mark it as dirty",
                task
            );
            return;
        };

        tracing::event!(
            tracing::Level::TRACE,
            "Marking task {:?} (spawned in {:?}) as dirty (called from {:?})",
            task,
            scope.id,
            std::panic::Location::caller()
        );

        let order = ScopeOrder::new(scope.height(), scope.id);
        drop(scope);
        self.queue_task(task, order);
    }

    /// Call a listener inside the VirtualDom with data from outside the VirtualDom. **The ElementId passed in must be the id of an element with a listener, not a static node or a text node.**
    ///
    /// This method will identify the appropriate element. The data must match up with the listener declared. Note that
    /// this method does not give any indication as to the success of the listener call. If the listener is not found,
    /// nothing will happen.
    ///
    /// It is up to the listeners themselves to mark nodes as dirty.
    ///
    /// If you have multiple events, you can call this method multiple times before calling "render_with_deadline"
    #[instrument(skip(self), level = "trace", name = "VirtualDom::handle_event")]
    pub fn handle_event(
        &mut self,
        name: &str,
        data: Rc<dyn Any>,
        element: ElementId,
        bubbles: bool,
    ) {
        let _runtime = RuntimeGuard::new(self.runtime.clone());

        if let Some(Some(parent_path)) = self.elements.get(element.0).copied() {
            if bubbles {
                self.handle_bubbling_event(parent_path, name, Event::new(data, bubbles));
            } else {
                self.handle_non_bubbling_event(parent_path, name, Event::new(data, bubbles));
            }
        }
    }

    /// Wait for the scheduler to have any work.
    ///
    /// This method polls the internal future queue, waiting for suspense nodes, tasks, or other work. This completes when
    /// any work is ready. If multiple scopes are marked dirty from a task or a suspense tree is finished, this method
    /// will exit.
    ///
    /// This method is cancel-safe, so you're fine to discard the future in a select block.
    ///
    /// This lets us poll async tasks and suspended trees during idle periods without blocking the main thread.
    ///
    /// # Example
    ///
    /// ```rust, no_run
    /// # use dioxus::prelude::*;
    /// # fn app() -> Element { rsx! { div {} } }
    /// let dom = VirtualDom::new(app);
    /// ```
    #[instrument(skip(self), level = "trace", name = "VirtualDom::wait_for_work")]
    pub async fn wait_for_work(&mut self) {
        loop {
            // Process all events - Scopes are marked dirty, etc
            // Sometimes when wakers fire we get a slew of updates at once, so its important that we drain this completely
            self.process_events();

            // Now that we have collected all queued work, we should check if we have any dirty scopes. If there are not, then we can poll any queued futures
            if self.has_dirty_scopes() {
                return;
            }

            // Make sure we set the runtime since we're running user code
            let _runtime = RuntimeGuard::new(self.runtime.clone());

            // There isn't any more work we can do synchronously. Wait for any new work to be ready
            self.wait_for_event().await;
        }
    }

    /// Wait for the next event to trigger and add it to the queue
    #[instrument(skip(self), level = "trace", name = "VirtualDom::wait_for_event")]
    async fn wait_for_event(&mut self) {
        match self.rx.next().await.expect("channel should never close") {
            SchedulerMsg::Immediate(id) => self.mark_dirty(id),
            SchedulerMsg::TaskNotified(id) => {
                // Instead of running the task immediately, we insert it into the runtime's task queue.
                // The task may be marked dirty at the same time as the scope that owns the task is dropped.
                self.mark_task_dirty(Task::from_id(id));
            }
            SchedulerMsg::EffectQueued => {}
        };
    }

    /// Queue any pending events
    fn queue_events(&mut self) {
        // Prevent a task from deadlocking the runtime by repeatedly queueing itself
        while let Ok(Some(msg)) = self.rx.try_next() {
            match msg {
                SchedulerMsg::Immediate(id) => self.mark_dirty(id),
                SchedulerMsg::TaskNotified(task) => self.mark_task_dirty(Task::from_id(task)),
                SchedulerMsg::EffectQueued => {}
            }
        }
    }

    /// Process all events in the queue until there are no more left
    #[instrument(skip(self), level = "trace", name = "VirtualDom::process_events")]
    pub fn process_events(&mut self) {
        self.queue_events();

        // Now that we have collected all queued work, we should check if we have any dirty scopes. If there are not, then we can poll any queued futures
        if self.has_dirty_scopes() {
            return;
        }

        self.poll_tasks()
    }

    /// Poll any queued tasks
    #[instrument(skip(self), level = "trace", name = "VirtualDom::poll_tasks")]
    fn poll_tasks(&mut self) {
        // Make sure we set the runtime since we're running user code
        let _runtime = RuntimeGuard::new(self.runtime.clone());

        // Keep polling tasks until there are no more effects or tasks to run
        // Or until we have no more dirty scopes
        while !self.runtime.dirty_tasks.borrow().is_empty()
            || !self.runtime.pending_effects.borrow().is_empty()
        {
            // Next, run any queued tasks
            // We choose not to poll the deadline since we complete pretty quickly anyways
            while let Some(task) = self.pop_task() {
                let _ = self.runtime.handle_task_wakeup(task);

                // Running that task, may mark a scope higher up as dirty. If it does, return from the function early
                self.queue_events();
                if self.has_dirty_scopes() {
                    return;
                }
            }

            // At this point, we have finished running all tasks that are pending and we haven't found any scopes to rerun. This means it is safe to run our lowest priority work: effects
            while let Some(effect) = self.pop_effect() {
                effect.run(&self.runtime);
                // Check if any new scopes are queued for rerun
                self.queue_events();
                if self.has_dirty_scopes() {
                    return;
                }
            }
        }
    }

    /// Replace a template at runtime. This will re-render all components that use this template.
    /// This is the primitive that enables hot-reloading.
    ///
    /// The caller must ensure that the template references the same dynamic attributes and nodes as the original template.
    ///
    /// This will only replace the parent template, not any nested templates.
    #[instrument(skip(self), level = "trace", name = "VirtualDom::replace_template")]
    pub fn replace_template(&mut self, template: Template) {
        // we only replace templates if hot reloading is enabled
        #[cfg(debug_assertions)]
        {
            self.register_template_first_byte_index(template);

            // iterating a slab is very inefficient, but this is a rare operation that will only happen during development so it's fine
            let mut dirty = Vec::new();
            for (id, scope) in self.scopes.iter() {
                // Recurse into the dynamic nodes of the existing mounted node to see if the template is alive in the tree
                fn check_node_for_templates(node: &crate::VNode, template: Template) -> bool {
                    let this_template_name = node.template.get().name.rsplit_once(':').unwrap().0;

                    if this_template_name == template.name.rsplit_once(':').unwrap().0 {
                        return true;
                    }

                    for dynamic in node.dynamic_nodes.iter() {
                        if let crate::DynamicNode::Fragment(nodes) = dynamic {
                            for node in nodes {
                                if check_node_for_templates(node, template) {
                                    return true;
                                }
                            }
                        }
                    }

                    false
                }

                if let Some(sync) = scope.try_root_node() {
                    if check_node_for_templates(sync, template) {
                        dirty.push(ScopeId(id));
                    }
                }
            }

            for dirty in dirty {
                self.mark_dirty(dirty);
            }
        }
    }

    /// Rebuild the virtualdom without handling any of the mutations
    ///
    /// This is useful for testing purposes and in cases where you render the output of the virtualdom without
    /// handling any of its mutations.
    pub fn rebuild_in_place(&mut self) {
        self.rebuild(&mut NoOpMutations);
    }

    /// [`VirtualDom::rebuild`] to a vector of mutations for testing purposes
    pub fn rebuild_to_vec(&mut self) -> Mutations {
        let mut mutations = Mutations::default();
        self.rebuild(&mut mutations);
        mutations
    }

    /// Performs a *full* rebuild of the virtual dom, returning every edit required to generate the actual dom from scratch.
    ///
    /// The mutations item expects the RealDom's stack to be the root of the application.
    ///
    /// Tasks will not be polled with this method, nor will any events be processed from the event queue. Instead, the
    /// root component will be run once and then diffed. All updates will flow out as mutations.
    ///
    /// All state stored in components will be completely wiped away.
    ///
    /// Any templates previously registered will remain.
    ///
    /// # Example
    /// ```rust, no_run
    /// # use dioxus::prelude::*;
    /// # use dioxus_core::*;
    /// fn app() -> Element {
    ///     rsx! { "hello world" }
    /// }
    ///
    /// let mut dom = VirtualDom::new(app);
    /// let mut mutations = Mutations::default();
    /// dom.rebuild(&mut mutations);
    /// ```
    #[instrument(skip(self, to), level = "trace", name = "VirtualDom::rebuild")]
    pub fn rebuild(&mut self, to: &mut impl WriteMutations) {
        self.flush_templates(to);
        let _runtime = RuntimeGuard::new(self.runtime.clone());
        let new_nodes = self.run_scope(ScopeId::ROOT);

        self.scopes[ScopeId::ROOT.0].last_rendered_node = Some(new_nodes.clone());

        // Rebuilding implies we append the created elements to the root
        let m = self.create_scope(Some(to), ScopeId::ROOT, new_nodes, None);

        to.append_children(ElementId(0), m);
    }

    /// Render whatever the VirtualDom has ready as fast as possible without requiring an executor to progress
    /// suspended subtrees.
    #[instrument(skip(self, to), level = "trace", name = "VirtualDom::render_immediate")]
    pub fn render_immediate(&mut self, to: &mut impl WriteMutations) {
        self.flush_templates(to);

        // Process any events that might be pending in the queue
        // Signals marked with .write() need a chance to be handled by the effect driver
        // This also processes futures which might progress into immediately rerunning a scope
        self.process_events();

        // Next, diff any dirty scopes
        // We choose not to poll the deadline since we complete pretty quickly anyways
        let _runtime = RuntimeGuard::new(self.runtime.clone());
        while let Some(work) = self.pop_work() {
            match work {
                Work::PollTask(task) => {
                    _ = self.runtime.handle_task_wakeup(task);
                    // Make sure we process any new events
                    self.queue_events();
                }
                Work::RerunScope(scope) => {
                    // If the scope is dirty, run the scope and get the mutations
                    self.run_and_diff_scope(Some(to), scope.id);
                }
            }
        }

        self.runtime.finish_render();
    }

    /// [`Self::render_immediate`] to a vector of mutations for testing purposes
    pub fn render_immediate_to_vec(&mut self) -> Mutations {
        let mut mutations = Mutations::default();
        self.render_immediate(&mut mutations);
        mutations
    }

    /// Render the virtual dom, waiting for all suspense to be finished
    ///
    /// The mutations will be thrown out, so it's best to use this method for things like SSR that have async content
    ///
    /// We don't call "flush_sync" here since there's no sync work to be done. Futures will be progressed like usual,
    /// however any futures waiting on flush_sync will remain pending
    #[instrument(skip(self), level = "trace", name = "VirtualDom::wait_for_suspense")]
    pub async fn wait_for_suspense(&mut self) {
        loop {
            if !self.suspended_tasks_remaining() {
                break;
            }

            self.wait_for_suspense_work().await;

            self.render_suspense_immediate();
        }
    }

    /// Check if there are any suspended tasks remaining
    pub fn suspended_tasks_remaining(&self) -> bool {
        self.runtime.suspended_tasks.get() > 0
    }

    /// Wait for the scheduler to have any work that should be run during suspense.
    pub async fn wait_for_suspense_work(&mut self) {
        // Wait for a work to be ready (IE new suspense leaves to pop up)
        loop {
            // Process all events - Scopes are marked dirty, etc
            // Sometimes when wakers fire we get a slew of updates at once, so its important that we drain this completely
            self.queue_events();

            // Now that we have collected all queued work, we should check if we have any dirty scopes. If there are not, then we can poll any queued futures
            if self.has_dirty_scopes() {
                break;
            }

            {
                // Make sure we set the runtime since we're running user code
                let _runtime = RuntimeGuard::new(self.runtime.clone());
                // Next, run any queued tasks
                // We choose not to poll the deadline since we complete pretty quickly anyways
                let mut tasks_polled = 0;
                while let Some(task) = self.pop_task() {
                    if self.runtime.task_runs_during_suspense(task) {
                        tracing::trace!("Task {:?} runs during suspense, running it", task);
                        let _ = self.runtime.handle_task_wakeup(task);
                        // Running that task, may mark a scope higher up as dirty. If it does, return from the function early
                        self.queue_events();
                        if self.has_dirty_scopes() {
                            return;
                        }
                    } else {
                        tracing::trace!(
                            "Task {:?} does not run during suspense, skipping it",
                            task
                        );
                    }
                    tasks_polled += 1;
                    // Once we have polled a few tasks, we manually yield to the scheduler to give it a chance to run other pending work
                    if tasks_polled > 32 {
                        let mut yielded = false;
                        std::future::poll_fn::<(), _>(move |cx| {
                            if !yielded {
                                cx.waker().wake_by_ref();
                                yielded = true;
                                std::task::Poll::Pending
                            } else {
                                std::task::Poll::Ready(())
                            }
                        })
                        .await;
                        tasks_polled = 0;
                    }
                }
            }

            self.wait_for_event().await;
        }
    }

    /// Render any dirty scopes immediately, but don't poll any futures that are client only on that scope
    pub fn render_suspense_immediate(&mut self) {
        // Queue any new events before we start working
        self.queue_events();

        // Render whatever work needs to be rendered, unlocking new futures and suspense leaves
        let _runtime = RuntimeGuard::new(self.runtime.clone());
        while let Some(work) = self.pop_work() {
            match work {
                Work::PollTask(task) => {
                    // During suspense, we only want to run tasks that are suspended
                    if self.runtime.task_runs_during_suspense(task) {
                        let _ = self.runtime.handle_task_wakeup(task);
                    }
                }
                Work::RerunScope(scope) => {
                    // If the scope is dirty, run the scope and get the mutations
                    self.run_and_diff_scope(None::<&mut NoOpMutations>, scope.id);
                }
            }
            // Queue any new events
            self.queue_events();
        }
    }

    /// Get the current runtime
    pub fn runtime(&self) -> Rc<Runtime> {
        self.runtime.clone()
    }

    /// Flush any queued template changes
    #[instrument(skip(self, to), level = "trace", name = "VirtualDom::flush_templates")]
    fn flush_templates(&mut self, to: &mut impl WriteMutations) {
        for template in self.queued_templates.drain(..) {
            to.register_template(template);
        }
    }

    /*
    ------------------------
    The algorithm works by walking through the list of dynamic attributes, checking their paths, and breaking when
    we find the target path.

    With the target path, we try and move up to the parent until there is no parent.
    Due to how bubbling works, we call the listeners before walking to the parent.

    If we wanted to do capturing, then we would accumulate all the listeners and call them in reverse order.
    ----------------------

    For a visual demonstration, here we present a tree on the left and whether or not a listener is collected on the
    right.

    |           <-- yes (is ascendant)
    | | |       <-- no  (is not direct ascendant)
    | |         <-- yes (is ascendant)
    | | | | |   <--- target element, break early, don't check other listeners
    | | |       <-- no, broke early
    |           <-- no, broke early
    */
    #[instrument(
        skip(self, uievent),
        level = "trace",
        name = "VirtualDom::handle_bubbling_event"
    )]
    fn handle_bubbling_event(&mut self, parent: ElementRef, name: &str, uievent: Event<dyn Any>) {
        // If the event bubbles, we traverse through the tree until we find the target element.
        // Loop through each dynamic attribute (in a depth first order) in this template before moving up to the template's parent.
        let mut parent = Some(parent);
        while let Some(path) = parent {
            let mut listeners = vec![];

            let Some(mount) = self.mounts.get(path.mount.0) else {
                // If the node is suspended and not mounted, we can just ignore the event
                return;
            };
            let el_ref = &mount.node;
            let node_template = el_ref.template.get();
            let target_path = path.path;

            // Accumulate listeners into the listener list bottom to top
            for (idx, this_path) in node_template.breadth_first_attribute_paths() {
                let attrs = &*el_ref.dynamic_attrs[idx];

                for attr in attrs.iter() {
                    // Remove the "on" prefix if it exists, TODO, we should remove this and settle on one
<<<<<<< HEAD
                    if attr.name.get(2..) == Some(name) && target_path.is_decendant(&this_path) {
=======
                    if attr.name.trim_start_matches("on") == name
                        && target_path.is_decendant(this_path)
                    {
>>>>>>> 79e18c2d
                        listeners.push(&attr.value);

                        // Break if this is the exact target element.
                        // This means we won't call two listeners with the same name on the same element. This should be
                        // documented, or be rejected from the rsx! macro outright
                        if target_path == this_path {
                            break;
                        }
                    }
                }
            }

            // Now that we've accumulated all the parent attributes for the target element, call them in reverse order
            // We check the bubble state between each call to see if the event has been stopped from bubbling
            tracing::event!(
                tracing::Level::TRACE,
                "Calling {} listeners",
                listeners.len()
            );
            tracing::info!("Listeners: {:?}", listeners);
            for listener in listeners.into_iter().rev() {
                if let AttributeValue::Listener(listener) = listener {
                    self.runtime.rendering.set(false);
                    listener.call(uievent.clone());
                    self.runtime.rendering.set(true);

                    if !uievent.propagates.get() {
                        return;
                    }
                }
            }

            let mount = el_ref.mount.get().as_usize();
            parent = mount.and_then(|id| self.mounts.get(id).and_then(|el| el.parent));
        }
    }

    /// Call an event listener in the simplest way possible without bubbling upwards
    #[instrument(
        skip(self, uievent),
        level = "trace",
        name = "VirtualDom::handle_non_bubbling_event"
    )]
    fn handle_non_bubbling_event(&mut self, node: ElementRef, name: &str, uievent: Event<dyn Any>) {
        let Some(mount) = self.mounts.get(node.mount.0) else {
            // If the node is suspended and not mounted, we can just ignore the event
            return;
        };
        let el_ref = &mount.node;
        let node_template = el_ref.template.get();
        let target_path = node.path;

        for (idx, this_path) in node_template.breadth_first_attribute_paths() {
            let attrs = &*el_ref.dynamic_attrs[idx];

            for attr in attrs.iter() {
                // Remove the "on" prefix if it exists, TODO, we should remove this and settle on one
                // Only call the listener if this is the exact target element.
                if attr.name.get(2..) == Some(name) && target_path == this_path {
                    if let AttributeValue::Listener(listener) = &attr.value {
                        self.runtime.rendering.set(false);
                        listener.call(uievent.clone());
                        self.runtime.rendering.set(true);
                        break;
                    }
                }
            }
        }
    }
}

#[cfg(feature = "drop-virtual-dom")]
impl Drop for VirtualDom {
    fn drop(&mut self) {
        // Drop all scopes in order of height
        let mut scopes = self.scopes.drain().collect::<Vec<_>>();
        scopes.sort_by_key(|scope| scope.state().height);
        for scope in scopes.into_iter().rev() {
            drop(scope);
        }
    }
}<|MERGE_RESOLUTION|>--- conflicted
+++ resolved
@@ -872,13 +872,7 @@
 
                 for attr in attrs.iter() {
                     // Remove the "on" prefix if it exists, TODO, we should remove this and settle on one
-<<<<<<< HEAD
-                    if attr.name.get(2..) == Some(name) && target_path.is_decendant(&this_path) {
-=======
-                    if attr.name.trim_start_matches("on") == name
-                        && target_path.is_decendant(this_path)
-                    {
->>>>>>> 79e18c2d
+                    if attr.name.get(2..) == Some(name) && target_path.is_decendant(this_path) {
                         listeners.push(&attr.value);
 
                         // Break if this is the exact target element.
