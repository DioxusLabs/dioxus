//! This module contains all the code for creating and diffing nodes.
//!
//! For suspense there are three different cases we need to handle:
//! - Creating nodes/scopes without mounting them
//! - Diffing nodes that are not mounted
//! - Mounted nodes that have already been created
//!
//! To support those cases, we lazily create components and only optionally write to the real dom while diffing with Option<&mut impl WriteMutations>

#![allow(clippy::too_many_arguments)]

use crate::{
    arena::ElementId,
    innerlude::{ElementRef, MountId, WriteMutations},
    nodes::VNode,
    virtual_dom::VirtualDom,
    Template, TemplateNode,
};

mod component;
mod iterator;
mod node;

impl VirtualDom {
    pub(crate) fn create_children(
        &mut self,
        mut to: Option<&mut impl WriteMutations>,
        nodes: &[VNode],
        parent: Option<ElementRef>,
    ) -> usize {
        nodes
            .iter()
            .map(|child| child.create(self, parent, to.as_deref_mut()))
            .sum()
    }

    /// Simply replace a placeholder with a list of nodes
    fn replace_placeholder(
        &mut self,
        mut to: Option<&mut impl WriteMutations>,
        placeholder_id: ElementId,
        r: &[VNode],
        parent: Option<ElementRef>,
    ) {
        let m = self.create_children(to.as_deref_mut(), r, parent);
        if let Some(to) = to {
            to.replace_node_with(placeholder_id, m);
            self.reclaim(placeholder_id);
        }
    }

    fn nodes_to_placeholder(
        &mut self,
        mut to: Option<&mut impl WriteMutations>,
        mount: MountId,
        dyn_node_idx: usize,
        old_nodes: &[VNode],
    ) {
        // Create the placeholder first, ensuring we get a dedicated ID for the placeholder
        let placeholder = self.next_element();

        // Set the id of the placeholder
        self.mounts[mount.0].mounted_dynamic_nodes[dyn_node_idx] = placeholder.0;

        if let Some(to) = to.as_deref_mut() {
            to.create_placeholder(placeholder);
        }

        self.replace_nodes(to, old_nodes, 1);
    }

    /// Replace many nodes with a number of nodes on the stack
    fn replace_nodes(&mut self, to: Option<&mut impl WriteMutations>, nodes: &[VNode], m: usize) {
        debug_assert!(
            !nodes.is_empty(),
            "replace_nodes must have at least one node"
        );

        // We want to optimize the replace case to use one less mutation if possible
        // Instead of *just* removing it, we can use the replace mutation
        self.remove_nodes(to, nodes, Some(m));
    }

    /// Remove these nodes from the dom
    /// Wont generate mutations for the inner nodes
    fn remove_nodes(
        &mut self,
        mut to: Option<&mut impl WriteMutations>,
        nodes: &[VNode],
        replace_with: Option<usize>,
    ) {
        for (i, node) in nodes.iter().rev().enumerate() {
            let last_node = i == nodes.len() - 1;
            node.remove_node(self, to.as_deref_mut(), replace_with.filter(|_| last_node));
        }
    }

    /// Insert a new template into the VirtualDom's template registry
    // used in conditional compilation
    #[allow(unused_mut)]
    pub(crate) fn register_template(
        &mut self,
        to: &mut impl WriteMutations,
        mut template: Template,
    ) {
<<<<<<< HEAD
        // First, check if we've already seen this template
        if self.templates.get(&template.name).is_none() {
            self.templates.insert(template.name, template);
            // // if hot reloading is enabled, then we need to check for a template that has overriten this one
            // #[cfg(debug_assertions)]
            // if let Some(mut new_template) = self
            //     .templates
            //     .get_mut(path)
            //     .and_then(|map| map.remove(&usize::MAX))
            // {
            //     // the byte index of the hot reloaded template could be different
            //     new_template.name = template.name;
            //     template = new_template;
            // }

            // self.templates
            //     .entry(path)
            //     .or_default()
            //     .insert(byte_index, template);
=======
        // In debug mode, we check the more complete hashmap by byte index
        #[cfg(debug_assertions)]
        {
            let (path, byte_index) = template.name.rsplit_once(':').unwrap();

            let byte_index = byte_index.parse::<usize>().unwrap();
            let mut entry = self.templates.entry(path);
            // If we've already seen this template, just return
            if let std::collections::hash_map::Entry::Occupied(occupied) = &entry {
                if occupied.get().contains_key(&byte_index) {
                    return;
                }
            }

            // Otherwise, insert it and register it
            entry.or_default().insert(byte_index, template);
        }
>>>>>>> 022e4ad2

        // In release mode, everything is built into the &'static str
        #[cfg(not(debug_assertions))]
        if !self.templates.insert(template.name) {
            return;
        }

        // If it's all dynamic nodes, then we don't need to register it
        if !template.is_completely_dynamic() {
            to.register_template(template)
        }
    }

<<<<<<< HEAD
    // / Insert a new template into the VirtualDom's template registry
    // pub(crate) fn register_template_first_byte_index(&mut self, mut template: Template) {
    // First, make sure we mark the template as seen, regardless if we process it

    // self.templates.entry(template.name).or_insert(template);

    // let (path, _) = template.name.rsplit_once(':').unwrap();
    // if let Some((_, old_template)) = self
    //     .templates
    //     .entry(path)
    //     .or_default()
    //     .iter_mut()
    //     .min_by_key(|(byte_index, _)| **byte_index)
    // {
    //     // the byte index of the hot reloaded template could be different
    //     template.name = old_template.name;
    //     *old_template = template;
    // } else {
    //     // This is a template without any current instances
    //     self.templates
    //         .entry(path)
    //         .or_default()
    //         .insert(usize::MAX, template);
    // }

    // If it's all dynamic nodes, then we don't need to register it
    //     if !template.is_completely_dynamic() {
    //         self.queued_templates.push(template);
    //     }
    // }
=======
    #[cfg(debug_assertions)]
    /// Insert a new template into the VirtualDom's template registry
    pub(crate) fn register_template_first_byte_index(&mut self, mut template: Template) {
        // First, make sure we mark the template as seen, regardless if we process it
        let (path, _) = template.name.rsplit_once(':').unwrap();
        if let Some((_, old_template)) = self
            .templates
            .entry(path)
            .or_default()
            .iter_mut()
            .min_by_key(|(byte_index, _)| **byte_index)
        {
            // the byte index of the hot reloaded template could be different
            template.name = old_template.name;
            *old_template = template;
        } else {
            // This is a template without any current instances
            self.templates
                .entry(path)
                .or_default()
                .insert(usize::MAX, template);
        }

        // If it's all dynamic nodes, then we don't need to register it
        if !template.is_completely_dynamic() {
            self.queued_templates.push(template);
        }
    }
>>>>>>> 022e4ad2
}

/// We can apply various optimizations to dynamic nodes that are the single child of their parent.
///
/// IE
///  - for text - we can use SetTextContent
///  - for clearing children we can use RemoveChildren
///  - for appending children we can use AppendChildren
#[allow(dead_code)]
fn is_dyn_node_only_child(node: &VNode, idx: usize) -> bool {
    let template = node.template.get();
    let path = template.node_paths[idx];

    // use a loop to index every static node's children until the path has run out
    // only break if the last path index is a dynamic node
    let mut static_node = &template.roots[path[0] as usize];

    for i in 1..path.len() - 1 {
        match static_node {
            TemplateNode::Element { children, .. } => static_node = &children[path[i] as usize],
            _ => return false,
        }
    }

    match static_node {
        TemplateNode::Element { children, .. } => children.len() == 1,
        _ => false,
    }
}<|MERGE_RESOLUTION|>--- conflicted
+++ resolved
@@ -103,7 +103,6 @@
         to: &mut impl WriteMutations,
         mut template: Template,
     ) {
-<<<<<<< HEAD
         // First, check if we've already seen this template
         if self.templates.get(&template.name).is_none() {
             self.templates.insert(template.name, template);
@@ -123,99 +122,68 @@
             //     .entry(path)
             //     .or_default()
             //     .insert(byte_index, template);
-=======
-        // In debug mode, we check the more complete hashmap by byte index
-        #[cfg(debug_assertions)]
-        {
-            let (path, byte_index) = template.name.rsplit_once(':').unwrap();
-
-            let byte_index = byte_index.parse::<usize>().unwrap();
-            let mut entry = self.templates.entry(path);
-            // If we've already seen this template, just return
-            if let std::collections::hash_map::Entry::Occupied(occupied) = &entry {
-                if occupied.get().contains_key(&byte_index) {
-                    return;
-                }
+            // In debug mode, we check the more complete hashmap by byte index
+            // #[cfg(debug_assertions)]
+            // {
+            //     let (path, byte_index) = template.name.rsplit_once(':').unwrap();
+
+            //     let byte_index = byte_index.parse::<usize>().unwrap();
+            //     let mut entry = self.templates.entry(path);
+            //     // If we've already seen this template, just return
+            //     if let std::collections::hash_map::Entry::Occupied(occupied) = &entry {
+            //         if occupied.get().contains_key(&byte_index) {
+            //             return;
+            //         }
+            //     }
+
+            //     // Otherwise, insert it and register it
+            //     entry.or_default().insert(byte_index, template);
+            // }
+
+            // In release mode, everything is built into the &'static str
+            #[cfg(not(debug_assertions))]
+            if !self.templates.insert(template.name) {
+                return;
             }
 
-            // Otherwise, insert it and register it
-            entry.or_default().insert(byte_index, template);
-        }
->>>>>>> 022e4ad2
-
-        // In release mode, everything is built into the &'static str
-        #[cfg(not(debug_assertions))]
-        if !self.templates.insert(template.name) {
-            return;
-        }
+            // If it's all dynamic nodes, then we don't need to register it
+            if !template.is_completely_dynamic() {
+                to.register_template(template)
+            }
+        }
+
+        // / Insert a new template into the VirtualDom's template registry
+        // pub(crate) fn register_template_first_byte_index(&mut self, mut template: Template) {
+        // First, make sure we mark the template as seen, regardless if we process it
+
+        // self.templates.entry(template.name).or_insert(template);
+
+        // let (path, _) = template.name.rsplit_once(':').unwrap();
+        // if let Some((_, old_template)) = self
+        //     .templates
+        //     .entry(path)
+        //     .or_default()
+        //     .iter_mut()
+        //     .min_by_key(|(byte_index, _)| **byte_index)
+        // {
+        //     // the byte index of the hot reloaded template could be different
+        //     template.name = old_template.name;
+        //     *old_template = template;
+        // } else {
+        //     // This is a template without any current instances
+        //     self.templates
+        //         .entry(path)
+        //         .or_default()
+        //         .insert(usize::MAX, template);
+        // }
 
         // If it's all dynamic nodes, then we don't need to register it
-        if !template.is_completely_dynamic() {
-            to.register_template(template)
-        }
-    }
-
-<<<<<<< HEAD
-    // / Insert a new template into the VirtualDom's template registry
-    // pub(crate) fn register_template_first_byte_index(&mut self, mut template: Template) {
-    // First, make sure we mark the template as seen, regardless if we process it
-
-    // self.templates.entry(template.name).or_insert(template);
-
-    // let (path, _) = template.name.rsplit_once(':').unwrap();
-    // if let Some((_, old_template)) = self
-    //     .templates
-    //     .entry(path)
-    //     .or_default()
-    //     .iter_mut()
-    //     .min_by_key(|(byte_index, _)| **byte_index)
-    // {
-    //     // the byte index of the hot reloaded template could be different
-    //     template.name = old_template.name;
-    //     *old_template = template;
-    // } else {
-    //     // This is a template without any current instances
-    //     self.templates
-    //         .entry(path)
-    //         .or_default()
-    //         .insert(usize::MAX, template);
-    // }
-
-    // If it's all dynamic nodes, then we don't need to register it
-    //     if !template.is_completely_dynamic() {
-    //         self.queued_templates.push(template);
-    //     }
-    // }
-=======
-    #[cfg(debug_assertions)]
-    /// Insert a new template into the VirtualDom's template registry
-    pub(crate) fn register_template_first_byte_index(&mut self, mut template: Template) {
-        // First, make sure we mark the template as seen, regardless if we process it
-        let (path, _) = template.name.rsplit_once(':').unwrap();
-        if let Some((_, old_template)) = self
-            .templates
-            .entry(path)
-            .or_default()
-            .iter_mut()
-            .min_by_key(|(byte_index, _)| **byte_index)
-        {
-            // the byte index of the hot reloaded template could be different
-            template.name = old_template.name;
-            *old_template = template;
-        } else {
-            // This is a template without any current instances
-            self.templates
-                .entry(path)
-                .or_default()
-                .insert(usize::MAX, template);
-        }
-
-        // If it's all dynamic nodes, then we don't need to register it
-        if !template.is_completely_dynamic() {
-            self.queued_templates.push(template);
-        }
-    }
->>>>>>> 022e4ad2
+        //     if !template.is_completely_dynamic() {
+        //         self.queued_templates.push(template);
+        //     }
+        // }
+        // }
+    }
 }
 
 /// We can apply various optimizations to dynamic nodes that are the single child of their parent.
