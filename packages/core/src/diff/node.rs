--- conflicted
+++ resolved
@@ -89,13 +89,8 @@
             (Text(old), Text(new)) => {
                 // Diffing text is just a side effect, if we are diffing suspended nodes and are not outputting mutations, we can skip it
                 if let Some(to) = to {
-<<<<<<< HEAD
-                    let mount = &dom.mounts[mount.0];
-                    self.diff_vtext(to, mount, idx, old, new)
-=======
                     let id = ElementId(dom.get_mounted_dyn_node(mount, idx));
                     self.diff_vtext(to, id, old, new)
->>>>>>> 4963aa31
                 }
             }
             (Placeholder(_), Placeholder(_)) => {}
