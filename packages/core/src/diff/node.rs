use crate::innerlude::MountId;
use crate::{Attribute, AttributeValue, DynamicNode::*};
use crate::{VNode, VirtualDom, WriteMutations};
use core::iter::Peekable;

use crate::{
    arena::ElementId,
    innerlude::{ElementPath, ElementRef, VComponent, VNodeMount, VText},
    nodes::DynamicNode,
    scopes::ScopeId,
    TemplateNode,
    TemplateNode::*,
};

impl VNode {
    pub(crate) fn diff_node(
        &self,
        new: &VNode,
        dom: &mut VirtualDom,
        to: &mut impl WriteMutations,
    ) {
        // The node we are diffing from should always be mounted
        debug_assert!(dom.mounts.get(self.mount.get().0).is_some());

        // If hot reloading is enabled, we need to make sure we're using the latest template
        #[cfg(debug_assertions)]
        {
<<<<<<< HEAD
            // let (path, byte_index) = new.template.get().name.rsplit_once(':').unwrap();
            if let Some(template) = dom.templates.get(new.template.get().name).cloned() {
                // let byte_index = byte_index.parse::<usize>().unwrap();
                // if let Some(&template) = map.get(&byte_index) {
                new.template.set(template);
                if template != self.template.get() {
                    let mount_id = self.mount.get();
                    let parent = dom.mounts[mount_id.0].parent;
                    return self.replace([new], parent, dom, to);
=======
            let (path, byte_index) = new.template.get().name.rsplit_once(':').unwrap();
            if let Some(map) = dom.templates.get(path) {
                let byte_index = byte_index.parse::<usize>().unwrap();
                if let Some(&template) = map.get(&byte_index) {
                    new.template.set(template);
                    if template != self.template.get() {
                        let mount_id = self.mount.get();
                        let parent = dom.mounts[mount_id.0].parent;
                        self.replace([new], parent, dom, to);
                        return;
                    }
>>>>>>> a3aa6ae7
                }
                // }
            }
        }

        // If the templates are different by name, we need to replace the entire template
        if self.templates_are_different(new) {
            return self.light_diff_templates(new, dom, to);
        }

        let mount_id = self.mount.get();

        self.move_mount_to(new, dom);

        // If the templates are the same, we don't need to do anything, except copy over the mount information
        if self == new {
            return;
        }

        // If the templates are the same, we can diff the attributes and children
        // Start with the attributes
        self.diff_attributes(new, dom, to);

        // Now diff the dynamic nodes
        self.dynamic_nodes
            .iter()
            .zip(new.dynamic_nodes.iter())
            .enumerate()
            .for_each(|(dyn_node_idx, (old, new))| {
                self.diff_dynamic_node(mount_id, dyn_node_idx, old, new, dom, to)
            });
    }

    fn move_mount_to(&self, new: &VNode, dom: &mut VirtualDom) {
        // Copy over the mount information
        let mount_id = self.mount.get();
        new.mount.set(mount_id);

        let mount = &mut dom.mounts[mount_id.0];

        // Update the reference to the node for bubbling events
        mount.node = new.clone_mounted();
    }

    fn diff_dynamic_node(
        &self,
        mount: MountId,
        idx: usize,
        old_node: &DynamicNode,
        new_node: &DynamicNode,
        dom: &mut VirtualDom,
        to: &mut impl WriteMutations,
    ) {
        let parent = || ElementRef {
            mount,
            path: ElementPath {
                path: self.template.get().node_paths[idx],
            },
        };
        match (old_node, new_node) {
            (Text(old), Text(new)) => {
                let mount = &dom.mounts[mount.0];
                self.diff_vtext( to, mount, idx, old, new)
            },
            (Placeholder(_), Placeholder(_)) => {},
            (Fragment(old), Fragment(new)) => dom.diff_non_empty_fragment(to, old, new, Some(parent())),
            (Component(old), Component(new)) => {
				let scope_id = ScopeId(dom.mounts[mount.0].mounted_dynamic_nodes[idx]);
                self.diff_vcomponent(mount, idx, new, old, scope_id, Some(parent()), dom, to)
            },
            (Placeholder(_), Fragment(right)) => {
                let placeholder_id = ElementId(dom.mounts[mount.0].mounted_dynamic_nodes[idx]);
                dom.replace_placeholder(to, placeholder_id, right, Some(parent()))},
            (Fragment(left), Placeholder(_)) => {
                dom.nodes_to_placeholder(to, mount, idx, left,)
            },
            _ => todo!("This is an usual custom case for dynamic nodes. We don't know how to handle it yet."),
        };
    }

    pub(crate) fn find_first_element(&self, dom: &VirtualDom) -> ElementId {
        let mount = &dom.mounts[self.mount.get().0];
        match &self.template.get().roots[0] {
            TemplateNode::Element { .. } | TemplateNode::Text { text: _ } => mount.root_ids[0],
            TemplateNode::Dynamic { id } | TemplateNode::DynamicText { id } => {
                match &self.dynamic_nodes[*id] {
                    Placeholder(_) | Text(_) => ElementId(mount.mounted_dynamic_nodes[*id]),
                    Fragment(children) => {
                        let child = children.first().unwrap();
                        child.find_first_element(dom)
                    }
                    Component(_comp) => {
                        let scope = ScopeId(mount.mounted_dynamic_nodes[*id]);
                        dom.get_scope(scope)
                            .unwrap()
                            .root_node()
                            .find_first_element(dom)
                    }
                }
            }
        }
    }

    pub(crate) fn find_last_element(&self, dom: &VirtualDom) -> ElementId {
        let mount = &dom.mounts[self.mount.get().0];
        match &self.template.get().roots.last().unwrap() {
            TemplateNode::Element { .. } | TemplateNode::Text { text: _ } => {
                *mount.root_ids.last().unwrap()
            }
            TemplateNode::Dynamic { id } | TemplateNode::DynamicText { id } => {
                match &self.dynamic_nodes[*id] {
                    Placeholder(_) | Text(_) => ElementId(mount.mounted_dynamic_nodes[*id]),
                    Fragment(t) => t.last().unwrap().find_last_element(dom),
                    Component(_comp) => {
                        let scope = ScopeId(mount.mounted_dynamic_nodes[*id]);
                        dom.get_scope(scope)
                            .unwrap()
                            .root_node()
                            .find_last_element(dom)
                    }
                }
            }
        }
    }

    /// Diff the two text nodes
    ///
    /// This just sets the text of the node if it's different.
    fn diff_vtext(
        &self,
        to: &mut impl WriteMutations,
        mount: &VNodeMount,
        idx: usize,
        left: &VText,
        right: &VText,
    ) {
        if left.value != right.value {
            let id = ElementId(mount.mounted_dynamic_nodes[idx]);
            to.set_node_text(&right.value, id);
        }
    }

    pub(crate) fn replace<'a>(
        &self,
        right: impl IntoIterator<Item = &'a VNode>,
        parent: Option<ElementRef>,
        dom: &mut VirtualDom,
        to: &mut impl WriteMutations,
    ) {
        let m = dom.create_children(to, right, parent);

        // Instead of *just* removing it, we can use the replace mutation
        self.remove_node(dom, to, Some(m), true)
    }

    pub(crate) fn remove_node(
        &self,
        dom: &mut VirtualDom,
        to: &mut impl WriteMutations,
        replace_with: Option<usize>,
        gen_muts: bool,
    ) {
        let mount = self.mount.get();

        // Clean up any attributes that have claimed a static node as dynamic for mount/unmounts
        // Will not generate mutations!
        self.reclaim_attributes(mount, dom);

        // Remove the nested dynamic nodes
        // We don't generate mutations for these, as they will be removed by the parent (in the next line)
        // But we still need to make sure to reclaim them from the arena and drop their hooks, etc
        self.remove_nested_dyn_nodes(mount, dom, to);

        // Clean up the roots, assuming we need to generate mutations for these
        // This is done last in order to preserve Node ID reclaim order (reclaim in reverse order of claim)
        self.reclaim_roots(mount, dom, to, replace_with, gen_muts);

        // Remove the mount information
        dom.mounts.remove(mount.0);

        tracing::trace!(?self, "removed node");
    }

    fn reclaim_roots(
        &self,
        mount: MountId,
        dom: &mut VirtualDom,
        to: &mut impl WriteMutations,
        replace_with: Option<usize>,
        gen_muts: bool,
    ) {
        let roots = self.template.get().roots;
        for (idx, node) in roots.iter().enumerate() {
            let last_node = idx == roots.len() - 1;
            if let Some(id) = node.dynamic_id() {
                let dynamic_node = &self.dynamic_nodes[id];
                self.remove_dynamic_node(
                    mount,
                    dom,
                    to,
                    id,
                    dynamic_node,
                    replace_with.filter(|_| last_node),
                    gen_muts,
                );
            } else {
                let mount = &dom.mounts[mount.0];
                let id = mount.root_ids[idx];
                if gen_muts {
                    if let (true, Some(replace_with)) = (last_node, replace_with) {
                        to.replace_node_with(id, replace_with);
                    } else {
                        to.remove_node(id);
                    }
                }
                dom.reclaim(id);
            }
        }
    }

    fn remove_nested_dyn_nodes(
        &self,
        mount: MountId,
        dom: &mut VirtualDom,
        to: &mut impl WriteMutations,
    ) {
        let template = self.template.get();
        for (idx, dyn_node) in self.dynamic_nodes.iter().enumerate() {
            let path_len = template.node_paths.get(idx).map(|path| path.len());
            // Roots are cleaned up automatically above and nodes with a empty path are placeholders
            if let Some(2..) = path_len {
                self.remove_dynamic_node(mount, dom, to, idx, dyn_node, None, false)
            }
        }
    }

    fn remove_dynamic_node(
        &self,
        mount: MountId,
        dom: &mut VirtualDom,
        to: &mut impl WriteMutations,
        idx: usize,
        node: &DynamicNode,
        replace_with: Option<usize>,
        gen_muts: bool,
    ) {
        match node {
            Component(_comp) => {
                let scope_id = ScopeId(dom.mounts[mount.0].mounted_dynamic_nodes[idx]);
                dom.remove_component_node(to, scope_id, replace_with, gen_muts);
            }
            Text(_) | Placeholder(_) => {
                let id = ElementId(dom.mounts[mount.0].mounted_dynamic_nodes[idx]);
                if gen_muts {
                    if let Some(replace_with) = replace_with {
                        to.replace_node_with(id, replace_with);
                    } else {
                        to.remove_node(id);
                    }
                }
                dom.reclaim(id)
            }
            Fragment(nodes) => {
                for node in &nodes[..nodes.len() - 1] {
                    node.remove_node(dom, to, None, gen_muts)
                }
                if let Some(last_node) = nodes.last() {
                    last_node.remove_node(dom, to, replace_with, gen_muts)
                }
            }
        };
    }

    fn templates_are_different(&self, other: &VNode) -> bool {
        let self_node_name = self.template.get().name;
        let other_node_name = other.template.get().name;
        // we want to re-create the node if the template name is different by pointer even if the value is the same so that we can detect when hot reloading changes the template
        !std::ptr::eq(self_node_name, other_node_name)
    }

    pub(super) fn reclaim_attributes(&self, mount: MountId, dom: &mut VirtualDom) {
        for (idx, path) in self.template.get().attr_paths.iter().enumerate() {
            // We clean up the roots in the next step, so don't worry about them here
            if path.len() <= 1 {
                continue;
            }

            let next_id = dom.mounts[mount.0].mounted_attributes[idx];

            // only reclaim the new element if it's different from the previous one
            _ = dom.try_reclaim(next_id);
        }
    }

    pub(super) fn diff_attributes(
        &self,
        new: &VNode,
        dom: &mut VirtualDom,
        to: &mut impl WriteMutations,
    ) {
        let mount_id = self.mount.get();
        for (idx, (old_attrs, new_attrs)) in self
            .dynamic_attrs
            .iter()
            .zip(new.dynamic_attrs.iter())
            .enumerate()
        {
            let mut old_attributes_iter = old_attrs.iter().peekable();
            let mut new_attributes_iter = new_attrs.iter().peekable();
            let attribute_id = dom.mounts[mount_id.0].mounted_attributes[idx];
            let path = self.template.get().attr_paths[idx];

            loop {
                match (old_attributes_iter.peek(), new_attributes_iter.peek()) {
                    (Some(old_attribute), Some(new_attribute)) => {
                        // check which name is greater
                        match old_attribute.name.cmp(new_attribute.name) {
                            // The two attributes are the same, so diff them
                            std::cmp::Ordering::Equal => {
                                let old = old_attributes_iter.next().unwrap();
                                let new = new_attributes_iter.next().unwrap();
                                // Volatile attributes are attributes that the browser may override so we always update them
                                let volatile = old.volatile;
                                if volatile || old.value != new.value {
                                    self.write_attribute(
                                        path,
                                        new,
                                        attribute_id,
                                        mount_id,
                                        dom,
                                        to,
                                    );
                                }
                            }
                            // In a sorted list, if the old attribute name is first, then the new attribute is missing
                            std::cmp::Ordering::Less => {
                                let old = old_attributes_iter.next().unwrap();
                                self.remove_attribute(old, attribute_id, to)
                            }
                            // In a sorted list, if the new attribute name is first, then the old attribute is missing
                            std::cmp::Ordering::Greater => {
                                let new = new_attributes_iter.next().unwrap();
                                self.write_attribute(path, new, attribute_id, mount_id, dom, to);
                            }
                        }
                    }
                    (Some(_), None) => {
                        let left = old_attributes_iter.next().unwrap();
                        self.remove_attribute(left, attribute_id, to)
                    }
                    (None, Some(_)) => {
                        let right = new_attributes_iter.next().unwrap();
                        self.write_attribute(path, right, attribute_id, mount_id, dom, to)
                    }
                    (None, None) => break,
                }
            }
        }
    }

    fn remove_attribute(&self, attribute: &Attribute, id: ElementId, to: &mut impl WriteMutations) {
        match &attribute.value {
            AttributeValue::Listener(_) => {
                to.remove_event_listener(&attribute.name[2..], id);
            }
            _ => {
                to.set_attribute(
                    attribute.name,
                    attribute.namespace,
                    &AttributeValue::None,
                    id,
                );
            }
        }
    }

    fn write_attribute(
        &self,
        path: &'static [u8],
        attribute: &Attribute,
        id: ElementId,
        mount: MountId,
        dom: &mut VirtualDom,
        to: &mut impl WriteMutations,
    ) {
        match &attribute.value {
            AttributeValue::Listener(_) => {
                let element_ref = ElementRef {
                    path: ElementPath { path },
                    mount,
                };
                dom.elements[id.0] = Some(element_ref);
                to.create_event_listener(&attribute.name[2..], id);
            }
            _ => {
                to.set_attribute(attribute.name, attribute.namespace, &attribute.value, id);
            }
        }
    }

    /// Lightly diff the two templates, checking only their roots.
    ///
    /// The goal here is to preserve any existing component state that might exist. This is to preserve some React-like
    /// behavior where the component state is preserved when the component is re-rendered.
    ///
    /// This is implemented by iterating each root, checking if the component is the same, if it is, then diff it.
    ///
    /// We then pass the new template through "create" which should be smart enough to skip roots.
    ///
    /// Currently, we only handle the case where the roots are the same component list. If there's any sort of deviation,
    /// IE more nodes, less nodes, different nodes, or expressions, then we just replace the whole thing.
    ///
    /// This is mostly implemented to help solve the issue where the same component is rendered under two different
    /// conditions:
    ///
    /// ```rust, no_run
    /// # use dioxus::prelude::*;
    /// # let enabled = true;
    /// # #[component]
    /// # fn Component(enabled_sign: String) -> Element { todo!() }
    /// if enabled {
    ///     rsx!{ Component { enabled_sign: "abc" } }
    /// } else {
    ///     rsx!{ Component { enabled_sign: "xyz" } }
    /// };
    /// ```
    ///
    /// However, we should not that it's explicit in the docs that this is not a guarantee. If you need to preserve state,
    /// then you should be passing in separate props instead.
    ///
    /// ```rust, no_run
    /// # use dioxus::prelude::*;
    /// # #[component]
    /// # fn Component(enabled_sign: String) -> Element { todo!() }
    /// # let enabled = true;
    /// let props = if enabled {
    ///     ComponentProps { enabled_sign: "abc".to_string() }
    /// } else {
    ///     ComponentProps { enabled_sign: "xyz".to_string() }
    /// };
    ///
    /// rsx! {
    ///     Component { ..props }
    /// };
    /// ```
    pub(crate) fn light_diff_templates(
        &self,
        new: &VNode,
        dom: &mut VirtualDom,
        to: &mut impl WriteMutations,
    ) {
        let mount_id = self.mount.get();
        let mount = &dom.mounts[mount_id.0];
        let parent = mount.parent;
        match matching_components(self, new) {
            None => self.replace([new], parent, dom, to),
            Some(components) => {
                self.move_mount_to(new, dom);

                for (idx, (old_component, new_component)) in components.into_iter().enumerate() {
                    let mount = &dom.mounts[mount_id.0];
                    let scope_id = ScopeId(mount.mounted_dynamic_nodes[idx]);
                    self.diff_vcomponent(
                        mount_id,
                        idx,
                        new_component,
                        old_component,
                        scope_id,
                        parent,
                        dom,
                        to,
                    )
                }
            }
        }
    }

    /// Create this template and write its mutations
    pub(crate) fn create(
        &self,
        dom: &mut VirtualDom,
        to: &mut impl WriteMutations,
        parent: Option<ElementRef>,
    ) -> usize {
        // check for a overridden template
        #[cfg(debug_assertions)]
        {
            let template = self.template.get();
            if let Some(new_template) = dom.templates.get(template.name) {
                self.template.set(*new_template);
            }
        };

        let template = self.template.get();

        // The best renderers will have templates pre-hydrated and registered
        // Just in case, let's create the template using instructions anyways
        dom.register_template(to, template);

        // Initialize the mount information for this template
        let entry = dom.mounts.vacant_entry();
        let mount = MountId(entry.key());
        self.mount.set(mount);
        tracing::trace!(?self, ?mount, "creating template");
        entry.insert(VNodeMount {
            node: self.clone_mounted(),
            parent,
            root_ids: vec![ElementId(0); template.roots.len()].into_boxed_slice(),
            mounted_attributes: vec![ElementId(0); template.attr_paths.len()].into_boxed_slice(),
            mounted_dynamic_nodes: vec![0; template.node_paths.len()].into_boxed_slice(),
        });

        // Walk the roots, creating nodes and assigning IDs
        // nodes in an iterator of ((dynamic_node_index, sorted_index), path)
        // todo: adjust dynamic nodes to be in the order of roots and then leaves (ie BFS)
        #[cfg(not(debug_assertions))]
        let (mut attrs, mut nodes) = (
            template.attr_paths.iter().copied().enumerate().peekable(),
            template
                .node_paths
                .iter()
                .copied()
                .enumerate()
                .map(|(i, path)| ((i, i), path))
                .peekable(),
        );

        // If this is a debug build, we need to check that the paths are in the correct order because hot reloading can cause scrambled states
        #[cfg(debug_assertions)]
        let (attrs_sorted, nodes_sorted) = {
            (
                crate::nodes::sort_bfo(template.attr_paths),
                crate::nodes::sort_bfo(template.node_paths),
            )
        };
        #[cfg(debug_assertions)]
        let (mut attrs, mut nodes) = {
            (
                attrs_sorted.into_iter().peekable(),
                nodes_sorted
                    .iter()
                    .copied()
                    .enumerate()
                    .map(|(i, (id, path))| ((id, i), path))
                    .peekable(),
            )
        };

        template
            .roots
            .iter()
            .enumerate()
            .map(|(idx, root)| match root {
                DynamicText { id } | Dynamic { id } => {
                    nodes.next().unwrap();
                    self.write_dynamic_root(mount, *id, dom, to)
                }
                Element { .. } => {
                    #[cfg(not(debug_assertions))]
                    let id =
                        self.write_element_root(mount, idx, &mut attrs, &mut nodes, &[], dom, to);
                    #[cfg(debug_assertions)]
                    let id = self.write_element_root(
                        mount,
                        idx,
                        &mut attrs,
                        &mut nodes,
                        &nodes_sorted,
                        dom,
                        to,
                    );
                    id
                }
                TemplateNode::Text { .. } => self.write_static_text_root(mount, idx, dom, to),
            })
            .sum()
    }
}

impl VNode {
    fn write_static_text_root(
        &self,
        mount: MountId,
        idx: usize,
        dom: &mut VirtualDom,
        to: &mut impl WriteMutations,
    ) -> usize {
        // Simply just load the template root, no modifications needed
        self.load_template_root(mount, idx, dom, to);

        // Text produces just one node on the stack
        1
    }

    fn write_dynamic_root(
        &self,
        mount: MountId,
        idx: usize,
        dom: &mut VirtualDom,
        to: &mut impl WriteMutations,
    ) -> usize {
        use DynamicNode::*;
        match &self.dynamic_nodes[idx] {
            Component(component) => {
                let parent = Some(ElementRef {
                    path: ElementPath {
                        path: self.template.get().node_paths[idx],
                    },
                    mount,
                });
                self.create_component_node(mount, idx, component, parent, dom, to)
            }
            Fragment(frag) => {
                let parent = Some(ElementRef {
                    path: ElementPath {
                        path: self.template.get().node_paths[idx],
                    },
                    mount,
                });
                dom.create_children(to, frag, parent)
            }
            Placeholder(_) => {
                let id = mount.mount_node(idx, dom);
                to.create_placeholder(id);
                1
            }
            Text(VText { value }) => {
                let id = mount.mount_node(idx, dom);
                to.create_text_node(value, id);
                1
            }
        }
    }

    /// We write all the descendent data for this element
    ///
    /// Elements can contain other nodes - and those nodes can be dynamic or static
    ///
    /// We want to make sure we write these nodes while on top of the root
    fn write_element_root(
        &self,
        mount: MountId,
        root_idx: usize,
        dynamic_attrs: &mut Peekable<impl Iterator<Item = (usize, &'static [u8])>>,
        dynamic_nodes_iter: &mut Peekable<impl Iterator<Item = ((usize, usize), &'static [u8])>>,
        dynamic_nodes: &[(usize, &'static [u8])],
        dom: &mut VirtualDom,
        to: &mut impl WriteMutations,
    ) -> usize {
        // Load the template root and get the ID for the node on the stack
        let root_on_stack = self.load_template_root(mount, root_idx, dom, to);

        // Write all the attributes below this root
        self.write_attrs_on_root(mount, dynamic_attrs, root_idx as u8, root_on_stack, dom, to);

        // Load in all of the placeholder or dynamic content under this root too
        self.load_placeholders(
            mount,
            dynamic_nodes_iter,
            dynamic_nodes,
            root_idx as u8,
            dom,
            to,
        );

        1
    }

    /// Load all of the placeholder nodes for descendents of this root node
    ///
    /// ```rust, no_run
    /// # use dioxus::prelude::*;
    /// # let some_text = "hello world";
    /// # let some_value = "123";
    /// rsx! {
    ///     div {
    ///         // This is a placeholder
    ///         {some_value}
    ///
    ///         // Load this too
    ///         "{some_text}"
    ///     }
    /// };
    /// ```
    #[allow(unused)]
    fn load_placeholders(
        &self,
        mount: MountId,
        dynamic_nodes_iter: &mut Peekable<impl Iterator<Item = ((usize, usize), &'static [u8])>>,
        dynamic_nodes: &[(usize, &'static [u8])],
        root_idx: u8,
        dom: &mut VirtualDom,
        to: &mut impl WriteMutations,
    ) {
        let (start, end) = match collect_dyn_node_range(dynamic_nodes_iter, root_idx) {
            Some((a, b)) => (a, b),
            None => return,
        };

        // If hot reloading is enabled, we need to map the sorted index to the original index of the dynamic node. If it is disabled, we can just use the sorted index
        #[cfg(not(debug_assertions))]
        let reversed_iter = (start..=end).rev();
        #[cfg(debug_assertions)]
        let reversed_iter = (start..=end)
            .rev()
            .map(|sorted_index| dynamic_nodes[sorted_index].0);

        for idx in reversed_iter {
            let m = self.create_dynamic_node(mount, idx, dom, to);
            if m > 0 {
                // The path is one shorter because the top node is the root
                let path = &self.template.get().node_paths[idx][1..];
                to.replace_placeholder_with_nodes(path, m);
            }
        }
    }

    fn write_attrs_on_root(
        &self,
        mount: MountId,
        attrs: &mut Peekable<impl Iterator<Item = (usize, &'static [u8])>>,
        root_idx: u8,
        root: ElementId,
        dom: &mut VirtualDom,
        to: &mut impl WriteMutations,
    ) {
        while let Some((mut attr_id, path)) =
            attrs.next_if(|(_, p)| p.first().copied() == Some(root_idx))
        {
            let id = self.assign_static_node_as_dynamic(path, root, dom, to);

            loop {
                for attr in &*self.dynamic_attrs[attr_id] {
                    self.write_attribute(path, attr, id, mount, dom, to);
                    dom.mounts[mount.0].mounted_attributes[attr_id] = id;
                }

                // Only push the dynamic attributes forward if they match the current path (same element)
                match attrs.next_if(|(_, p)| *p == path) {
                    Some((next_attr_id, _)) => attr_id = next_attr_id,
                    None => break,
                }
            }
        }
    }

    fn load_template_root(
        &self,
        mount: MountId,
        root_idx: usize,
        dom: &mut VirtualDom,
        to: &mut impl WriteMutations,
    ) -> ElementId {
        // Get an ID for this root since it's a real root
        let this_id = dom.next_element();
        dom.mounts[mount.0].root_ids[root_idx] = this_id;

        to.load_template(self.template.get().name, root_idx, this_id);

        this_id
    }

    /// We have some dynamic attributes attached to a some node
    ///
    /// That node needs to be loaded at runtime, so we need to give it an ID
    ///
    /// If the node in question is on the stack, we just return that ID
    ///
    /// If the node is not on the stack, we create a new ID for it and assign it
    fn assign_static_node_as_dynamic(
        &self,
        path: &'static [u8],
        this_id: ElementId,
        dom: &mut VirtualDom,
        to: &mut impl WriteMutations,
    ) -> ElementId {
        if path.len() == 1 {
            return this_id;
        }

        // if attribute is on a root node, then we've already created the element
        // Else, it's deep in the template and we should create a new id for it
        let id = dom.next_element();

        to.assign_node_id(&path[1..], id);

        id
    }

    pub(crate) fn create_dynamic_node(
        &self,
        mount: MountId,
        index: usize,
        dom: &mut VirtualDom,
        to: &mut impl WriteMutations,
    ) -> usize {
        use DynamicNode::*;
        let node = &self.dynamic_nodes[index];
        match node {
            Text(text) => self.create_dynamic_text(mount, index, text, dom, to),
            Placeholder(_) => self.create_placeholder(mount, index, dom, to),
            Component(component) => {
                let parent = Some(ElementRef {
                    path: ElementPath {
                        path: self.template.get().node_paths[index],
                    },
                    mount,
                });
                self.create_component_node(mount, index, component, parent, dom, to)
            }
            Fragment(frag) => {
                let parent = Some(ElementRef {
                    path: ElementPath {
                        path: self.template.get().node_paths[index],
                    },
                    mount,
                });
                dom.create_children(to, frag, parent)
            }
        }
    }

    /// Mount a root node and return its ID and the path to the node
    fn mount_dynamic_node_with_path(
        &self,
        mount: MountId,
        idx: usize,
        dom: &mut VirtualDom,
    ) -> (ElementId, &'static [u8]) {
        // Add the mutation to the list
        let path = self.template.get().node_paths[idx];

        // Allocate a dynamic element reference for this text node
        let new_id = mount.mount_node(idx, dom);

        (new_id, &path[1..])
    }

    fn create_dynamic_text(
        &self,
        mount: MountId,
        idx: usize,
        text: &VText,
        dom: &mut VirtualDom,
        to: &mut impl WriteMutations,
    ) -> usize {
        let (new_id, path) = self.mount_dynamic_node_with_path(mount, idx, dom);

        // Hydrate the text node
        to.hydrate_text_node(path, &text.value, new_id);

        // Since we're hydrating an existing node, we don't create any new nodes
        0
    }

    pub(crate) fn create_placeholder(
        &self,
        mount: MountId,
        idx: usize,
        dom: &mut VirtualDom,
        to: &mut impl WriteMutations,
    ) -> usize {
        let (id, path) = self.mount_dynamic_node_with_path(mount, idx, dom);

        // Assign the ID to the existing node in the template
        to.assign_node_id(path, id);

        // Since the placeholder is already in the DOM, we don't create any new nodes
        0
    }
}

impl MountId {
    fn mount_node(self, node_index: usize, dom: &mut VirtualDom) -> ElementId {
        let id = dom.next_element();
        dom.mounts[self.0].mounted_dynamic_nodes[node_index] = id.0;
        id
    }
}

fn collect_dyn_node_range(
    dynamic_nodes: &mut Peekable<impl Iterator<Item = ((usize, usize), &'static [u8])>>,
    root_idx: u8,
) -> Option<(usize, usize)> {
    let start = match dynamic_nodes.peek() {
        Some(((_, idx), [first, ..])) if *first == root_idx => *idx,
        _ => return None,
    };

    let mut end = start;

    while let Some(((_, idx), p)) =
        dynamic_nodes.next_if(|(_, p)| matches!(p, [idx, ..] if *idx == root_idx))
    {
        if p.len() == 1 {
            continue;
        }

        end = idx;
    }

    Some((start, end))
}

fn matching_components<'a>(
    left: &'a VNode,
    right: &'a VNode,
) -> Option<Vec<(&'a VComponent, &'a VComponent)>> {
    let left_node = left.template.get();
    let right_node = right.template.get();
    if left_node.roots.len() != right_node.roots.len() {
        return None;
    }

    // run through the components, ensuring they're the same
    left_node
        .roots
        .iter()
        .zip(right_node.roots.iter())
        .map(|(l, r)| {
            let (l, r) = match (l, r) {
                (TemplateNode::Dynamic { id: l }, TemplateNode::Dynamic { id: r }) => (l, r),
                _ => return None,
            };

            let (l, r) = match (&left.dynamic_nodes[*l], &right.dynamic_nodes[*r]) {
                (Component(l), Component(r)) => (l, r),
                _ => return None,
            };

            Some((l, r))
        })
        .collect()
}<|MERGE_RESOLUTION|>--- conflicted
+++ resolved
@@ -25,17 +25,15 @@
         // If hot reloading is enabled, we need to make sure we're using the latest template
         #[cfg(debug_assertions)]
         {
-<<<<<<< HEAD
-            // let (path, byte_index) = new.template.get().name.rsplit_once(':').unwrap();
-            if let Some(template) = dom.templates.get(new.template.get().name).cloned() {
-                // let byte_index = byte_index.parse::<usize>().unwrap();
-                // if let Some(&template) = map.get(&byte_index) {
-                new.template.set(template);
-                if template != self.template.get() {
-                    let mount_id = self.mount.get();
-                    let parent = dom.mounts[mount_id.0].parent;
-                    return self.replace([new], parent, dom, to);
-=======
+            //  if let Some(template) = dom.templates.get(new.template.get().name).cloned() {
+            //             // let byte_index = byte_index.parse::<usize>().unwrap();
+            //             // if let Some(&template) = map.get(&byte_index) {
+            //             new.template.set(template);
+            //             if template != self.template.get() {
+            //                 let mount_id = self.mount.get();
+            //                 let parent = dom.mounts[mount_id.0].parent;
+            //                 return self.replace([new], parent, dom, to);
+
             let (path, byte_index) = new.template.get().name.rsplit_once(':').unwrap();
             if let Some(map) = dom.templates.get(path) {
                 let byte_index = byte_index.parse::<usize>().unwrap();
@@ -47,7 +45,6 @@
                         self.replace([new], parent, dom, to);
                         return;
                     }
->>>>>>> a3aa6ae7
                 }
                 // }
             }
