--- conflicted
+++ resolved
@@ -632,25 +632,8 @@
 
         // Walk the roots, creating nodes and assigning IDs
         // nodes in an iterator of (dynamic_node_index, path)
-        #[cfg(not(debug_assertions))]
-        let nodes_sorted = template.node_paths.iter().copied().enumerate();
-        #[cfg(not(debug_assertions))]
-        let attrs_sorted = template.attr_paths.iter().copied().enumerate().peekable();
-
-        // If this is a debug build, we need to check that the paths are in the correct order because hot reloading can cause scrambled states
-        #[cfg(debug_assertions)]
-<<<<<<< HEAD
-        let nodes_sorted = sort_bfs(template.node_paths).into_iter();
-=======
-        let (attrs_sorted, nodes_sorted) = {
-            (
-                crate::nodes::sort_bfo(template.attr_paths),
-                crate::nodes::sort_bfo(template.node_paths),
-            )
-        };
->>>>>>> 79e18c2d
-        #[cfg(debug_assertions)]
-        let attrs_sorted = sort_bfs(template.attr_paths).into_iter();
+        let nodes_sorted = template.breadth_first_attribute_paths();
+        let attrs_sorted = template.breadth_first_node_paths();
 
         let mut nodes = nodes_sorted.peekable();
         let mut attrs = attrs_sorted.peekable();
