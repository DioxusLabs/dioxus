use crate::{properties::SuperFrom, runtime::RuntimeGuard, Runtime, ScopeId};
use generational_box::GenerationalBox;
use std::{cell::RefCell, marker::PhantomData, rc::Rc};

/// A wrapper around some generic data that handles the event's state
///
///
/// Prevent this event from continuing to bubble up the tree to parent elements.
///
/// # Example
///
/// ```rust, no_run
/// # use dioxus::prelude::*;
/// rsx! {
///     button {
///         onclick: move |evt: Event<MouseData>| {
///             evt.stop_propagation();
///         }
///     }
/// };
/// ```
pub struct Event<T: 'static + ?Sized> {
    /// The data associated with this event
    pub data: Rc<T>,
    pub(crate) metadata: Rc<RefCell<EventMetadata>>,
}

#[derive(Clone, Copy)]
pub(crate) struct EventMetadata {
    pub(crate) propagates: bool,
    pub(crate) prevent_default: bool,
}

impl<T: ?Sized + 'static> Event<T> {
    /// Create a new event from the inner data
    pub fn new(data: Rc<T>, propagates: bool) -> Self {
        Self {
            data,
            metadata: Rc::new(RefCell::new(EventMetadata {
                propagates,
                prevent_default: false,
            })),
        }
    }
}

impl<T: ?Sized> Event<T> {
    /// Map the event data to a new type
    ///
    /// # Example
    ///
    /// ```rust, no_run
    /// # use dioxus::prelude::*;
    /// rsx! {
    ///    button {
    ///       onclick: move |evt: MouseEvent| {
    ///          let data = evt.map(|data| data.client_coordinates());
    ///          println!("{:?}", data.data());
    ///       }
    ///    }
    /// };
    /// ```
    pub fn map<U: 'static, F: FnOnce(&T) -> U>(&self, f: F) -> Event<U> {
        Event {
            data: Rc::new(f(&self.data)),
            metadata: self.metadata.clone(),
        }
    }

    /// Prevent this event from continuing to bubble up the tree to parent elements.
    ///
    /// # Example
    ///
    /// ```rust, no_run
    /// # use dioxus::prelude::*;
    /// rsx! {
    ///     button {
    ///         onclick: move |evt: Event<MouseData>| {
    ///             # #[allow(deprecated)]
    ///             evt.cancel_bubble();
    ///         }
    ///     }
    /// };
    /// ```
    #[deprecated = "use stop_propagation instead"]
    pub fn cancel_bubble(&self) {
        self.metadata.borrow_mut().propagates = false;
    }

    /// Check if the event propagates up the tree to parent elements
    pub fn propagates(&self) -> bool {
        self.metadata.borrow().propagates
    }

    /// Prevent this event from continuing to bubble up the tree to parent elements.
    ///
    /// # Example
    ///
    /// ```rust, no_run
    /// # use dioxus::prelude::*;
    /// rsx! {
    ///     button {
    ///         onclick: move |evt: Event<MouseData>| {
    ///             evt.stop_propagation();
    ///         }
    ///     }
    /// };
    /// ```
    pub fn stop_propagation(&self) {
        self.metadata.borrow_mut().propagates = false;
    }

    /// Get a reference to the inner data from this event
    ///
    /// ```rust, no_run
    /// # use dioxus::prelude::*;
    /// rsx! {
    ///     button {
    ///         onclick: move |evt: Event<MouseData>| {
    ///             let data = evt.data();
    ///             async move {
    ///                 println!("{:?}", data);
    ///             }
    ///         }
    ///     }
    /// };
    /// ```
    pub fn data(&self) -> Rc<T> {
        self.data.clone()
    }

    /// Prevent the default action of the event.
    ///
    /// # Example
    ///
    /// ```rust
    /// # use dioxus::prelude::*;
    /// fn App() -> Element {
    ///     rsx! {
    ///         a {
    ///             // You can prevent the default action of the event with `prevent_default`
    ///             onclick: move |event| {
    ///                 event.prevent_default();
    ///             },
    ///             href: "https://dioxuslabs.com",
    ///             "don't go to the link"
    ///         }
    ///     }
    /// }
    /// ```
    ///
    /// Note: This must be called synchronously when handling the event. Calling it after the event has been handled will have no effect.
    ///
    /// <div class="warning">
    ///
    /// This method is not available on the LiveView renderer because LiveView handles all events over a websocket which cannot block.
    ///
    /// </div>
    #[track_caller]
    pub fn prevent_default(&self) {
        self.metadata.borrow_mut().prevent_default = true;
    }

    /// Check if the default action of the event is enabled.
    pub fn default_action_enabled(&self) -> bool {
        !self.metadata.borrow().prevent_default
    }
}

impl<T: ?Sized> Clone for Event<T> {
    fn clone(&self) -> Self {
        Self {
            metadata: self.metadata.clone(),
            data: self.data.clone(),
        }
    }
}

impl<T> std::ops::Deref for Event<T> {
    type Target = Rc<T>;
    fn deref(&self) -> &Self::Target {
        &self.data
    }
}

impl<T: std::fmt::Debug> std::fmt::Debug for Event<T> {
    fn fmt(&self, f: &mut std::fmt::Formatter<'_>) -> std::fmt::Result {
        f.debug_struct("UiEvent")
            .field("bubble_state", &self.propagates())
            .field("prevent_default", &!self.default_action_enabled())
            .field("data", &self.data)
            .finish()
    }
}

/// The callback type generated by the `rsx!` macro when an `on` field is specified for components.
///
/// This makes it possible to pass `move |evt| {}` style closures into components as property fields.
///
/// # Example
///
/// ```rust, no_run
/// # use dioxus::prelude::*;
/// rsx!{
///     MyComponent { onclick: move |evt| tracing::debug!("clicked") }
/// };
///
/// #[derive(Props, Clone, PartialEq)]
/// struct MyProps {
///     onclick: EventHandler<MouseEvent>,
/// }
///
/// fn MyComponent(cx: MyProps) -> Element {
///     rsx!{
///         button {
///             onclick: move |evt| cx.onclick.call(evt),
///         }
///     }
/// }
/// ```
pub type EventHandler<T = ()> = Callback<T>;

/// The callback type generated by the `rsx!` macro when an `on` field is specified for components.
///
/// This makes it possible to pass `move |evt| {}` style closures into components as property fields.
///
///
/// # Example
///
/// ```rust, ignore
/// rsx!{
///     MyComponent { onclick: move |evt| {
///         tracing::debug!("clicked");
///         42
///     } }
/// }
///
/// #[derive(Props)]
/// struct MyProps {
///     onclick: Callback<MouseEvent, i32>,
/// }
///
/// fn MyComponent(cx: MyProps) -> Element {
///     rsx!{
///         button {
///             onclick: move |evt| println!("number: {}", cx.onclick.call(evt)),
///         }
///     }
/// }
/// ```
pub struct Callback<Args = (), Ret = ()> {
    pub(crate) origin: ScopeId,
    /// During diffing components with EventHandler, we move the EventHandler over in place instead of rerunning the child component.
    ///
    /// ```rust
    /// # use dioxus::prelude::*;
    /// #[component]
    /// fn Child(onclick: EventHandler<MouseEvent>) -> Element {
    ///     rsx!{
    ///         button {
    ///             // Diffing Child will not rerun this component, it will just update the callback in place so that if this callback is called, it will run the latest version of the callback
    ///             onclick: move |evt| onclick(evt),
    ///         }
    ///     }
    /// }
    /// ```
    ///
    /// This is both more efficient and allows us to avoid out of date EventHandlers.
    ///
    /// We double box here because we want the data to be copy (GenerationalBox) and still update in place (ExternalListenerCallback)
    /// This isn't an ideal solution for performance, but it is non-breaking and fixes the issues described in <https://github.com/DioxusLabs/dioxus/pull/2298>
    pub(super) callback: GenerationalBox<Option<ExternalListenerCallback<Args, Ret>>>,
}

impl<Args, Ret> std::fmt::Debug for Callback<Args, Ret> {
    fn fmt(&self, f: &mut std::fmt::Formatter<'_>) -> std::fmt::Result {
        f.debug_struct("Callback")
            .field("origin", &self.origin)
            .field("callback", &self.callback)
            .finish()
    }
}

impl<T: 'static, Ret: Default + 'static> Default for Callback<T, Ret> {
    fn default() -> Self {
        Callback::new(|_| Ret::default())
    }
}

/// A helper trait for [`Callback`]s that allows functions to accept a [`Callback`] that may return an async block which will automatically be spawned.
///
/// ```rust, no_run
/// use dioxus::prelude::*;
/// fn accepts_fn<Ret: dioxus_core::SpawnIfAsync<Marker>, Marker>(callback: impl FnMut(u32) -> Ret + 'static) {
///     let callback = Callback::new(callback);
/// }
/// // You can accept both async and non-async functions
/// accepts_fn(|x| async move { println!("{}", x) });
/// accepts_fn(|x| println!("{}", x));
/// ```
#[rustversion::attr(
    since(1.78.0),
    diagnostic::on_unimplemented(
        message = "`SpawnIfAsync` is not implemented for `{Self}`",
        label = "Return Value",
        note = "Closures (or event handlers) in dioxus need to return either: nothing (the unit type `()`), or an async block that dioxus will automatically spawn",
        note = "You likely need to add a semicolon to the end of the event handler to make it return nothing",
    )
)]
pub trait SpawnIfAsync<Marker, Ret = ()>: Sized {
    /// Spawn the value into the dioxus runtime if it is an async block
    fn spawn(self) -> Ret;
}

// Support for FnMut -> Ret for any return type
impl<Ret> SpawnIfAsync<(), Ret> for Ret {
    fn spawn(self) -> Ret {
        self
    }
}

// Support for FnMut -> async { unit } for the unit return type
#[doc(hidden)]
pub struct AsyncMarker;
impl<F: std::future::Future<Output = ()> + 'static> SpawnIfAsync<AsyncMarker> for F {
    fn spawn(self) {
        crate::prelude::spawn(async move {
            self.await;
        });
    }
}

// Support for FnMut -> async { Result(()) } for the unit return type
#[doc(hidden)]
pub struct AsyncResultMarker;

impl<T> SpawnIfAsync<AsyncResultMarker> for T
where
    T: std::future::Future<Output = crate::Result<()>> + 'static,
{
    #[inline]
    fn spawn(self) {
        crate::prelude::spawn(async move {
            if let Err(err) = self.await {
                crate::prelude::throw_error(err)
            }
        });
    }
}

// Support for FnMut -> Result(()) for the unit return type
impl SpawnIfAsync<()> for crate::Result<()> {
    #[inline]
    fn spawn(self) {
        if let Err(err) = self {
            crate::prelude::throw_error(err)
        }
    }
}

// We can't directly forward the marker because it would overlap with a bunch of other impls, so we wrap it in another type instead
#[doc(hidden)]
pub struct MarkerWrapper<T>(PhantomData<T>);

// Closure can be created from FnMut -> async { anything } or FnMut -> Ret
impl<
        Function: FnMut(Args) -> Spawn + 'static,
        Args: 'static,
        Spawn: SpawnIfAsync<Marker, Ret> + 'static,
        Ret: 'static,
        Marker,
    > SuperFrom<Function, MarkerWrapper<Marker>> for Callback<Args, Ret>
{
    fn super_from(input: Function) -> Self {
        Callback::new(input)
    }
}

#[doc(hidden)]
pub struct UnitClosure<Marker>(PhantomData<Marker>);

// Closure can be created from FnMut -> async { () } or FnMut -> Ret
impl<
        Function: FnMut() -> Spawn + 'static,
        Spawn: SpawnIfAsync<Marker, Ret> + 'static,
        Ret: 'static,
        Marker,
    > SuperFrom<Function, UnitClosure<Marker>> for Callback<(), Ret>
{
    fn super_from(mut input: Function) -> Self {
        Callback::new(move |()| input())
    }
}

#[test]
fn closure_types_infer() {
    #[allow(unused)]
    fn compile_checks() {
        // You should be able to use a closure as a callback
        let callback: Callback<(), ()> = Callback::new(|_| {});
        // Or an async closure
        let callback: Callback<(), ()> = Callback::new(|_| async {});

        // You can also pass in a closure that returns a value
        let callback: Callback<(), u32> = Callback::new(|_| 123);

        // Or pass in a value
        let callback: Callback<u32, ()> = Callback::new(|value: u32| async move {
            println!("{}", value);
        });

        // Unit closures shouldn't require an argument
        let callback: Callback<(), ()> = Callback::super_from(|| async move {
            println!("hello world");
        });
    }
}

impl<Args, Ret> Copy for Callback<Args, Ret> {}

impl<Args, Ret> Clone for Callback<Args, Ret> {
    fn clone(&self) -> Self {
        *self
    }
}

impl<Args: 'static, Ret: 'static> PartialEq for Callback<Args, Ret> {
    fn eq(&self, _: &Self) -> bool {
        true
    }
}

pub(super) struct ExternalListenerCallback<Args, Ret> {
    callback: Rc<RefCell<dyn FnMut(Args) -> Ret>>,
    runtime: std::rc::Weak<Runtime>,
}

impl<Args, Ret> Clone for ExternalListenerCallback<Args, Ret> {
    fn clone(&self) -> Self {
        Self {
            callback: self.callback.clone(),
            runtime: self.runtime.clone(),
        }
    }
}

impl<Args: 'static, Ret: 'static> Callback<Args, Ret> {
    /// Create a new [`Callback`] from an [`FnMut`]. The callback is owned by the current scope and will be dropped when the scope is dropped.
    /// This should not be called directly in the body of a component because it will not be dropped until the component is dropped.
    #[track_caller]
    pub fn new<MaybeAsync: SpawnIfAsync<Marker, Ret>, Marker>(
        mut f: impl FnMut(Args) -> MaybeAsync + 'static,
    ) -> Self {
        let runtime = Runtime::current().unwrap_or_else(|e| panic!("{}", e));
        let origin = runtime
            .current_scope_id()
            .unwrap_or_else(|e| panic!("{}", e));
        let owner = crate::innerlude::current_owner::<generational_box::UnsyncStorage>();
        let callback = owner.insert(Some(ExternalListenerCallback {
            callback: Rc::new(RefCell::new(move |event: Args| f(event).spawn()))
                as Rc<RefCell<dyn FnMut(Args) -> Ret>>,
            runtime: Rc::downgrade(&runtime),
        }));
        Self { callback, origin }
    }

    /// Leak a new [`Callback`] that will not be dropped unless it is manually dropped.
    #[track_caller]
    pub fn leak(mut f: impl FnMut(Args) -> Ret + 'static) -> Self {
<<<<<<< HEAD
        let callback = GenerationalBox::leak(
            Some(Rc::new(RefCell::new(move |event: Args| f(event)))
                as Rc<RefCell<dyn FnMut(Args) -> Ret>>),
            std::panic::Location::caller(),
        );
        Self {
            callback,
            origin: current_scope_id().unwrap_or_else(|e| panic!("{}", e)),
        }
=======
        let runtime = Runtime::current().unwrap_or_else(|e| panic!("{}", e));
        let origin = runtime
            .current_scope_id()
            .unwrap_or_else(|e| panic!("{}", e));
        let callback = GenerationalBox::leak(Some(ExternalListenerCallback {
            callback: Rc::new(RefCell::new(move |event: Args| f(event).spawn()))
                as Rc<RefCell<dyn FnMut(Args) -> Ret>>,
            runtime: Rc::downgrade(&runtime),
        }));
        Self { callback, origin }
>>>>>>> 6ff7a547
    }

    /// Call this callback with the appropriate argument type
    ///
    /// This borrows the callback using a RefCell. Recursively calling a callback will cause a panic.
    #[track_caller]
    pub fn call(&self, arguments: Args) -> Ret {
        if let Some(callback) = self.callback.read().as_ref() {
            let runtime = callback
                .runtime
                .upgrade()
                .expect("Callback was called after the runtime was dropped");
            let _guard = RuntimeGuard::new(runtime.clone());
            runtime.with_scope_on_stack(self.origin, || {
                let mut callback = callback.callback.borrow_mut();
                callback(arguments)
            })
        } else {
            panic!("Callback was manually dropped")
        }
    }

    /// Create a `impl FnMut + Copy` closure from the Closure type
    pub fn into_closure(self) -> impl FnMut(Args) -> Ret + Copy + 'static {
        move |args| self.call(args)
    }

    /// Forcibly drop the internal handler callback, releasing memory
    ///
    /// This will force any future calls to "call" to not doing anything
    pub fn release(&self) {
        self.callback.set(None);
    }

    #[doc(hidden)]
    /// This should only be used by the `rsx!` macro.
    pub fn __set(&mut self, value: Rc<RefCell<dyn FnMut(Args) -> Ret>>) {
        self.callback.set(Some(ExternalListenerCallback {
            callback: value,
            runtime: Rc::downgrade(&Runtime::current().unwrap()),
        }));
    }

    #[doc(hidden)]
    /// This should only be used by the `rsx!` macro.
    pub fn __take(&self) -> Rc<RefCell<dyn FnMut(Args) -> Ret>> {
        self.callback
            .read()
            .as_ref()
            .expect("Callback was manually dropped")
            .callback
            .clone()
    }
}

impl<Args: 'static, Ret: 'static> std::ops::Deref for Callback<Args, Ret> {
    type Target = dyn Fn(Args) -> Ret + 'static;

    fn deref(&self) -> &Self::Target {
        // https://github.com/dtolnay/case-studies/tree/master/callable-types

        // First we create a closure that captures something with the Same in memory layout as Self (MaybeUninit<Self>).
        let uninit_callable = std::mem::MaybeUninit::<Self>::uninit();
        // Then move that value into the closure. We assume that the closure now has a in memory layout of Self.
        let uninit_closure = move |t| Self::call(unsafe { &*uninit_callable.as_ptr() }, t);

        // Check that the size of the closure is the same as the size of Self in case the compiler changed the layout of the closure.
        let size_of_closure = std::mem::size_of_val(&uninit_closure);
        assert_eq!(size_of_closure, std::mem::size_of::<Self>());

        // Then cast the lifetime of the closure to the lifetime of &self.
        fn cast_lifetime<'a, T>(_a: &T, b: &'a T) -> &'a T {
            b
        }
        let reference_to_closure = cast_lifetime(
            {
                // The real closure that we will never use.
                &uninit_closure
            },
            #[allow(clippy::missing_transmute_annotations)]
            // We transmute self into a reference to the closure. This is safe because we know that the closure has the same memory layout as Self so &Closure == &Self.
            unsafe {
                std::mem::transmute(self)
            },
        );

        // Cast the closure to a trait object.
        reference_to_closure as &_
    }
}<|MERGE_RESOLUTION|>--- conflicted
+++ resolved
@@ -467,28 +467,13 @@
     /// Leak a new [`Callback`] that will not be dropped unless it is manually dropped.
     #[track_caller]
     pub fn leak(mut f: impl FnMut(Args) -> Ret + 'static) -> Self {
-<<<<<<< HEAD
-        let callback = GenerationalBox::leak(
-            Some(Rc::new(RefCell::new(move |event: Args| f(event)))
-                as Rc<RefCell<dyn FnMut(Args) -> Ret>>),
-            std::panic::Location::caller(),
-        );
-        Self {
-            callback,
-            origin: current_scope_id().unwrap_or_else(|e| panic!("{}", e)),
-        }
-=======
-        let runtime = Runtime::current().unwrap_or_else(|e| panic!("{}", e));
-        let origin = runtime
-            .current_scope_id()
-            .unwrap_or_else(|e| panic!("{}", e));
+        let origin = current_scope_id().unwrap_or_else(|e| panic!("{}", e));
         let callback = GenerationalBox::leak(Some(ExternalListenerCallback {
             callback: Rc::new(RefCell::new(move |event: Args| f(event).spawn()))
                 as Rc<RefCell<dyn FnMut(Args) -> Ret>>,
             runtime: Rc::downgrade(&runtime),
         }));
         Self { callback, origin }
->>>>>>> 6ff7a547
     }
 
     /// Call this callback with the appropriate argument type
