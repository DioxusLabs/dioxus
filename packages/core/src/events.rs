--- conflicted
+++ resolved
@@ -235,133 +235,6 @@
 impl<T: 'static, Ret: Default + 'static> Default for Callback<T, Ret> {
     fn default() -> Self {
         Callback::new(|_| Ret::default())
-<<<<<<< HEAD
-    }
-}
-
-/// A helper trait for [`Callback`]s that allows functions to accept a [`Callback`] that may return an async block which will automatically be spawned.
-///
-/// ```rust, no_run
-/// use dioxus::prelude::*;
-/// fn accepts_fn<Ret: dioxus_core::SpawnIfAsync<Marker>, Marker>(callback: impl FnMut(u32) -> Ret + 'static) {
-///     let callback = Callback::new(callback);
-/// }
-/// // You can accept both async and non-async functions
-/// accepts_fn(|x| async move { println!("{}", x) });
-/// accepts_fn(|x| println!("{}", x));
-/// ```
-pub trait SpawnIfAsync<Marker, Ret = ()>: Sized {
-    /// Spawn the value into the dioxus runtime if it is an async block
-    fn spawn(self) -> Ret;
-}
-
-// Support for FnMut -> Ret for any return type
-impl<Ret> SpawnIfAsync<(), Ret> for Ret {
-    fn spawn(self) -> Ret {
-        self
-    }
-}
-
-// Support for FnMut -> async { unit } for the unit return type
-#[doc(hidden)]
-pub struct AsyncMarker;
-impl<F: std::future::Future<Output = ()> + 'static> SpawnIfAsync<AsyncMarker> for F {
-    fn spawn(self) {
-        crate::prelude::spawn(async move {
-            self.await;
-        });
-    }
-}
-
-// Support for FnMut -> async { Result(()) } for the unit return type
-#[doc(hidden)]
-pub struct AsyncResultMarker;
-
-impl<T> SpawnIfAsync<AsyncResultMarker> for T
-where
-    T: std::future::Future<Output = crate::Result<()>> + 'static,
-{
-    #[inline]
-    fn spawn(self) {
-        crate::prelude::spawn(async move {
-            if let Err(err) = self.await {
-                crate::prelude::throw_error(err)
-            }
-        });
-    }
-}
-
-// Support for FnMut -> Result(anything) for the unit return type
-impl SpawnIfAsync<()> for crate::Result<()> {
-    #[inline]
-    fn spawn(self) {
-        if let Err(err) = self {
-            crate::prelude::throw_error(err)
-        }
-    }
-}
-
-// We can't directly forward the marker because it would overlap with a bunch of other impls, so we wrap it in another type instead
-#[doc(hidden)]
-pub struct MarkerWrapper<T>(PhantomData<T>);
-
-// Closure can be created from FnMut -> async { anything } or FnMut -> Ret
-impl<
-        Function: FnMut(Args) -> Spawn + 'static,
-        Args: 'static,
-        Spawn: SpawnIfAsync<Marker, Ret> + 'static,
-        Ret: 'static,
-        Marker,
-    > SuperFrom<Function, MarkerWrapper<Marker>> for Callback<Args, Ret>
-{
-    fn super_from(input: Function) -> Self {
-        Callback::new(input)
-    }
-}
-
-#[doc(hidden)]
-pub struct UnitClosure<Marker>(PhantomData<Marker>);
-
-// Closure can be created from FnMut -> async { anything } or FnMut -> Ret
-impl<
-        Function: FnMut() -> Spawn + 'static,
-        Spawn: SpawnIfAsync<Marker, Ret> + 'static,
-        Ret: 'static,
-        Marker,
-    > SuperFrom<Function, UnitClosure<Marker>> for Callback<(), Ret>
-{
-    fn super_from(mut input: Function) -> Self {
-        Callback::new(move |()| input())
-    }
-}
-
-#[test]
-fn closure_types_infer() {
-    #[allow(unused)]
-    fn compile_checks() {
-        // You should be able to use a closure as a callback
-        let callback: Callback<(), ()> = Callback::new(|_| {});
-        // Or an async closure
-        let callback: Callback<(), ()> = Callback::new(|_| async {});
-
-        // You can also pass in a closure that returns a value
-        let callback: Callback<(), u32> = Callback::new(|_| 123);
-
-        // Or pass in a value
-        let callback: Callback<u32, ()> = Callback::new(|value: u32| async move {
-            println!("{}", value);
-        });
-
-        // Unit closures shouldn't require an argument
-        let callback: Callback<(), ()> = Callback::super_from(|| async move {
-            println!("hello world");
-        });
-    }
-}
-
-impl<Args, Ret> Copy for Callback<Args, Ret> {}
-
-=======
     }
 }
 
@@ -397,14 +270,42 @@
     }
 }
 
-// Support for FnMut -> async { anything } for the unit return type
+// Support for FnMut -> async { unit } for the unit return type
 #[doc(hidden)]
-pub struct AsyncMarker<O>(PhantomData<O>);
-impl<F: std::future::Future<Output = O> + 'static, O> SpawnIfAsync<AsyncMarker<O>, ()> for F {
+pub struct AsyncMarker;
+impl<F: std::future::Future<Output = ()> + 'static> SpawnIfAsync<AsyncMarker> for F {
     fn spawn(self) {
         crate::prelude::spawn(async move {
             self.await;
         });
+    }
+}
+
+// Support for FnMut -> async { Result(()) } for the unit return type
+#[doc(hidden)]
+pub struct AsyncResultMarker;
+
+impl<T> SpawnIfAsync<AsyncResultMarker> for T
+where
+    T: std::future::Future<Output = crate::Result<()>> + 'static,
+{
+    #[inline]
+    fn spawn(self) {
+        crate::prelude::spawn(async move {
+            if let Err(err) = self.await {
+                crate::prelude::throw_error(err)
+            }
+        });
+    }
+}
+
+// Support for FnMut -> Result(anything) for the unit return type
+impl SpawnIfAsync<()> for crate::Result<()> {
+    #[inline]
+    fn spawn(self) {
+        if let Err(err) = self {
+            crate::prelude::throw_error(err)
+        }
     }
 }
 
@@ -426,6 +327,22 @@
     }
 }
 
+#[doc(hidden)]
+pub struct UnitClosure<Marker>(PhantomData<Marker>);
+
+// Closure can be created from FnMut -> async { anything } or FnMut -> Ret
+impl<
+        Function: FnMut() -> Spawn + 'static,
+        Spawn: SpawnIfAsync<Marker, Ret> + 'static,
+        Ret: 'static,
+        Marker,
+    > SuperFrom<Function, UnitClosure<Marker>> for Callback<(), Ret>
+{
+    fn super_from(mut input: Function) -> Self {
+        Callback::new(move |()| input())
+    }
+}
+
 #[test]
 fn closure_types_infer() {
     #[allow(unused)]
@@ -442,12 +359,16 @@
         let callback: Callback<u32, ()> = Callback::new(|value: u32| async move {
             println!("{}", value);
         });
+
+        // Unit closures shouldn't require an argument
+        let callback: Callback<(), ()> = Callback::super_from(|| async move {
+            println!("hello world");
+        });
     }
 }
 
 impl<Args, Ret> Copy for Callback<Args, Ret> {}
 
->>>>>>> a3aa6ae7
 impl<Args, Ret> Clone for Callback<Args, Ret> {
     fn clone(&self) -> Self {
         *self
