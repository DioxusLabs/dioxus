--- conflicted
+++ resolved
@@ -1,9 +1,5 @@
-<<<<<<< HEAD
 use slotmap::DefaultKey;
 
-=======
-use crate::innerlude::Effect;
->>>>>>> e2002d6e
 use crate::{
     innerlude::{LocalTask, SchedulerMsg},
     render_signal::RenderSignal,
