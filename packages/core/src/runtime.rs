--- conflicted
+++ resolved
@@ -67,8 +67,10 @@
     }
 
     /// Get the current runtime
-    pub fn current() -> Option<Rc<Self>> {
-        RUNTIMES.with(|stack| stack.borrow().last().cloned())
+    pub fn current() -> Result<Rc<Self>, RuntimeError> {
+        RUNTIMES
+            .with(|stack| stack.borrow().last().cloned())
+            .ok_or(RuntimeError::new())
     }
 
     /// Create a scope context. This slab is synchronized with the scope slab.
@@ -195,15 +197,8 @@
     }
 
     /// Runs a function with the current runtime
-<<<<<<< HEAD
     pub(crate) fn with<R>(f: impl FnOnce(&Runtime) -> R) -> Result<R, RuntimeError> {
-        RUNTIMES
-            .with(|stack| stack.borrow().last().map(|r| f(r)))
-            .ok_or(RuntimeError::new())
-=======
-    pub(crate) fn with<R>(f: impl FnOnce(&Runtime) -> R) -> Option<R> {
         Self::current().map(|r| f(&r))
->>>>>>> 4c273322
     }
 
     /// Runs a function with the current scope
