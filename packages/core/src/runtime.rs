--- conflicted
+++ resolved
@@ -1,8 +1,3 @@
-<<<<<<< HEAD
-use rustc_hash::FxHashSet;
-
-=======
->>>>>>> 53343bfd
 use crate::{
     innerlude::{LocalTask, SchedulerMsg},
     scope_context::Scope,
@@ -12,18 +7,11 @@
 use std::{
     cell::{Cell, Ref, RefCell},
     rc::Rc,
-<<<<<<< HEAD
-};
-
-thread_local! {
-    static RUNTIMES: RefCell<Vec<Rc<Runtime>>> = RefCell::new(vec![]);
-=======
     sync::Arc,
 };
 
 thread_local! {
     static RUNTIMES: RefCell<Vec<Rc<Runtime>>> = const { RefCell::new(vec![]) };
->>>>>>> 53343bfd
 }
 
 /// A global runtime that is shared across all scopes that provides the async runtime and context API
@@ -43,35 +31,23 @@
 
     pub(crate) sender: futures_channel::mpsc::UnboundedSender<SchedulerMsg>,
 
-<<<<<<< HEAD
-    // Tasks waiting to be manually resumed when we call wait_for_work
-    pub(crate) flush_table: RefCell<FxHashSet<Task>>,
-=======
     // the virtualdom will hold this lock while it's doing syncronous work
     // when the lock is lifted, tasks waiting for the lock will be able to run
     pub(crate) flush_mutex: Arc<futures_util::lock::Mutex<()>>,
     pub(crate) flush_lock: Cell<Option<futures_util::lock::OwnedMutexGuard<()>>>,
->>>>>>> 53343bfd
 }
 
 impl Runtime {
     pub(crate) fn new(sender: futures_channel::mpsc::UnboundedSender<SchedulerMsg>) -> Rc<Self> {
         Rc::new(Self {
             sender,
-<<<<<<< HEAD
-=======
             flush_mutex: Default::default(),
             flush_lock: Default::default(),
->>>>>>> 53343bfd
             rendering: Cell::new(true),
             scope_states: Default::default(),
             scope_stack: Default::default(),
             current_task: Default::default(),
             tasks: Default::default(),
-<<<<<<< HEAD
-            flush_table: Default::default(),
-=======
->>>>>>> 53343bfd
         })
     }
 
@@ -173,8 +149,6 @@
     pub(crate) fn with_scope<R>(scope: ScopeId, f: impl FnOnce(&Scope) -> R) -> Option<R> {
         Self::with(|rt| rt.get_state(scope).map(|sc| f(&sc))).flatten()
     }
-<<<<<<< HEAD
-=======
 
     /// Acquire the flush lock and store it interally
     ///
@@ -194,7 +168,6 @@
     pub(crate) fn release_flush_lock(&self) {
         self.flush_lock.take();
     }
->>>>>>> 53343bfd
 }
 
 /// A guard for a new runtime. This must be used to override the current runtime when importing components from a dynamic library that has it's own runtime.
