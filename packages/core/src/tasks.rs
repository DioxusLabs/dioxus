--- conflicted
+++ resolved
@@ -248,16 +248,11 @@
     }
 
     pub(crate) fn handle_task_wakeup(&self, id: Task) -> Poll<()> {
-<<<<<<< HEAD
-        // Ensure we are currently inside a `Runtime`.
-        debug_assert!(Runtime::current().is_ok());
-=======
         #[cfg(debug_assertions)]
         {
             // Ensure we are currently inside a `Runtime`.
             Runtime::current().unwrap();
         }
->>>>>>> bd58a924
 
         let task = self.tasks.borrow().get(id.id).cloned();
 
