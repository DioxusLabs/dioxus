use crate::innerlude::Effect;
use crate::innerlude::ScopeOrder;
use crate::innerlude::{remove_future, spawn, Runtime};
use crate::prelude::SuspenseContext;
use crate::ScopeId;
use futures_util::task::ArcWake;
use std::sync::Arc;
use std::task::Waker;
use std::{cell::Cell, future::Future};
use std::{cell::RefCell, rc::Rc};
use std::{pin::Pin, task::Poll};

/// A task's unique identifier.
///
/// `Task` is a unique identifier for a task that has been spawned onto the runtime. It can be used to cancel the task
#[cfg_attr(feature = "serialize", derive(serde::Serialize, serde::Deserialize))]
#[derive(Copy, Clone, PartialEq, Eq, Hash, Debug)]
pub struct Task(pub(crate) usize);

impl Task {
    /// Start a new future on the same thread as the rest of the VirtualDom.
    ///
    /// This future will not contribute to suspense resolving, so you should primarily use this for reacting to changes
    /// and long running tasks.
    ///
    /// Whenever the component that owns this future is dropped, the future will be dropped as well.
    ///
    /// Spawning a future onto the root scope will cause it to be dropped when the root component is dropped - which
    /// will only occur when the VirtualDom itself has been dropped.
    pub fn new(task: impl Future<Output = ()> + 'static) -> Self {
        spawn(task)
    }

    /// Drop the task immediately.
    ///
    /// This does not abort the task, so you'll want to wrap it in an abort handle if that's important to you
    pub fn cancel(self) {
        tracing::trace!("Cancelling task {:?}", self);
        remove_future(self);
    }

    /// Pause the task.
    pub fn pause(&self) {
        self.set_active(false);
    }

    /// Resume the task.
    pub fn resume(&self) {
        self.set_active(true);
    }

    /// Check if the task is paused.
    pub fn paused(&self) -> bool {
        Runtime::with(|rt| {
            if let Some(task) = rt.tasks.borrow().get(self.0) {
                !task.active.get()
            } else {
                false
            }
        })
        .unwrap_or_default()
    }

    /// Wake the task.
    pub fn wake(&self) {
        Runtime::with(|rt| _ = rt.sender.unbounded_send(SchedulerMsg::TaskNotified(*self)));
    }

    /// Poll the task immediately.
    pub fn poll_now(&self) -> Poll<()> {
        Runtime::with(|rt| rt.handle_task_wakeup(*self)).unwrap()
    }

    /// Set the task as active or paused.
    pub fn set_active(&self, active: bool) {
        Runtime::with(|rt| {
            if let Some(task) = rt.tasks.borrow().get(self.0) {
                let was_active = task.active.replace(active);
                if !was_active && active {
                    _ = rt.sender.unbounded_send(SchedulerMsg::TaskNotified(*self));
                }
            }
        });
    }
}

impl Runtime {
    /// Start a new future on the same thread as the rest of the VirtualDom.
    ///
    /// **You should generally use `spawn` instead of this method unless you specifically need to need to run a task during suspense**
    ///
    /// This future will not contribute to suspense resolving but it will run during suspense.
    ///
    /// Because this future runs during suspense, you need to be careful to work with hydration. It is not recommended to do any async IO work in this future, as it can easily cause hydration issues. However, you can use isomorphic tasks to do work that can be consistently replicated on the server and client like logging or responding to state changes.
    ///
    /// ```rust, no_run
    /// # use dioxus::prelude::*;
    /// // ❌ Do not do requests in isomorphic tasks. It may resolve at a different time on the server and client, causing hydration issues.
    /// let mut state = use_signal(|| None);
    /// spawn_isomorphic(async move {
    ///     state.set(Some(reqwest::get("https://api.example.com").await));
    /// });
    ///
    /// // ✅ You may wait for a signal to change and then log it
    /// let mut state = use_signal(|| 0);
    /// spawn_isomorphic(async move {
    ///     loop {
    ///         tokio::time::sleep(std::time::Duration::from_secs(1)).await;
    ///         println!("State is {state}");
    ///     }
    /// });
    /// ```
    pub fn spawn_isomorphic(
        &self,
        scope: ScopeId,
        task: impl Future<Output = ()> + 'static,
    ) -> Task {
        self.spawn_task_of_type(scope, task, TaskType::Isomorphic)
    }

    /// Start a new future on the same thread as the rest of the VirtualDom.
    ///
    /// This future will not contribute to suspense resolving, so you should primarily use this for reacting to changes
    /// and long running tasks.
    ///
    /// Whenever the component that owns this future is dropped, the future will be dropped as well.
    ///
    /// Spawning a future onto the root scope will cause it to be dropped when the root component is dropped - which
    /// will only occur when the VirtualDom itself has been dropped.
    pub fn spawn(&self, scope: ScopeId, task: impl Future<Output = ()> + 'static) -> Task {
        self.spawn_task_of_type(scope, task, TaskType::ClientOnly)
    }

    fn spawn_task_of_type(
        &self,
        scope: ScopeId,
        task: impl Future<Output = ()> + 'static,
        ty: TaskType,
    ) -> Task {
        // Insert the task, temporarily holding a borrow on the tasks map
        let (task, task_id) = {
            let mut tasks = self.tasks.borrow_mut();

            let entry = tasks.vacant_entry();
            let task_id = Task(entry.key());

            let task = Rc::new(LocalTask {
                scope,
                active: Cell::new(true),
                parent: self.current_task(),
                task: RefCell::new(Box::pin(task)),
                waker: futures_util::task::waker(Arc::new(LocalTaskHandle {
                    id: task_id,
                    tx: self.sender.clone(),
                })),
                ty: RefCell::new(ty),
            });
            tracing::trace!("spawned new task {:?} on scope {:?}", task_id, scope);

            entry.insert(task.clone());

            (task, task_id)
        };

        // Get a borrow on the task, holding no borrows on the tasks map
        debug_assert!(self.tasks.try_borrow_mut().is_ok());
        debug_assert!(task.task.try_borrow_mut().is_ok());

        self.sender
            .unbounded_send(SchedulerMsg::TaskNotified(task_id))
            .expect("Scheduler should exist");

        task_id
    }

    /// Queue an effect to run after the next render
    pub(crate) fn queue_effect(&self, id: ScopeId, f: impl FnOnce() + 'static) {
        // Add the effect to the queue of effects to run after the next render for the given scope
        let mut effects = self.pending_effects.borrow_mut();
        let scope_order = ScopeOrder::new(id.height(), id);
        match effects.get(&scope_order) {
            Some(effects) => effects.push_back(Box::new(f)),
            None => {
                effects.insert(Effect::new(scope_order, f));
            }
        }
    }

    /// Get the currently running task
    pub fn current_task(&self) -> Option<Task> {
        self.current_task.get()
    }

    /// Get the parent task of the given task, if it exists
    pub fn parent_task(&self, task: Task) -> Option<Task> {
        self.tasks.borrow().get(task.0)?.parent
    }

    pub(crate) fn task_scope(&self, task: Task) -> Option<ScopeId> {
        self.tasks.borrow().get(task.0).map(|t| t.scope)
    }

    pub(crate) fn handle_task_wakeup(&self, id: Task) -> Poll<()> {
        debug_assert!(Runtime::current().is_some(), "Must be in a dioxus runtime");

        let task = self.tasks.borrow().get(id.0).cloned();

        // The task was removed from the scheduler, so we can just ignore it
        let Some(task) = task else {
            return Poll::Ready(());
        };

        // If a task woke up but is paused, we can just ignore it
        if !task.active.get() {
            return Poll::Pending;
        }

        let mut cx = std::task::Context::from_waker(&task.waker);

        // update the scope stack
        self.scope_stack.borrow_mut().push(task.scope);
        self.rendering.set(false);
        self.current_task.set(Some(id));

        let poll_result = task.task.borrow_mut().as_mut().poll(&mut cx);

        if poll_result.is_ready() {
            // Remove it from the scope so we dont try to double drop it when the scope dropes
            self.get_state(task.scope)
                .unwrap()
                .spawned_tasks
                .borrow_mut()
                .remove(&id);

            tracing::trace!(
                "task {:?} finished, removing from scope {:?}",
                id,
                task.scope
            );
            self.remove_task(id);
        }

        // Remove the scope from the stack
        self.scope_stack.borrow_mut().pop();
        self.rendering.set(true);
        self.current_task.set(None);

        poll_result
    }

    /// Drop the future with the given TaskId
    ///
    /// This does not abort the task, so you'll want to wrap it in an abort handle if that's important to you
    pub(crate) fn remove_task(&self, id: Task) -> Option<Rc<LocalTask>> {
        // Remove the task from the task list
        let task = self.tasks.borrow_mut().try_remove(id.0);
<<<<<<< HEAD
        // If the task is suspended, we need to remove it from the boundary and decrease the suspended tasks count
        if let Some(task) = &task {
            if let TaskType::Suspended { boundary } = &*task.ty.borrow() {
=======

        tracing::trace!("Removing task {:?}", id);

        if let Some(task) = &task {
            // Remove the task from suspense
            if task.suspended() {
>>>>>>> 3aa3b05e
                self.suspended_tasks.set(self.suspended_tasks.get() - 1);
                if let Some(boundary) = boundary {
                    boundary.remove_suspended_task(id);
                }
            }

            // Remove the task from pending work. We could reuse the slot before the task is polled and discarded so we need to remove it from pending work instead of filtering out dead tasks when we try to poll them
            if let Some(scope) = self.get_state(task.scope) {
                let order = ScopeOrder::new(scope.height(), scope.id);
                if let Some(dirty_tasks) = self.dirty_tasks.borrow_mut().get(&order) {
                    dirty_tasks.remove(id);
                }
            }
        }

        task
    }

    /// Check if a task should be run during suspense
    pub(crate) fn task_runs_during_suspense(&self, task: Task) -> bool {
        let borrow = self.tasks.borrow();
        let task: Option<&LocalTask> = borrow.get(task.0).map(|t| &**t);
        matches!(task, Some(LocalTask { ty, .. }) if ty.borrow().runs_during_suspense())
    }
}

/// the task itself is the waker
pub(crate) struct LocalTask {
    scope: ScopeId,
    parent: Option<Task>,
    task: RefCell<Pin<Box<dyn Future<Output = ()> + 'static>>>,
    waker: Waker,
    ty: RefCell<TaskType>,
    active: Cell<bool>,
}

impl LocalTask {
    /// Suspend the task, returns true if the task was already suspended
    pub(crate) fn suspend(&self, boundary: Option<SuspenseContext>) -> bool {
        // Make this a suspended task so it runs during suspense
        let old_type = self.ty.replace(TaskType::Suspended { boundary });
        matches!(old_type, TaskType::Suspended { .. })
    }
}

#[derive(Clone)]
enum TaskType {
    ClientOnly,
    Suspended { boundary: Option<SuspenseContext> },
    Isomorphic,
}

impl TaskType {
    fn runs_during_suspense(&self) -> bool {
        matches!(self, TaskType::Isomorphic | TaskType::Suspended { .. })
    }
}

/// The type of message that can be sent to the scheduler.
///
/// These messages control how the scheduler will process updates to the UI.
pub(crate) enum SchedulerMsg {
    /// Immediate updates from Components that mark them as dirty
    Immediate(ScopeId),

    /// A task has woken and needs to be progressed
    TaskNotified(Task),

    /// An effect has been queued to run after the next render
    EffectQueued,
}

struct LocalTaskHandle {
    id: Task,
    tx: futures_channel::mpsc::UnboundedSender<SchedulerMsg>,
}

impl ArcWake for LocalTaskHandle {
    fn wake_by_ref(arc_self: &Arc<Self>) {
        _ = arc_self
            .tx
            .unbounded_send(SchedulerMsg::TaskNotified(arc_self.id));
    }
}<|MERGE_RESOLUTION|>--- conflicted
+++ resolved
@@ -254,18 +254,12 @@
     pub(crate) fn remove_task(&self, id: Task) -> Option<Rc<LocalTask>> {
         // Remove the task from the task list
         let task = self.tasks.borrow_mut().try_remove(id.0);
-<<<<<<< HEAD
-        // If the task is suspended, we need to remove it from the boundary and decrease the suspended tasks count
-        if let Some(task) = &task {
-            if let TaskType::Suspended { boundary } = &*task.ty.borrow() {
-=======
 
         tracing::trace!("Removing task {:?}", id);
 
         if let Some(task) = &task {
             // Remove the task from suspense
             if task.suspended() {
->>>>>>> 3aa3b05e
                 self.suspended_tasks.set(self.suspended_tasks.get() - 1);
                 if let Some(boundary) = boundary {
                     boundary.remove_suspended_task(id);
