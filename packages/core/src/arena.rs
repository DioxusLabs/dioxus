--- conflicted
+++ resolved
@@ -110,13 +110,7 @@
 
         // Drop all the hooks once the children are dropped
         // this means we'll drop hooks bottom-up
-<<<<<<< HEAD
-        for hook in scope.hook_list.get_mut().drain(..) {
-            drop(hook);
-        }
-=======
         scope.hooks.get_mut().clear();
->>>>>>> 37f9f381
 
         // Drop all the futures once the hooks are dropped
         for task_id in scope.spawned_tasks.borrow_mut().drain() {
