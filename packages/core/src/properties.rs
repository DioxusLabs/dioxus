--- conflicted
+++ resolved
@@ -72,11 +72,7 @@
 {
     type Builder = P;
     fn builder() -> Self::Builder {
-<<<<<<< HEAD
-        todo!()
-=======
         unreachable!("Root props technically are never built")
->>>>>>> 53343bfd
     }
     fn memoize(&mut self, _other: &Self) -> bool {
         true
