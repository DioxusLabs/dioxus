--- conflicted
+++ resolved
@@ -127,9 +127,10 @@
     }
     let component_name = Runtime::with(|rt| {
         current_scope_id()
-            .and_then(|id| rt.get_state(id))
-            .map(|scope| scope.name)
+            .ok()
+            .and_then(|id| rt.get_state(id).map(|scope| scope.name))
     })
+    .ok()
     .flatten();
 
     // If we are in a component, and the type name is the same as the active component name, then we can just return
@@ -145,34 +146,7 @@
 #[doc(hidden)]
 #[allow(clippy::no_effect)]
 pub fn verify_component_called_as_component<C: ComponentFunction<P, M>, P, M>(component: C) {
-<<<<<<< HEAD
     component_called_as_function(component);
-=======
-    #[cfg(debug_assertions)]
-    {
-        // We trim WithOwner from the end of the type name for component with a builder that include a special owner which may not match the function name directly
-        let mut type_name = std::any::type_name::<C>();
-        if let Some((_, after_colons)) = type_name.rsplit_once("::") {
-            type_name = after_colons;
-        }
-        let component_name = Runtime::with(|rt| {
-            current_scope_id()
-                .ok()
-                .and_then(|id| rt.get_state(id))
-                .map(|scope| scope.name)
-        })
-        .ok()
-        .flatten();
-
-        // If we are in a component, and the type name is the same as the active component name, then we can just return
-        if component_name == Some(type_name) {
-            return;
-        }
-
-        // Otherwise the component was called like a function, so we should log an error
-        tracing::error!("It looks like you called the component {type_name} like a function instead of a component. Components should be called with braces like `{type_name} {{ prop: value }}` instead of as a function");
-    }
->>>>>>> f8cb07e6
 }
 
 /// Any component that implements the `ComponentFn` trait can be used as a component.
