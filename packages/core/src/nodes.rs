--- conflicted
+++ resolved
@@ -399,13 +399,7 @@
 }
 
 #[cfg(feature = "serialize")]
-<<<<<<< HEAD
-fn deserialize_leaky<'a, 'de, T, D>(
-    deserializer: D,
-) -> Result<&'a [T], D::Error>
-=======
 fn deserialize_leaky<'a, 'de, T, D>(deserializer: D) -> Result<&'a [T], D::Error>
->>>>>>> e2002d6e
 where
     T: serde::Deserialize<'de>,
     D: serde::Deserializer<'de>,
