use crate::innerlude::VProps;
use crate::prelude::RenderError;
use crate::{any_props::BoxedAnyProps, innerlude::ScopeState};
use crate::{arena::ElementId, Element, Event};
use crate::{
    innerlude::{ElementRef, EventHandler, MountId},
    properties::ComponentFunction,
};
use crate::{Properties, ScopeId, VirtualDom};
use std::ops::Deref;
use std::rc::Rc;
use std::vec;
use std::{
    any::{Any, TypeId},
    cell::Cell,
    fmt::{Arguments, Debug},
};

<<<<<<< HEAD
pub type TemplateId = &'static str;

/// The actual state of the component's most recent computation
///
/// If the component returned early (e.g. `return None`), this will be Aborted(None)
#[derive(Debug)]
pub struct RenderReturn {
    /// The node that was rendered
    pub(crate) node: Element,
}

impl From<RenderReturn> for VNode {
    fn from(val: RenderReturn) -> Self {
        match val.node {
            Ok(node) => node,
            Err(RenderError::Aborted(e)) => e.render,
            Err(RenderError::Suspended(fut)) => fut.placeholder,
        }
    }
}

impl From<Element> for RenderReturn {
    fn from(node: Element) -> Self {
        RenderReturn { node }
    }
}

impl Clone for RenderReturn {
    fn clone(&self) -> Self {
        match &self.node {
            Ok(node) => RenderReturn { node: Ok(node.clone_mounted()) },
            Err(RenderError::Aborted(err)) => {
                RenderReturn { node: Err(RenderError::Aborted(err.clone_mounted())) }
            }
            Err(RenderError::Suspended(fut)) => {
                RenderReturn { node: Err(RenderError::Suspended(fut.clone_mounted())) }
            }
        }
    }
}

impl Default for RenderReturn {
    fn default() -> Self {
        RenderReturn { node: Ok(VNode::placeholder()) }
    }
}

impl Deref for RenderReturn {
    type Target = VNode;

    fn deref(&self) -> &Self::Target {
        match &self.node {
            Ok(node) => node,
            Err(RenderError::Aborted(err)) => &err.render,
            Err(RenderError::Suspended(fut)) => &fut.placeholder,
        }
    }
}

impl DerefMut for RenderReturn {
    fn deref_mut(&mut self) -> &mut Self::Target {
        match &mut self.node {
            Ok(node) => node,
            Err(RenderError::Aborted(err)) => &mut err.render,
            Err(RenderError::Suspended(fut)) => &mut fut.placeholder,
        }
    }
}

=======
>>>>>>> 6ff7a547
/// The information about the
#[derive(Debug)]
pub(crate) struct VNodeMount {
    /// The parent of this node
    pub parent: Option<ElementRef>,

    /// A back link to the original node
    pub node: VNode,

    /// The IDs for the roots of this template - to be used when moving the template around and removing it from
    /// the actual Dom
    pub root_ids: Box<[ElementId]>,

    /// The element in the DOM that each attribute is mounted to
    pub(crate) mounted_attributes: Box<[ElementId]>,

    /// For components: This is the ScopeId the component is mounted to
    /// For other dynamic nodes: This is element in the DOM that each dynamic node is mounted to
    pub(crate) mounted_dynamic_nodes: Box<[usize]>,
}

/// A reference to a template along with any context needed to hydrate it
///
/// The dynamic parts of the template are stored separately from the static parts. This allows faster diffing by skipping
/// static parts of the template.
#[derive(Debug)]
pub struct VNodeInner {
    /// The key given to the root of this template.
    ///
    /// In fragments, this is the key of the first child. In other cases, it is the key of the root.
    pub key: Option<String>,

    /// The static nodes and static descriptor of the template
    pub template: Template,

    /// The dynamic nodes in the template
    pub dynamic_nodes: Box<[DynamicNode]>,

    /// The dynamic attribute slots in the template
    ///
    /// This is a list of positions in the template where dynamic attributes can be inserted.
    ///
    /// The inner list *must* be in the format [static named attributes, remaining dynamically named attributes].
    ///
    /// For example:
    /// ```rust
    /// # use dioxus::prelude::*;
    /// let class = "my-class";
    /// let attrs = vec![];
    /// let color = "red";
    ///
    /// rsx! {
    ///     div {
    ///         class: "{class}",
    ///         ..attrs,
    ///         p {
    ///             color: "{color}",
    ///         }
    ///     }
    /// };
    /// ```
    ///
    /// Would be represented as:
    /// ```text
    /// [
    ///     [class, every attribute in attrs sorted by name], // Slot 0 in the template
    ///     [color], // Slot 1 in the template
    /// ]
    /// ```
    pub dynamic_attrs: Box<[Box<[Attribute]>]>,
}

/// A reference to a template along with any context needed to hydrate it
///
/// The dynamic parts of the template are stored separately from the static parts. This allows faster diffing by skipping
/// static parts of the template.
#[derive(Debug, Clone)]
pub struct VNode {
    vnode: Rc<VNodeInner>,

    /// The mount information for this template
    pub(crate) mount: Cell<MountId>,
}

<<<<<<< HEAD
impl Clone for VNode {
    fn clone(&self) -> Self {
        Self { vnode: self.vnode.clone(), mount: Default::default() }
=======
impl AsRef<VNode> for Element {
    fn as_ref(&self) -> &VNode {
        match self {
            Element::Ok(node) => node,
            Element::Err(RenderError::Aborted(err)) => &err.render,
            Element::Err(RenderError::Suspended(fut)) => &fut.placeholder,
        }
>>>>>>> 6ff7a547
    }
}

impl From<&Element> for VNode {
    fn from(val: &Element) -> Self {
        AsRef::as_ref(val).clone()
    }
}

impl From<Element> for VNode {
    fn from(val: Element) -> Self {
        match val {
            Element::Ok(node) => node,
            Element::Err(RenderError::Aborted(err)) => err.render,
            Element::Err(RenderError::Suspended(fut)) => fut.placeholder,
        }
    }
}

/// A tiny helper trait to get the vnode for a Element
pub(crate) trait AsVNode {
    /// Get the vnode for this element
    fn as_vnode(&self) -> &VNode;
}

impl AsVNode for Element {
    fn as_vnode(&self) -> &VNode {
        AsRef::as_ref(self)
    }
}

impl Default for VNode {
    fn default() -> Self {
        Self::placeholder()
    }
}

impl Drop for VNode {
    fn drop(&mut self) {
        // FIXME:
        // TODO:
        //
        // We have to add this drop *here* because we can't add a drop impl to AttributeValue and
        // keep semver compatibility. Adding a drop impl means you can't destructure the value, which
        // we need to do for enums.
        //
        // if dropping this will drop the last vnode (rc count is 1), then we need to drop the listeners
        // in this template
        if Rc::strong_count(&self.vnode) == 1 {
            for attrs in self.vnode.dynamic_attrs.iter() {
                for attr in attrs.iter() {
                    if let AttributeValue::Listener(listener) = &attr.value {
                        listener.callback.manually_drop();
                    }
                }
            }
        }
    }
}

impl PartialEq for VNode {
    fn eq(&self, other: &Self) -> bool {
        Rc::ptr_eq(&self.vnode, &other.vnode)
    }
}

impl Deref for VNode {
    type Target = VNodeInner;

    fn deref(&self) -> &Self::Target {
        &self.vnode
    }
}

impl VNode {
<<<<<<< HEAD
    /// Clone the element while retaining the mount information of the node
    pub(crate) fn clone_mounted(&self) -> Self {
        Self { vnode: self.vnode.clone(), mount: self.mount.clone() }
    }

=======
>>>>>>> 6ff7a547
    /// Create a template with no nodes that will be skipped over during diffing
    pub fn empty() -> Element {
        Ok(Self::default())
    }

    /// Create a template with a single placeholder node
    pub fn placeholder() -> Self {
        use std::cell::OnceCell;
        // We can reuse all placeholders across the same thread to save memory
        thread_local! {
            static PLACEHOLDER_VNODE: OnceCell<Rc<VNodeInner>> = const { OnceCell::new() };
        }
        let vnode = PLACEHOLDER_VNODE.with(|cell| {
            cell.get_or_init(move || {
                Rc::new(VNodeInner {
                    key: None,
                    dynamic_nodes: Box::new([DynamicNode::Placeholder(Default::default())]),
                    dynamic_attrs: Box::new([]),
                    template: Template {
                        roots: &[TemplateNode::Dynamic { id: 0 }],
                        node_paths: &[&[0]],
                        attr_paths: &[],
                    },
                })
            })
            .clone()
        });
        Self { vnode, mount: Default::default() }
    }

    /// Create a new VNode
    pub fn new(
        key: Option<String>,
        template: Template,
        dynamic_nodes: Box<[DynamicNode]>,
        dynamic_attrs: Box<[Box<[Attribute]>]>,
    ) -> Self {
        Self {
            vnode: Rc::new(VNodeInner {
                key,
                template,
                dynamic_nodes,
                dynamic_attrs,
            }),
            mount: Default::default(),
        }
    }

    /// Load a dynamic root at the given index
    ///
    /// Returns [`None`] if the root is actually a static node (Element/Text)
    pub fn dynamic_root(&self, idx: usize) -> Option<&DynamicNode> {
<<<<<<< HEAD
        self.template.get().roots[idx].dynamic_id().map(|id| &self.dynamic_nodes[id])
=======
        self.template.roots[idx]
            .dynamic_id()
            .map(|id| &self.dynamic_nodes[id])
>>>>>>> 6ff7a547
    }

    /// Get the mounted id for a dynamic node index
    pub fn mounted_dynamic_node(
        &self,
        dynamic_node_idx: usize,
        dom: &VirtualDom,
    ) -> Option<ElementId> {
        let mount = self.mount.get().as_usize()?;

        match &self.dynamic_nodes[dynamic_node_idx] {
            DynamicNode::Text(_) | DynamicNode::Placeholder(_) => {
                let mounts = dom.runtime.mounts.borrow();
                mounts
                    .get(mount)?
                    .mounted_dynamic_nodes
                    .get(dynamic_node_idx)
                    .map(|id| ElementId(*id))
            }
            _ => None,
        }
    }

    /// Get the mounted id for a root node index
    pub fn mounted_root(&self, root_idx: usize, dom: &VirtualDom) -> Option<ElementId> {
        let mount = self.mount.get().as_usize()?;

        let mounts = dom.runtime.mounts.borrow();
        mounts.get(mount)?.root_ids.get(root_idx).copied()
    }

    /// Get the mounted id for a dynamic attribute index
    pub fn mounted_dynamic_attribute(
        &self,
        dynamic_attribute_idx: usize,
        dom: &VirtualDom,
    ) -> Option<ElementId> {
        let mount = self.mount.get().as_usize()?;

<<<<<<< HEAD
        dom.mounts.get(mount)?.mounted_attributes.get(dynamic_attribute_idx).copied()
=======
        let mounts = dom.runtime.mounts.borrow();
        mounts
            .get(mount)?
            .mounted_attributes
            .get(dynamic_attribute_idx)
            .copied()
>>>>>>> 6ff7a547
    }
}

type StaticStr = &'static str;
type StaticPathArray = &'static [&'static [u8]];
type StaticTemplateArray = &'static [TemplateNode];
type StaticTemplateAttributeArray = &'static [TemplateAttribute];

/// A static layout of a UI tree that describes a set of dynamic and static nodes.
///
/// This is the core innovation in Dioxus. Most UIs are made of static nodes, yet participate in diffing like any
/// dynamic node. This struct can be created at compile time. It promises that its name is unique, allow Dioxus to use
/// its static description of the UI to skip immediately to the dynamic nodes during diffing.
///
/// For this to work properly, the [`Template::name`] *must* be unique across your entire project. This can be done via variety of
/// ways, with the suggested approach being the unique code location (file, line, col, etc).
#[cfg_attr(feature = "serialize", derive(serde::Serialize, serde::Deserialize))]
#[derive(Debug, Clone, Copy, Eq, PartialOrd, Ord)]
pub struct Template {
<<<<<<< HEAD
    /// The name of the template. This must be unique across your entire program for template diffing to work properly
    ///
    /// If two templates have the same name, it's likely that Dioxus will panic when diffing.
    #[cfg_attr(feature = "serialize", serde(deserialize_with = "deserialize_string_leaky"))]
    pub name: &'static str,

=======
>>>>>>> 6ff7a547
    /// The list of template nodes that make up the template
    ///
    /// Unlike react, calls to `rsx!` can have multiple roots. This list supports that paradigm.
    #[cfg_attr(feature = "serialize", serde(deserialize_with = "deserialize_leaky"))]
    pub roots: StaticTemplateArray,

    /// The paths of each node relative to the root of the template.
    ///
    /// These will be one segment shorter than the path sent to the renderer since those paths are relative to the
    /// topmost element, not the `roots` field.
<<<<<<< HEAD
    #[cfg_attr(feature = "serialize", serde(deserialize_with = "deserialize_bytes_leaky"))]
    pub node_paths: &'static [&'static [u8]],
=======
    #[cfg_attr(
        feature = "serialize",
        serde(deserialize_with = "deserialize_bytes_leaky")
    )]
    pub node_paths: StaticPathArray,
>>>>>>> 6ff7a547

    /// The paths of each dynamic attribute relative to the root of the template
    ///
    /// These will be one segment shorter than the path sent to the renderer since those paths are relative to the
    /// topmost element, not the `roots` field.
<<<<<<< HEAD
    #[cfg_attr(feature = "serialize", serde(deserialize_with = "deserialize_bytes_leaky"))]
    pub attr_paths: &'static [&'static [u8]],
=======
    #[cfg_attr(
        feature = "serialize",
        serde(deserialize_with = "deserialize_bytes_leaky", bound = "")
    )]
    pub attr_paths: StaticPathArray,
}

impl std::hash::Hash for Template {
    fn hash<H: std::hash::Hasher>(&self, state: &mut H) {
        std::ptr::hash(self.roots as *const _, state);
        std::ptr::hash(self.node_paths as *const _, state);
        std::ptr::hash(self.attr_paths as *const _, state);
    }
}

impl PartialEq for Template {
    fn eq(&self, other: &Self) -> bool {
        std::ptr::eq(self.roots as *const _, other.roots as *const _)
            && std::ptr::eq(self.node_paths as *const _, other.node_paths as *const _)
            && std::ptr::eq(self.attr_paths as *const _, other.attr_paths as *const _)
    }
>>>>>>> 6ff7a547
}

#[cfg(feature = "serialize")]
pub(crate) fn deserialize_string_leaky<'a, 'de, D>(
    deserializer: D,
) -> Result<&'static str, D::Error>
where
    D: serde::Deserializer<'de>,
{
    use serde::Deserialize;

    let deserialized = String::deserialize(deserializer)?;
    Ok(&*Box::leak(deserialized.into_boxed_str()))
}

#[cfg(feature = "serialize")]
fn deserialize_bytes_leaky<'a, 'de, D>(
    deserializer: D,
) -> Result<&'static [&'static [u8]], D::Error>
where
    D: serde::Deserializer<'de>,
{
    use serde::Deserialize;

    let deserialized = Vec::<Vec<u8>>::deserialize(deserializer)?;
    let deserialized =
        deserialized.into_iter().map(|v| &*Box::leak(v.into_boxed_slice())).collect::<Vec<_>>();
    Ok(&*Box::leak(deserialized.into_boxed_slice()))
}

#[cfg(feature = "serialize")]
pub(crate) fn deserialize_leaky<'a, 'de, T, D>(deserializer: D) -> Result<&'static [T], D::Error>
where
    T: serde::Deserialize<'de>,
    D: serde::Deserializer<'de>,
{
    use serde::Deserialize;

    let deserialized = Box::<[T]>::deserialize(deserializer)?;
    Ok(&*Box::leak(deserialized))
}

#[cfg(feature = "serialize")]
pub(crate) fn deserialize_option_leaky<'a, 'de, D>(
    deserializer: D,
) -> Result<Option<&'static str>, D::Error>
where
    D: serde::Deserializer<'de>,
{
    use serde::Deserialize;

    let deserialized = Option::<String>::deserialize(deserializer)?;
    Ok(deserialized.map(|deserialized| &*Box::leak(deserialized.into_boxed_str())))
}

impl Template {
    /// Is this template worth caching at all, since it's completely runtime?
    ///
    /// There's no point in saving templates that are completely dynamic, since they'll be recreated every time anyway.
    pub fn is_completely_dynamic(&self) -> bool {
        use TemplateNode::*;
        self.roots.iter().all(|root| matches!(root, Dynamic { .. }))
    }
}

/// A statically known node in a layout.
///
/// This can be created at compile time, saving the VirtualDom time when diffing the tree
#[derive(Debug, Clone, Copy, PartialEq, Hash, Eq, PartialOrd, Ord)]
#[cfg_attr(
    feature = "serialize",
    derive(serde::Serialize, serde::Deserialize),
    serde(tag = "type")
)]
pub enum TemplateNode {
    /// An statically known element in the dom.
    ///
    /// In HTML this would be something like `<div id="123"> </div>`
    Element {
        /// The name of the element
        ///
        /// IE for a div, it would be the string "div"
        #[cfg_attr(
            feature = "serialize",
            serde(deserialize_with = "deserialize_string_leaky")
        )]
        tag: StaticStr,

        /// The namespace of the element
        ///
        /// In HTML, this would be a valid URI that defines a namespace for all elements below it
        /// SVG is an example of this namespace
<<<<<<< HEAD
        #[cfg_attr(feature = "serialize", serde(deserialize_with = "deserialize_option_leaky"))]
        namespace: Option<&'static str>,
=======
        #[cfg_attr(
            feature = "serialize",
            serde(deserialize_with = "deserialize_option_leaky")
        )]
        namespace: Option<StaticStr>,
>>>>>>> 6ff7a547

        /// A list of possibly dynamic attributes for this element
        ///
        /// An attribute on a DOM node, such as `id="my-thing"` or `href="https://example.com"`.
        #[cfg_attr(
            feature = "serialize",
            serde(deserialize_with = "deserialize_leaky", bound = "")
        )]
        attrs: StaticTemplateAttributeArray,

        /// A list of template nodes that define another set of template nodes
        #[cfg_attr(feature = "serialize", serde(deserialize_with = "deserialize_leaky"))]
        children: StaticTemplateArray,
    },

    /// This template node is just a piece of static text
    Text {
        /// The actual text
        #[cfg_attr(
            feature = "serialize",
            serde(deserialize_with = "deserialize_string_leaky", bound = "")
        )]
        text: StaticStr,
    },

    /// This template node is unknown, and needs to be created at runtime.
    Dynamic {
        /// The index of the dynamic node in the VNode's dynamic_nodes list
        id: usize,
    },
}

impl TemplateNode {
    /// Try to load the dynamic node at the given index
    pub fn dynamic_id(&self) -> Option<usize> {
        use TemplateNode::*;
        match self {
            Dynamic { id } => Some(*id),
            _ => None,
        }
    }
}

/// A node created at runtime
///
/// This node's index in the DynamicNode list on VNode should match its respective `Dynamic` index
#[derive(Debug, Clone)]
pub enum DynamicNode {
    /// A component node
    ///
    /// Most of the time, Dioxus will actually know which component this is as compile time, but the props and
    /// assigned scope are dynamic.
    ///
    /// The actual VComponent can be dynamic between two VNodes, though, allowing implementations to swap
    /// the render function at runtime
    Component(VComponent),

    /// A text node
    Text(VText),

    /// A placeholder
    ///
    /// Used by suspense when a node isn't ready and by fragments that don't render anything
    ///
    /// In code, this is just an ElementId whose initial value is set to 0 upon creation
    Placeholder(VPlaceholder),

    /// A list of VNodes.
    ///
    /// Note that this is not a list of dynamic nodes. These must be VNodes and created through conditional rendering
    /// or iterators.
    Fragment(Vec<VNode>),
}

impl DynamicNode {
    /// Convert any item that implements [`IntoDynNode`] into a [`DynamicNode`]
    pub fn make_node<'c, I>(into: impl IntoDynNode<I> + 'c) -> DynamicNode {
        into.into_dyn_node()
    }
}

impl Default for DynamicNode {
    fn default() -> Self {
        Self::Placeholder(Default::default())
    }
}

/// An instance of a child component
pub struct VComponent {
    /// The name of this component
    pub name: &'static str,

    /// The function pointer of the component, known at compile time
    ///
    /// It is possible that components get folded at compile time, so these shouldn't be really used as a key
    pub(crate) render_fn: TypeId,

    /// The props for this component
    pub(crate) props: BoxedAnyProps,
}

impl Clone for VComponent {
    fn clone(&self) -> Self {
        Self { name: self.name, render_fn: self.render_fn, props: self.props.duplicate() }
    }
}

impl VComponent {
    /// Create a new [`VComponent`] variant
    pub fn new<P, M: 'static>(
        component: impl ComponentFunction<P, M>,
        props: P,
        fn_name: &'static str,
    ) -> Self
    where
        P: Properties + 'static,
    {
        let render_fn = component.id();
        let props = Box::new(VProps::new(component, <P as Properties>::memoize, props, fn_name));

        VComponent { name: fn_name, props, render_fn }
    }

    /// Get the [`ScopeId`] this node is mounted to if it's mounted
    ///
    /// This is useful for rendering nodes outside of the VirtualDom, such as in SSR
    ///
    /// Returns [`None`] if the node is not mounted
    pub fn mounted_scope_id(
        &self,
        dynamic_node_index: usize,
        vnode: &VNode,
        dom: &VirtualDom,
    ) -> Option<ScopeId> {
        let mount = vnode.mount.get().as_usize()?;

        let mounts = dom.runtime.mounts.borrow();
        let scope_id = mounts.get(mount)?.mounted_dynamic_nodes[dynamic_node_index];

        Some(ScopeId(scope_id))
    }

    /// Get the scope this node is mounted to if it's mounted
    ///
    /// This is useful for rendering nodes outside of the VirtualDom, such as in SSR
    ///
    /// Returns [`None`] if the node is not mounted
    pub fn mounted_scope<'a>(
        &self,
        dynamic_node_index: usize,
        vnode: &VNode,
        dom: &'a VirtualDom,
    ) -> Option<&'a ScopeState> {
        let mount = vnode.mount.get().as_usize()?;

        let mounts = dom.runtime.mounts.borrow();
        let scope_id = mounts.get(mount)?.mounted_dynamic_nodes[dynamic_node_index];

        dom.scopes.get(scope_id)
    }
}

impl std::fmt::Debug for VComponent {
    fn fmt(&self, f: &mut std::fmt::Formatter<'_>) -> std::fmt::Result {
        f.debug_struct("VComponent").field("name", &self.name).finish()
    }
}

/// A text node
#[derive(Clone, Debug)]
pub struct VText {
    /// The actual text itself
    pub value: String,
}

impl VText {
    /// Create a new VText
    pub fn new(value: impl ToString) -> Self {
        Self {
            value: value.to_string(),
        }
    }
}

impl From<Arguments<'_>> for VText {
    fn from(args: Arguments) -> Self {
        Self::new(args.to_string())
    }
}

/// A placeholder node, used by suspense and fragments
#[derive(Clone, Debug, Default)]
#[non_exhaustive]
pub struct VPlaceholder {}

/// An attribute of the TemplateNode, created at compile time
#[derive(Debug, PartialEq, Hash, Eq, PartialOrd, Ord)]
#[cfg_attr(
    feature = "serialize",
    derive(serde::Serialize, serde::Deserialize),
    serde(tag = "type")
)]
pub enum TemplateAttribute {
    /// This attribute is entirely known at compile time, enabling
    Static {
        /// The name of this attribute.
        ///
        /// For example, the `href` attribute in `href="https://example.com"`, would have the name "href"
        #[cfg_attr(
            feature = "serialize",
            serde(deserialize_with = "deserialize_string_leaky", bound = "")
        )]
        name: StaticStr,

        /// The value of this attribute, known at compile time
        ///
        /// Currently this only accepts &str, so values, even if they're known at compile time, are not known
        #[cfg_attr(
            feature = "serialize",
            serde(deserialize_with = "deserialize_string_leaky", bound = "")
        )]
        value: StaticStr,

        /// The namespace of this attribute. Does not exist in the HTML spec
        #[cfg_attr(
            feature = "serialize",
            serde(deserialize_with = "deserialize_option_leaky", bound = "")
        )]
        namespace: Option<StaticStr>,
    },

    /// The attribute in this position is actually determined dynamically at runtime
    ///
    /// This is the index into the dynamic_attributes field on the container VNode
    Dynamic {
        /// The index
        id: usize,
    },
}

/// An attribute on a DOM node, such as `id="my-thing"` or `href="https://example.com"`
#[derive(Debug, Clone, PartialEq)]
pub struct Attribute {
    /// The name of the attribute.
    pub name: &'static str,

    /// The value of the attribute
    pub value: AttributeValue,

    /// The namespace of the attribute.
    ///
    /// Doesn’t exist in the html spec. Used in Dioxus to denote “style” tags and other attribute groups.
    pub namespace: Option<&'static str>,

    /// An indication of we should always try and set the attribute. Used in controlled components to ensure changes are propagated
    pub volatile: bool,
}

impl Attribute {
    /// Create a new [`Attribute`] from a name, value, namespace, and volatile bool
    ///
    /// "Volatile" refers to whether or not Dioxus should always override the value. This helps prevent the UI in
    /// some renderers stay in sync with the VirtualDom's understanding of the world
    pub fn new(
        name: &'static str,
        value: impl IntoAttributeValue,
        namespace: Option<&'static str>,
        volatile: bool,
    ) -> Attribute {
        Attribute { name, namespace, volatile, value: value.into_value() }
    }
}

/// Any of the built-in values that the Dioxus VirtualDom supports as dynamic attributes on elements
///
/// These are built-in to be faster during the diffing process. To use a custom value, use the [`AttributeValue::Any`]
/// variant.
#[derive(Clone)]
pub enum AttributeValue {
    /// Text attribute
    Text(String),

    /// A float
    Float(f64),

    /// Signed integer
    Int(i64),

    /// Boolean
    Bool(bool),

    /// A listener, like "onclick"
    Listener(ListenerCb),

    /// An arbitrary value that implements PartialEq and is static
    Any(Rc<dyn AnyValue>),

    /// A "none" value, resulting in the removal of an attribute from the dom
    None,
}

impl AttributeValue {
    /// Create a new [`AttributeValue`] with the listener variant from a callback
    ///
    /// The callback must be confined to the lifetime of the ScopeState
    pub fn listener<T: 'static>(mut callback: impl FnMut(Event<T>) + 'static) -> AttributeValue {
        // TODO: maybe don't use the copy-variant of EventHandler here?
        // Maybe, create an Owned variant so we are less likely to run into leaks
        AttributeValue::Listener(EventHandler::leak(move |event: Event<dyn Any>| {
            let data = event.data.downcast::<T>().unwrap();
<<<<<<< HEAD
            callback(Event { propagates: event.propagates, data });
=======
            callback(Event {
                metadata: event.metadata.clone(),
                data,
            });
>>>>>>> 6ff7a547
        }))
    }

    /// Create a new [`AttributeValue`] with a value that implements [`AnyValue`]
    pub fn any_value<T: AnyValue>(value: T) -> AttributeValue {
        AttributeValue::Any(Rc::new(value))
    }
}

pub type ListenerCb = EventHandler<Event<dyn Any>>;

impl std::fmt::Debug for AttributeValue {
    fn fmt(&self, f: &mut std::fmt::Formatter<'_>) -> std::fmt::Result {
        match self {
            Self::Text(arg0) => f.debug_tuple("Text").field(arg0).finish(),
            Self::Float(arg0) => f.debug_tuple("Float").field(arg0).finish(),
            Self::Int(arg0) => f.debug_tuple("Int").field(arg0).finish(),
            Self::Bool(arg0) => f.debug_tuple("Bool").field(arg0).finish(),
            Self::Listener(listener) => f.debug_tuple("Listener").field(listener).finish(),
            Self::Any(_) => f.debug_tuple("Any").finish(),
            Self::None => write!(f, "None"),
        }
    }
}

impl PartialEq for AttributeValue {
    fn eq(&self, other: &Self) -> bool {
        match (self, other) {
            (Self::Text(l0), Self::Text(r0)) => l0 == r0,
            (Self::Float(l0), Self::Float(r0)) => l0 == r0,
            (Self::Int(l0), Self::Int(r0)) => l0 == r0,
            (Self::Bool(l0), Self::Bool(r0)) => l0 == r0,
            (Self::Listener(_), Self::Listener(_)) => true,
            (Self::Any(l0), Self::Any(r0)) => l0.as_ref().any_cmp(r0.as_ref()),
            (Self::None, Self::None) => true,
            _ => false,
        }
    }
}

#[doc(hidden)]
pub trait AnyValue: 'static {
    fn any_cmp(&self, other: &dyn AnyValue) -> bool;
    fn as_any(&self) -> &dyn Any;
    fn type_id(&self) -> TypeId {
        self.as_any().type_id()
    }
}

impl<T: Any + PartialEq + 'static> AnyValue for T {
    fn any_cmp(&self, other: &dyn AnyValue) -> bool {
        if let Some(other) = other.as_any().downcast_ref() {
            self == other
        } else {
            false
        }
    }

    fn as_any(&self) -> &dyn Any {
        self
    }
}

/// A trait that allows various items to be converted into a dynamic node for the rsx macro
pub trait IntoDynNode<A = ()> {
    /// Consume this item and produce a DynamicNode
    fn into_dyn_node(self) -> DynamicNode;
}

impl IntoDynNode for () {
    fn into_dyn_node(self) -> DynamicNode {
        DynamicNode::default()
    }
}
impl IntoDynNode for VNode {
    fn into_dyn_node(self) -> DynamicNode {
        DynamicNode::Fragment(vec![self])
    }
}
impl IntoDynNode for DynamicNode {
    fn into_dyn_node(self) -> DynamicNode {
        self
    }
}
impl<T: IntoDynNode> IntoDynNode for Option<T> {
    fn into_dyn_node(self) -> DynamicNode {
        match self {
            Some(val) => val.into_dyn_node(),
            None => DynamicNode::default(),
        }
    }
}
impl IntoDynNode for &Element {
    fn into_dyn_node(self) -> DynamicNode {
        match self.as_ref() {
            Ok(val) => val.into_dyn_node(),
            _ => DynamicNode::default(),
        }
    }
}
impl IntoDynNode for Element {
    fn into_dyn_node(self) -> DynamicNode {
        match self {
            Ok(val) => val.into_dyn_node(),
            _ => DynamicNode::default(),
        }
    }
}
impl IntoDynNode for &Option<VNode> {
    fn into_dyn_node(self) -> DynamicNode {
        match self.as_ref() {
            Some(val) => val.clone().into_dyn_node(),
            _ => DynamicNode::default(),
        }
    }
}
impl IntoDynNode for &str {
    fn into_dyn_node(self) -> DynamicNode {
        DynamicNode::Text(VText { value: self.to_string() })
    }
}
impl IntoDynNode for String {
    fn into_dyn_node(self) -> DynamicNode {
        DynamicNode::Text(VText { value: self })
    }
}
impl IntoDynNode for Arguments<'_> {
    fn into_dyn_node(self) -> DynamicNode {
        DynamicNode::Text(VText { value: self.to_string() })
    }
}
impl IntoDynNode for &VNode {
    fn into_dyn_node(self) -> DynamicNode {
        DynamicNode::Fragment(vec![self.clone()])
    }
}

pub trait IntoVNode {
    fn into_vnode(self) -> VNode;
}
impl IntoVNode for VNode {
    fn into_vnode(self) -> VNode {
        self
    }
}
impl IntoVNode for &VNode {
    fn into_vnode(self) -> VNode {
        self.clone()
    }
}
impl IntoVNode for Element {
    fn into_vnode(self) -> VNode {
        match self {
            Ok(val) => val.into_vnode(),
            _ => VNode::empty().unwrap(),
        }
    }
}
impl IntoVNode for &Element {
    fn into_vnode(self) -> VNode {
        match self {
            Ok(val) => val.into_vnode(),
            _ => VNode::empty().unwrap(),
        }
    }
}
impl IntoVNode for Option<VNode> {
    fn into_vnode(self) -> VNode {
        match self {
            Some(val) => val.into_vnode(),
            _ => VNode::empty().unwrap(),
        }
    }
}
impl IntoVNode for &Option<VNode> {
    fn into_vnode(self) -> VNode {
        match self.as_ref() {
            Some(val) => val.clone().into_vnode(),
            _ => VNode::empty().unwrap(),
        }
    }
}
impl IntoVNode for Option<Element> {
    fn into_vnode(self) -> VNode {
        match self {
            Some(val) => val.into_vnode(),
            _ => VNode::empty().unwrap(),
        }
    }
}
impl IntoVNode for &Option<Element> {
    fn into_vnode(self) -> VNode {
        match self.as_ref() {
            Some(val) => val.clone().into_vnode(),
            _ => VNode::empty().unwrap(),
        }
    }
}

// Note that we're using the E as a generic but this is never crafted anyways.
pub struct FromNodeIterator;
impl<T, I> IntoDynNode<FromNodeIterator> for T
where
    T: Iterator<Item = I>,
    I: IntoVNode,
{
    fn into_dyn_node(self) -> DynamicNode {
        let children: Vec<_> = self.into_iter().map(|node| node.into_vnode()).collect();

        if children.is_empty() {
            DynamicNode::default()
        } else {
            DynamicNode::Fragment(children)
        }
    }
}

/// A value that can be converted into an attribute value
pub trait IntoAttributeValue {
    /// Convert into an attribute value
    fn into_value(self) -> AttributeValue;
}

impl IntoAttributeValue for AttributeValue {
    fn into_value(self) -> AttributeValue {
        self
    }
}

impl IntoAttributeValue for &str {
    fn into_value(self) -> AttributeValue {
        AttributeValue::Text(self.to_string())
    }
}

impl IntoAttributeValue for String {
    fn into_value(self) -> AttributeValue {
        AttributeValue::Text(self)
    }
}

impl IntoAttributeValue for f32 {
    fn into_value(self) -> AttributeValue {
        AttributeValue::Float(self as _)
    }
}
impl IntoAttributeValue for f64 {
    fn into_value(self) -> AttributeValue {
        AttributeValue::Float(self)
    }
}

impl IntoAttributeValue for i32 {
    fn into_value(self) -> AttributeValue {
        AttributeValue::Int(self as _)
    }
}
impl IntoAttributeValue for i64 {
    fn into_value(self) -> AttributeValue {
        AttributeValue::Int(self)
    }
}

impl IntoAttributeValue for i128 {
    fn into_value(self) -> AttributeValue {
        AttributeValue::Int(self as _)
    }
}

impl IntoAttributeValue for bool {
    fn into_value(self) -> AttributeValue {
        AttributeValue::Bool(self)
    }
}

impl IntoAttributeValue for Arguments<'_> {
    fn into_value(self) -> AttributeValue {
        AttributeValue::Text(self.to_string())
    }
}

impl IntoAttributeValue for Rc<dyn AnyValue> {
    fn into_value(self) -> AttributeValue {
        AttributeValue::Any(self)
    }
}

impl<T: IntoAttributeValue> IntoAttributeValue for Option<T> {
    fn into_value(self) -> AttributeValue {
        match self {
            Some(val) => val.into_value(),
            None => AttributeValue::None,
        }
    }
}

#[cfg(feature = "manganis")]
impl IntoAttributeValue for manganis::ImageAsset {
    fn into_value(self) -> AttributeValue {
        AttributeValue::Text(self.path().to_string())
    }
}

/// A trait for anything that has a dynamic list of attributes
pub trait HasAttributes {
    /// Push an attribute onto the list of attributes
    fn push_attribute(
        self,
        name: &'static str,
        ns: Option<&'static str>,
        attr: impl IntoAttributeValue,
        volatile: bool,
    ) -> Self;
<<<<<<< HEAD
}

#[derive(Clone)]
pub struct NodeCursor<'a> {
    // The position in the inner node, represented as a list of child offsets
    position: Vec<u8>,
    // The inner node we are moving in. This is a block of static nodes with references to any dynamic children
    inner: &'a VNode,
    // An optional reference to the virtual dom, for accessing children that are rendered
    vdom: Option<&'a VirtualDom>,
}

impl<'a> NodeCursor<'a> {
    /// Creates a new NodeCursor on the root node
    pub fn new(inner: &'a VNode) -> NodeCursor<'a> {
        NodeCursor { position: vec![0], vdom: None, inner }
    }

    /// Allows the NodeCursor to access any dynamic nodes through the VirtualDom
    pub fn with_virtualdom(mut self: NodeCursor<'a>, vdom: &'a VirtualDom) -> NodeCursor<'a> {
        self.vdom = Some(vdom);
        self
    }

    /// The current node the cursor is on
    pub fn current_node(&self) -> TemplateNode {
        self.try_current_node().unwrap()
    }

    fn try_current_node(&self) -> Option<TemplateNode> {
        let mut child_index_iter = self.position.iter().copied();
        let mut current =
            self.inner.template.get().roots.get(child_index_iter.next().unwrap() as usize)?;

        for child_index in child_index_iter {
            match current {
                TemplateNode::Element { children, .. } => {
                    current = children.get(child_index as usize)?
                }
                TemplateNode::Dynamic { id } => match &self.inner.dynamic_nodes[*id] {
                    DynamicNode::Fragment(children) => {
                        current = &children.get(child_index as usize)?.template.get().roots[0]
                    }
                    DynamicNode::Component(component) => {
                        // No clue what the idx is supposed to be
                        let scope = component.mounted_scope(0, self.inner, self.vdom?);
                        current = scope?
                            .try_root_node()?
                            .template
                            .get()
                            .roots
                            .get(child_index as usize)?;
                    }
                    _ => return None,
                },
                _ => return None,
            }
        }

        Some(*current)
    }

    /// Returns the current node as text if possible
    pub fn as_text(&self) -> Option<&str> {
        match self.current_node() {
            TemplateNode::Element { .. } => None,
            TemplateNode::Text { text } => Some(text),
            TemplateNode::Dynamic { .. } => None,
        }
    }

    /// Returns the first node under the current node if possible
    pub fn first_child(&'a self) -> Option<NodeCursor<'a>> {
        let mut position = self.position.clone();
        position.push(0);
        self.try_current_node()?;

        Some(NodeCursor { inner: self.inner, vdom: self.vdom, position })

        // match self.current_node() {
        //     TemplateNode::Element { children, .. } => children.get(0).map(|_| ),
        //     TemplateNode::Dynamic { id } => {
        //         match &self.inner.dynamic_nodes[id] {
        //             DynamicNode::Fragment(children) => children.get(0).map(|_| NodeCursor {
        //                 inner: self.inner,
        //                 vdom: self.vdom,
        //                 position,
        //             }),
        //             DynamicNode::Text(_) => None,
        //             DynamicNode::Placeholder(_) => None,
        //             DynamicNode::Component(component) => {
        //                 self.vdom.templates[]
        //             },
        //         }
        //     }
        //     TemplateNode::Text { .. } => None,
    }

    /// Returns an iterable version of the NodeCursor's children
    pub fn children(&self) -> NodeCursor {
        let mut new_position = self.position.clone();
        new_position.push(0);

        NodeCursor { inner: self.inner, vdom: self.vdom, position: new_position }
    }

    /// Returns the next sibling of the current node
    pub fn next_sibling(&self) -> Option<NodeCursor> {
        let mut position = self.position.clone();
        *position.last_mut()? += 1;
        let sibling = NodeCursor { inner: self.inner, vdom: self.vdom, position };
        sibling.try_current_node()?;
        Some(sibling)
    }
}

impl Iterator for NodeCursor<'_> {
    type Item = Self;

    fn next(&mut self) -> Option<Self::Item> {
        self.try_current_node()?;
        let item = self.clone();
        *self.position.last_mut()? += 1;
        Some(item)
    }
}

impl IntoDynNode for NodeCursor<'_> {
    fn into_dyn_node(self) -> DynamicNode {
        self.inner.into_dyn_node()
    }
}

#[cfg(debug_assertions)]
pub(crate) fn sort_bfo(paths: &[&'static [u8]]) -> Vec<(usize, &'static [u8])> {
    let mut with_indices = paths.iter().copied().enumerate().collect::<Vec<_>>();
    with_indices.sort_by(|(_, a), (_, b)| {
        let mut a = a.iter();
        let mut b = b.iter();
        loop {
            match (a.next(), b.next()) {
                (Some(a), Some(b)) => {
                    if a != b {
                        return a.cmp(b);
                    }
                }
                // The shorter path goes first
                (None, Some(_)) => return std::cmp::Ordering::Less,
                (Some(_), None) => return std::cmp::Ordering::Greater,
                (None, None) => return std::cmp::Ordering::Equal,
            }
        }
    });
    with_indices
}

#[test]
#[cfg(debug_assertions)]
fn sorting() {
    let r: [(usize, &[u8]); 5] =
        [(0, &[0, 1]), (1, &[0, 2]), (2, &[1, 0]), (3, &[1, 0, 1]), (4, &[1, 2])];
    assert_eq!(sort_bfo(&[&[0, 1,], &[0, 2,], &[1, 0,], &[1, 0, 1,], &[1, 2,],]), r);
    let r: [(usize, &[u8]); 6] =
        [(0, &[0]), (1, &[0, 1]), (2, &[0, 1, 2]), (3, &[1]), (4, &[1, 2]), (5, &[2])];
    assert_eq!(sort_bfo(&[&[0], &[0, 1], &[0, 1, 2], &[1], &[1, 2], &[2],]), r);
=======
>>>>>>> 6ff7a547
}<|MERGE_RESOLUTION|>--- conflicted
+++ resolved
@@ -16,78 +16,6 @@
     fmt::{Arguments, Debug},
 };
 
-<<<<<<< HEAD
-pub type TemplateId = &'static str;
-
-/// The actual state of the component's most recent computation
-///
-/// If the component returned early (e.g. `return None`), this will be Aborted(None)
-#[derive(Debug)]
-pub struct RenderReturn {
-    /// The node that was rendered
-    pub(crate) node: Element,
-}
-
-impl From<RenderReturn> for VNode {
-    fn from(val: RenderReturn) -> Self {
-        match val.node {
-            Ok(node) => node,
-            Err(RenderError::Aborted(e)) => e.render,
-            Err(RenderError::Suspended(fut)) => fut.placeholder,
-        }
-    }
-}
-
-impl From<Element> for RenderReturn {
-    fn from(node: Element) -> Self {
-        RenderReturn { node }
-    }
-}
-
-impl Clone for RenderReturn {
-    fn clone(&self) -> Self {
-        match &self.node {
-            Ok(node) => RenderReturn { node: Ok(node.clone_mounted()) },
-            Err(RenderError::Aborted(err)) => {
-                RenderReturn { node: Err(RenderError::Aborted(err.clone_mounted())) }
-            }
-            Err(RenderError::Suspended(fut)) => {
-                RenderReturn { node: Err(RenderError::Suspended(fut.clone_mounted())) }
-            }
-        }
-    }
-}
-
-impl Default for RenderReturn {
-    fn default() -> Self {
-        RenderReturn { node: Ok(VNode::placeholder()) }
-    }
-}
-
-impl Deref for RenderReturn {
-    type Target = VNode;
-
-    fn deref(&self) -> &Self::Target {
-        match &self.node {
-            Ok(node) => node,
-            Err(RenderError::Aborted(err)) => &err.render,
-            Err(RenderError::Suspended(fut)) => &fut.placeholder,
-        }
-    }
-}
-
-impl DerefMut for RenderReturn {
-    fn deref_mut(&mut self) -> &mut Self::Target {
-        match &mut self.node {
-            Ok(node) => node,
-            Err(RenderError::Aborted(err)) => &mut err.render,
-            Err(RenderError::Suspended(fut)) => &mut fut.placeholder,
-        }
-    }
-}
-
-=======
->>>>>>> 6ff7a547
 /// The information about the
 #[derive(Debug)]
 pub(crate) struct VNodeMount {
@@ -172,11 +100,6 @@
     pub(crate) mount: Cell<MountId>,
 }
 
-<<<<<<< HEAD
-impl Clone for VNode {
-    fn clone(&self) -> Self {
-        Self { vnode: self.vnode.clone(), mount: Default::default() }
-=======
 impl AsRef<VNode> for Element {
     fn as_ref(&self) -> &VNode {
         match self {
@@ -184,7 +107,6 @@
             Element::Err(RenderError::Aborted(err)) => &err.render,
             Element::Err(RenderError::Suspended(fut)) => &fut.placeholder,
         }
->>>>>>> 6ff7a547
     }
 }
 
@@ -260,14 +182,6 @@
 }
 
 impl VNode {
-<<<<<<< HEAD
-    /// Clone the element while retaining the mount information of the node
-    pub(crate) fn clone_mounted(&self) -> Self {
-        Self { vnode: self.vnode.clone(), mount: self.mount.clone() }
-    }
-
-=======
->>>>>>> 6ff7a547
     /// Create a template with no nodes that will be skipped over during diffing
     pub fn empty() -> Element {
         Ok(Self::default())
@@ -295,7 +209,10 @@
             })
             .clone()
         });
-        Self { vnode, mount: Default::default() }
+        Self {
+            vnode,
+            mount: Default::default(),
+        }
     }
 
     /// Create a new VNode
@@ -320,13 +237,9 @@
     ///
     /// Returns [`None`] if the root is actually a static node (Element/Text)
     pub fn dynamic_root(&self, idx: usize) -> Option<&DynamicNode> {
-<<<<<<< HEAD
-        self.template.get().roots[idx].dynamic_id().map(|id| &self.dynamic_nodes[id])
-=======
         self.template.roots[idx]
             .dynamic_id()
             .map(|id| &self.dynamic_nodes[id])
->>>>>>> 6ff7a547
     }
 
     /// Get the mounted id for a dynamic node index
@@ -366,16 +279,12 @@
     ) -> Option<ElementId> {
         let mount = self.mount.get().as_usize()?;
 
-<<<<<<< HEAD
-        dom.mounts.get(mount)?.mounted_attributes.get(dynamic_attribute_idx).copied()
-=======
         let mounts = dom.runtime.mounts.borrow();
         mounts
             .get(mount)?
             .mounted_attributes
             .get(dynamic_attribute_idx)
             .copied()
->>>>>>> 6ff7a547
     }
 }
 
@@ -395,15 +304,6 @@
 #[cfg_attr(feature = "serialize", derive(serde::Serialize, serde::Deserialize))]
 #[derive(Debug, Clone, Copy, Eq, PartialOrd, Ord)]
 pub struct Template {
-<<<<<<< HEAD
-    /// The name of the template. This must be unique across your entire program for template diffing to work properly
-    ///
-    /// If two templates have the same name, it's likely that Dioxus will panic when diffing.
-    #[cfg_attr(feature = "serialize", serde(deserialize_with = "deserialize_string_leaky"))]
-    pub name: &'static str,
-
-=======
->>>>>>> 6ff7a547
     /// The list of template nodes that make up the template
     ///
     /// Unlike react, calls to `rsx!` can have multiple roots. This list supports that paradigm.
@@ -414,25 +314,16 @@
     ///
     /// These will be one segment shorter than the path sent to the renderer since those paths are relative to the
     /// topmost element, not the `roots` field.
-<<<<<<< HEAD
-    #[cfg_attr(feature = "serialize", serde(deserialize_with = "deserialize_bytes_leaky"))]
-    pub node_paths: &'static [&'static [u8]],
-=======
     #[cfg_attr(
         feature = "serialize",
         serde(deserialize_with = "deserialize_bytes_leaky")
     )]
     pub node_paths: StaticPathArray,
->>>>>>> 6ff7a547
 
     /// The paths of each dynamic attribute relative to the root of the template
     ///
     /// These will be one segment shorter than the path sent to the renderer since those paths are relative to the
     /// topmost element, not the `roots` field.
-<<<<<<< HEAD
-    #[cfg_attr(feature = "serialize", serde(deserialize_with = "deserialize_bytes_leaky"))]
-    pub attr_paths: &'static [&'static [u8]],
-=======
     #[cfg_attr(
         feature = "serialize",
         serde(deserialize_with = "deserialize_bytes_leaky", bound = "")
@@ -454,7 +345,6 @@
             && std::ptr::eq(self.node_paths as *const _, other.node_paths as *const _)
             && std::ptr::eq(self.attr_paths as *const _, other.attr_paths as *const _)
     }
->>>>>>> 6ff7a547
 }
 
 #[cfg(feature = "serialize")]
@@ -480,8 +370,10 @@
     use serde::Deserialize;
 
     let deserialized = Vec::<Vec<u8>>::deserialize(deserializer)?;
-    let deserialized =
-        deserialized.into_iter().map(|v| &*Box::leak(v.into_boxed_slice())).collect::<Vec<_>>();
+    let deserialized = deserialized
+        .into_iter()
+        .map(|v| &*Box::leak(v.into_boxed_slice()))
+        .collect::<Vec<_>>();
     Ok(&*Box::leak(deserialized.into_boxed_slice()))
 }
 
@@ -547,16 +439,11 @@
         ///
         /// In HTML, this would be a valid URI that defines a namespace for all elements below it
         /// SVG is an example of this namespace
-<<<<<<< HEAD
-        #[cfg_attr(feature = "serialize", serde(deserialize_with = "deserialize_option_leaky"))]
-        namespace: Option<&'static str>,
-=======
         #[cfg_attr(
             feature = "serialize",
             serde(deserialize_with = "deserialize_option_leaky")
         )]
         namespace: Option<StaticStr>,
->>>>>>> 6ff7a547
 
         /// A list of possibly dynamic attributes for this element
         ///
@@ -660,7 +547,11 @@
 
 impl Clone for VComponent {
     fn clone(&self) -> Self {
-        Self { name: self.name, render_fn: self.render_fn, props: self.props.duplicate() }
+        Self {
+            name: self.name,
+            render_fn: self.render_fn,
+            props: self.props.duplicate(),
+        }
     }
 }
 
@@ -675,9 +566,18 @@
         P: Properties + 'static,
     {
         let render_fn = component.id();
-        let props = Box::new(VProps::new(component, <P as Properties>::memoize, props, fn_name));
-
-        VComponent { name: fn_name, props, render_fn }
+        let props = Box::new(VProps::new(
+            component,
+            <P as Properties>::memoize,
+            props,
+            fn_name,
+        ));
+
+        VComponent {
+            name: fn_name,
+            props,
+            render_fn,
+        }
     }
 
     /// Get the [`ScopeId`] this node is mounted to if it's mounted
@@ -721,7 +621,9 @@
 
 impl std::fmt::Debug for VComponent {
     fn fmt(&self, f: &mut std::fmt::Formatter<'_>) -> std::fmt::Result {
-        f.debug_struct("VComponent").field("name", &self.name).finish()
+        f.debug_struct("VComponent")
+            .field("name", &self.name)
+            .finish()
     }
 }
 
@@ -826,7 +728,12 @@
         namespace: Option<&'static str>,
         volatile: bool,
     ) -> Attribute {
-        Attribute { name, namespace, volatile, value: value.into_value() }
+        Attribute {
+            name,
+            namespace,
+            volatile,
+            value: value.into_value(),
+        }
     }
 }
 
@@ -867,14 +774,10 @@
         // Maybe, create an Owned variant so we are less likely to run into leaks
         AttributeValue::Listener(EventHandler::leak(move |event: Event<dyn Any>| {
             let data = event.data.downcast::<T>().unwrap();
-<<<<<<< HEAD
-            callback(Event { propagates: event.propagates, data });
-=======
             callback(Event {
                 metadata: event.metadata.clone(),
                 data,
             });
->>>>>>> 6ff7a547
         }))
     }
 
@@ -993,7 +896,9 @@
 }
 impl IntoDynNode for &str {
     fn into_dyn_node(self) -> DynamicNode {
-        DynamicNode::Text(VText { value: self.to_string() })
+        DynamicNode::Text(VText {
+            value: self.to_string(),
+        })
     }
 }
 impl IntoDynNode for String {
@@ -1003,7 +908,9 @@
 }
 impl IntoDynNode for Arguments<'_> {
     fn into_dyn_node(self) -> DynamicNode {
-        DynamicNode::Text(VText { value: self.to_string() })
+        DynamicNode::Text(VText {
+            value: self.to_string(),
+        })
     }
 }
 impl IntoDynNode for &VNode {
@@ -1188,172 +1095,4 @@
         attr: impl IntoAttributeValue,
         volatile: bool,
     ) -> Self;
-<<<<<<< HEAD
-}
-
-#[derive(Clone)]
-pub struct NodeCursor<'a> {
-    // The position in the inner node, represented as a list of child offsets
-    position: Vec<u8>,
-    // The inner node we are moving in. This is a block of static nodes with references to any dynamic children
-    inner: &'a VNode,
-    // An optional reference to the virtual dom, for accessing children that are rendered
-    vdom: Option<&'a VirtualDom>,
-}
-
-impl<'a> NodeCursor<'a> {
-    /// Creates a new NodeCursor on the root node
-    pub fn new(inner: &'a VNode) -> NodeCursor<'a> {
-        NodeCursor { position: vec![0], vdom: None, inner }
-    }
-
-    /// Allows the NodeCursor to access any dynamic nodes through the VirtualDom
-    pub fn with_virtualdom(mut self: NodeCursor<'a>, vdom: &'a VirtualDom) -> NodeCursor<'a> {
-        self.vdom = Some(vdom);
-        self
-    }
-
-    /// The current node the cursor is on
-    pub fn current_node(&self) -> TemplateNode {
-        self.try_current_node().unwrap()
-    }
-
-    fn try_current_node(&self) -> Option<TemplateNode> {
-        let mut child_index_iter = self.position.iter().copied();
-        let mut current =
-            self.inner.template.get().roots.get(child_index_iter.next().unwrap() as usize)?;
-
-        for child_index in child_index_iter {
-            match current {
-                TemplateNode::Element { children, .. } => {
-                    current = children.get(child_index as usize)?
-                }
-                TemplateNode::Dynamic { id } => match &self.inner.dynamic_nodes[*id] {
-                    DynamicNode::Fragment(children) => {
-                        current = &children.get(child_index as usize)?.template.get().roots[0]
-                    }
-                    DynamicNode::Component(component) => {
-                        // No clue what the idx is supposed to be
-                        let scope = component.mounted_scope(0, self.inner, self.vdom?);
-                        current = scope?
-                            .try_root_node()?
-                            .template
-                            .get()
-                            .roots
-                            .get(child_index as usize)?;
-                    }
-                    _ => return None,
-                },
-                _ => return None,
-            }
-        }
-
-        Some(*current)
-    }
-
-    /// Returns the current node as text if possible
-    pub fn as_text(&self) -> Option<&str> {
-        match self.current_node() {
-            TemplateNode::Element { .. } => None,
-            TemplateNode::Text { text } => Some(text),
-            TemplateNode::Dynamic { .. } => None,
-        }
-    }
-
-    /// Returns the first node under the current node if possible
-    pub fn first_child(&'a self) -> Option<NodeCursor<'a>> {
-        let mut position = self.position.clone();
-        position.push(0);
-        self.try_current_node()?;
-
-        Some(NodeCursor { inner: self.inner, vdom: self.vdom, position })
-
-        // match self.current_node() {
-        //     TemplateNode::Element { children, .. } => children.get(0).map(|_| ),
-        //     TemplateNode::Dynamic { id } => {
-        //         match &self.inner.dynamic_nodes[id] {
-        //             DynamicNode::Fragment(children) => children.get(0).map(|_| NodeCursor {
-        //                 inner: self.inner,
-        //                 vdom: self.vdom,
-        //                 position,
-        //             }),
-        //             DynamicNode::Text(_) => None,
-        //             DynamicNode::Placeholder(_) => None,
-        //             DynamicNode::Component(component) => {
-        //                 self.vdom.templates[]
-        //             },
-        //         }
-        //     }
-        //     TemplateNode::Text { .. } => None,
-    }
-
-    /// Returns an iterable version of the NodeCursor's children
-    pub fn children(&self) -> NodeCursor {
-        let mut new_position = self.position.clone();
-        new_position.push(0);
-
-        NodeCursor { inner: self.inner, vdom: self.vdom, position: new_position }
-    }
-
-    /// Returns the next sibling of the current node
-    pub fn next_sibling(&self) -> Option<NodeCursor> {
-        let mut position = self.position.clone();
-        *position.last_mut()? += 1;
-        let sibling = NodeCursor { inner: self.inner, vdom: self.vdom, position };
-        sibling.try_current_node()?;
-        Some(sibling)
-    }
-}
-
-impl Iterator for NodeCursor<'_> {
-    type Item = Self;
-
-    fn next(&mut self) -> Option<Self::Item> {
-        self.try_current_node()?;
-        let item = self.clone();
-        *self.position.last_mut()? += 1;
-        Some(item)
-    }
-}
-
-impl IntoDynNode for NodeCursor<'_> {
-    fn into_dyn_node(self) -> DynamicNode {
-        self.inner.into_dyn_node()
-    }
-}
-
-#[cfg(debug_assertions)]
-pub(crate) fn sort_bfo(paths: &[&'static [u8]]) -> Vec<(usize, &'static [u8])> {
-    let mut with_indices = paths.iter().copied().enumerate().collect::<Vec<_>>();
-    with_indices.sort_by(|(_, a), (_, b)| {
-        let mut a = a.iter();
-        let mut b = b.iter();
-        loop {
-            match (a.next(), b.next()) {
-                (Some(a), Some(b)) => {
-                    if a != b {
-                        return a.cmp(b);
-                    }
-                }
-                // The shorter path goes first
-                (None, Some(_)) => return std::cmp::Ordering::Less,
-                (Some(_), None) => return std::cmp::Ordering::Greater,
-                (None, None) => return std::cmp::Ordering::Equal,
-            }
-        }
-    });
-    with_indices
-}
-
-#[test]
-#[cfg(debug_assertions)]
-fn sorting() {
-    let r: [(usize, &[u8]); 5] =
-        [(0, &[0, 1]), (1, &[0, 2]), (2, &[1, 0]), (3, &[1, 0, 1]), (4, &[1, 2])];
-    assert_eq!(sort_bfo(&[&[0, 1,], &[0, 2,], &[1, 0,], &[1, 0, 1,], &[1, 2,],]), r);
-    let r: [(usize, &[u8]); 6] =
-        [(0, &[0]), (1, &[0, 1]), (2, &[0, 1, 2]), (3, &[1]), (4, &[1, 2]), (5, &[2])];
-    assert_eq!(sort_bfo(&[&[0], &[0, 1], &[0, 1, 2], &[1], &[1, 2], &[2],]), r);
-=======
->>>>>>> 6ff7a547
 }