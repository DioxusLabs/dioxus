#![doc = include_str!("../README.md")]
#![doc(html_logo_url = "https://avatars.githubusercontent.com/u/79236386")]
#![doc(html_favicon_url = "https://avatars.githubusercontent.com/u/79236386")]
#![warn(missing_docs)]

mod any_props;
mod arena;
mod diff;
mod effect;
mod error_boundary;
mod events;
mod fragment;
mod generational_box;
mod global_context;
mod mutations;
mod nodes;
mod properties;
mod reactive_context;
mod render_error;
mod root_wrapper;
mod runtime;
mod scheduler;
mod scope_arena;
mod scope_context;
mod scopes;
mod suspense;
mod tasks;
mod virtual_dom;

mod hotreload_utils;

/// Items exported from this module are used in macros and should not be used directly.
#[doc(hidden)]
pub mod internal {
    pub use crate::properties::verify_component_called_as_component;

    #[doc(hidden)]
    pub use crate::hotreload_utils::{
        DynamicLiteralPool, DynamicValuePool, FmtSegment, FmtedSegments, HotReloadAttributeValue,
        HotReloadDynamicAttribute, HotReloadDynamicNode, HotReloadLiteral,
        HotReloadTemplateWithLocation, HotReloadedTemplate, HotreloadedLiteral, NamedAttribute,
    };
}

pub(crate) mod innerlude {
    pub(crate) use crate::any_props::*;
    pub use crate::arena::*;
    pub(crate) use crate::effect::*;
    pub use crate::error_boundary::*;
    pub use crate::events::*;
    pub use crate::fragment::*;
    pub use crate::generational_box::*;
    pub use crate::global_context::*;
    pub use crate::mutations::*;
    pub use crate::nodes::*;
    pub use crate::properties::*;
    pub use crate::reactive_context::*;
    pub use crate::render_error::*;
    pub use crate::runtime::{Runtime, RuntimeGuard};
    pub use crate::scheduler::*;
    pub use crate::scopes::*;
    pub use crate::suspense::*;
    pub use crate::tasks::*;
    pub use crate::virtual_dom::*;

    /// An [`Element`] is a possibly-none [`VNode`] created by calling `render` on [`ScopeId`] or [`ScopeState`].
    ///
    /// An Errored [`Element`] will propagate the error to the nearest error boundary.
    pub type Element = std::result::Result<VNode, RenderError>;

    /// A [`Component`] is a function that takes [`Properties`] and returns an [`Element`].
    pub type Component<P = ()> = fn(P) -> Element;
}

pub use crate::innerlude::{
    fc_to_builder, generation, schedule_update, schedule_update_any, use_hook, vdom_is_rendering,
    AnyValue, Attribute, AttributeValue, CapturedError, Component, ComponentFunction, DynamicNode,
    Element, ElementId, Event, Fragment, HasAttributes, IntoDynNode, MarkerWrapper, Mutation,
    Mutations, NoOpMutations, Ok, Properties, Result, Runtime, ScopeId, ScopeState, SpawnIfAsync,
    Task, Template, TemplateAttribute, TemplateNode, VComponent, VNode, VNodeInner, VPlaceholder,
    VText, VirtualDom, WriteMutations,
};

/// The purpose of this module is to alleviate imports of many common types
///
/// This includes types like [`Element`], and [`Component`].
pub mod prelude {
    pub use crate::innerlude::{
        consume_context, consume_context_from_scope, current_owner, current_scope_id,
        fc_to_builder, generation, has_context, needs_update, needs_update_any, parent_scope,
        provide_context, provide_error_boundary, provide_root_context, queue_effect, remove_future,
        schedule_update, schedule_update_any, spawn, spawn_forever, spawn_isomorphic, suspend,
        throw_error, try_consume_context, use_after_render, use_before_render, use_drop, use_hook,
        use_hook_with_cleanup, with_owner, AnyValue, Attribute, Callback, Component,
        ComponentFunction, Context, Element, ErrorBoundary, ErrorContext, Event, EventHandler,
<<<<<<< HEAD
        Fragment, HasAttributes, IntoAttributeValue, IntoDynNode, NodeCursor,
        OptionStringFromMarker, Properties, ReactiveContext, RenderError, RenderReturn, Runtime,
        RuntimeGuard, ScopeId, ScopeState, SuperFrom, SuperInto, SuspendedFuture, SuspenseBoundary,
        SuspenseBoundaryProps, SuspenseContext, SuspenseExtension, Task, Template,
        TemplateAttribute, TemplateNode, VNode, VNodeInner, VirtualDom,
=======
        Fragment, HasAttributes, IntoAttributeValue, IntoDynNode, OptionStringFromMarker,
        Properties, ReactiveContext, RenderError, Runtime, RuntimeGuard, ScopeId, ScopeState,
        SuperFrom, SuperInto, SuspendedFuture, SuspenseBoundary, SuspenseBoundaryProps,
        SuspenseContext, SuspenseExtension, Task, Template, TemplateAttribute, TemplateNode, VNode,
        VNodeInner, VirtualDom,
>>>>>>> 6ff7a547
    };
}

pub use const_format;<|MERGE_RESOLUTION|>--- conflicted
+++ resolved
@@ -93,19 +93,11 @@
         throw_error, try_consume_context, use_after_render, use_before_render, use_drop, use_hook,
         use_hook_with_cleanup, with_owner, AnyValue, Attribute, Callback, Component,
         ComponentFunction, Context, Element, ErrorBoundary, ErrorContext, Event, EventHandler,
-<<<<<<< HEAD
-        Fragment, HasAttributes, IntoAttributeValue, IntoDynNode, NodeCursor,
-        OptionStringFromMarker, Properties, ReactiveContext, RenderError, RenderReturn, Runtime,
-        RuntimeGuard, ScopeId, ScopeState, SuperFrom, SuperInto, SuspendedFuture, SuspenseBoundary,
-        SuspenseBoundaryProps, SuspenseContext, SuspenseExtension, Task, Template,
-        TemplateAttribute, TemplateNode, VNode, VNodeInner, VirtualDom,
-=======
         Fragment, HasAttributes, IntoAttributeValue, IntoDynNode, OptionStringFromMarker,
         Properties, ReactiveContext, RenderError, Runtime, RuntimeGuard, ScopeId, ScopeState,
         SuperFrom, SuperInto, SuspendedFuture, SuspenseBoundary, SuspenseBoundaryProps,
         SuspenseContext, SuspenseExtension, Task, Template, TemplateAttribute, TemplateNode, VNode,
         VNodeInner, VirtualDom,
->>>>>>> 6ff7a547
     };
 }
 
