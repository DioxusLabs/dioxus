#![doc = include_str!("../README.md")]
#![warn(missing_docs)]

mod any_props;
mod arena;
mod bump_frame;
mod create;
mod diff;
mod dirty_scope;
mod error_boundary;
mod events;
mod fragment;
mod lazynodes;
mod mutations;
mod nodes;
mod properties;
mod scheduler;
mod scope_arena;
mod scopes;
mod virtual_dom;

pub(crate) mod innerlude {
    pub use crate::arena::*;
    pub use crate::dirty_scope::*;
    pub use crate::error_boundary::*;
    pub use crate::events::*;
    pub use crate::fragment::*;
    pub use crate::lazynodes::*;
    pub use crate::mutations::*;
    pub use crate::nodes::RenderReturn;
    pub use crate::nodes::*;
    pub use crate::properties::*;
    pub use crate::scheduler::*;
    pub use crate::scopes::*;
    pub use crate::virtual_dom::*;

    /// An [`Element`] is a possibly-errored [`VNode`] created by calling `render` on [`Scope`] or [`ScopeState`].
    ///
    /// An Errored [`Element`] will propagate the error to the nearest error boundary.
    pub type Element<'a> = Result<VNode<'a>, anyhow::Error>;

    /// A [`Component`] is a function that takes a [`Scope`] and returns an [`Element`].
    ///
    /// Components can be used in other components with two syntax options:
    /// - lowercase as a function call with named arguments (rust style)
    /// - uppercase as an element (react style)
    ///
    /// ## Rust-Style
    ///
    /// ```rust, ignore
    /// fn example(cx: Scope<Props>) -> Element {
    ///     // ...
    /// }
    ///
    /// rsx!(
    ///     example()
    /// )
    /// ```
    /// ## React-Style
    /// ```rust, ignore
    /// fn Example(cx: Scope<Props>) -> Element {
    ///     // ...
    /// }
    ///
    /// rsx!(
    ///     Example {}
    /// )
    /// ```
    pub type Component<P = ()> = fn(Scope<P>) -> Element;
}

pub use crate::innerlude::{
    fc_to_builder, AnyValue, AnyValueContainer, Attribute, AttributeValue, Component, DynamicNode,
    Element, ElementId, Event, Fragment, IntoAttributeValue, IntoDynNode, LazyNodes, Mutation,
    Mutations, Properties, RenderReturn, Scope, ScopeId, ScopeState, Scoped, SuspenseContext,
    TaskId, Template, TemplateAttribute, TemplateNode, VComponent, VNode, VText, VirtualDom,
};

/// The purpose of this module is to alleviate imports of many common types
///
/// This includes types like [`Scope`], [`Element`], and [`Component`].
pub mod prelude {
    pub use crate::innerlude::{
<<<<<<< HEAD
        fc_to_builder, Element, Event, EventHandler, Fragment, IntoAttributeValue, LazyNodes,
        Properties, Scope, ScopeId, ScopeState, Scoped, TaskId, Template, TemplateAttribute,
        TemplateNode, VNode, VirtualDom,
=======
        fc_to_builder, Component, Element, Event, EventHandler, Fragment, LazyNodes, Properties,
        Scope, ScopeId, ScopeState, Scoped, TaskId, Template, TemplateAttribute, TemplateNode,
        VNode, VirtualDom,
>>>>>>> 6fd5ac38
    };
}

pub mod exports {
    //! Important dependencies that are used by the rest of the library
    //! Feel free to just add the dependencies in your own Crates.toml
    pub use bumpalo;
}<|MERGE_RESOLUTION|>--- conflicted
+++ resolved
@@ -81,15 +81,9 @@
 /// This includes types like [`Scope`], [`Element`], and [`Component`].
 pub mod prelude {
     pub use crate::innerlude::{
-<<<<<<< HEAD
-        fc_to_builder, Element, Event, EventHandler, Fragment, IntoAttributeValue, LazyNodes,
-        Properties, Scope, ScopeId, ScopeState, Scoped, TaskId, Template, TemplateAttribute,
-        TemplateNode, VNode, VirtualDom,
-=======
-        fc_to_builder, Component, Element, Event, EventHandler, Fragment, LazyNodes, Properties,
-        Scope, ScopeId, ScopeState, Scoped, TaskId, Template, TemplateAttribute, TemplateNode,
-        VNode, VirtualDom,
->>>>>>> 6fd5ac38
+        fc_to_builder, Component, Element, Event, EventHandler, Fragment, IntoAttributeValue,
+        LazyNodes, Properties, Scope, ScopeId, ScopeState, Scoped, TaskId, Template,
+        TemplateAttribute, TemplateNode, VNode, VirtualDom,
     };
 }
 
