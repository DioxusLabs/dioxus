--- conflicted
+++ resolved
@@ -81,17 +81,10 @@
         schedule_update_any, spawn, spawn_forever, spawn_isomorphic, suspend, try_consume_context,
         use_after_render, use_before_render, use_drop, use_error_boundary, use_hook,
         use_hook_with_cleanup, wait_for_next_render, with_owner, AnyValue, Attribute, Callback,
-<<<<<<< HEAD
         Component, ComponentFunction, Element, ErrorBoundary, Event, EventHandler, FmtSegment,
         FmtedSegments, Fragment, HasAttributes, HotReloadLiteral, IntoAttributeValue, IntoDynNode,
-        OptionStringFromMarker, Properties, Runtime, RuntimeGuard, ScopeId, ScopeState, SuperFrom,
-        SuperInto, Task, Template, TemplateAttribute, TemplateNode, Throw, VNode, VNodeInner,
-        VirtualDom,
-=======
-        Component, ComponentFunction, Element, ErrorBoundary, Event, EventHandler, Fragment,
-        HasAttributes, IntoAttributeValue, IntoDynNode, OptionStringFromMarker, Properties,
-        ReactiveContext, Runtime, RuntimeGuard, ScopeId, ScopeState, SuperFrom, SuperInto, Task,
-        Template, TemplateAttribute, TemplateNode, Throw, VNode, VNodeInner, VirtualDom,
->>>>>>> c094bf3e
+        OptionStringFromMarker, Properties, ReactiveContext, Runtime, RuntimeGuard, ScopeId,
+        ScopeState, SuperFrom, SuperInto, Task, Template, TemplateAttribute, TemplateNode, Throw,
+        VNode, VNodeInner, VirtualDom,
     };
 }