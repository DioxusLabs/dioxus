--- conflicted
+++ resolved
@@ -93,17 +93,6 @@
 pub mod prelude {
     pub use crate::innerlude::{
         consume_context, consume_context_from_scope, current_owner, current_scope_id,
-<<<<<<< HEAD
-        fc_to_builder, force_all_dirty, generation, has_context, needs_update, needs_update_any,
-        parent_scope, provide_context, provide_error_boundary, provide_root_context, queue_effect,
-        remove_future, schedule_update, schedule_update_any, spawn, spawn_forever,
-        spawn_isomorphic, suspend, throw_error, try_consume_context, use_after_render,
-        use_before_render, use_drop, use_hook, use_hook_with_cleanup, with_owner, AnyValue,
-        Attribute, Callback, Component, ComponentFunction, Context, Element, ErrorBoundary,
-        ErrorContext, Event, EventHandler, Fragment, HasAttributes, IntoAttributeValue,
-        IntoDynNode, OptionStringFromMarker, Properties, ReactiveContext, RenderError, Runtime,
-        RuntimeGuard, ScopeId, ScopeState, SuperFrom, SuperInto, SuspendedFuture, SuspenseBoundary,
-=======
         fc_to_builder, generation, has_context, needs_update, needs_update_any, parent_scope,
         provide_context, provide_error_boundary, provide_root_context, queue_effect, remove_future,
         schedule_update, schedule_update_any, spawn, spawn_forever, spawn_isomorphic, suspend,
@@ -113,7 +102,6 @@
         EventHandler, Fragment, HasAttributes, IntoAttributeValue, IntoDynNode,
         OptionStringFromMarker, Properties, ReactiveContext, RenderError, Runtime, RuntimeGuard,
         ScopeId, ScopeState, SuperFrom, SuperInto, SuspendedFuture, SuspenseBoundary,
->>>>>>> b6243d32
         SuspenseBoundaryProps, SuspenseContext, SuspenseExtension, Task, Template,
         TemplateAttribute, TemplateNode, VNode, VNodeInner, VirtualDom,
     };
