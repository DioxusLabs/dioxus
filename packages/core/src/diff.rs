use crate::{
    any_props::AnyProps,
    arena::ElementId,
    innerlude::{BorrowedAttributeValue, DirtyScope, VComponent, VPlaceholder, VText},
    mutations::Mutation,
    nodes::RenderReturn,
    nodes::{DynamicNode, VNode},
    scopes::ScopeId,
    virtual_dom::VirtualDom,
    Attribute, AttributeValue, TemplateNode,
};

use rustc_hash::{FxHashMap, FxHashSet};
use DynamicNode::*;

impl<'b> VirtualDom {
    pub(super) fn diff_scope(&mut self, scope: ScopeId) {
        let scope_state = &mut self.scopes[scope.0];

        self.scope_stack.push(scope);
        unsafe {
            // Load the old and new bump arenas
            let old = scope_state
                .previous_frame()
                .try_load_node()
                .expect("Call rebuild before diffing");

            let new = scope_state
                .current_frame()
                .try_load_node()
                .expect("Call rebuild before diffing");

            use RenderReturn::{Aborted, Pending, Ready};

            match (old, new) {
                // Normal pathway
                (Ready(l), Ready(r)) => self.diff_node(l, r),

                // Unwind the mutations if need be
                (Ready(l), Aborted(p)) => self.diff_ok_to_err(l, p),

                // Just move over the placeholder
                (Aborted(l), Aborted(r)) => r.id.set(l.id.get()),

                // Becomes async, do nothing while we wait
                (Ready(_nodes), Pending(_fut)) => self.diff_ok_to_async(_nodes, scope),

                // Placeholder becomes something
                // We should also clear the error now
                (Aborted(l), Ready(r)) => self.replace_placeholder(l, [r]),

                (Aborted(_), Pending(_)) => todo!("async should not resolve here"),
                (Pending(_), Ready(_)) => todo!("async should not resolve here"),
                (Pending(_), Aborted(_)) => todo!("async should not resolve here"),
                (Pending(_), Pending(_)) => {
                    // All suspense should resolve before we diff it again
                    panic!("Should not roll from suspense to suspense.");
                }
            };
        }
        self.scope_stack.pop();
    }

    fn diff_ok_to_async(&mut self, _new: &'b VNode<'b>, _scope: ScopeId) {
        //
    }

    fn diff_ok_to_err(&mut self, l: &'b VNode<'b>, p: &'b VPlaceholder) {
        let id = self.next_null();
        p.id.set(Some(id));
        self.mutations.push(Mutation::CreatePlaceholder { id });

        let pre_edits = self.mutations.edits.len();

        self.remove_node(l, true);

        // We should always have a remove mutation
        // Eventually we don't want to generate placeholders, so this might not be true. But it's true today
        assert!(self.mutations.edits.len() > pre_edits);

        // We want to optimize the replace case to use one less mutation if possible
        // Since mutations are done in reverse, the last node removed will be the first in the stack
        // Instead of *just* removing it, we can use the replace mutation
        match self.mutations.edits.pop().unwrap() {
            Mutation::Remove { id } => self.mutations.push(Mutation::ReplaceWith { id, m: 1 }),
            _ => panic!("Expected remove mutation from remove_node"),
        };
    }

    fn diff_node(&mut self, left_template: &'b VNode<'b>, right_template: &'b VNode<'b>) {
        // If hot reloading is enabled, we need to make sure we're using the latest template
        #[cfg(debug_assertions)]
        {
            let (path, byte_index) = right_template.template.get().name.rsplit_once(':').unwrap();
            if let Some(map) = self.templates.get(path) {
                let byte_index = byte_index.parse::<usize>().unwrap();
                if let Some(&template) = map.get(&byte_index) {
                    right_template.template.set(template);
                    if template != left_template.template.get() {
                        return self.replace(left_template, [right_template]);
                    }
                }
            }
        }

        // If the templates are the same, we don't need to do anything, nor do we want to
        if templates_are_the_same(left_template, right_template) {
            return;
        }

        // If the templates are different by name, we need to replace the entire template
        if templates_are_different(left_template, right_template) {
            return self.light_diff_templates(left_template, right_template);
        }

        // If the templates are the same, we can diff the attributes and children
        // Start with the attributes
        left_template
            .dynamic_attrs
            .iter()
            .zip(right_template.dynamic_attrs.iter())
            .for_each(|(left_attr, right_attr)| {
                // Move over the ID from the old to the new
                right_attr
                    .mounted_element
                    .set(left_attr.mounted_element.get());

                // We want to make sure anything listener that gets pulled is valid
                if let AttributeValue::Listener(_) = right_attr.value {
                    self.update_template(left_attr.mounted_element.get(), right_template);
                }

                // If the attributes are different (or volatile), we need to update them
                if left_attr.value != right_attr.value || left_attr.volatile {
                    self.update_attribute(right_attr, left_attr);
                }
            });

        // Now diff the dynamic nodes
        left_template
            .dynamic_nodes
            .iter()
            .zip(right_template.dynamic_nodes.iter())
            .enumerate()
            .for_each(|(idx, (left_node, right_node))| {
                self.diff_dynamic_node(left_node, right_node, right_template, idx);
            });

        // Make sure the roots get transferred over while we're here
        right_template.root_ids.transfer(&left_template.root_ids);
    }

    fn diff_dynamic_node(
        &mut self,
        left_node: &'b DynamicNode<'b>,
        right_node: &'b DynamicNode<'b>,
        node: &'b VNode<'b>,
        idx: usize,
    ) {
        match (left_node, right_node) {
            (Text(left), Text(right)) => self.diff_vtext(left, right, node),
            (Fragment(left), Fragment(right)) => self.diff_non_empty_fragment(left, right),
            (Placeholder(left), Placeholder(right)) => right.id.set(left.id.get()),
            (Component(left), Component(right)) => self.diff_vcomponent(left, right, node, idx),
            (Placeholder(left), Fragment(right)) => self.replace_placeholder(left, *right),
            (Fragment(left), Placeholder(right)) => self.node_to_placeholder(left, right),
            _ => todo!("This is an usual custom case for dynamic nodes. We don't know how to handle it yet."),
        };
    }

    fn update_attribute(&mut self, right_attr: &'b Attribute<'b>, left_attr: &'b Attribute) {
        let name = unsafe { std::mem::transmute(left_attr.name) };
        let value: BorrowedAttributeValue<'b> = (&right_attr.value).into();
        let value = unsafe { std::mem::transmute(value) };
        self.mutations.push(Mutation::SetAttribute {
            id: left_attr.mounted_element.get(),
            ns: right_attr.namespace,
            name,
            value,
        });
    }

    fn diff_vcomponent(
        &mut self,
        left: &'b VComponent<'b>,
        right: &'b VComponent<'b>,
        right_template: &'b VNode<'b>,
        idx: usize,
    ) {
        if std::ptr::eq(left, right) {
            return;
        }

        // Replace components that have different render fns
        if left.render_fn != right.render_fn {
            return self.replace_vcomponent(right_template, right, idx, left);
        }

        // Make sure the new vcomponent has the right scopeid associated to it
        let scope_id = left.scope.get().unwrap();

        right.scope.set(Some(scope_id));

        // copy out the box for both
        let old = self.scopes[scope_id.0].props.as_ref();
        let new: Box<dyn AnyProps> = right.props.take().unwrap();
        let new: Box<dyn AnyProps> = unsafe { std::mem::transmute(new) };

        // If the props are static, then we try to memoize by setting the new with the old
        // The target scopestate still has the reference to the old props, so there's no need to update anything
        // This also implicitly drops the new props since they're not used
        if left.static_props && unsafe { old.as_ref().unwrap().memoize(new.as_ref()) } {
            return;
        }

        // First, move over the props from the old to the new, dropping old props in the process
        self.scopes[scope_id.0].props = Some(new);

        // Now run the component and diff it
        self.run_scope(scope_id);
        self.diff_scope(scope_id);

        self.dirty_scopes.remove(&DirtyScope {
            height: self.scopes[scope_id.0].height,
            id: scope_id,
        });
    }

    fn replace_vcomponent(
        &mut self,
        right_template: &'b VNode<'b>,
        right: &'b VComponent<'b>,
        idx: usize,
        left: &'b VComponent<'b>,
    ) {
        let m = self.create_component_node(right_template, right, idx);

        let pre_edits = self.mutations.edits.len();

        self.remove_component_node(left, true);

        assert!(self.mutations.edits.len() > pre_edits);

        // We want to optimize the replace case to use one less mutation if possible
        // Since mutations are done in reverse, the last node removed will be the first in the stack
        // Instead of *just* removing it, we can use the replace mutation
        match self.mutations.edits.pop().unwrap() {
            Mutation::Remove { id } => self.mutations.push(Mutation::ReplaceWith { id, m }),
            at => panic!("Expected remove mutation from remove_node {:#?}", at),
        };
    }

    /// Lightly diff the two templates, checking only their roots.
    ///
    /// The goal here is to preserve any existing component state that might exist. This is to preserve some React-like
    /// behavior where the component state is preserved when the component is re-rendered.
    ///
    /// This is implemented by iterating each root, checking if the component is the same, if it is, then diff it.
    ///
    /// We then pass the new template through "create" which should be smart enough to skip roots.
    ///
    /// Currently, we only handle the case where the roots are the same component list. If there's any sort of deviation,
    /// IE more nodes, less nodes, different nodes, or expressions, then we just replace the whole thing.
    ///
    /// This is mostly implemented to help solve the issue where the same component is rendered under two different
    /// conditions:
    ///
    /// ```rust, ignore
    /// if enabled {
    ///     rsx!{ Component { enabled_sign: "abc" } }
    /// } else {
    ///     rsx!{ Component { enabled_sign: "xyz" } }
    /// }
    /// ```
    ///
    /// However, we should not that it's explicit in the docs that this is not a guarantee. If you need to preserve state,
    /// then you should be passing in separate props instead.
    ///
    /// ```rust, ignore
    /// let props = if enabled {
    ///     ComponentProps { enabled_sign: "abc" }
    /// } else {
    ///     ComponentProps { enabled_sign: "xyz" }
    /// };
    ///
    /// rsx! {
    ///     Component { ..props }
    /// }
    /// ```
    fn light_diff_templates(&mut self, left: &'b VNode<'b>, right: &'b VNode<'b>) {
        match matching_components(left, right) {
            None => self.replace(left, [right]),
            Some(components) => components
                .into_iter()
                .enumerate()
                .for_each(|(idx, (l, r))| self.diff_vcomponent(l, r, right, idx)),
        }
    }

    /// Diff the two text nodes
    ///
    /// This just moves the ID of the old node over to the new node, and then sets the text of the new node if it's
    /// different.
    fn diff_vtext(&mut self, left: &'b VText<'b>, right: &'b VText<'b>, node: &'b VNode<'b>) {
        let id = left
            .id
            .get()
            .unwrap_or_else(|| self.next_element(node, &[0]));

        right.id.set(Some(id));
        if left.value != right.value {
            let value = unsafe { std::mem::transmute(right.value) };
            self.mutations.push(Mutation::SetText { id, value });
        }
    }

    fn diff_non_empty_fragment(&mut self, old: &'b [VNode<'b>], new: &'b [VNode<'b>]) {
        let new_is_keyed = new[0].key.is_some();
        let old_is_keyed = old[0].key.is_some();
        debug_assert!(
            new.iter().all(|n| n.key.is_some() == new_is_keyed),
            "all siblings must be keyed or all siblings must be non-keyed"
        );
        debug_assert!(
            old.iter().all(|o| o.key.is_some() == old_is_keyed),
            "all siblings must be keyed or all siblings must be non-keyed"
        );

        if new_is_keyed && old_is_keyed {
            self.diff_keyed_children(old, new);
        } else {
            self.diff_non_keyed_children(old, new);
        }
    }

    // Diff children that are not keyed.
    //
    // The parent must be on the top of the change list stack when entering this
    // function:
    //
    //     [... parent]
    //
    // the change list stack is in the same state when this function returns.
    fn diff_non_keyed_children(&mut self, old: &'b [VNode<'b>], new: &'b [VNode<'b>]) {
        use std::cmp::Ordering;

        // Handled these cases in `diff_children` before calling this function.
        debug_assert!(!new.is_empty());
        debug_assert!(!old.is_empty());

        match old.len().cmp(&new.len()) {
            Ordering::Greater => self.remove_nodes(&old[new.len()..]),
            Ordering::Less => self.create_and_insert_after(&new[old.len()..], old.last().unwrap()),
            Ordering::Equal => {}
        }

        for (new, old) in new.iter().zip(old.iter()) {
            self.diff_node(old, new);
        }
    }

    // Diffing "keyed" children.
    //
    // With keyed children, we care about whether we delete, move, or create nodes
    // versus mutate existing nodes in place. Presumably there is some sort of CSS
    // transition animation that makes the virtual DOM diffing algorithm
    // observable. By specifying keys for nodes, we know which virtual DOM nodes
    // must reuse (or not reuse) the same physical DOM nodes.
    //
    // This is loosely based on Inferno's keyed patching implementation. However, we
    // have to modify the algorithm since we are compiling the diff down into change
    // list instructions that will be executed later, rather than applying the
    // changes to the DOM directly as we compare virtual DOMs.
    //
    // https://github.com/infernojs/inferno/blob/36fd96/packages/inferno/src/DOM/patching.ts#L530-L739
    //
    // The stack is empty upon entry.
    fn diff_keyed_children(&mut self, old: &'b [VNode<'b>], new: &'b [VNode<'b>]) {
        if cfg!(debug_assertions) {
            let mut keys = rustc_hash::FxHashSet::default();
            let mut assert_unique_keys = |children: &'b [VNode<'b>]| {
                keys.clear();
                for child in children {
                    let key = child.key;
                    debug_assert!(
                        key.is_some(),
                        "if any sibling is keyed, all siblings must be keyed"
                    );
                    keys.insert(key);
                }
                debug_assert_eq!(
                    children.len(),
                    keys.len(),
                    "keyed siblings must each have a unique key"
                );
            };
            assert_unique_keys(old);
            assert_unique_keys(new);
        }

        // First up, we diff all the nodes with the same key at the beginning of the
        // children.
        //
        // `shared_prefix_count` is the count of how many nodes at the start of
        // `new` and `old` share the same keys.
        let (left_offset, right_offset) = match self.diff_keyed_ends(old, new) {
            Some(count) => count,
            None => return,
        };

        // Ok, we now hopefully have a smaller range of children in the middle
        // within which to re-order nodes with the same keys, remove old nodes with
        // now-unused keys, and create new nodes with fresh keys.

        let old_middle = &old[left_offset..(old.len() - right_offset)];
        let new_middle = &new[left_offset..(new.len() - right_offset)];

        debug_assert!(
            !((old_middle.len() == new_middle.len()) && old_middle.is_empty()),
            "keyed children must have the same number of children"
        );

        if new_middle.is_empty() {
            // remove the old elements
            self.remove_nodes(old_middle);
        } else if old_middle.is_empty() {
            // there were no old elements, so just create the new elements
            // we need to find the right "foothold" though - we shouldn't use the "append" at all
            if left_offset == 0 {
                // insert at the beginning of the old list
                let foothold = &old[old.len() - right_offset];
                self.create_and_insert_before(new_middle, foothold);
            } else if right_offset == 0 {
                // insert at the end  the old list
                let foothold = old.last().unwrap();
                self.create_and_insert_after(new_middle, foothold);
            } else {
                // inserting in the middle
                let foothold = &old[left_offset - 1];
                self.create_and_insert_after(new_middle, foothold);
            }
        } else {
            self.diff_keyed_middle(old_middle, new_middle);
        }
    }

    /// Diff both ends of the children that share keys.
    ///
    /// Returns a left offset and right offset of that indicates a smaller section to pass onto the middle diffing.
    ///
    /// If there is no offset, then this function returns None and the diffing is complete.
    fn diff_keyed_ends(
        &mut self,
        old: &'b [VNode<'b>],
        new: &'b [VNode<'b>],
    ) -> Option<(usize, usize)> {
        let mut left_offset = 0;

        for (old, new) in old.iter().zip(new.iter()) {
            // abort early if we finally run into nodes with different keys
            if old.key != new.key {
                break;
            }
            self.diff_node(old, new);
            left_offset += 1;
        }

        // If that was all of the old children, then create and append the remaining
        // new children and we're finished.
        if left_offset == old.len() {
            self.create_and_insert_after(&new[left_offset..], old.last().unwrap());
            return None;
        }

        // And if that was all of the new children, then remove all of the remaining
        // old children and we're finished.
        if left_offset == new.len() {
            self.remove_nodes(&old[left_offset..]);
            return None;
        }

        // if the shared prefix is less than either length, then we need to walk backwards
        let mut right_offset = 0;
        for (old, new) in old.iter().rev().zip(new.iter().rev()) {
            // abort early if we finally run into nodes with different keys
            if old.key != new.key {
                break;
            }
            self.diff_node(old, new);
            right_offset += 1;
        }

        Some((left_offset, right_offset))
    }

    // The most-general, expensive code path for keyed children diffing.
    //
    // We find the longest subsequence within `old` of children that are relatively
    // ordered the same way in `new` (via finding a longest-increasing-subsequence
    // of the old child's index within `new`). The children that are elements of
    // this subsequence will remain in place, minimizing the number of DOM moves we
    // will have to do.
    //
    // Upon entry to this function, the change list stack must be empty.
    //
    // This function will load the appropriate nodes onto the stack and do diffing in place.
    //
    // Upon exit from this function, it will be restored to that same self.
    #[allow(clippy::too_many_lines)]
    fn diff_keyed_middle(&mut self, old: &'b [VNode<'b>], new: &'b [VNode<'b>]) {
        /*
        1. Map the old keys into a numerical ordering based on indices.
        2. Create a map of old key to its index
        3. Map each new key to the old key, carrying over the old index.
            - IE if we have ABCD becomes BACD, our sequence would be 1,0,2,3
            - if we have ABCD to ABDE, our sequence would be 0,1,3,MAX because E doesn't exist

        now, we should have a list of integers that indicates where in the old list the new items map to.

        4. Compute the LIS of this list
            - this indicates the longest list of new children that won't need to be moved.

        5. Identify which nodes need to be removed
        6. Identify which nodes will need to be diffed

        7. Going along each item in the new list, create it and insert it before the next closest item in the LIS.
            - if the item already existed, just move it to the right place.

        8. Finally, generate instructions to remove any old children.
        9. Generate instructions to finally diff children that are the same between both
        */
        // 0. Debug sanity checks
        // Should have already diffed the shared-key prefixes and suffixes.
        debug_assert_ne!(new.first().map(|i| i.key), old.first().map(|i| i.key));
        debug_assert_ne!(new.last().map(|i| i.key), old.last().map(|i| i.key));

        // 1. Map the old keys into a numerical ordering based on indices.
        // 2. Create a map of old key to its index
        // IE if the keys were A B C, then we would have (A, 1) (B, 2) (C, 3).
        let old_key_to_old_index = old
            .iter()
            .enumerate()
            .map(|(i, o)| (o.key.unwrap(), i))
            .collect::<FxHashMap<_, _>>();

        let mut shared_keys = FxHashSet::default();

        // 3. Map each new key to the old key, carrying over the old index.
        let new_index_to_old_index = new
            .iter()
            .map(|node| {
                let key = node.key.unwrap();
                if let Some(&index) = old_key_to_old_index.get(&key) {
                    shared_keys.insert(key);
                    index
                } else {
                    u32::MAX as usize
                }
            })
            .collect::<Vec<_>>();

        // If none of the old keys are reused by the new children, then we remove all the remaining old children and
        // create the new children afresh.
        if shared_keys.is_empty() {
            if old.get(0).is_some() {
                self.remove_nodes(&old[1..]);
                self.replace(&old[0], new);
            } else {
                // I think this is wrong - why are we appending?
                // only valid of the if there are no trailing elements
                // self.create_and_append_children(new);

                todo!("we should never be appending - just creating N");
            }
            return;
        }

        // remove any old children that are not shared
        // todo: make this an iterator
        for child in old {
            let key = child.key.unwrap();
            if !shared_keys.contains(&key) {
                self.remove_node(child, true);
            }
        }

        // 4. Compute the LIS of this list
        let mut lis_sequence = Vec::default();
        lis_sequence.reserve(new_index_to_old_index.len());

        let mut predecessors = vec![0; new_index_to_old_index.len()];
        let mut starts = vec![0; new_index_to_old_index.len()];

        longest_increasing_subsequence::lis_with(
            &new_index_to_old_index,
            &mut lis_sequence,
            |a, b| a < b,
            &mut predecessors,
            &mut starts,
        );

        // the lis comes out backwards, I think. can't quite tell.
        lis_sequence.sort_unstable();

        // if a new node gets u32 max and is at the end, then it might be part of our LIS (because u32 max is a valid LIS)
        if lis_sequence.last().map(|f| new_index_to_old_index[*f]) == Some(u32::MAX as usize) {
            lis_sequence.pop();
        }

        for idx in &lis_sequence {
            self.diff_node(&old[new_index_to_old_index[*idx]], &new[*idx]);
        }

        let mut nodes_created = 0;

        // add mount instruction for the first items not covered by the lis
        let last = *lis_sequence.last().unwrap();
        if last < (new.len() - 1) {
            for (idx, new_node) in new[(last + 1)..].iter().enumerate() {
                let new_idx = idx + last + 1;
                let old_index = new_index_to_old_index[new_idx];
                if old_index == u32::MAX as usize {
                    nodes_created += self.create(new_node);
                } else {
                    self.diff_node(&old[old_index], new_node);
                    nodes_created += self.push_all_real_nodes(new_node);
                }
            }

            let id = self.find_last_element(&new[last]);
            self.mutations.push(Mutation::InsertAfter {
                id,
                m: nodes_created,
            });
            nodes_created = 0;
        }

        // for each spacing, generate a mount instruction
        let mut lis_iter = lis_sequence.iter().rev();
        let mut last = *lis_iter.next().unwrap();
        for next in lis_iter {
            if last - next > 1 {
                for (idx, new_node) in new[(next + 1)..last].iter().enumerate() {
                    let new_idx = idx + next + 1;
                    let old_index = new_index_to_old_index[new_idx];
                    if old_index == u32::MAX as usize {
                        nodes_created += self.create(new_node);
                    } else {
                        self.diff_node(&old[old_index], new_node);
                        nodes_created += self.push_all_real_nodes(new_node);
                    }
                }

                let id = self.find_first_element(&new[last]);
                self.mutations.push(Mutation::InsertBefore {
                    id,
                    m: nodes_created,
                });

                nodes_created = 0;
            }
            last = *next;
        }

        // add mount instruction for the last items not covered by the lis
        let first_lis = *lis_sequence.first().unwrap();
        if first_lis > 0 {
            for (idx, new_node) in new[..first_lis].iter().enumerate() {
                let old_index = new_index_to_old_index[idx];
                if old_index == u32::MAX as usize {
                    nodes_created += self.create(new_node);
                } else {
                    self.diff_node(&old[old_index], new_node);
                    nodes_created += self.push_all_real_nodes(new_node);
                }
            }

            let id = self.find_first_element(&new[first_lis]);
            self.mutations.push(Mutation::InsertBefore {
                id,
                m: nodes_created,
            });
        }
    }

    /// Push all the real nodes on the stack
    fn push_all_real_nodes(&mut self, node: &'b VNode<'b>) -> usize {
        node.template
            .get()
            .roots
            .iter()
            .enumerate()
            .map(|(idx, _)| {
                let node = match node.dynamic_root(idx) {
                    Some(node) => node,
                    None => {
                        self.mutations.push(Mutation::PushRoot {
                            id: node.root_ids.get(idx).unwrap(),
                        });
                        return 1;
                    }
                };

                match node {
                    Text(t) => {
                        self.mutations.push(Mutation::PushRoot {
                            id: t.id.get().unwrap(),
                        });
                        1
                    }
                    Placeholder(t) => {
                        self.mutations.push(Mutation::PushRoot {
                            id: t.id.get().unwrap(),
                        });
                        1
                    }
                    Fragment(nodes) => nodes
                        .iter()
                        .map(|node| self.push_all_real_nodes(node))
                        .count(),

                    Component(comp) => {
                        let scope = comp.scope.get().unwrap();
                        match unsafe { self.scopes[scope.0].root_node().extend_lifetime_ref() } {
                            RenderReturn::Ready(node) => self.push_all_real_nodes(node),
                            RenderReturn::Aborted(_node) => todo!(),
                            _ => todo!(),
                        }
                    }
                }
            })
            .count()
    }

    fn create_children(&mut self, nodes: impl IntoIterator<Item = &'b VNode<'b>>) -> usize {
        nodes
            .into_iter()
            .fold(0, |acc, child| acc + self.create(child))
    }

    fn create_and_insert_before(&mut self, new: &'b [VNode<'b>], before: &'b VNode<'b>) {
        let m = self.create_children(new);
        let id = self.find_first_element(before);
        self.mutations.push(Mutation::InsertBefore { id, m })
    }

    fn create_and_insert_after(&mut self, new: &'b [VNode<'b>], after: &'b VNode<'b>) {
        let m = self.create_children(new);
        let id = self.find_last_element(after);
        self.mutations.push(Mutation::InsertAfter { id, m })
    }

    /// Simply replace a placeholder with a list of nodes
    fn replace_placeholder(
        &mut self,
        l: &'b VPlaceholder,
        r: impl IntoIterator<Item = &'b VNode<'b>>,
    ) {
        let m = self.create_children(r);
        let id = l.id.get().unwrap();
        self.mutations.push(Mutation::ReplaceWith { id, m });
        self.reclaim(id);
    }

    fn replace(&mut self, left: &'b VNode<'b>, right: impl IntoIterator<Item = &'b VNode<'b>>) {
        let m = self.create_children(right);

        let pre_edits = self.mutations.edits.len();

        self.remove_node(left, true);

        // We should always have a remove mutation
        // Eventually we don't want to generate placeholders, so this might not be true. But it's true today
        assert!(self.mutations.edits.len() > pre_edits);

        // We want to optimize the replace case to use one less mutation if possible
        // Since mutations are done in reverse, the last node removed will be the first in the stack
        // Instead of *just* removing it, we can use the replace mutation
        match self.mutations.edits.pop().unwrap() {
            Mutation::Remove { id } => self.mutations.push(Mutation::ReplaceWith { id, m }),
            _ => panic!("Expected remove mutation from remove_node"),
        };
    }

    fn node_to_placeholder(&mut self, l: &'b [VNode<'b>], r: &'b VPlaceholder) {
        // Create the placeholder first, ensuring we get a dedicated ID for the placeholder
        let placeholder = self.next_element(&l[0], &[]);

        r.id.set(Some(placeholder));

        self.mutations
            .push(Mutation::CreatePlaceholder { id: placeholder });

        self.remove_nodes(l);

        // We want to optimize the replace case to use one less mutation if possible
        // Since mutations are done in reverse, the last node removed will be the first in the stack
        // Instead of *just* removing it, we can use the replace mutation
        match self.mutations.edits.pop().unwrap() {
            Mutation::Remove { id } => self.mutations.push(Mutation::ReplaceWith { id, m: 1 }),
            _ => panic!("Expected remove mutation from remove_node"),
        };
    }

    /// Remove these nodes from the dom
    /// Wont generate mutations for the inner nodes
    fn remove_nodes(&mut self, nodes: &'b [VNode<'b>]) {
        nodes
            .iter()
            .rev()
            .for_each(|node| self.remove_node(node, true));
    }

    fn remove_node(&mut self, node: &'b VNode<'b>, gen_muts: bool) {
        // Clean up any attributes that have claimed a static node as dynamic for mount/unmounta
        // Will not generate mutations!
        self.reclaim_attributes(node);

        // Remove the nested dynamic nodes
        // We don't generate mutations for these, as they will be removed by the parent (in the next line)
        // But we still need to make sure to reclaim them from the arena and drop their hooks, etc
        self.remove_nested_dyn_nodes(node);

        // Clean up the roots, assuming we need to generate mutations for these
        // This is done last in order to preserve Node ID reclaim order (reclaim in reverse order of claim)
        self.reclaim_roots(node, gen_muts);
    }

    fn reclaim_roots(&mut self, node: &VNode, gen_muts: bool) {
        for (idx, _) in node.template.get().roots.iter().enumerate() {
            if let Some(dy) = node.dynamic_root(idx) {
                self.remove_dynamic_node(dy, gen_muts);
            } else {
                let id = node.root_ids.get(idx).unwrap();
                if gen_muts {
                    self.mutations.push(Mutation::Remove { id });
                }
                self.reclaim(id);
            }
        }
    }

    fn reclaim_attributes(&mut self, node: &VNode) {
        let mut id = None;
        for (idx, attr) in node.dynamic_attrs.iter().enumerate() {
            // We'll clean up the root nodes either way, so don't worry
            let path_len = node
                .template
                .get()
                .attr_paths
                .get(idx)
                .map(|path| path.len());
            // if the path is 1 the attribute is in the root, so we don't need to clean it up
            // if the path is 0, the attribute is a not attached at all, so we don't need to clean it up

            if let Some(len) = path_len {
                if (..=1).contains(&len) {
                    continue;
                }
            }

            let next_id = attr.mounted_element.get();

            if id == Some(next_id) {
                continue;
            }

            id = Some(next_id);

            self.reclaim(next_id);
        }
    }

    fn remove_nested_dyn_nodes(&mut self, node: &VNode) {
        for (idx, dyn_node) in node.dynamic_nodes.iter().enumerate() {
            let path_len = node
                .template
                .get()
                .node_paths
                .get(idx)
                .map(|path| path.len());
            // Roots are cleaned up automatically above and nodes with a empty path are placeholders
            if let Some(2..) = path_len {
                self.remove_dynamic_node(dyn_node, false)
            }
        }
    }

    fn remove_dynamic_node(&mut self, node: &DynamicNode, gen_muts: bool) {
        match node {
            Component(comp) => self.remove_component_node(comp, gen_muts),
            Text(t) => self.remove_text_node(t, gen_muts),
            Placeholder(t) => self.remove_placeholder(t, gen_muts),
            Fragment(nodes) => nodes
                .iter()
                .for_each(|node| self.remove_node(node, gen_muts)),
        };
    }

    fn remove_placeholder(&mut self, t: &VPlaceholder, gen_muts: bool) {
        if let Some(id) = t.id.take() {
            if gen_muts {
                self.mutations.push(Mutation::Remove { id });
            }
            self.reclaim(id)
        }
    }

    fn remove_text_node(&mut self, t: &VText, gen_muts: bool) {
        if let Some(id) = t.id.take() {
            if gen_muts {
                self.mutations.push(Mutation::Remove { id });
            }
            self.reclaim(id)
        }
    }

    fn remove_component_node(&mut self, comp: &VComponent, gen_muts: bool) {
        // Remove the component reference from the vcomponent so they're not tied together
        let scope = comp
            .scope
            .take()
            .expect("VComponents to always have a scope");

        // Remove the component from the dom
        match unsafe { self.scopes[scope.0].root_node().extend_lifetime_ref() } {
            RenderReturn::Ready(t) => self.remove_node(t, gen_muts),
            RenderReturn::Aborted(placeholder) => self.remove_placeholder(placeholder, gen_muts),
            _ => todo!(),
        };

        // Restore the props back to the vcomponent in case it gets rendered again
        let props = self.scopes[scope.0].props.take();
        *comp.props.borrow_mut() = unsafe { std::mem::transmute(props) };

<<<<<<< HEAD
        // make sure to wipe any of its props and listeners
        self.ensure_drop_safety(scope);
        let scope_id = scope.0;
        let scope = unsafe { self.scopes.get_unchecked_mut(scope.0) };
        // Drop all the futures once the hooks are dropped
        for task_id in scope.spawned_tasks.borrow_mut().drain() {
            scope.tasks.remove(task_id);
        }
        self.scopes.remove(scope_id);
=======
        // Now drop all the resouces
        self.drop_scope(scope);
>>>>>>> 34b0a0d0
    }

    fn find_first_element(&self, node: &'b VNode<'b>) -> ElementId {
        match node.dynamic_root(0) {
            None => node.root_ids.get(0).unwrap(),
            Some(Text(t)) => t.id.get().unwrap(),
            Some(Fragment(t)) => self.find_first_element(&t[0]),
            Some(Placeholder(t)) => t.id.get().unwrap(),
            Some(Component(comp)) => {
                let scope = comp.scope.get().unwrap();
                match unsafe { self.scopes[scope.0].root_node().extend_lifetime_ref() } {
                    RenderReturn::Ready(t) => self.find_first_element(t),
                    _ => todo!("cannot handle nonstandard nodes"),
                }
            }
        }
    }

    fn find_last_element(&self, node: &'b VNode<'b>) -> ElementId {
        match node.dynamic_root(node.template.get().roots.len() - 1) {
            None => node.root_ids.last().unwrap(),
            Some(Text(t)) => t.id.get().unwrap(),
            Some(Fragment(t)) => self.find_last_element(t.last().unwrap()),
            Some(Placeholder(t)) => t.id.get().unwrap(),
            Some(Component(comp)) => {
                let scope = comp.scope.get().unwrap();
                match unsafe { self.scopes[scope.0].root_node().extend_lifetime_ref() } {
                    RenderReturn::Ready(t) => self.find_last_element(t),
                    _ => todo!("cannot handle nonstandard nodes"),
                }
            }
        }
    }
}

/// Are the templates the same?
///
/// We need to check for the obvious case, and the non-obvious case where the template as cloned
///
/// We use the pointer of the dynamic_node list in this case
fn templates_are_the_same<'b>(left_template: &'b VNode<'b>, right_template: &'b VNode<'b>) -> bool {
    std::ptr::eq(left_template, right_template)
}

fn templates_are_different(left_template: &VNode, right_template: &VNode) -> bool {
    let left_template_name = left_template.template.get().name;
    let right_template_name = right_template.template.get().name;
    // we want to re-create the node if the template name is different by pointer even if the value is the same so that we can detect when hot reloading changes the template
    !std::ptr::eq(left_template_name, right_template_name)
}

fn matching_components<'a>(
    left: &'a VNode<'a>,
    right: &'a VNode<'a>,
) -> Option<Vec<(&'a VComponent<'a>, &'a VComponent<'a>)>> {
    let left_template = left.template.get();
    let right_template = right.template.get();
    if left_template.roots.len() != right_template.roots.len() {
        return None;
    }

    // run through the components, ensuring they're the same
    left_template
        .roots
        .iter()
        .zip(right_template.roots.iter())
        .map(|(l, r)| {
            let (l, r) = match (l, r) {
                (TemplateNode::Dynamic { id: l }, TemplateNode::Dynamic { id: r }) => (l, r),
                _ => return None,
            };

            let (l, r) = match (&left.dynamic_nodes[*l], &right.dynamic_nodes[*r]) {
                (Component(l), Component(r)) => (l, r),
                _ => return None,
            };

            Some((l, r))
        })
        .collect()
}

/// We can apply various optimizations to dynamic nodes that are the single child of their parent.
///
/// IE
///  - for text - we can use SetTextContent
///  - for clearning children we can use RemoveChildren
///  - for appending children we can use AppendChildren
#[allow(dead_code)]
fn is_dyn_node_only_child(node: &VNode, idx: usize) -> bool {
    let template = node.template.get();
    let path = template.node_paths[idx];

    // use a loop to index every static node's children until the path has run out
    // only break if the last path index is a dynamic node
    let mut static_node = &template.roots[path[0] as usize];

    for i in 1..path.len() - 1 {
        match static_node {
            TemplateNode::Element { children, .. } => static_node = &children[path[i] as usize],
            _ => return false,
        }
    }

    match static_node {
        TemplateNode::Element { children, .. } => children.len() == 1,
        _ => false,
    }
}<|MERGE_RESOLUTION|>--- conflicted
+++ resolved
@@ -933,20 +933,8 @@
         let props = self.scopes[scope.0].props.take();
         *comp.props.borrow_mut() = unsafe { std::mem::transmute(props) };
 
-<<<<<<< HEAD
-        // make sure to wipe any of its props and listeners
-        self.ensure_drop_safety(scope);
-        let scope_id = scope.0;
-        let scope = unsafe { self.scopes.get_unchecked_mut(scope.0) };
-        // Drop all the futures once the hooks are dropped
-        for task_id in scope.spawned_tasks.borrow_mut().drain() {
-            scope.tasks.remove(task_id);
-        }
-        self.scopes.remove(scope_id);
-=======
         // Now drop all the resouces
         self.drop_scope(scope);
->>>>>>> 34b0a0d0
     }
 
     fn find_first_element(&self, node: &'b VNode<'b>) -> ElementId {
