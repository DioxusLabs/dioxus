--- conflicted
+++ resolved
@@ -147,15 +147,11 @@
 
     /// Create a subscription that schedules a future render for the referenced component.
     ///
-<<<<<<< HEAD
-    /// Note: you should prefer using [`Self::schedule_update_any`] and [`Self::scope_id`].
+    /// Note: you should prefer using [`Self::schedule_update_any`] and [`Self::id`].
     ///
     /// Note: The function returned by this method will schedule an update for the current component even if it has already updated between when `schedule_update` was called and when the returned function is called.
     /// If the desired behavior is to invalidate the current rendering of the current component (and no-op if already invalidated)
     /// [`subscribe`](crate::reactive_context::ReactiveContext::subscribe) to the [`current`](crate::reactive_context::ReactiveContext::current) [`ReactiveContext`](crate::reactive_context::ReactiveContext) instead.
-=======
-    /// ## Notice: you should prefer using [`Self::schedule_update_any`] and [`Self::id`]
->>>>>>> ee3b45af
     pub fn schedule_update(&self) -> Arc<dyn Fn() + Send + Sync + 'static> {
         let (chan, id) = (self.sender(), self.id);
         Arc::new(move || drop(chan.unbounded_send(SchedulerMsg::Immediate(id))))
