use crate::{
    dynamic_template_context::TemplateContext,
    innerlude::*,
    template::{
        TemplateAttribute, TemplateElement, TemplateNode, TemplateNodeId, TemplateNodeType,
        TemplateValue, TextTemplateSegment,
    },
    unsafe_utils::extend_vnode,
};
use bumpalo::Bump;
use futures_channel::mpsc::UnboundedSender;
use fxhash::FxHashMap;
use slab::Slab;
use std::{
    any::{Any, TypeId},
    cell::{Cell, Ref, RefCell},
    collections::{HashMap, HashSet},
    future::Future,
    pin::Pin,
    rc::Rc,
    sync::Arc,
};

/// for traceability, we use the raw fn pointer to identify the function
/// we also get the component name, but that's not necessarily unique in the app
pub(crate) type ComponentPtr = *mut std::os::raw::c_void;

pub(crate) struct Heuristic {
    hook_arena_size: usize,
    node_arena_size: usize,
}

// a slab-like arena with stable references even when new scopes are allocated
// uses a bump arena as a backing
//
// has an internal heuristics engine to pre-allocate arenas to the right size
pub(crate) struct ScopeArena {
    pub scope_gen: Cell<usize>,
    pub bump: Bump,
    pub scopes: RefCell<FxHashMap<ScopeId, *mut ScopeState>>,
    pub heuristics: RefCell<FxHashMap<ComponentPtr, Heuristic>>,
    pub free_scopes: RefCell<Vec<*mut ScopeState>>,
    pub nodes: RefCell<Slab<*const VNode<'static>>>,
    pub tasks: Rc<TaskQueue>,
    pub template_resolver: RefCell<TemplateResolver>,
    pub templates: Rc<RefCell<FxHashMap<TemplateId, Rc<RefCell<Template>>>>>,
    // this is used to store intermidiate artifacts of creating templates, so that the lifetime aligns with Mutations<'bump>.
    pub template_bump: Bump,
}

impl ScopeArena {
    pub(crate) fn new(sender: UnboundedSender<SchedulerMsg>) -> Self {
        let bump = Bump::new();

        // allocate a container for the root element
        // this will *never* show up in the diffing process
        // todo: figure out why this is necessary. i forgot. whoops.
        let el = bump.alloc(VElement {
            tag: "root",
            namespace: None,
            key: None,
            id: Cell::new(Some(ElementId(0))),
            parent: Default::default(),
            listeners: &[],
            attributes: &[],
            children: &[],
        });

        let node = bump.alloc(VNode::Element(el));
        let mut nodes = Slab::new();
        let root_id = nodes.insert(unsafe { std::mem::transmute(node as *const _) });

        debug_assert_eq!(root_id, 0);

        Self {
            scope_gen: Cell::new(0),
            bump,
            scopes: RefCell::new(FxHashMap::default()),
            heuristics: RefCell::new(FxHashMap::default()),
            free_scopes: RefCell::new(Vec::new()),
            nodes: RefCell::new(nodes),
            tasks: Rc::new(TaskQueue {
                tasks: RefCell::new(FxHashMap::default()),
                task_map: RefCell::new(FxHashMap::default()),
                gen: Cell::new(0),
                sender,
            }),
            template_resolver: RefCell::new(TemplateResolver::default()),
            templates: Rc::new(RefCell::new(FxHashMap::default())),
            template_bump: Bump::new(),
        }
    }

    /// Safety:
    /// - Obtaining a mutable reference to any Scope is unsafe
    /// - Scopes use interior mutability when sharing data into components
    pub(crate) fn get_scope(&self, id: ScopeId) -> Option<&ScopeState> {
        unsafe { self.scopes.borrow().get(&id).map(|f| &**f) }
    }

    pub(crate) fn get_scope_raw(&self, id: ScopeId) -> Option<*mut ScopeState> {
        self.scopes.borrow().get(&id).copied()
    }

    pub(crate) fn new_with_key(
        &self,
        fc_ptr: ComponentPtr,
        vcomp: Box<dyn AnyProps>,
        parent_scope: Option<ScopeId>,
        container: GlobalNodeId,
    ) -> ScopeId {
        // Increment the ScopeId system. ScopeIDs are never reused
        let new_scope_id = ScopeId(self.scope_gen.get());
        self.scope_gen.set(self.scope_gen.get() + 1);

        // Get the height of the scope
        let height = parent_scope
            .and_then(|id| self.get_scope(id).map(|scope| scope.height + 1))
            .unwrap_or_default();

        let parent_scope = parent_scope.and_then(|f| self.get_scope_raw(f));

        /*
        This scopearena aggressively reuses old scopes when possible.
        We try to minimize the new allocations for props/arenas.

        However, this will probably lead to some sort of fragmentation.
        I'm not exactly sure how to improve this today.
        */
        if let Some(old_scope) = self.free_scopes.borrow_mut().pop() {
            // reuse the old scope
            let scope = unsafe { &mut *old_scope };

            scope.container = container;
            scope.our_arena_idx = new_scope_id;
            scope.parent_scope = parent_scope;
            scope.height = height;
            scope.fnptr = fc_ptr;
            scope.props.get_mut().replace(vcomp);
            scope.frames[0].reset();
            scope.frames[1].reset();
            scope.shared_contexts.get_mut().clear();
            scope.items.get_mut().listeners.clear();
            scope.items.get_mut().borrowed_props.clear();
            scope.hook_idx.set(0);
            scope.hook_vals.get_mut().clear();

            let any_item = self.scopes.borrow_mut().insert(new_scope_id, scope);
            debug_assert!(any_item.is_none());
        } else {
            // else create a new scope
            let (node_capacity, hook_capacity) = self
                .heuristics
                .borrow()
                .get(&fc_ptr)
                .map(|h| (h.node_arena_size, h.hook_arena_size))
                .unwrap_or_default();

            self.scopes.borrow_mut().insert(
                new_scope_id,
                self.bump.alloc(ScopeState {
                    container,
                    our_arena_idx: new_scope_id,
                    parent_scope,
                    height,
                    fnptr: fc_ptr,
                    props: RefCell::new(Some(vcomp)),
                    frames: [BumpFrame::new(node_capacity), BumpFrame::new(node_capacity)],

                    generation: 0.into(),

                    tasks: self.tasks.clone(),
                    shared_contexts: RefCell::default(),

                    items: RefCell::new(SelfReferentialItems {
                        listeners: Vec::default(),
                        borrowed_props: Vec::default(),
                    }),

                    hook_arena: Bump::new(),
                    hook_vals: RefCell::new(Vec::with_capacity(hook_capacity)),
                    hook_idx: Cell::default(),

                    templates: self.templates.clone(),
                }),
            );
        }

        new_scope_id
    }

    // Removes a scope and its descendents from the arena
    pub fn try_remove(&self, id: ScopeId) {
        self.ensure_drop_safety(id);

        // Dispose of any ongoing tasks
        let mut tasks = self.tasks.tasks.borrow_mut();
        let mut task_map = self.tasks.task_map.borrow_mut();
        if let Some(cur_tasks) = task_map.remove(&id) {
            for task in cur_tasks {
                tasks.remove(&task);
            }
        }

        // Safety:
        // - ensure_drop_safety ensures that no references to this scope are in use
        // - this raw pointer is removed from the map
        let scope = unsafe { &mut *self.scopes.borrow_mut().remove(&id).unwrap() };
        scope.reset();

        self.free_scopes.borrow_mut().push(scope);
    }

    pub fn reserve_node<'a>(&self, node: &'a VNode<'a>) -> ElementId {
        let mut els = self.nodes.borrow_mut();
        let entry = els.vacant_entry();
        let key = entry.key();
        let id = ElementId(key);
        let node = unsafe { extend_vnode(node) };
        entry.insert(node as *const _);
        id
    }

    pub fn update_node<'a>(&self, node: &'a VNode<'a>, id: ElementId) {
        let node = unsafe { extend_vnode(node) };
        *self.nodes.borrow_mut().get_mut(id.0).unwrap() = node;
    }

    pub fn collect_garbage(&self, id: ElementId) {
        self.nodes.borrow_mut().remove(id.0);
    }

    /// This method cleans up any references to data held within our hook list. This prevents mutable aliasing from
    /// causing UB in our tree.
    ///
    /// This works by cleaning up our references from the bottom of the tree to the top. The directed graph of components
    /// essentially forms a dependency tree that we can traverse from the bottom to the top. As we traverse, we remove
    /// any possible references to the data in the hook list.
    ///
    /// References to hook data can only be stored in listeners and component props. During diffing, we make sure to log
    /// all listeners and borrowed props so we can clear them here.
    ///
    /// This also makes sure that drop order is consistent and predictable. All resources that rely on being dropped will
    /// be dropped.
    pub(crate) fn ensure_drop_safety(&self, scope_id: ScopeId) {
        if let Some(scope) = self.get_scope(scope_id) {
            let mut items = scope.items.borrow_mut();

            // make sure we drop all borrowed props manually to guarantee that their drop implementation is called before we
            // run the hooks (which hold an &mut Reference)
            // recursively call ensure_drop_safety on all children
            items.borrowed_props.drain(..).for_each(|comp| {
                if let Some(scope_id) = comp.scope.get() {
                    self.ensure_drop_safety(scope_id);
                }
                drop(comp.props.take());
            });

            // Now that all the references are gone, we can safely drop our own references in our listeners.
            items
                .listeners
                .drain(..)
                .for_each(|listener| drop(listener.callback.borrow_mut().take()));
        }
    }

    pub(crate) fn run_scope(&self, id: ScopeId) {
        // Cycle to the next frame and then reset it
        // This breaks any latent references, invalidating every pointer referencing into it.
        // Remove all the outdated listeners
        self.ensure_drop_safety(id);

        // todo: we *know* that this is aliased by the contents of the scope itself
        let scope = unsafe { &mut *self.get_scope_raw(id).expect("could not find scope") };

        log::trace!("running scope {:?} symbol: {:?}", id, scope.fnptr);

        // Safety:
        // - We dropped the listeners, so no more &mut T can be used while these are held
        // - All children nodes that rely on &mut T are replaced with a new reference
        scope.hook_idx.set(0);

        {
            // Safety:
            // - We've dropped all references to the wip bump frame with "ensure_drop_safety"
            unsafe { scope.reset_wip_frame() };

            let items = scope.items.borrow();

            // guarantee that we haven't screwed up - there should be no latent references anywhere
            debug_assert!(items.listeners.is_empty());
            debug_assert!(items.borrowed_props.is_empty());
        }

        /*
        If the component returns None, then we fill in a placeholder node. This will wipe what was there.
        An alternate approach is to leave the Real Dom the same, but that can lead to safety issues and a lot more checks.

        Instead, we just treat the `None` as a shortcut to placeholder.
        If the developer wants to prevent a scope from updating, they should control its memoization instead.

        Also, the way we implement hooks allows us to cut rendering short before the next hook is recalled.
        I'm not sure if React lets you abort the component early, but we let you do that.
        */

        let props = scope.props.borrow();
        let render = props.as_ref().unwrap();
        if let Some(node) = render.render(scope) {
            let frame = scope.wip_frame();
            let node = frame.bump.alloc(node);
            frame.node.set(unsafe { extend_vnode(node) });
        } else {
            let frame = scope.wip_frame();
            let node = frame
                .bump
                .alloc(VNode::Placeholder(frame.bump.alloc(VPlaceholder {
                    id: Cell::default(),
                })));
            frame.node.set(unsafe { extend_vnode(node) });
        }

        // make the "wip frame" contents the "finished frame"
        // any future dipping into completed nodes after "render" will go through "fin head"
        scope.cycle_frame();
    }

    pub fn call_listener_with_bubbling(&self, event: &UserEvent, element: GlobalNodeId) {
        let nodes = self.nodes.borrow();
        let mut cur_el = Some(element);

        let state = Rc::new(BubbleState::new());

        while let Some(id) = cur_el.take() {
            if state.canceled.get() {
                // stop bubbling if canceled
                return;
            }
            match id {
                GlobalNodeId::TemplateId {
                    template_ref_id,
                    template_node_id,
                } => {
                    log::trace!(
                        "looking for listener in {:?} in node {:?}",
                        template_ref_id,
                        template_node_id
                    );
                    if let Some(template) = nodes.get(template_ref_id.0) {
                        let template = unsafe { &**template };
                        if let VNode::TemplateRef(template_ref) = template {
                            let templates = self.templates.borrow();
                            let template = templates.get(&template_ref.template_id).unwrap();
                            cur_el = template.borrow().with_node(
                                template_node_id,
                                bubble_template,
                                bubble_template,
                                (
                                    &nodes,
                                    &template_ref.dynamic_context,
                                    &event,
                                    &state,
                                    template_ref_id,
                                ),
                            );
                        }
                    }
                }
                GlobalNodeId::VNodeId(id) => {
                    if let Some(el) = nodes.get(id.0) {
                        let real_el = unsafe { &**el };
                        log::trace!("looking for listener on {:?}", real_el);

                        if let VNode::Element(real_el) = real_el {
                            for listener in real_el.listeners.iter() {
                                if listener.event == event.name {
                                    log::trace!("calling listener {:?}", listener.event);

                                    let mut cb = listener.callback.borrow_mut();
                                    if let Some(cb) = cb.as_mut() {
                                        // todo: arcs are pretty heavy to clone
                                        // we really want to convert arc to rc
                                        // unfortunately, the SchedulerMsg must be send/sync to be sent across threads
                                        // we could convert arc to rc internally or something
                                        (cb)(AnyEvent {
                                            bubble_state: state.clone(),
                                            data: event.data.clone(),
                                        });
                                    }
                                    break;
                                }
                            }

                            cur_el = real_el.parent.get();
                        }
                    }
                }
            }
            if !event.bubbles {
                return;
            }
        }

        fn bubble_template<'b, Attributes, V, Children, Listeners, TextSegments, Text>(
            node: &TemplateNode<Attributes, V, Children, Listeners, TextSegments, Text>,
            ctx: (
                &Ref<Slab<*const VNode>>,
                &TemplateContext<'b>,
                &UserEvent,
                &Rc<BubbleState>,
                ElementId,
            ),
        ) -> Option<GlobalNodeId>
        where
            Attributes: AsRef<[TemplateAttribute<V>]>,
            V: TemplateValue,
            Children: AsRef<[TemplateNodeId]>,
            Listeners: AsRef<[usize]>,
            TextSegments: AsRef<[TextTemplateSegment<Text>]>,
            Text: AsRef<str>,
        {
            let (vnodes, dynamic_context, event, state, template_ref_id) = ctx;
            if let TemplateNodeType::Element(el) = &node.node_type {
                let TemplateElement { listeners, .. } = el;
                for listener_idx in listeners.as_ref() {
                    let listener = dynamic_context.resolve_listener(*listener_idx);
                    if listener.event == event.name {
                        log::trace!("calling listener {:?}", listener.event);

                        let mut cb = listener.callback.borrow_mut();
                        if let Some(cb) = cb.as_mut() {
                            // todo: arcs are pretty heavy to clone
                            // we really want to convert arc to rc
                            // unfortunately, the SchedulerMsg must be send/sync to be sent across threads
                            // we could convert arc to rc internally or something
                            (cb)(AnyEvent {
                                bubble_state: state.clone(),
                                data: event.data.clone(),
                            });
                        }
                        break;
                    }
                }

                if let Some(id) = el.parent {
                    Some(GlobalNodeId::TemplateId {
                        template_ref_id,
                        template_node_id: id,
                    })
                } else {
                    vnodes.get(template_ref_id.0).and_then(|el| {
                        let real_el = unsafe { &**el };
                        if let VNode::Element(real_el) = real_el {
                            real_el.parent.get()
                        } else {
                            None
                        }
                    })
                }
            } else {
                None
            }
        }
    }

    // The head of the bumpframe is the first linked NodeLink
    pub fn wip_head(&self, id: ScopeId) -> &VNode {
        let scope = self.get_scope(id).unwrap();
        let frame = scope.wip_frame();
        let node = unsafe { &*frame.node.get() };
        unsafe { extend_vnode(node) }
    }

    // The head of the bumpframe is the first linked NodeLink
    pub fn fin_head(&self, id: ScopeId) -> &VNode {
        let scope = self.get_scope(id).unwrap();
        let frame = scope.fin_frame();
        let node = unsafe { &*frame.node.get() };
        unsafe { extend_vnode(node) }
    }

    pub fn root_node(&self, id: ScopeId) -> &VNode {
        self.fin_head(id)
    }

    // this is totally okay since all our nodes are always in a valid state
    pub fn get_element(&self, id: ElementId) -> Option<&VNode> {
        self.nodes
            .borrow()
            .get(id.0)
            .copied()
            .map(|ptr| unsafe { extend_vnode(&*ptr) })
    }
}

/// Components in Dioxus use the "Context" object to interact with their lifecycle.
///
/// This lets components access props, schedule updates, integrate hooks, and expose shared state.
///
/// For the most part, the only method you should be using regularly is `render`.
///
/// ## Example
///
/// ```ignore
/// #[derive(Props)]
/// struct ExampleProps {
///     name: String
/// }
///
/// fn Example(cx: Scope<ExampleProps>) -> Element {
///     cx.render(rsx!{ div {"Hello, {cx.props.name}"} })
/// }
/// ```
pub struct Scope<'a, P = ()> {
    /// The internal ScopeState for this component
    pub scope: &'a ScopeState,

    /// The props for this component
    pub props: &'a P,
}

impl<P> Copy for Scope<'_, P> {}
impl<P> Clone for Scope<'_, P> {
    fn clone(&self) -> Self {
        Self {
            scope: self.scope,
            props: self.props,
        }
    }
}

impl<'a, P> std::ops::Deref for Scope<'a, P> {
    // rust will auto deref again to the original 'a lifetime at the call site
    type Target = &'a ScopeState;
    fn deref(&self) -> &Self::Target {
        &self.scope
    }
}

/// A component's unique identifier.
///
/// `ScopeId` is a `usize` that is unique across the entire [`VirtualDom`] and across time. [`ScopeID`]s will never be reused
/// once a component has been unmounted.
#[cfg_attr(feature = "serialize", derive(serde::Serialize, serde::Deserialize))]
#[derive(Copy, Clone, PartialEq, Eq, Hash, Debug, PartialOrd, Ord)]
pub struct ScopeId(pub usize);

/// A task's unique identifier.
///
/// `TaskId` is a `usize` that is unique across the entire [`VirtualDom`] and across time. [`TaskID`]s will never be reused
/// once a Task has been completed.
#[cfg_attr(feature = "serialize", derive(serde::Serialize, serde::Deserialize))]
#[derive(Copy, Clone, PartialEq, Eq, Hash, Debug)]
pub struct TaskId {
    /// The global ID of the task
    pub id: usize,

    /// The original scope that this task was scheduled in
    pub scope: ScopeId,
}

/// Every component in Dioxus is represented by a `ScopeState`.
///
/// Scopes contain the state for hooks, the component's props, and other lifecycle information.
///
/// Scopes are allocated in a generational arena. As components are mounted/unmounted, they will replace slots of dead components.
/// The actual contents of the hooks, though, will be allocated with the standard allocator. These should not allocate as frequently.
///
/// We expose the `Scope` type so downstream users can traverse the Dioxus [`VirtualDom`] for whatever
/// use case they might have.
pub struct ScopeState {
    pub(crate) parent_scope: Option<*mut ScopeState>,
    pub(crate) container: GlobalNodeId,
    pub(crate) our_arena_idx: ScopeId,
    pub(crate) height: u32,
    pub(crate) fnptr: ComponentPtr,
    pub(crate) props: RefCell<Option<Box<dyn AnyProps>>>,

    // nodes, items
    pub(crate) frames: [BumpFrame; 2],
    pub(crate) generation: Cell<u32>,
    pub(crate) items: RefCell<SelfReferentialItems<'static>>,

    // hooks
    pub(crate) hook_arena: Bump,
    pub(crate) hook_vals: RefCell<Vec<*mut dyn Any>>,
    pub(crate) hook_idx: Cell<usize>,

    // shared state -> todo: move this out of scopestate
    pub(crate) shared_contexts: RefCell<HashMap<TypeId, Box<dyn Any>>>,
    pub(crate) tasks: Rc<TaskQueue>,

    // templates
    pub(crate) templates: Rc<RefCell<FxHashMap<TemplateId, Rc<RefCell<Template>>>>>,
}

pub struct SelfReferentialItems<'a> {
    pub(crate) listeners: Vec<&'a Listener<'a>>,
    pub(crate) borrowed_props: Vec<&'a VComponent<'a>>,
}

// Public methods exposed to libraries and components
impl ScopeState {
<<<<<<< HEAD
=======
    /// Get the subtree ID that this scope belongs to.
    ///
    /// Each component has its own subtree ID - the root subtree has an ID of 0. This ID is used by the renderer to route
    /// the mutations to the correct window/portal/subtree.
    ///
    ///
    /// # Example
    ///
    /// ```rust, ignore
    /// let mut dom = VirtualDom::new(|cx| cx.render(rsx!{ div {} }));
    /// dom.rebuild();
    ///
    /// let base = dom.base_scope();
    ///
    /// assert_eq!(base.subtree(), 0);
    /// ```
    ///
    /// todo: enable
    pub(crate) fn _subtree(&self) -> u32 {
        self.subtree.get()
    }

    /// Create a new subtree with this scope as the root of the subtree.
    ///
    /// Each component has its own subtree ID - the root subtree has an ID of 0. This ID is used by the renderer to route
    /// the mutations to the correct window/portal/subtree.
    ///
    /// This method
    ///
    /// # Example
    ///
    /// ```rust, ignore
    /// fn App(cx: Scope) -> Element {
    ///     render!(div { "Subtree {id}"})
    /// };
    /// ```
    ///
    /// todo: enable subtree
    pub(crate) fn _create_subtree(&self) -> Option<u32> {
        if self.is_subtree_root.get() {
            None
        } else {
            todo!()
        }
    }

>>>>>>> 28fba42e
    /// Get the height of this Scope - IE the number of scopes above it.
    ///
    /// A Scope with a height of `0` is the root scope - there are no other scopes above it.
    ///
    /// # Example
    ///
    /// ```rust, ignore
    /// let mut dom = VirtualDom::new(|cx|  cx.render(rsx!{ div {} }));
    /// dom.rebuild();
    ///
    /// let base = dom.base_scope();
    ///
    /// assert_eq!(base.height(), 0);
    /// ```
    pub fn height(&self) -> u32 {
        self.height
    }

    /// Get the Parent of this [`Scope`] within this Dioxus [`VirtualDom`].
    ///
    /// This ID is not unique across Dioxus [`VirtualDom`]s or across time. IDs will be reused when components are unmounted.
    ///
    /// The base component will not have a parent, and will return `None`.
    ///
    /// # Example
    ///
    /// ```rust, ignore
    /// let mut dom = VirtualDom::new(|cx|  cx.render(rsx!{ div {} }));
    /// dom.rebuild();
    ///
    /// let base = dom.base_scope();
    ///
    /// assert_eq!(base.parent(), None);
    /// ```
    pub fn parent(&self) -> Option<ScopeId> {
        // safety: the pointer to our parent is *always* valid thanks to the bump arena
        self.parent_scope.map(|p| unsafe { &*p }.our_arena_idx)
    }

    /// Get the ID of this Scope within this Dioxus [`VirtualDom`].
    ///
    /// This ID is not unique across Dioxus [`VirtualDom`]s or across time. IDs will be reused when components are unmounted.
    ///
    /// # Example
    ///
    /// ```rust, ignore
    /// let mut dom = VirtualDom::new(|cx|  cx.render(rsx!{ div {} }));
    /// dom.rebuild();
    /// let base = dom.base_scope();
    ///
    /// assert_eq!(base.scope_id(), 0);
    /// ```
    pub fn scope_id(&self) -> ScopeId {
        self.our_arena_idx
    }

    /// Get a handle to the raw update scheduler channel
    pub fn scheduler_channel(&self) -> UnboundedSender<SchedulerMsg> {
        self.tasks.sender.clone()
    }

    /// Create a subscription that schedules a future render for the reference component
    ///
    /// ## Notice: you should prefer using [`schedule_update_any`] and [`scope_id`]
    pub fn schedule_update(&self) -> Arc<dyn Fn() + Send + Sync + 'static> {
        let (chan, id) = (self.tasks.sender.clone(), self.scope_id());
        Arc::new(move || drop(chan.unbounded_send(SchedulerMsg::Immediate(id))))
    }

    /// Schedule an update for any component given its [`ScopeId`].
    ///
    /// A component's [`ScopeId`] can be obtained from `use_hook` or the [`ScopeState::scope_id`] method.
    ///
    /// This method should be used when you want to schedule an update for a component
    pub fn schedule_update_any(&self) -> Arc<dyn Fn(ScopeId) + Send + Sync> {
        let chan = self.tasks.sender.clone();
        Arc::new(move |id| drop(chan.unbounded_send(SchedulerMsg::Immediate(id))))
    }

    /// Get the [`ScopeId`] of a mounted component.
    ///
    /// `ScopeId` is not unique for the lifetime of the [`VirtualDom`] - a [`ScopeId`] will be reused if a component is unmounted.
    pub fn needs_update(&self) {
        self.needs_update_any(self.scope_id());
    }

    /// Get the [`ScopeId`] of a mounted component.
    ///
    /// `ScopeId` is not unique for the lifetime of the [`VirtualDom`] - a [`ScopeId`] will be reused if a component is unmounted.
    pub fn needs_update_any(&self, id: ScopeId) {
        self.tasks
            .sender
            .unbounded_send(SchedulerMsg::Immediate(id))
            .expect("Scheduler to exist if scope exists");
    }

    /// Get the Root Node of this scope
    pub fn root_node(&self) -> &VNode {
        let node = unsafe { &*self.fin_frame().node.get() };
        unsafe { std::mem::transmute(node) }
    }

    /// This method enables the ability to expose state to children further down the [`VirtualDom`] Tree.
    ///
    /// This is a "fundamental" operation and should only be called during initialization of a hook.
    ///
    /// For a hook that provides the same functionality, use `use_provide_context` and `use_consume_context` instead.
    ///
    /// When the component is dropped, so is the context. Be aware of this behavior when consuming
    /// the context via Rc/Weak.
    ///
    /// # Example
    ///
    /// ```rust, ignore
    /// struct SharedState(&'static str);
    ///
    /// static App: Component = |cx| {
    ///     cx.use_hook(|| cx.provide_context(SharedState("world")));
    ///     render!(Child {})
    /// }
    ///
    /// static Child: Component = |cx| {
    ///     let state = cx.consume_state::<SharedState>();
    ///     render!(div { "hello {state.0}" })
    /// }
    /// ```
    pub fn provide_context<T: 'static + Clone>(&self, value: T) -> T {
        self.shared_contexts
            .borrow_mut()
            .insert(TypeId::of::<T>(), Box::new(value.clone()))
            .and_then(|f| f.downcast::<T>().ok());
        value
    }

    /// Provide a context for the root component from anywhere in your app.
    ///
    ///
    /// # Example
    ///
    /// ```rust, ignore
    /// struct SharedState(&'static str);
    ///
    /// static App: Component = |cx| {
    ///     cx.use_hook(|| cx.provide_root_context(SharedState("world")));
    ///     render!(Child {})
    /// }
    ///
    /// static Child: Component = |cx| {
    ///     let state = cx.consume_state::<SharedState>();
    ///     render!(div { "hello {state.0}" })
    /// }
    /// ```
    pub fn provide_root_context<T: 'static + Clone>(&self, value: T) -> T {
        // if we *are* the root component, then we can just provide the context directly
        if self.scope_id() == ScopeId(0) {
            self.shared_contexts
                .borrow_mut()
                .insert(TypeId::of::<T>(), Box::new(value.clone()))
                .and_then(|f| f.downcast::<T>().ok());
            return value;
        }

        let mut search_parent = self.parent_scope;

        while let Some(parent) = search_parent.take() {
            let parent = unsafe { &*parent };

            if parent.scope_id() == ScopeId(0) {
                let exists = parent
                    .shared_contexts
                    .borrow_mut()
                    .insert(TypeId::of::<T>(), Box::new(value.clone()));

                if exists.is_some() {
                    log::warn!("Context already provided to parent scope - replacing it");
                }
                return value;
            }

            search_parent = parent.parent_scope;
        }

        unreachable!("all apps have a root scope")
    }

    /// Try to retrieve a shared state with type T from the any parent Scope.
    pub fn consume_context<T: 'static + Clone>(&self) -> Option<T> {
        if let Some(shared) = self.shared_contexts.borrow().get(&TypeId::of::<T>()) {
            Some(
                (*shared
                    .downcast_ref::<T>()
                    .expect("Context of type T should exist"))
                .clone(),
            )
        } else {
            let mut search_parent = self.parent_scope;

            while let Some(parent_ptr) = search_parent {
                // safety: all parent pointers are valid thanks to the bump arena
                let parent = unsafe { &*parent_ptr };
                if let Some(shared) = parent.shared_contexts.borrow().get(&TypeId::of::<T>()) {
                    return Some(
                        shared
                            .downcast_ref::<T>()
                            .expect("Context of type T should exist")
                            .clone(),
                    );
                }
                search_parent = parent.parent_scope;
            }
            None
        }
    }

    /// Pushes the future onto the poll queue to be polled after the component renders.
    pub fn push_future(&self, fut: impl Future<Output = ()> + 'static) -> TaskId {
        // wake up the scheduler if it is sleeping
        self.tasks
            .sender
            .unbounded_send(SchedulerMsg::NewTask(self.our_arena_idx))
            .expect("Scheduler should exist");

        self.tasks.spawn(self.our_arena_idx, fut)
    }

    /// Spawns the future but does not return the [`TaskId`]
    pub fn spawn(&self, fut: impl Future<Output = ()> + 'static) {
        self.push_future(fut);
    }

    /// Spawn a future that Dioxus will never clean up
    ///
    /// This is good for tasks that need to be run after the component has been dropped.
    pub fn spawn_forever(&self, fut: impl Future<Output = ()> + 'static) -> TaskId {
        // wake up the scheduler if it is sleeping
        self.tasks
            .sender
            .unbounded_send(SchedulerMsg::NewTask(self.our_arena_idx))
            .expect("Scheduler should exist");

        // The root scope will never be unmounted so we can just add the task at the top of the app
        self.tasks.spawn(ScopeId(0), fut)
    }

    /// Informs the scheduler that this task is no longer needed and should be removed
    /// on next poll.
    pub fn remove_future(&self, id: TaskId) {
        self.tasks.remove(id);
    }

    /// Take a lazy [`VNode`] structure and actually build it with the context of the Vdoms efficient [`VNode`] allocator.
    ///
    /// ## Example
    ///
    /// ```ignore
    /// fn Component(cx: Scope<Props>) -> Element {
    ///     // Lazy assemble the VNode tree
    ///     let lazy_nodes = rsx!("hello world");
    ///
    ///     // Actually build the tree and allocate it
    ///     cx.render(lazy_tree)
    /// }
    ///```
    pub fn render<'src>(&'src self, rsx: LazyNodes<'src, '_>) -> Option<VNode<'src>> {
        Some(rsx.call(NodeFactory {
            scope: self,
            bump: &self.wip_frame().bump,
        }))
    }

    /// Store a value between renders. The foundational hook for all other hooks.
    ///
    /// Accepts an `initializer` closure, which is run on the first use of the hook (typically the initial render). The return value of this closure is stored for the lifetime of the component, and a mutable reference to it is provided on every render as the return value of `use_hook`.
    ///
    /// When the component is unmounted (removed from the UI), the value is dropped. This means you can return a custom type and provide cleanup code by implementing the [`Drop`] trait
    ///
    /// # Example
    ///
    /// ```
    /// use dioxus_core::ScopeState;
    ///
    /// // prints a greeting on the initial render
    /// pub fn use_hello_world(cx: &ScopeState) {
    ///     cx.use_hook(|| println!("Hello, world!"));
    /// }
    /// ```
    #[allow(clippy::mut_from_ref)]
    pub fn use_hook<State: 'static>(&self, initializer: impl FnOnce() -> State) -> &mut State {
        let mut vals = self.hook_vals.borrow_mut();

        let hook_len = vals.len();
        let cur_idx = self.hook_idx.get();

        if cur_idx >= hook_len {
            vals.push(self.hook_arena.alloc(initializer()));
        }

        vals
            .get(cur_idx)
            .and_then(|inn| {
                self.hook_idx.set(cur_idx + 1);
                let raw_box = unsafe { &mut **inn };
                raw_box.downcast_mut::<State>()
            })
            .expect(
                r###"
                Unable to retrieve the hook that was initialized at this index.
                Consult the `rules of hooks` to understand how to use hooks properly.

                You likely used the hook in a conditional. Hooks rely on consistent ordering between renders.
                Functions prefixed with "use" should never be called conditionally.
                "###,
            )
    }

    /// The "work in progress frame" represents the frame that is currently being worked on.
    pub(crate) fn wip_frame(&self) -> &BumpFrame {
        match self.generation.get() & 1 {
            0 => &self.frames[0],
            _ => &self.frames[1],
        }
    }

    /// Mutable access to the "work in progress frame" - used to clear it
    pub(crate) fn wip_frame_mut(&mut self) -> &mut BumpFrame {
        match self.generation.get() & 1 {
            0 => &mut self.frames[0],
            _ => &mut self.frames[1],
        }
    }

    /// Access to the frame where finalized nodes existed
    pub(crate) fn fin_frame(&self) -> &BumpFrame {
        match self.generation.get() & 1 {
            1 => &self.frames[0],
            _ => &self.frames[1],
        }
    }

    /// Reset this component's frame
    ///
    /// # Safety:
    ///
    /// This method breaks every reference of every [`VNode`] in the current frame.
    ///
    /// Calling reset itself is not usually a big deal, but we consider it important
    /// due to the complex safety guarantees we need to uphold.
    pub(crate) unsafe fn reset_wip_frame(&mut self) {
        self.wip_frame_mut().bump.reset();
    }

    /// Cycle to the next generation
    pub(crate) fn cycle_frame(&self) {
        self.generation.set(self.generation.get() + 1);
    }

    // todo: disable bookkeeping on drop (unncessary)
    pub(crate) fn reset(&mut self) {
        // first: book keaping
        self.hook_idx.set(0);
        self.parent_scope = None;
        self.generation.set(0);

        // next: shared context data
        self.shared_contexts.get_mut().clear();

        // next: reset the node data
        let SelfReferentialItems {
            borrowed_props,
            listeners,
        } = self.items.get_mut();
        borrowed_props.clear();
        listeners.clear();
        self.frames[0].reset();
        self.frames[1].reset();

        // Free up the hook values
        self.hook_vals.get_mut().drain(..).for_each(|state| {
            let as_mut = unsafe { &mut *state };
            let boxed = unsafe { bumpalo::boxed::Box::from_raw(as_mut) };
            drop(boxed);
        });

        // Finally, clear the hook arena
        self.hook_arena.reset();
    }
}

pub(crate) struct BumpFrame {
    pub bump: Bump,
    pub node: Cell<*const VNode<'static>>,
}
impl BumpFrame {
    pub(crate) fn new(capacity: usize) -> Self {
        let bump = Bump::with_capacity(capacity);
        let node = bump.alloc(VText {
            text: "placeholdertext",
            id: Cell::default(),
            is_static: false,
        });
        let node = bump.alloc(VNode::Text(unsafe {
            &*(node as *mut VText as *const VText)
        }));
        let nodes = Cell::new(node as *const _);
        Self { bump, node: nodes }
    }

    pub(crate) fn reset(&mut self) {
        self.bump.reset();
        let node = self.bump.alloc(VText {
            text: "placeholdertext",
            id: Cell::default(),
            is_static: false,
        });
        let node = self.bump.alloc(VNode::Text(unsafe {
            &*(node as *mut VText as *const VText)
        }));
        self.node.set(node as *const _);
    }
}

pub(crate) struct TaskQueue {
    pub(crate) tasks: RefCell<FxHashMap<TaskId, InnerTask>>,
    pub(crate) task_map: RefCell<FxHashMap<ScopeId, HashSet<TaskId>>>,
    gen: Cell<usize>,
    sender: UnboundedSender<SchedulerMsg>,
}

pub(crate) type InnerTask = Pin<Box<dyn Future<Output = ()>>>;
impl TaskQueue {
    fn spawn(&self, scope: ScopeId, task: impl Future<Output = ()> + 'static) -> TaskId {
        let pinned = Box::pin(task);
        let id = self.gen.get();
        self.gen.set(id + 1);
        let tid = TaskId { id, scope };

        self.tasks.borrow_mut().insert(tid, pinned);

        // also add to the task map
        // when the component is unmounted we know to remove it from the map
        self.task_map
            .borrow_mut()
            .entry(scope)
            .or_default()
            .insert(tid);

        tid
    }

    fn remove(&self, id: TaskId) {
        if let Ok(mut tasks) = self.tasks.try_borrow_mut() {
            tasks.remove(&id);
            if let Some(task_map) = self.task_map.borrow_mut().get_mut(&id.scope) {
                task_map.remove(&id);
            }
        }
        // the task map is still around, but it'll be removed when the scope is unmounted
    }

    pub(crate) fn has_tasks(&self) -> bool {
        !self.tasks.borrow().is_empty()
    }
}

#[test]
fn sizeof() {
    dbg!(std::mem::size_of::<ScopeState>());
}<|MERGE_RESOLUTION|>--- conflicted
+++ resolved
@@ -600,55 +600,6 @@
 
 // Public methods exposed to libraries and components
 impl ScopeState {
-<<<<<<< HEAD
-=======
-    /// Get the subtree ID that this scope belongs to.
-    ///
-    /// Each component has its own subtree ID - the root subtree has an ID of 0. This ID is used by the renderer to route
-    /// the mutations to the correct window/portal/subtree.
-    ///
-    ///
-    /// # Example
-    ///
-    /// ```rust, ignore
-    /// let mut dom = VirtualDom::new(|cx| cx.render(rsx!{ div {} }));
-    /// dom.rebuild();
-    ///
-    /// let base = dom.base_scope();
-    ///
-    /// assert_eq!(base.subtree(), 0);
-    /// ```
-    ///
-    /// todo: enable
-    pub(crate) fn _subtree(&self) -> u32 {
-        self.subtree.get()
-    }
-
-    /// Create a new subtree with this scope as the root of the subtree.
-    ///
-    /// Each component has its own subtree ID - the root subtree has an ID of 0. This ID is used by the renderer to route
-    /// the mutations to the correct window/portal/subtree.
-    ///
-    /// This method
-    ///
-    /// # Example
-    ///
-    /// ```rust, ignore
-    /// fn App(cx: Scope) -> Element {
-    ///     render!(div { "Subtree {id}"})
-    /// };
-    /// ```
-    ///
-    /// todo: enable subtree
-    pub(crate) fn _create_subtree(&self) -> Option<u32> {
-        if self.is_subtree_root.get() {
-            None
-        } else {
-            todo!()
-        }
-    }
-
->>>>>>> 28fba42e
     /// Get the height of this Scope - IE the number of scopes above it.
     ///
     /// A Scope with a height of `0` is the root scope - there are no other scopes above it.
