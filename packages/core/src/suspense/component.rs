use crate::{innerlude::*, scope_context::SuspenseLocation};

/// Properties for the [`SuspenseBoundary()`] component.
#[allow(non_camel_case_types)]
pub struct SuspenseBoundaryProps {
    fallback: Callback<SuspenseContext, Element>,
    /// The children of the suspense boundary
    children: Element,
}

impl Clone for SuspenseBoundaryProps {
    fn clone(&self) -> Self {
        Self {
            fallback: self.fallback,
            children: self.children.clone(),
        }
    }
}

impl SuspenseBoundaryProps {
    /**
    Create a builder for building `SuspenseBoundaryProps`.
    On the builder, call `.fallback(...)`, `.children(...)`(optional) to set the values of the fields.
    Finally, call `.build()` to create the instance of `SuspenseBoundaryProps`.
                        */
    #[allow(dead_code, clippy::type_complexity)]
    fn builder() -> SuspenseBoundaryPropsBuilder<((), ())> {
        SuspenseBoundaryPropsBuilder {
            owner: Owner::default(),
            fields: ((), ()),
            _phantom: ::core::default::Default::default(),
        }
    }
}
#[must_use]
#[doc(hidden)]
#[allow(dead_code, non_camel_case_types, non_snake_case)]
pub struct SuspenseBoundaryPropsBuilder<TypedBuilderFields> {
    owner: Owner,
    fields: TypedBuilderFields,
    _phantom: (),
}
impl Properties for SuspenseBoundaryProps
where
    Self: Clone,
{
    type Builder = SuspenseBoundaryPropsBuilder<((), ())>;
    fn builder() -> Self::Builder {
        SuspenseBoundaryProps::builder()
    }
    fn memoize(&mut self, new: &Self) -> bool {
        let equal = self == new;
        self.fallback.__set(new.fallback.__take());
        if !equal {
            let new_clone = new.clone();
            self.children = new_clone.children;
        }
        equal
    }
}
#[doc(hidden)]
#[allow(dead_code, non_camel_case_types, non_snake_case)]
pub trait SuspenseBoundaryPropsBuilder_Optional<T> {
    fn into_value<F: FnOnce() -> T>(self, default: F) -> T;
}
impl<T> SuspenseBoundaryPropsBuilder_Optional<T> for () {
    fn into_value<F: FnOnce() -> T>(self, default: F) -> T {
        default()
    }
}
impl<T> SuspenseBoundaryPropsBuilder_Optional<T> for (T,) {
    fn into_value<F: FnOnce() -> T>(self, _: F) -> T {
        self.0
    }
}
#[allow(dead_code, non_camel_case_types, missing_docs)]
impl<__children> SuspenseBoundaryPropsBuilder<((), __children)> {
    #[allow(clippy::type_complexity)]
    pub fn fallback<__Marker>(
        self,
        fallback: impl SuperInto<Callback<SuspenseContext, Element>, __Marker>,
    ) -> SuspenseBoundaryPropsBuilder<((Callback<SuspenseContext, Element>,), __children)> {
        let fallback = (with_owner(self.owner.clone(), move || {
            SuperInto::super_into(fallback)
        }),);
        let (_, children) = self.fields;
        SuspenseBoundaryPropsBuilder {
            owner: self.owner,
            fields: (fallback, children),
            _phantom: self._phantom,
        }
    }
}
#[doc(hidden)]
#[allow(dead_code, non_camel_case_types, non_snake_case)]
pub enum SuspenseBoundaryPropsBuilder_Error_Repeated_field_fallback {}
#[doc(hidden)]
#[allow(dead_code, non_camel_case_types, missing_docs)]
impl<__children> SuspenseBoundaryPropsBuilder<((Callback<SuspenseContext, Element>,), __children)> {
    #[deprecated(note = "Repeated field fallback")]
    #[allow(clippy::type_complexity)]
    pub fn fallback(
        self,
        _: SuspenseBoundaryPropsBuilder_Error_Repeated_field_fallback,
    ) -> SuspenseBoundaryPropsBuilder<((Callback<SuspenseContext, Element>,), __children)> {
        self
    }
}
#[allow(dead_code, non_camel_case_types, missing_docs)]
impl<__fallback> SuspenseBoundaryPropsBuilder<(__fallback, ())> {
    #[allow(clippy::type_complexity)]
    pub fn children(
        self,
        children: Element,
    ) -> SuspenseBoundaryPropsBuilder<(__fallback, (Element,))> {
        let children = (children,);
        let (fallback, _) = self.fields;
        SuspenseBoundaryPropsBuilder {
            owner: self.owner,
            fields: (fallback, children),
            _phantom: self._phantom,
        }
    }
}
#[doc(hidden)]
#[allow(dead_code, non_camel_case_types, non_snake_case)]
pub enum SuspenseBoundaryPropsBuilder_Error_Repeated_field_children {}
#[doc(hidden)]
#[allow(dead_code, non_camel_case_types, missing_docs)]
impl<__fallback> SuspenseBoundaryPropsBuilder<(__fallback, (Element,))> {
    #[deprecated(note = "Repeated field children")]
    #[allow(clippy::type_complexity)]
    pub fn children(
        self,
        _: SuspenseBoundaryPropsBuilder_Error_Repeated_field_children,
    ) -> SuspenseBoundaryPropsBuilder<(__fallback, (Element,))> {
        self
    }
}
#[doc(hidden)]
#[allow(dead_code, non_camel_case_types, non_snake_case)]
pub enum SuspenseBoundaryPropsBuilder_Error_Missing_required_field_fallback {}
#[doc(hidden)]
#[allow(dead_code, non_camel_case_types, missing_docs, clippy::panic)]
impl<__children> SuspenseBoundaryPropsBuilder<((), __children)> {
    #[deprecated(note = "Missing required field fallback")]
    pub fn build(
        self,
        _: SuspenseBoundaryPropsBuilder_Error_Missing_required_field_fallback,
    ) -> SuspenseBoundaryProps {
        panic!()
    }
}
#[doc(hidden)]
#[allow(dead_code, non_camel_case_types, missing_docs)]
pub struct SuspenseBoundaryPropsWithOwner {
    inner: SuspenseBoundaryProps,
    owner: Owner,
}
#[automatically_derived]
#[allow(dead_code, non_camel_case_types, missing_docs)]
impl ::core::clone::Clone for SuspenseBoundaryPropsWithOwner {
    #[inline]
    fn clone(&self) -> SuspenseBoundaryPropsWithOwner {
        SuspenseBoundaryPropsWithOwner {
            inner: ::core::clone::Clone::clone(&self.inner),
            owner: ::core::clone::Clone::clone(&self.owner),
        }
    }
}
impl PartialEq for SuspenseBoundaryPropsWithOwner {
    fn eq(&self, other: &Self) -> bool {
        self.inner.eq(&other.inner)
    }
}
impl SuspenseBoundaryPropsWithOwner {
    /// Create a component from the props.
    pub fn into_vcomponent<M: 'static>(
        self,
        render_fn: impl ComponentFunction<SuspenseBoundaryProps, M>,
    ) -> VComponent {
        let component_name = std::any::type_name_of_val(&render_fn);
        VComponent::new(
            move |wrapper: Self| render_fn.rebuild(wrapper.inner),
            self,
            component_name,
        )
    }
}
impl Properties for SuspenseBoundaryPropsWithOwner {
    type Builder = ();
    fn builder() -> Self::Builder {
        unreachable!()
    }
    fn memoize(&mut self, new: &Self) -> bool {
        self.inner.memoize(&new.inner)
    }
}
#[allow(dead_code, non_camel_case_types, missing_docs)]
impl<__children: SuspenseBoundaryPropsBuilder_Optional<Element>>
    SuspenseBoundaryPropsBuilder<((Callback<SuspenseContext, Element>,), __children)>
{
    pub fn build(self) -> SuspenseBoundaryPropsWithOwner {
        let (fallback, children) = self.fields;
        let fallback = fallback.0;
        let children = SuspenseBoundaryPropsBuilder_Optional::into_value(children, VNode::empty);
        SuspenseBoundaryPropsWithOwner {
            inner: SuspenseBoundaryProps { fallback, children },
            owner: self.owner,
        }
    }
}
#[automatically_derived]
#[allow(non_camel_case_types)]
impl ::core::cmp::PartialEq for SuspenseBoundaryProps {
    #[inline]
    fn eq(&self, other: &SuspenseBoundaryProps) -> bool {
        self.fallback == other.fallback && self.children == other.children
    }
}

/// Suspense Boundaries let you render a fallback UI while a child component is suspended.
///
/// # Example
///
/// ```rust
/// # use dioxus::prelude::*;
/// # fn Article() -> Element { rsx! { "Article" } }
/// fn App() -> Element {
///     rsx! {
///         SuspenseBoundary {
///             fallback: |context: SuspenseContext| rsx! {
///                 if let Some(placeholder) = context.suspense_placeholder() {
///                     {placeholder}
///                 } else {
///                     "Loading..."
///                 }
///             },
///             Article {}
///         }
///     }
/// }
/// ```
#[allow(non_snake_case)]
pub fn SuspenseBoundary(mut __props: SuspenseBoundaryProps) -> Element {
    unreachable!("SuspenseBoundary should not be called directly")
}
#[allow(non_snake_case)]
#[doc(hidden)]
mod SuspenseBoundary_completions {
    #[doc(hidden)]
    #[allow(non_camel_case_types)]
    /// This enum is generated to help autocomplete the braces after the component. It does nothing
    pub enum Component {
        SuspenseBoundary {},
    }
}
use generational_box::Owner;
#[allow(unused)]
pub use SuspenseBoundary_completions::Component::SuspenseBoundary;

/// Suspense has a custom diffing algorithm that diffs the suspended nodes in the background without rendering them
impl SuspenseBoundaryProps {
    /// Try to downcast [`AnyProps`] to [`SuspenseBoundaryProps`]
    pub(crate) fn downcast_from_props(props: &mut dyn AnyProps) -> Option<&mut Self> {
        let inner: Option<&mut SuspenseBoundaryPropsWithOwner> = props.props_mut().downcast_mut();
        inner.map(|inner| &mut inner.inner)
    }

    pub(crate) fn create<M: WriteMutations>(
        mount: MountId,
        idx: usize,
        component: &VComponent,
        parent: Option<ElementRef>,
        dom: &mut VirtualDom,
        to: Option<&mut M>,
    ) -> usize {
        let mut scope_id = ScopeId(dom.get_mounted_dyn_node(mount, idx));
        // If the ScopeId is a placeholder, we need to load up a new scope for this vcomponent. If it's already mounted, then we can just use that
        if scope_id.is_placeholder() {
            {
                let suspense_context = SuspenseContext::new();

                let suspense_boundary_location =
                    crate::scope_context::SuspenseLocation::SuspenseBoundary(
                        suspense_context.clone(),
                    );
                dom.runtime
                    .clone()
                    .with_suspense_location(suspense_boundary_location, || {
                        let scope_state = dom
                            .new_scope(component.props.duplicate(), component.name)
                            .state();
                        suspense_context.mount(scope_state.id);
                        scope_id = scope_state.id;
                    });
            }

            // Store the scope id for the next render
            dom.set_mounted_dyn_node(mount, idx, scope_id.0);
        }
        dom.runtime.clone().with_scope_on_stack(scope_id, || {
            let scope_state = &mut dom.scopes[scope_id.0];
            let props = Self::downcast_from_props(&mut *scope_state.props).unwrap();
            let suspense_context =
                SuspenseContext::downcast_suspense_boundary_from_scope(&dom.runtime, scope_id)
                    .unwrap();

            let children = props.children.clone();

            // First always render the children in the background. Rendering the children may cause this boundary to suspend
            suspense_context.under_suspense_boundary(&dom.runtime(), || {
                children.as_vnode().create(dom, parent, None::<&mut M>);
            });

            // Store the (now mounted) children back into the scope state
            let scope_state = &mut dom.scopes[scope_id.0];
            let props = Self::downcast_from_props(&mut *scope_state.props).unwrap();
            props.children = children.clone();

            let scope_state = &mut dom.scopes[scope_id.0];
            let suspense_context = scope_state
                .state()
                .suspense_location()
                .suspense_context()
                .unwrap()
                .clone();
            // If there are suspended futures, render the fallback
            let nodes_created = if !suspense_context.suspended_futures().is_empty() {
                let (node, nodes_created) =
                    suspense_context.in_suspense_placeholder(&dom.runtime(), || {
                        let scope_state = &mut dom.scopes[scope_id.0];
                        let props = Self::downcast_from_props(&mut *scope_state.props).unwrap();
                        let suspense_context =
                            SuspenseContext::downcast_suspense_boundary_from_scope(
                                &dom.runtime,
                                scope_id,
                            )
                            .unwrap();
                        suspense_context.set_suspended_nodes(children.into());
                        let suspense_placeholder = props.fallback.call(suspense_context);
                        let nodes_created = suspense_placeholder.as_vnode().create(dom, parent, to);
                        (suspense_placeholder, nodes_created)
                    });

                let scope_state = &mut dom.scopes[scope_id.0];
                scope_state.last_rendered_node = Some(node);

                nodes_created
            } else {
                // Otherwise just render the children in the real dom
                debug_assert!(children.as_vnode().mount.get().mounted());
                let nodes_created = suspense_context
                    .under_suspense_boundary(&dom.runtime(), || {
                        children.as_vnode().create(dom, parent, to)
                    });
                let scope_state = &mut dom.scopes[scope_id.0];
                scope_state.last_rendered_node = Some(children);
                let suspense_context =
                    SuspenseContext::downcast_suspense_boundary_from_scope(&dom.runtime, scope_id)
                        .unwrap();
                suspense_context.take_suspended_nodes();
                mark_suspense_resolved(dom, scope_id);

                nodes_created
            };
            nodes_created
        })
    }

    #[doc(hidden)]
    /// Manually rerun the children of this suspense boundary without diffing against the old nodes.
    ///
    /// This should only be called by dioxus-web after the suspense boundary has been streamed in from the server.
    pub fn resolve_suspense<M: WriteMutations>(
        scope_id: ScopeId,
        dom: &mut VirtualDom,
        to: &mut M,
        only_write_templates: impl FnOnce(&mut M),
        replace_with: usize,
    ) {
        dom.runtime.clone().with_scope_on_stack(scope_id, || {
            let _runtime = RuntimeGuard::new(dom.runtime());
            let Some(scope_state) = dom.scopes.get_mut(scope_id.0) else {
                return;
            };

            // Reset the suspense context
            let suspense_context = scope_state
                .state()
                .suspense_location()
                .suspense_context()
                .unwrap()
                .clone();
            suspense_context.inner.suspended_tasks.borrow_mut().clear();

            // Get the parent of the suspense boundary to later create children with the right parent
            let currently_rendered = scope_state.last_rendered_node.as_ref().unwrap().clone();
<<<<<<< HEAD
            let mount = currently_rendered.as_vnode().mount.get();
            let parent = dom
                .mounts
                .get(mount.0)
                .expect("suspense placeholder is not mounted")
                .parent;
=======
            let mount = currently_rendered.mount.get();
            let parent = {
                let mounts = dom.runtime.mounts.borrow();
                mounts
                    .get(mount.0)
                    .expect("suspense placeholder is not mounted")
                    .parent
            };
>>>>>>> 959ab676

            let props = Self::downcast_from_props(&mut *scope_state.props).unwrap();

            // Unmount any children to reset any scopes under this suspense boundary
            let children = props.children.clone();
            let suspense_context =
                SuspenseContext::downcast_suspense_boundary_from_scope(&dom.runtime, scope_id)
                    .unwrap();
            // Take the suspended nodes out of the suspense boundary so the children know that the boundary is not suspended while diffing
            let suspended = suspense_context.take_suspended_nodes();
            if let Some(node) = suspended {
                node.remove_node(&mut *dom, None::<&mut M>, None);
            }
            // Replace the rendered nodes with resolved nodes
            currently_rendered
                .as_vnode()
                .remove_node(&mut *dom, Some(to), Some(replace_with));

            // Switch to only writing templates
            only_write_templates(to);

            children.as_vnode().mount.take();

            // First always render the children in the background. Rendering the children may cause this boundary to suspend
            suspense_context.under_suspense_boundary(&dom.runtime(), || {
                children.as_vnode().create(dom, parent, Some(to));
            });

            // Store the (now mounted) children back into the scope state
            let scope_state = &mut dom.scopes[scope_id.0];
            let props = Self::downcast_from_props(&mut *scope_state.props).unwrap();
            props.children = children.clone();
            scope_state.last_rendered_node = Some(children);
        })
    }

    pub(crate) fn diff<M: WriteMutations>(
        scope_id: ScopeId,
        dom: &mut VirtualDom,
        to: Option<&mut M>,
    ) {
        dom.runtime.clone().with_scope_on_stack(scope_id, || {
            let scope = &mut dom.scopes[scope_id.0];
            let myself = Self::downcast_from_props(&mut *scope.props)
                .unwrap()
                .clone();

            let last_rendered_node = scope.last_rendered_node.as_ref().unwrap().clone();

            let Self {
                fallback, children, ..
            } = myself;

            let suspense_context = scope.state().suspense_boundary().unwrap().clone();
            let suspended_nodes = suspense_context.suspended_nodes();
            let suspended = !suspense_context.suspended_futures().is_empty();
            match (suspended_nodes, suspended) {
                // We already have suspended nodes that still need to be suspended
                // Just diff the normal and suspended nodes
                (Some(suspended_nodes), true) => {
                    let new_suspended_nodes: VNode = children.into();

                    // Diff the placeholder nodes in the dom
                    let new_placeholder =
                        suspense_context.in_suspense_placeholder(&dom.runtime(), || {
                            let old_placeholder = last_rendered_node;
                            let new_placeholder = fallback.call(suspense_context.clone());

                            old_placeholder.as_vnode().diff_node(
                                new_placeholder.as_vnode(),
                                dom,
                                to,
                            );
                            new_placeholder
                        });

                    // Set the last rendered node to the placeholder
                    dom.scopes[scope_id.0].last_rendered_node = Some(new_placeholder);

                    // Diff the suspended nodes in the background
                    suspense_context.under_suspense_boundary(&dom.runtime(), || {
                        suspended_nodes.diff_node(&new_suspended_nodes, dom, None::<&mut M>);
                    });

                    let suspense_context = SuspenseContext::downcast_suspense_boundary_from_scope(
                        &dom.runtime,
                        scope_id,
                    )
                    .unwrap();
                    suspense_context.set_suspended_nodes(new_suspended_nodes);
                }
                // We have no suspended nodes, and we are not suspended. Just diff the children like normal
                (None, false) => {
                    let old_children = last_rendered_node;
                    let new_children = children;

                    suspense_context.under_suspense_boundary(&dom.runtime(), || {
                        old_children
                            .as_vnode()
                            .diff_node(new_children.as_vnode(), dom, to);
                    });

                    // Set the last rendered node to the new children
                    dom.scopes[scope_id.0].last_rendered_node = Some(new_children);
                }
                // We have no suspended nodes, but we just became suspended. Move the children to the background
                (None, true) => {
                    let old_children = last_rendered_node.as_vnode();
                    let new_children: VNode = children.into();

                    let new_placeholder = fallback.call(suspense_context.clone());

                    // Move the children to the background
                    let mount = old_children.mount.get();
                    let parent = dom.get_mounted_parent(mount);

                    suspense_context.in_suspense_placeholder(&dom.runtime(), || {
                        old_children.move_node_to_background(
                            std::slice::from_ref(new_placeholder.as_vnode()),
                            parent,
                            dom,
                            to,
                        );
                    });

                    // Then diff the new children in the background
                    suspense_context.under_suspense_boundary(&dom.runtime(), || {
                        old_children.diff_node(&new_children, dom, None::<&mut M>);
                    });

                    // Set the last rendered node to the new suspense placeholder
                    dom.scopes[scope_id.0].last_rendered_node = Some(new_placeholder);

                    let suspense_context = SuspenseContext::downcast_suspense_boundary_from_scope(
                        &dom.runtime,
                        scope_id,
                    )
                    .unwrap();
                    suspense_context.set_suspended_nodes(new_children);

                    un_resolve_suspense(dom, scope_id);
                }
                // We have suspended nodes, but we just got out of suspense. Move the suspended nodes to the foreground
                (Some(_), false) => {
                    // Take the suspended nodes out of the suspense boundary so the children know that the boundary is not suspended while diffing
                    let old_suspended_nodes = suspense_context.take_suspended_nodes().unwrap();
                    let old_placeholder = last_rendered_node;
                    let new_children = children;

                    // First diff the two children nodes in the background
                    suspense_context.under_suspense_boundary(&dom.runtime(), || {
                        old_suspended_nodes.diff_node(new_children.as_vnode(), dom, None::<&mut M>);

                        // Then replace the placeholder with the new children
<<<<<<< HEAD
                        let mount = old_placeholder.as_vnode().mount.get();
                        let mount = dom.mounts.get(mount.0).expect("mount should exist");
                        let parent = mount.parent;
                        old_placeholder.as_vnode().replace(
                            std::slice::from_ref(new_children.as_vnode()),
=======
                        let mount = old_placeholder.mount.get();
                        let parent = dom.get_mounted_parent(mount);
                        old_placeholder.replace(
                            std::slice::from_ref(&*new_children),
>>>>>>> 959ab676
                            parent,
                            dom,
                            to,
                        );
                    });

                    // Set the last rendered node to the new children
                    dom.scopes[scope_id.0].last_rendered_node = Some(new_children);

                    mark_suspense_resolved(dom, scope_id);
                }
            }
        })
    }
}

/// Move to a resolved suspense state
fn mark_suspense_resolved(dom: &mut VirtualDom, scope_id: ScopeId) {
    dom.resolved_scopes.push(scope_id);
}

/// Move from a resolved suspense state to an suspended state
fn un_resolve_suspense(dom: &mut VirtualDom, scope_id: ScopeId) {
    dom.resolved_scopes.retain(|&id| id != scope_id);
}

impl SuspenseContext {
    /// Run a closure under a suspense boundary
    pub fn under_suspense_boundary<O>(&self, runtime: &Runtime, f: impl FnOnce() -> O) -> O {
        runtime.with_suspense_location(SuspenseLocation::UnderSuspense(self.clone()), f)
    }

    /// Run a closure under a suspense placeholder
    pub fn in_suspense_placeholder<O>(&self, runtime: &Runtime, f: impl FnOnce() -> O) -> O {
        runtime.with_suspense_location(SuspenseLocation::InSuspensePlaceholder(self.clone()), f)
    }

    /// Try to get a suspense boundary from a scope id
    pub fn downcast_suspense_boundary_from_scope(
        runtime: &Runtime,
        scope_id: ScopeId,
    ) -> Option<Self> {
        runtime
            .get_state(scope_id)
            .and_then(|scope| scope.suspense_boundary())
    }

    pub(crate) fn remove_suspended_nodes<M: WriteMutations>(
        dom: &mut VirtualDom,
        scope_id: ScopeId,
        destroy_component_state: bool,
    ) {
        let Some(scope) = Self::downcast_suspense_boundary_from_scope(&dom.runtime, scope_id)
        else {
            return;
        };
        // Remove the suspended nodes
        if let Some(node) = scope.take_suspended_nodes() {
            node.remove_node_inner(dom, None::<&mut M>, destroy_component_state, None)
        }
    }
}<|MERGE_RESOLUTION|>--- conflicted
+++ resolved
@@ -396,15 +396,7 @@
 
             // Get the parent of the suspense boundary to later create children with the right parent
             let currently_rendered = scope_state.last_rendered_node.as_ref().unwrap().clone();
-<<<<<<< HEAD
             let mount = currently_rendered.as_vnode().mount.get();
-            let parent = dom
-                .mounts
-                .get(mount.0)
-                .expect("suspense placeholder is not mounted")
-                .parent;
-=======
-            let mount = currently_rendered.mount.get();
             let parent = {
                 let mounts = dom.runtime.mounts.borrow();
                 mounts
@@ -412,7 +404,6 @@
                     .expect("suspense placeholder is not mounted")
                     .parent
             };
->>>>>>> 959ab676
 
             let props = Self::downcast_from_props(&mut *scope_state.props).unwrap();
 
@@ -567,18 +558,10 @@
                         old_suspended_nodes.diff_node(new_children.as_vnode(), dom, None::<&mut M>);
 
                         // Then replace the placeholder with the new children
-<<<<<<< HEAD
                         let mount = old_placeholder.as_vnode().mount.get();
-                        let mount = dom.mounts.get(mount.0).expect("mount should exist");
-                        let parent = mount.parent;
+                        let parent = dom.get_mounted_parent(mount);
                         old_placeholder.as_vnode().replace(
-                            std::slice::from_ref(new_children.as_vnode()),
-=======
-                        let mount = old_placeholder.mount.get();
-                        let parent = dom.get_mounted_parent(mount);
-                        old_placeholder.replace(
                             std::slice::from_ref(&*new_children),
->>>>>>> 959ab676
                             parent,
                             dom,
                             to,
