--- conflicted
+++ resolved
@@ -583,18 +583,8 @@
     /// Take the rendered nodes from a component and handle them if they were async
     ///
     /// IE simply assign an ID to the placeholder
-<<<<<<< HEAD
     fn mount_async(&mut self, template: &VNode, idx: usize, scope: ScopeId) -> usize {
-        let new_id = self.next_element(template, template.template.node_paths[idx]);
-=======
-    fn mount_component_placeholder(
-        &mut self,
-        template: &VNode,
-        idx: usize,
-        scope: ScopeId,
-    ) -> usize {
         let new_id = self.next_element(template, template.template.get().node_paths[idx]);
->>>>>>> ddaaee27
 
         // Set the placeholder of the scope
         self.scopes[scope.0].placeholder.set(Some(new_id));
