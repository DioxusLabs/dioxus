use crate::any_props::AnyProps;
use crate::innerlude::{
    AttributeType, BorrowedAttributeValue, ElementPath, ElementRef, MountedAttribute, VComponent,
    VPlaceholder, VText,
};
use crate::mutations::Mutation;
use crate::mutations::Mutation::*;
use crate::nodes::VNode;
use crate::nodes::{DynamicNode, TemplateNode};
use crate::virtual_dom::VirtualDom;
use crate::{AttributeValue, ElementId, RenderReturn, ScopeId, Template};
use std::cell::Cell;
use std::iter::Peekable;
use TemplateNode::*;

#[cfg(debug_assertions)]
fn sort_bfs(paths: &[&'static [u8]]) -> Vec<(usize, &'static [u8])> {
    let mut with_indecies = paths.iter().copied().enumerate().collect::<Vec<_>>();
    with_indecies.sort_unstable_by(|(_, a), (_, b)| {
        let mut a = a.iter();
        let mut b = b.iter();
        loop {
            match (a.next(), b.next()) {
                (Some(a), Some(b)) => {
                    if a != b {
                        return a.cmp(b);
                    }
                }
                // The shorter path goes first
                (None, Some(_)) => return std::cmp::Ordering::Less,
                (Some(_), None) => return std::cmp::Ordering::Greater,
                (None, None) => return std::cmp::Ordering::Equal,
            }
        }
    });
    with_indecies
}

#[test]
#[cfg(debug_assertions)]
fn sorting() {
    let r: [(usize, &[u8]); 5] = [
        (0, &[0, 1]),
        (1, &[0, 2]),
        (2, &[1, 0]),
        (3, &[1, 0, 1]),
        (4, &[1, 2]),
    ];
    assert_eq!(
        sort_bfs(&[&[0, 1,], &[0, 2,], &[1, 0,], &[1, 0, 1,], &[1, 2,],]),
        r
    );
    let r: [(usize, &[u8]); 6] = [
        (0, &[0]),
        (1, &[0, 1]),
        (2, &[0, 1, 2]),
        (3, &[1]),
        (4, &[1, 2]),
        (5, &[2]),
    ];
    assert_eq!(
        sort_bfs(&[&[0], &[0, 1], &[0, 1, 2], &[1], &[1, 2], &[2],]),
        r
    );
}

impl<'b> VirtualDom {
    /// Create a new template [`VNode`] and write it to the [`Mutations`] buffer.
    ///
    /// This method pushes the ScopeID to the internal scopestack and returns the number of nodes created.
    pub(crate) fn create_scope(&mut self, scope: ScopeId, template: &'b VNode<'b>) -> usize {
        self.runtime.scope_stack.borrow_mut().push(scope);
        let nodes = self.create(template);
        self.runtime.scope_stack.borrow_mut().pop();
        nodes
    }

    /// Create this template and write its mutations
    pub(crate) fn create(&mut self, node: &'b VNode<'b>) -> usize {
        // check for a overriden template
        #[cfg(debug_assertions)]
        {
            let (path, byte_index) = node.template.get().name.rsplit_once(':').unwrap();
            if let Some(template) = self
                .templates
                .get(path)
                .and_then(|map| map.get(&byte_index.parse().unwrap()))
            {
                node.template.set(*template);
            }
        }

        // Initialize the root nodes slice
        {
            let mut nodes_mut = node.root_ids.borrow_mut();
            let len = node.template.get().roots.len();
            nodes_mut.resize(len, ElementId::default());
        };

        // Set this node id
        node.stable_id.set(Some(self.next_vnode_ref(node)));

        // The best renderers will have templates prehydrated and registered
        // Just in case, let's create the template using instructions anyways
        self.register_template(node.template.get());

        // we know that this will generate at least one mutation per node
        self.mutations
            .edits
            .reserve(node.template.get().roots.len());

        // Walk the roots, creating nodes and assigning IDs
        // nodes in an iterator of ((dynamic_node_index, sorted_index), path)
        // todo: adjust dynamic nodes to be in the order of roots and then leaves (ie BFS)
        #[cfg(not(debug_assertions))]
        let (mut attrs, mut nodes) = (
            node.template
                .get()
                .attr_paths
                .iter()
                .copied()
                .enumerate()
                .peekable(),
            node.template
                .get()
                .node_paths
                .iter()
                .copied()
                .enumerate()
                .map(|(i, path)| ((i, i), path))
                .peekable(),
        );
        // If this is a debug build, we need to check that the paths are in the correct order because hot reloading can cause scrambled states

        #[cfg(debug_assertions)]
        let (attrs_sorted, nodes_sorted) = {
            (
                sort_bfs(node.template.get().attr_paths),
                sort_bfs(node.template.get().node_paths),
            )
        };
        #[cfg(debug_assertions)]
        let (mut attrs, mut nodes) = {
            (
                attrs_sorted.into_iter().peekable(),
                nodes_sorted
                    .iter()
                    .copied()
                    .enumerate()
                    .map(|(i, (id, path))| ((id, i), path))
                    .peekable(),
            )
        };

        node.template
            .get()
            .roots
            .iter()
            .enumerate()
            .map(|(idx, root)| match root {
                DynamicText { id } | Dynamic { id } => {
                    nodes.next().unwrap();
                    self.write_dynamic_root(node, *id)
                }
                Element { .. } => {
                    #[cfg(not(debug_assertions))]
                    let id = self.write_element_root(node, idx, &mut attrs, &mut nodes, &[]);
                    #[cfg(debug_assertions)]
                    let id =
                        self.write_element_root(node, idx, &mut attrs, &mut nodes, &nodes_sorted);
                    id
                }
                Text { .. } => self.write_static_text_root(node, idx),
            })
            .sum()
    }

    fn write_static_text_root(&mut self, node: &VNode, idx: usize) -> usize {
        // Simply just load the template root, no modifications needed
        self.load_template_root(node, idx);

        // Text producs just one node on the stack
        1
    }

    fn write_dynamic_root(&mut self, template: &'b VNode<'b>, idx: usize) -> usize {
        use DynamicNode::*;
        match &template.dynamic_nodes[idx] {
            node @ Component { .. } | node @ Fragment(_) => {
                let template_ref = ElementRef {
                    path: ElementPath {
                        path: template.template.get().node_paths[idx],
                    },
                    template: template.stable_id().unwrap(),
                    scope: self.runtime.current_scope_id().unwrap_or(ScopeId(0)),
                };
                self.create_dynamic_node(template_ref, node)
            }
            Placeholder(VPlaceholder { id, parent }) => {
                let template_ref = ElementRef {
                    path: ElementPath {
                        path: template.template.get().node_paths[idx],
                    },
                    template: template.stable_id().unwrap(),
                    scope: self.runtime.current_scope_id().unwrap_or(ScopeId(0)),
                };
                parent.set(Some(template_ref));
                let id = self.set_slot(id);
                self.mutations.push(CreatePlaceholder { id });
                1
            }
            Text(VText { id, value }) => {
                let id = self.set_slot(id);
                self.create_static_text(value, id);
                1
            }
        }
    }

    fn create_static_text(&mut self, value: &str, id: ElementId) {
        // Safety: we promise not to re-alias this text later on after committing it to the mutation
        let unbounded_text: &str = unsafe { std::mem::transmute(value) };
        self.mutations.push(CreateTextNode {
            value: unbounded_text,
            id,
        });
    }

    /// We write all the descendent data for this element
    ///
    /// Elements can contain other nodes - and those nodes can be dynamic or static
    ///
    /// We want to make sure we write these nodes while on top of the root
    fn write_element_root(
        &mut self,
        template: &'b VNode<'b>,
        root_idx: usize,
        dynamic_attrs: &mut Peekable<impl Iterator<Item = (usize, &'static [u8])>>,
        dynamic_nodes_iter: &mut Peekable<impl Iterator<Item = ((usize, usize), &'static [u8])>>,
        dynamic_nodes: &[(usize, &'static [u8])],
    ) -> usize {
        // Load the template root and get the ID for the node on the stack
        let root_on_stack = self.load_template_root(template, root_idx);

        // Write all the attributes below this root
        self.write_attrs_on_root(dynamic_attrs, root_idx as u8, root_on_stack, template);

        // Load in all of the placeholder or dynamic content under this root too
        self.load_placeholders(dynamic_nodes_iter, dynamic_nodes, root_idx as u8, template);

        1
    }

    /// Load all of the placeholder nodes for descendents of this root node
    ///
    /// ```rust, ignore
    /// rsx! {
    ///     div {
    ///         // This is a placeholder
    ///         some_value,
    ///
    ///         // Load this too
    ///         "{some_text}"
    ///     }
    /// }
    /// ```
    #[allow(unused)]
    fn load_placeholders(
        &mut self,
        dynamic_nodes_iter: &mut Peekable<impl Iterator<Item = ((usize, usize), &'static [u8])>>,
        dynamic_nodes: &[(usize, &'static [u8])],
        root_idx: u8,
        template: &'b VNode<'b>,
    ) {
        let (start, end) = match collect_dyn_node_range(dynamic_nodes_iter, root_idx) {
            Some((a, b)) => (a, b),
            None => return,
        };

        // If hot reloading is enabled, we need to map the sorted index to the original index of the dynamic node. If it is disabled, we can just use the sorted index
        #[cfg(not(debug_assertions))]
        let reversed_iter = (start..=end).rev();
        #[cfg(debug_assertions)]
        let reversed_iter = (start..=end)
            .rev()
            .map(|sorted_index| dynamic_nodes[sorted_index].0);

        for idx in reversed_iter {
            let boundary_ref = ElementRef {
                path: ElementPath {
                    path: template.template.get().node_paths[idx],
                },
                template: template.stable_id().unwrap(),
                scope: self.runtime.current_scope_id().unwrap_or(ScopeId(0)),
            };
            let m = self.create_dynamic_node(boundary_ref, &template.dynamic_nodes[idx]);
            if m > 0 {
                // The path is one shorter because the top node is the root
                let path = &template.template.get().node_paths[idx][1..];
                self.mutations.push(ReplacePlaceholder { m, path });
            }
        }
    }

    fn write_attrs_on_root(
        &mut self,
        attrs: &mut Peekable<impl Iterator<Item = (usize, &'static [u8])>>,
        root_idx: u8,
        root: ElementId,
        node: &'b VNode<'b>,
    ) {
        while let Some((mut attr_id, path)) =
            attrs.next_if(|(_, p)| p.first().copied() == Some(root_idx))
        {
            let id = self.assign_static_node_as_dynamic(path, root);

            loop {
                self.write_attribute_type(node, &node.dynamic_attrs[attr_id], attr_id, id);

                // Only push the dynamic attributes forward if they match the current path (same element)
                match attrs.next_if(|(_, p)| *p == path) {
                    Some((next_attr_id, _)) => attr_id = next_attr_id,
                    None => break,
                }
            }
        }
    }

    fn write_attribute_type(
        &mut self,
        vnode: &'b VNode<'b>,
        attribute: &'b MountedAttribute<'b>,
        idx: usize,
        id: ElementId,
    ) {
        // Make sure we set the attribute's associated id
        attribute.mounted_element.set(id);
        match &attribute.ty {
            AttributeType::Single(attribute) => self.write_attribute(vnode, attribute, idx, id),
            AttributeType::Many(attribute) => {
                for attribute in *attribute {
                    self.write_attribute(vnode, attribute, idx, id);
                }
            }
        }
    }

    pub(crate) fn write_attribute(
        &mut self,
        vnode: &'b VNode<'b>,
        attribute: &'b crate::Attribute<'b>,
        idx: usize,
        id: ElementId,
    ) {
        // Safety: we promise not to re-alias this text later on after committing it to the mutation
        let unbounded_name: &str = unsafe { std::mem::transmute(attribute.name) };

        match &attribute.value {
            AttributeValue::Listener(_) => {
                let path = &vnode.template.get().attr_paths[idx];
                let element_ref = ElementRef {
                    path: ElementPath { path },
                    template: vnode.stable_id().unwrap(),
                    scope: self.runtime.current_scope_id().unwrap_or(ScopeId(0)),
                };
                self.elements[id.0] = Some(element_ref);
                self.mutations.push(NewEventListener {
                    // all listeners start with "on"
                    name: &unbounded_name[2..],
                    id,
                })
            }
            _ => {
                // Safety: we promise not to re-alias this text later on after committing it to the mutation
                let value: BorrowedAttributeValue<'b> = (&attribute.value).into();
                let unbounded_value = unsafe { std::mem::transmute(value) };

                self.mutations.push(SetAttribute {
                    name: unbounded_name,
                    value: unbounded_value,
                    ns: attribute.namespace,
                    id,
                })
            }
        }
    }

    fn load_template_root(&mut self, template: &VNode, root_idx: usize) -> ElementId {
        // Get an ID for this root since it's a real root
        let this_id = self.next_element();
        template.root_ids.borrow_mut()[root_idx] = this_id;

        self.mutations.push(LoadTemplate {
            name: template.template.get().name,
            index: root_idx,
            id: this_id,
        });

        this_id
    }

    /// We have some dynamic attributes attached to a some node
    ///
    /// That node needs to be loaded at runtime, so we need to give it an ID
    ///
    /// If the node in question is on the stack, we just return that ID
    ///
    /// If the node is not on the stack, we create a new ID for it and assign it
    fn assign_static_node_as_dynamic(
        &mut self,
        path: &'static [u8],
        this_id: ElementId,
    ) -> ElementId {
        if path.len() == 1 {
            return this_id;
        }

        // if attribute is on a root node, then we've already created the element
        // Else, it's deep in the template and we should create a new id for it
        let id = self.next_element();

        self.mutations.push(Mutation::AssignId {
            path: &path[1..],
            id,
        });

        id
    }

    /// Insert a new template into the VirtualDom's template registry
    pub(crate) fn register_template_first_byte_index(&mut self, mut template: Template<'static>) {
        // First, make sure we mark the template as seen, regardless if we process it
        let (path, _) = template.name.rsplit_once(':').unwrap();
        if let Some((_, old_template)) = self
            .templates
            .entry(path)
            .or_default()
            .iter_mut()
            .min_by_key(|(byte_index, _)| **byte_index)
        {
            // the byte index of the hot reloaded template could be different
            template.name = old_template.name;
            *old_template = template;
        } else {
            // This is a template without any current instances
            self.templates
                .entry(path)
                .or_default()
                .insert(usize::MAX, template);
        }

        // If it's all dynamic nodes, then we don't need to register it
        if !template.is_completely_dynamic() {
            self.mutations.templates.push(template);
        }
    }

    /// Insert a new template into the VirtualDom's template registry
    // used in conditional compilation
    #[allow(unused_mut)]
    pub(crate) fn register_template(&mut self, mut template: Template<'static>) {
        let (path, byte_index) = template.name.rsplit_once(':').unwrap();

        let byte_index = byte_index.parse::<usize>().unwrap();
        // First, check if we've already seen this template
        if self
            .templates
            .get(&path)
            .filter(|set| set.contains_key(&byte_index))
            .is_none()
        {
            // if hot reloading is enabled, then we need to check for a template that has overriten this one
            #[cfg(debug_assertions)]
            if let Some(mut new_template) = self
                .templates
                .get_mut(path)
                .and_then(|map| map.remove(&usize::MAX))
            {
                // the byte index of the hot reloaded template could be different
                new_template.name = template.name;
                template = new_template;
            }

            self.templates
                .entry(path)
                .or_default()
                .insert(byte_index, template);

            // If it's all dynamic nodes, then we don't need to register it
            if !template.is_completely_dynamic() {
                self.mutations.templates.push(template);
            }
        }
    }

    pub(crate) fn create_dynamic_node(
        &mut self,
        parent: ElementRef,
        node: &'b DynamicNode<'b>,
    ) -> usize {
        use DynamicNode::*;
        match node {
            Text(text) => self.create_dynamic_text(parent, text),
            Placeholder(place) => self.create_placeholder(place, parent),
            Component(component) => self.create_component_node(Some(parent), component),
            Fragment(frag) => self.create_children(*frag, Some(parent)),
        }
    }

    fn create_dynamic_text(&mut self, parent: ElementRef, text: &'b VText<'b>) -> usize {
        // Allocate a dynamic element reference for this text node
        let new_id = self.next_element();

        // Make sure the text node is assigned to the correct element
        text.id.set(Some(new_id));

        // Safety: we promise not to re-alias this text later on after committing it to the mutation
        let value = unsafe { std::mem::transmute(text.value) };

        // Add the mutation to the list
        self.mutations.push(HydrateText {
            id: new_id,
            path: &parent.path.path[1..],
            value,
        });

        // Since we're hydrating an existing node, we don't create any new nodes
        0
    }

    pub(crate) fn create_placeholder(
        &mut self,
        placeholder: &VPlaceholder,
        parent: ElementRef,
    ) -> usize {
        // Allocate a dynamic element reference for this text node
        let id = self.next_element();

        // Make sure the text node is assigned to the correct element
        placeholder.id.set(Some(id));

        // Assign the placeholder's parent
        placeholder.parent.set(Some(parent));

        // Assign the ID to the existing node in the template
        self.mutations.push(AssignId {
            path: &parent.path.path[1..],
            id,
        });

        // Since the placeholder is already in the DOM, we don't create any new nodes
        0
    }

    pub(super) fn create_component_node(
        &mut self,
        parent: Option<ElementRef>,
        component: &'b VComponent<'b>,
    ) -> usize {
        use RenderReturn::*;

        // Load up a ScopeId for this vcomponent
        let scope = self.load_scope_from_vcomponent(component);

        component.scope.set(Some(scope));

        match unsafe { self.run_scope(scope).extend_lifetime_ref() } {
            // Create the component's root element
<<<<<<< HEAD
            Ready(t) => self.create_scope(scope, t),
            Suspended(Some(t)) | Aborted(t) => self.mount_aborted(template, t),
            Suspended(None) => unreachable!("Suspended(None) should never be created"),
=======
            Ready(t) => {
                self.assign_boundary_ref(parent, t);
                self.create_scope(scope, t)
            }
            Aborted(t) => self.mount_aborted(t, parent),
>>>>>>> 438c03ad
        }
    }

    /// Load a scope from a vcomponent. If the props don't exist, that means the component is currently "live"
    fn load_scope_from_vcomponent(&mut self, component: &VComponent) -> ScopeId {
        component
            .props
            .take()
            .map(|props| {
                let unbounded_props: Box<dyn AnyProps> = unsafe { std::mem::transmute(props) };
                self.new_scope(unbounded_props, component.name).context().id
            })
            .unwrap_or_else(|| component.scope.get().unwrap())
    }

    fn mount_aborted(&mut self, placeholder: &VPlaceholder, parent: Option<ElementRef>) -> usize {
        let id = self.next_element();
        self.mutations.push(Mutation::CreatePlaceholder { id });
        placeholder.id.set(Some(id));
        placeholder.parent.set(parent);

        1
    }

    fn set_slot(&mut self, slot: &'b Cell<Option<ElementId>>) -> ElementId {
        let id = self.next_element();
        slot.set(Some(id));
        id
    }
}

fn collect_dyn_node_range(
    dynamic_nodes: &mut Peekable<impl Iterator<Item = ((usize, usize), &'static [u8])>>,
    root_idx: u8,
) -> Option<(usize, usize)> {
    let start = match dynamic_nodes.peek() {
        Some(((_, idx), [first, ..])) if *first == root_idx => *idx,
        _ => return None,
    };

    let mut end = start;

    while let Some(((_, idx), p)) =
        dynamic_nodes.next_if(|(_, p)| matches!(p, [idx, ..] if *idx == root_idx))
    {
        if p.len() == 1 {
            continue;
        }

        end = idx;
    }

    Some((start, end))
}<|MERGE_RESOLUTION|>--- conflicted
+++ resolved
@@ -566,17 +566,12 @@
 
         match unsafe { self.run_scope(scope).extend_lifetime_ref() } {
             // Create the component's root element
-<<<<<<< HEAD
-            Ready(t) => self.create_scope(scope, t),
-            Suspended(Some(t)) | Aborted(t) => self.mount_aborted(template, t),
-            Suspended(None) => unreachable!("Suspended(None) should never be created"),
-=======
             Ready(t) => {
                 self.assign_boundary_ref(parent, t);
                 self.create_scope(scope, t)
             }
-            Aborted(t) => self.mount_aborted(t, parent),
->>>>>>> 438c03ad
+            Suspended(Some(t)) | Aborted(t) => self.mount_aborted(template, t),
+            Suspended(None) => unreachable!("Suspended(None) should never be created"),
         }
     }
 
