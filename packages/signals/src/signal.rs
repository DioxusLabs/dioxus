--- conflicted
+++ resolved
@@ -428,16 +428,11 @@
         self.inner.origin_scope()
     }
 
-<<<<<<< HEAD
     /// Get the current value of the signal. This will subscribe the current scope to the signal. If you would like to read the signal without subscribing to it, you can use [`Self::peak`] instead.
     ///
     /// If the signal has been dropped, this will panic.
-    pub fn read(&self) -> Ref<T> {
-=======
-    /// Get the current value of the signal. This will subscribe the current scope to the signal.
     #[track_caller]
     pub fn read(&self) -> GenerationalRef<T> {
->>>>>>> ad885ec4
         self.inner.read()
     }
 
