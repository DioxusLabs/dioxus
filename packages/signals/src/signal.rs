--- conflicted
+++ resolved
@@ -1,27 +1,10 @@
-<<<<<<< HEAD
-use crate::{default_impl, fmt_impls, write_impls, Global};
-use crate::{read::*, write::*, CopyValue, GlobalMemo, GlobalSignal, ReadableRef};
-use crate::{Memo, WritableRef};
-use dioxus_core::prelude::*;
-use generational_box::{BorrowResult, Storage, SyncStorage, UnsyncStorage};
-use std::any::Any;
-use std::sync::Arc;
-use std::{collections::HashSet, ops::Deref, sync::Mutex};
-=======
 use crate::{
     default_impl, fmt_impls, read::*, write::*, write_impls, CopyValue, Global, GlobalMemo,
     GlobalSignal, Memo, ReadableRef, WritableRef,
 };
 use dioxus_core::{IntoAttributeValue, IntoDynNode, ReactiveContext, ScopeId};
-use generational_box::{AnyStorage, BorrowResult, Storage, SyncStorage, UnsyncStorage};
-use std::{
-    any::Any,
-    collections::HashSet,
-    ops::{Deref, DerefMut},
-    sync::Arc,
-    sync::Mutex,
-};
->>>>>>> 7fcdee02
+use generational_box::{BorrowResult, Storage, SyncStorage, UnsyncStorage};
+use std::{any::Any, collections::HashSet, ops::Deref, sync::Arc, sync::Mutex};
 
 #[doc = include_str!("../docs/signals.md")]
 #[doc(alias = "State")]
@@ -505,175 +488,6 @@
     }
 }
 
-<<<<<<< HEAD
-=======
-/// A mutable reference to a signal's value. This reference acts similarly to [`std::cell::RefMut`], but it has extra debug information
-/// and integrates with the reactive system to automatically update dependents.
-///
-/// [`Write`] implements [`DerefMut`] which means you can call methods on the inner value just like you would on a mutable reference
-/// to the inner value. If you need to get the inner reference directly, you can call [`Write::deref_mut`].
-///
-/// # Example
-/// ```rust
-/// # use dioxus::prelude::*;
-/// fn app() -> Element {
-///     let mut value = use_signal(|| String::from("hello"));
-///
-///     rsx! {
-///         button {
-///             onclick: move |_| {
-///                 let mut mutable_reference = value.write();
-///
-///                 // You call methods like `push_str` on the reference just like you would with the inner String
-///                 mutable_reference.push_str("world");
-///             },
-///             "Click to add world to the string"
-///         }
-///         div { "{value}" }
-///     }
-/// }
-/// ```
-///
-/// ## Matching on Write
-///
-/// You need to get the inner mutable reference with [`Write::deref_mut`] before you match the inner value. If you try to match
-/// without calling [`Write::deref_mut`], you will get an error like this:
-///
-/// ```compile_fail
-/// # use dioxus::prelude::*;
-/// #[derive(Debug)]
-/// enum Colors {
-///     Red(u32),
-///     Green
-/// }
-/// fn app() -> Element {
-///     let mut value = use_signal(|| Colors::Red(0));
-///
-///     rsx! {
-///         button {
-///             onclick: move |_| {
-///                 let mut mutable_reference = value.write();
-///
-///                 match mutable_reference {
-///                     // Since we are matching on the `Write` type instead of &mut Colors, we can't match on the enum directly
-///                     Colors::Red(brightness) => *brightness += 1,
-///                     Colors::Green => {}
-///                 }
-///             },
-///             "Click to add brightness to the red color"
-///         }
-///         div { "{value:?}" }
-///     }
-/// }
-/// ```
-///
-/// ```text
-/// error[E0308]: mismatched types
-///   --> src/main.rs:18:21
-///    |
-/// 16 |                 match mutable_reference {
-///    |                       ----------------- this expression has type `dioxus::prelude::Write<'_, Colors>`
-/// 17 |                     // Since we are matching on the `Write` t...
-/// 18 |                     Colors::Red(brightness) => *brightness += 1,
-///    |                     ^^^^^^^^^^^^^^^^^^^^^^^ expected `Write<'_, Colors>`, found `Colors`
-///    |
-///    = note: expected struct `dioxus::prelude::Write<'_, Colors, >`
-///                found enum `Colors`
-/// ```
-///
-/// Instead, you need to call deref mut on the reference to get the inner value **before** you match on it:
-///
-/// ```rust
-/// use std::ops::DerefMut;
-/// # use dioxus::prelude::*;
-/// #[derive(Debug)]
-/// enum Colors {
-///     Red(u32),
-///     Green
-/// }
-/// fn app() -> Element {
-///     let mut value = use_signal(|| Colors::Red(0));
-///
-///     rsx! {
-///         button {
-///             onclick: move |_| {
-///                 let mut mutable_reference = value.write();
-///
-///                 // DerefMut converts the `Write` into a `&mut Colors`
-///                 match mutable_reference.deref_mut() {
-///                     // Now we can match on the inner value
-///                     Colors::Red(brightness) => *brightness += 1,
-///                     Colors::Green => {}
-///                 }
-///             },
-///             "Click to add brightness to the red color"
-///         }
-///         div { "{value:?}" }
-///     }
-/// }
-/// ```
-///
-/// ## Generics
-/// - T is the current type of the write
-/// - S is the storage type of the signal. This type determines if the signal is local to the current thread, or it can be shared across threads.
-pub struct Write<'a, T: ?Sized + 'static, S: AnyStorage = UnsyncStorage> {
-    write: S::Mut<'a, T>,
-    drop_signal: Box<dyn Any>,
-}
-
-impl<'a, T: ?Sized + 'static, S: AnyStorage> Write<'a, T, S> {
-    /// Map the mutable reference to the signal's value to a new type.
-    pub fn map<O: ?Sized>(myself: Self, f: impl FnOnce(&mut T) -> &mut O) -> Write<'a, O, S> {
-        let Self {
-            write, drop_signal, ..
-        } = myself;
-        Write {
-            write: S::map_mut(write, f),
-            drop_signal,
-        }
-    }
-
-    /// Try to map the mutable reference to the signal's value to a new type
-    pub fn filter_map<O: ?Sized>(
-        myself: Self,
-        f: impl FnOnce(&mut T) -> Option<&mut O>,
-    ) -> Option<Write<'a, O, S>> {
-        let Self {
-            write, drop_signal, ..
-        } = myself;
-        let write = S::try_map_mut(write, f);
-        write.map(|write| Write { write, drop_signal })
-    }
-
-    /// Downcast the lifetime of the mutable reference to the signal's value.
-    ///
-    /// This function enforces the variance of the lifetime parameter `'a` in Mut.  Rust will typically infer this cast with a concrete type, but it cannot with a generic type.
-    pub fn downcast_lifetime<'b>(mut_: Self) -> Write<'b, T, S>
-    where
-        'a: 'b,
-    {
-        Write {
-            write: S::downcast_lifetime_mut(mut_.write),
-            drop_signal: mut_.drop_signal,
-        }
-    }
-}
-
-impl<T: ?Sized + 'static, S: AnyStorage> Deref for Write<'_, T, S> {
-    type Target = T;
-
-    fn deref(&self) -> &Self::Target {
-        &self.write
-    }
-}
-
-impl<T: ?Sized, S: AnyStorage> DerefMut for Write<'_, T, S> {
-    fn deref_mut(&mut self) -> &mut Self::Target {
-        &mut self.write
-    }
-}
-
->>>>>>> 7fcdee02
 struct SignalSubscriberDrop<T: 'static, S: Storage<SignalData<T>>> {
     signal: Signal<T, S>,
     #[cfg(debug_assertions)]
