--- conflicted
+++ resolved
@@ -1,10 +1,5 @@
-<<<<<<< HEAD
 use crate::{ReadSignal, Signal};
-use dioxus_core::prelude::*;
-=======
-use crate::{ReadOnlySignal, Signal};
 use dioxus_core::SuperFrom;
->>>>>>> 7fcdee02
 
 #[doc(hidden)]
 pub struct ReadFromMarker<M>(std::marker::PhantomData<M>);
@@ -21,12 +16,8 @@
 #[test]
 #[allow(unused)]
 fn into_signal_compiles() {
-<<<<<<< HEAD
+    use dioxus_core::SuperInto;
     fn takes_signal_string<M>(_: impl SuperInto<ReadSignal<String>, M>) {}
-=======
-    use dioxus_core::SuperInto;
-    fn takes_signal_string<M>(_: impl SuperInto<ReadOnlySignal<String>, M>) {}
->>>>>>> 7fcdee02
 
     fn takes_option_signal_string<M>(_: impl SuperInto<ReadSignal<Option<String>>, M>) {}
 
