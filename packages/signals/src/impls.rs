--- conflicted
+++ resolved
@@ -1,29 +1,16 @@
-<<<<<<< HEAD
-use crate::read::Readable;
-use crate::rt::CopyValue;
-use crate::signal::Signal;
-use crate::write::Writable;
-use crate::{GlobalMemo, GlobalSignal, ReadOnlySignal, SignalData};
-use generational_box::Storage;
-=======
 use crate::copy_value::CopyValue;
 use crate::read::Readable;
 use crate::signal::Signal;
 use crate::write::Writable;
 use crate::{GlobalMemo, GlobalSignal, MappedSignal, ReadOnlySignal, SignalData};
 use generational_box::{AnyStorage, Storage};
->>>>>>> 53343bfd
 
 use std::{
     fmt::{Debug, Display},
     ops::{Add, Div, Mul, Sub},
 };
 
-<<<<<<< HEAD
-macro_rules! read_impls {
-=======
 macro_rules! default_impl {
->>>>>>> 53343bfd
     ($ty:ident $(: $extra_bounds:path)? $(, $bound_ty:ident : $bound:path, $vec_bound_ty:ident : $vec_bound:path)?) => {
         $(
             impl<T: Default + 'static, $bound_ty: $bound> Default for $ty<T, $bound_ty> {
@@ -33,15 +20,11 @@
                 }
             }
         )?
-<<<<<<< HEAD
-
-=======
     }
 }
 
 macro_rules! read_impls {
     ($ty:ident $(: $extra_bounds:path)? $(, $bound_ty:ident : $bound:path, $vec_bound_ty:ident : $vec_bound:path)?) => {
->>>>>>> 53343bfd
         impl<T: $($extra_bounds + )? Display + 'static $(,$bound_ty: $bound)?> Display for $ty<T $(, $bound_ty)?> {
             #[track_caller]
             fn fmt(&self, f: &mut std::fmt::Formatter<'_>) -> std::fmt::Result {
@@ -134,10 +117,7 @@
 }
 
 read_impls!(CopyValue, S: Storage<T>, S: Storage<Vec<T>>);
-<<<<<<< HEAD
-=======
 default_impl!(CopyValue, S: Storage<T>, S: Storage<Vec<T>>);
->>>>>>> 53343bfd
 write_impls!(CopyValue, Storage<T>, Storage<Vec<T>>);
 
 impl<T: 'static, S: Storage<T>> Clone for CopyValue<T, S> {
@@ -147,37 +127,6 @@
 }
 
 impl<T: 'static, S: Storage<T>> Copy for CopyValue<T, S> {}
-<<<<<<< HEAD
-
-read_impls!(Signal, S: Storage<SignalData<T>>, S: Storage<SignalData<Vec<T>>>);
-write_impls!(Signal, Storage<SignalData<T>>, Storage<SignalData<Vec<T>>>);
-
-impl<T: 'static, S: Storage<SignalData<T>>> Clone for Signal<T, S> {
-    fn clone(&self) -> Self {
-        *self
-    }
-}
-
-impl<T: 'static, S: Storage<SignalData<T>>> Copy for Signal<T, S> {}
-
-read_impls!(
-    ReadOnlySignal,
-    S: Storage<SignalData<T>>,
-    S: Storage<SignalData<Vec<T>>>
-);
-
-impl<T: 'static, S: Storage<SignalData<T>>> Clone for ReadOnlySignal<T, S> {
-    fn clone(&self) -> Self {
-        *self
-    }
-}
-
-impl<T: 'static, S: Storage<SignalData<T>>> Copy for ReadOnlySignal<T, S> {}
-
-read_impls!(GlobalSignal);
-
-read_impls!(GlobalMemo: PartialEq);
-=======
 
 read_impls!(Signal, S: Storage<SignalData<T>>, S: Storage<SignalData<Vec<T>>>);
 default_impl!(Signal, S: Storage<SignalData<T>>, S: Storage<SignalData<Vec<T>>>);
@@ -215,5 +164,4 @@
 
 read_impls!(GlobalMemo: PartialEq);
 
-read_impls!(MappedSignal, S: AnyStorage, S: AnyStorage);
->>>>>>> 53343bfd
+read_impls!(MappedSignal, S: AnyStorage, S: AnyStorage);