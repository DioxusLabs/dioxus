<<<<<<< HEAD
use std::ops::Index;
=======
use std::collections::{HashMap, HashSet};
use std::{
    mem::MaybeUninit,
    ops::{Deref, Index},
};
>>>>>>> e656bace

use crate::{ext_methods, MappedSignal, ReadSignal};
use dioxus_core::Subscribers;
use generational_box::{AnyStorage, UnsyncStorage};

/// A reference to a value that can be read from.
#[allow(type_alias_bounds)]
pub type ReadableRef<'a, T: Readable, O = <T as Readable>::Target> =
    <T::Storage as AnyStorage>::Ref<'a, O>;

/// A trait for states that can be read from like [`crate::Signal`], [`crate::GlobalSignal`], or [`crate::ReadSignal`]. You may choose to accept this trait as a parameter instead of the concrete type to allow for more flexibility in your API. For example, instead of creating two functions, one that accepts a [`crate::Signal`] and one that accepts a [`crate::GlobalSignal`], you can create one function that accepts a [`Readable`] type.
///
/// # Example
/// ```rust
/// # use dioxus::prelude::*;
/// fn double(something_readable: &impl Readable<Target = i32>) -> i32 {
///     something_readable.cloned() * 2
/// }
///
/// static COUNT: GlobalSignal<i32> = Signal::global(|| 0);
///
/// fn MyComponent(count: Signal<i32>) -> Element {
///     // Since we defined the function in terms of the readable trait, we can use it with any readable type (Signal, GlobalSignal, ReadSignal, etc)
///     let doubled = use_memo(move || double(&count));
///     let global_count_doubled = use_memo(|| double(&COUNT));
///     rsx! {
///         div {
///             "Count local: {count}"
///             "Doubled local: {doubled}"
///             "Count global: {COUNT}"
///             "Doubled global: {global_count_doubled}"
///         }
///     }
/// }
/// ```
pub trait Readable {
    /// The target type of the reference.
    type Target: ?Sized;

    /// The type of the storage this readable uses.
    type Storage: AnyStorage;

    /// Try to get a reference to the value without checking the lifetime. This will subscribe the current scope to the signal.
    ///
    /// NOTE: This method is completely safe because borrow checking is done at runtime.
    fn try_read_unchecked(
        &self,
    ) -> Result<ReadableRef<'static, Self>, generational_box::BorrowError>
    where
        Self::Target: 'static;

    /// Try to peek the current value of the signal without subscribing to updates. If the value has
    /// been dropped, this will return an error.
    ///
    /// NOTE: This method is completely safe because borrow checking is done at runtime.
    fn try_peek_unchecked(
        &self,
    ) -> Result<ReadableRef<'static, Self>, generational_box::BorrowError>
    where
        Self::Target: 'static;

    /// Get the underlying subscriber list for this readable. This is used to track when the value changes and notify subscribers.
    fn subscribers(&self) -> Subscribers
    where
        Self::Target: 'static;
}

/// An extension trait for `Readable` types that provides some convenience methods.
pub trait ReadableExt: Readable {
    /// Get the current value of the state. If this is a signal, this will subscribe the current scope to the signal.
    /// If the value has been dropped, this will panic. Calling this on a Signal is the same as
    /// using the signal() syntax to read and subscribe to its value
    #[track_caller]
    fn read(&self) -> ReadableRef<'_, Self>
    where
        Self::Target: 'static,
    {
        self.try_read().unwrap()
    }

    /// Try to get the current value of the state. If this is a signal, this will subscribe the current scope to the signal.
    #[track_caller]
    fn try_read(&self) -> Result<ReadableRef<'_, Self>, generational_box::BorrowError>
    where
        Self::Target: 'static,
    {
        self.try_read_unchecked()
            .map(Self::Storage::downcast_lifetime_ref)
    }

    /// Get a reference to the value without checking the lifetime. This will subscribe the current scope to the signal.
    ///
    /// NOTE: This method is completely safe because borrow checking is done at runtime.
    #[track_caller]
    fn read_unchecked(&self) -> ReadableRef<'static, Self>
    where
        Self::Target: 'static,
    {
        self.try_read_unchecked().unwrap()
    }

    /// Get the current value of the state without subscribing to updates. If the value has been dropped, this will panic.
    ///
    /// # Example
    /// ```rust
    /// # use dioxus::prelude::*;
    /// fn MyComponent(mut count: Signal<i32>) -> Element {
    ///     let mut event_source = use_signal(|| None);
    ///     let doubled = use_memo(move || {
    ///         // We want to log the value of the event_source, but we don't need to rerun the doubled value if the event_source changes (because the value of doubled doesn't depend on the event_source)
    ///         // We can read the value with peek without subscribing to updates
    ///         let source = event_source.peek();
    ///         tracing::info!("Clicked: {source:?}");
    ///         count() * 2
    ///     });
    ///     rsx! {
    ///         div { "Count: {count}" }
    ///         div { "Doubled: {doubled}" }
    ///         button {
    ///             onclick: move |_| {
    ///                 event_source.set(Some("Click me button"));
    ///                 count += 1;
    ///             },
    ///             "Click me"
    ///         }
    ///         button {
    ///             onclick: move |_| {
    ///                 event_source.set(Some("Double me button"));
    ///                 count += 1;
    ///             },
    ///             "Double me"
    ///         }
    ///     }
    /// }
    /// ```
    #[track_caller]
    fn peek(&self) -> ReadableRef<'_, Self>
    where
        Self::Target: 'static,
    {
        Self::Storage::downcast_lifetime_ref(self.peek_unchecked())
    }

    /// Try to peek the current value of the signal without subscribing to updates. If the value has
    /// been dropped, this will return an error.
    #[track_caller]
    fn try_peek(&self) -> Result<ReadableRef<'_, Self>, generational_box::BorrowError>
    where
        Self::Target: 'static,
    {
        self.try_peek_unchecked()
            .map(Self::Storage::downcast_lifetime_ref)
    }

    /// Get the current value of the signal without checking the lifetime. **Unlike read, this will not subscribe the current scope to the signal which can cause parts of your UI to not update.**
    ///
    /// If the signal has been dropped, this will panic.
    #[track_caller]
    fn peek_unchecked(&self) -> ReadableRef<'static, Self>
    where
        Self::Target: 'static,
    {
        self.try_peek_unchecked().unwrap()
    }

    /// Map the references of the readable value to a new type. This lets you provide a view
    /// into the readable value without creating a new signal or cloning the value.
    ///
    /// Anything that subscribes to the readable value will be rerun whenever the original value changes, even if the view does not
    /// change. If you want to memorize the view, you can use a [`crate::Memo`] instead. For fine grained scoped updates, use
    /// stores instead
    ///
    /// # Example
    /// ```rust
    /// # use dioxus::prelude::*;
    /// fn List(list: Signal<Vec<i32>>) -> Element {
    ///     rsx! {
    ///         for index in 0..list.len() {
    ///             // We can use the `map` method to provide a view into the single item in the list that the child component will render
    ///             Item { item: list.map(move |v| &v[index]) }
    ///         }
    ///     }
    /// }
    ///
    /// // The child component doesn't need to know that the mapped value is coming from a list
    /// #[component]
    /// fn Item(item: ReadSignal<i32>) -> Element {
    ///     rsx! {
    ///         div { "Item: {item}" }
    ///     }
    /// }
    /// ```
    fn map<F, O>(self, f: F) -> MappedSignal<O, Self, F>
    where
        Self: Clone + Sized,
        F: Fn(&Self::Target) -> &O,
    {
        MappedSignal::new(self, f)
    }

    /// Clone the inner value and return it. If the value has been dropped, this will panic.
    #[track_caller]
    fn cloned(&self) -> Self::Target
    where
        Self::Target: Clone + 'static,
    {
        self.read().clone()
    }

    /// Run a function with a reference to the value. If the value has been dropped, this will panic.
    #[track_caller]
    fn with<O>(&self, f: impl FnOnce(&Self::Target) -> O) -> O
    where
        Self::Target: 'static,
    {
        f(&*self.read())
    }

    /// Run a function with a reference to the value. If the value has been dropped, this will panic.
    #[track_caller]
    fn with_peek<O>(&self, f: impl FnOnce(&Self::Target) -> O) -> O
    where
        Self::Target: 'static,
    {
        f(&*self.peek())
    }

    /// Index into the inner value and return a reference to the result. If the value has been dropped or the index is invalid, this will panic.
    #[track_caller]
    fn index<I>(
        &self,
        index: I,
    ) -> ReadableRef<'_, Self, <Self::Target as std::ops::Index<I>>::Output>
    where
        Self::Target: std::ops::Index<I> + 'static,
    {
        <Self::Storage as AnyStorage>::map(self.read(), |v| v.index(index))
    }
}

impl<R: Readable + ?Sized> ReadableExt for R {}

/// Casts this [`Readable`] into a closure which defers to [read](ReadableExt::read).
#[doc(hidden)]
pub const fn readable_deref_impl<T>(readable: &T) -> &impl Fn() -> T::Target
where
    T: Readable,
    T::Target: Clone + 'static,
{
    // https://github.com/dtolnay/case-studies/tree/master/callable-types

    use ::core::{
        alloc::Layout,
        marker::PhantomData,
        mem::{transmute, MaybeUninit},
    };

    /// Asserts at compile-time that the [Layout] of `A` and `B` are equal.
    /// This will panic during const evaluation if the types are not layout-compatible.
    /// Thus, causing a compile-time error.
    #[inline(always)]
    const fn const_assert_layout<A, B>(_: PhantomData<A>, _: PhantomData<B>) {
        const {
            let a = Layout::new::<A>();
            let b = Layout::new::<B>();

            if a.align() != b.align() || a.size() != b.size() {
                panic!("incompatible layout!");
            }
        }
    }

    /// Helper function to transmute `a` from a `&'a A` into a `&'a B`.
    /// Unlike [transmute], this method uses a reference to
    /// the `B` value to allow inferring the destination type.
    /// This allows transmuting into an unnameable type (e.g., a closure).
    ///
    /// Note that the lifetime of `a`, `'a`, is unmodified by this operation.
    /// This can only be used to change the type a reference points to; it **cannot**
    /// extend the lifetime of a reference.
    ///
    /// # Safety
    ///
    /// The [Layout](core::alloc::Layout) of `A` and `B` is compile-time checked
    /// by this function, however this only validates alignment and size.
    /// **All** other safety invariants of [transmute] **must** be upheld by the
    /// caller of this function.
    #[inline(always)]
    const unsafe fn transmute_ref_by_phantom<'a, A, B>(a: &'a A, _: PhantomData<B>) -> &'a B {
        const_assert_layout::<A, B>(PhantomData, PhantomData);

        unsafe { transmute::<&'a A, &B>(a) }
    }

    /// Returns a [PhantomData] value representing the provided type `T`.
    /// This can be helpful for referring to the type of anonymous items
    /// (e.g., closures) without keeping the original value in scope.
    const fn sacrifice<T: ?Sized>(_: &T) -> PhantomData<T> {
        PhantomData
    }

    // A PhantomData<...> of the real closure that we will never use.
    // Storing a PhantomData ensures even in unoptimized builds that no
    // operations are generated for e.g. copying in a closure constant.
    let uninit_closure = const {
        // First we create a closure that captures something with the same
        // in memory layout as Self (MaybeUninit<Self>).
        let uninit_callable = MaybeUninit::<T>::uninit();

        // Then move that value into the closure.
        // sacrifice(...) is used to ensure the uninit_closure constant is
        // zero-sized, avoiding redundant operations in unoptimized builds.
        sacrifice(&move || {
            // SAFETY: Initialization comes from transposing `self` into the position of `uninit_callable`.
            let this: &T = unsafe { uninit_callable.assume_init_ref() };
            T::read(this).clone()
        })
    };

    // We transmute self into a reference to the closure.
    // SAFETY: uninit_closure is known to contain a single value of type Self.
    //         transmute_ref_by_phantom ensures both types have identical Layout.
    //         Therefore, uninit_closure must be equivalent to self.
    unsafe { transmute_ref_by_phantom::<T, _>(readable, uninit_closure) }
}

/// An extension trait for `Readable` types that can be boxed into a trait object.
pub trait ReadableBoxExt: Readable<Storage = UnsyncStorage> {
    /// Box the readable value into a trait object. This is useful for passing around readable values without knowing their concrete type.
    fn boxed(self) -> ReadSignal<Self::Target>
    where
        Self: Sized + 'static,
    {
        ReadSignal::new(self)
    }
}
impl<R: Readable<Storage = UnsyncStorage> + ?Sized> ReadableBoxExt for R {}

/// An extension trait for `Readable<Vec<T>>` that provides some convenience methods.
pub trait ReadableVecExt<T>: Readable<Target = Vec<T>> {
    /// Returns the length of the inner vector.
    #[track_caller]
    fn len(&self) -> usize
    where
        T: 'static,
    {
        self.with(|v| v.len())
    }

    /// Returns true if the inner vector is empty.
    #[track_caller]
    fn is_empty(&self) -> bool
    where
        T: 'static,
    {
        self.with(|v| v.is_empty())
    }

    /// Get the first element of the inner vector.
    #[track_caller]
    fn first(&self) -> Option<ReadableRef<'_, Self, T>>
    where
        T: 'static,
    {
        <Self::Storage as AnyStorage>::try_map(self.read(), |v| v.first())
    }

    /// Get the last element of the inner vector.
    #[track_caller]
    fn last(&self) -> Option<ReadableRef<'_, Self, T>>
    where
        T: 'static,
    {
        <Self::Storage as AnyStorage>::try_map(self.read(), |v| v.last())
    }

    /// Get the element at the given index of the inner vector.
    #[track_caller]
    fn get(&self, index: usize) -> Option<ReadableRef<'_, Self, T>>
    where
        T: 'static,
    {
        <Self::Storage as AnyStorage>::try_map(self.read(), |v| v.get(index))
    }

    /// Get an iterator over the values of the inner vector.
    #[track_caller]
    fn iter(&self) -> ReadableValueIterator<'_, Self>
    where
        Self: Sized,
    {
        ReadableValueIterator {
            index: 0,
            value: self,
        }
    }
}

/// An iterator over the values of a `Readable<Vec<T>>`.
pub struct ReadableValueIterator<'a, R> {
    index: usize,
    value: &'a R,
}

impl<'a, T: 'static, R: Readable<Target = Vec<T>>> Iterator for ReadableValueIterator<'a, R> {
    type Item = ReadableRef<'a, R, T>;

    fn next(&mut self) -> Option<Self::Item> {
        let index = self.index;
        self.index += 1;
        self.value.get(index)
    }
}

impl<T, R> ReadableVecExt<T> for R where R: Readable<Target = Vec<T>> {}

/// An extension trait for `Readable<Option<T>>` that provides some convenience methods.
pub trait ReadableOptionExt<T>: Readable<Target = Option<T>> {
    /// Unwraps the inner value and clones it.
    #[track_caller]
    fn unwrap(&self) -> T
    where
        T: Clone + 'static,
    {
        self.as_ref().unwrap().clone()
    }

    /// Attempts to read the inner value of the Option.
    #[track_caller]
    fn as_ref(&self) -> Option<ReadableRef<'_, Self, T>>
    where
        T: 'static,
    {
        <Self::Storage as AnyStorage>::try_map(self.read(), |v| v.as_ref())
    }
}

impl<T, R> ReadableOptionExt<T> for R where R: Readable<Target = Option<T>> {}

/// An extension trait for `Readable<Option<T>>` that provides some convenience methods.
pub trait ReadableResultExt<T, E>: Readable<Target = Result<T, E>> {
    /// Unwraps the inner value and clones it.
    #[track_caller]
    fn unwrap(&self) -> T
    where
        T: Clone + 'static,
        E: 'static,
    {
        self.as_ref()
            .unwrap_or_else(|_| panic!("Tried to unwrap a Result that was an error"))
            .clone()
    }

    /// Attempts to read the inner value of the Option.
    #[track_caller]
    fn as_ref(&self) -> Result<ReadableRef<'_, Self, T>, ReadableRef<'_, Self, E>>
    where
        T: 'static,
        E: 'static,
    {
        <Self::Storage as AnyStorage>::try_map(self.read(), |v| v.as_ref().ok()).ok_or(
            <Self::Storage as AnyStorage>::map(self.read(), |v| v.as_ref().err().unwrap()),
        )
    }
}

impl<T, E, R> ReadableResultExt<T, E> for R where R: Readable<Target = Result<T, E>> {}

/// An extension trait for [`Readable<String>`] that provides some convenience methods.
pub trait ReadableStringExt: Readable<Target = String> {
    ext_methods! {
        /// Check the capacity of the string.
        fn capacity(&self) -> usize = String::capacity;
    }
}

impl<W> ReadableStringExt for W where W: Readable<Target = String> {}

/// An extension trait for [`Readable<String>`] and [`Readable<str>`] that provides some convenience methods.
pub trait ReadableStrExt: Readable<Target: Deref<Target = str> + 'static> {
    ext_methods! {
        /// Check if the string is empty.
        fn is_empty(&self) -> bool = |s: &Self::Target| s.deref().is_empty();

        /// Get the length of the string.
        fn len(&self) -> usize = |s: &Self::Target| s.deref().len();

        /// Check if the string contains the given pattern.
        fn contains(&self, pat: &str) -> bool = |s: &Self::Target, pat| s.deref().contains(pat);
    }
}

impl<W> ReadableStrExt for W where W: Readable<Target: Deref<Target = str> + 'static> {}

/// An extension trait for [`Readable<HashMap<K, V, H>>`] that provides some convenience methods.
pub trait ReadableHashMapExt<K: 'static, V: 'static, H: 'static>:
    Readable<Target = HashMap<K, V, H>>
{
    ext_methods! {
        /// Check if the hashmap is empty.
        fn is_empty(&self) -> bool = HashMap::is_empty;

        /// Get the length of the hashmap.
        fn len(&self) -> usize = HashMap::len;

        /// Get the capacity of the hashmap.
        fn capacity(&self) -> usize = HashMap::capacity;
    }

    /// Get the value for the given key.
    #[track_caller]
    fn get(&self, key: &K) -> Option<ReadableRef<'_, Self, V>>
    where
        K: std::hash::Hash + Eq,
        H: std::hash::BuildHasher,
    {
        <Self::Storage as AnyStorage>::try_map(self.read(), |v| v.get(key))
    }

    /// Check if the hashmap contains the given key.
    #[track_caller]
    fn contains_key(&self, key: &K) -> bool
    where
        K: std::hash::Hash + Eq,
        H: std::hash::BuildHasher,
    {
        self.with(|v| v.contains_key(key))
    }
}

impl<K: 'static, V: 'static, H: 'static, R> ReadableHashMapExt<K, V, H> for R where
    R: Readable<Target = HashMap<K, V, H>>
{
}

/// An extension trait for [`Readable<HashSet<V, H>>`] that provides some convenience methods.
pub trait ReadableHashSetExt<V: 'static, H: 'static>: Readable<Target = HashSet<V, H>> {
    ext_methods! {
        /// Check if the hashset is empty.
        fn is_empty(&self) -> bool = HashSet::is_empty;

        /// Get the length of the hashset.
        fn len(&self) -> usize = HashSet::len;

        /// Get the capacity of the hashset.
        fn capacity(&self) -> usize = HashSet::capacity;
    }

    /// Check if the hashset contains the given value.
    #[track_caller]
    fn contains(&self, value: &V) -> bool
    where
        V: std::hash::Hash + Eq,
        H: std::hash::BuildHasher,
    {
        self.with(|v| v.contains(value))
    }
}

impl<V: 'static, H: 'static, R> ReadableHashSetExt<V, H> for R where
    R: Readable<Target = HashSet<V, H>>
{
}<|MERGE_RESOLUTION|>--- conflicted
+++ resolved
@@ -1,12 +1,5 @@
-<<<<<<< HEAD
-use std::ops::Index;
-=======
 use std::collections::{HashMap, HashSet};
-use std::{
-    mem::MaybeUninit,
-    ops::{Deref, Index},
-};
->>>>>>> e656bace
+use std::ops::{Deref, Index};
 
 use crate::{ext_methods, MappedSignal, ReadSignal};
 use dioxus_core::Subscribers;
