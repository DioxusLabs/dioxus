//! Warnings that can be triggered by suspicious usage of signals

use warnings::warning;

/// A warning that is triggered when a copy value is used in a higher scope that it is owned by
#[warning]
pub fn copy_value_hoisted<T: 'static, S: generational_box::Storage<T>>(
    value: &crate::CopyValue<T, S>,
    caller: &'static std::panic::Location<'static>,
) {
    let origin_scope = value.origin_scope;
    if let Ok(current_scope) = dioxus_core::current_scope_id() {
        // If the current scope is a descendant of the origin scope or is the same scope, we don't need to warn
        if origin_scope == current_scope || current_scope.is_descendant_of(origin_scope) {
            return;
        }
        let create_location = value.value.created_at().unwrap();
        let broken_example = include_str!("../docs/hoist/error.rs");
        let fixed_example = include_str!("../docs/hoist/fixed_list.rs");

        // Otherwise, warn that the value is being used in a higher scope and may be dropped
        tracing::warn!(
            r#"A Copy Value created in {origin_scope:?} (at {create_location}). It will be dropped when that scope is dropped, but it was used in {current_scope:?} (at {caller}) which is not a descendant of the owning scope.
This may cause reads or writes to fail because the value is dropped while it still held.

Help:
Copy values (like CopyValue, Signal, Memo, and Resource) are owned by the scope they are created in. If you use the value in a scope that may be dropped after the origin scope,
it is very easy to use the value after it has been dropped. To fix this, you can move the value to the parent of all of the scopes that it is used in.

Broken example ❌:
```rust
{broken_example}
```

Fixed example ✅:
```rust
{fixed_example}
```"#
        );
    }
}

// Include the examples from the warning to make sure they compile
#[test]
#[allow(unused)]
fn hoist() {
    mod broken {
        use dioxus::prelude::*;
        include!("../docs/hoist/error.rs");
    }
    mod fixed {
        use dioxus::prelude::*;
        include!("../docs/hoist/fixed_list.rs");
    }
<<<<<<< HEAD
}

/// Check if the write happened during a render. If it did, warn the user that this is generally a bad practice.
#[warning]
pub fn signal_write_in_component_body(origin: &'static std::panic::Location<'static>) {
    // Check if the write happened during a render. If it did, we should warn the user that this is generally a bad practice.
    if dioxus_core::vdom_is_rendering() {
        tracing::warn!(
            "Write on signal at {} happened while a component was running. Writing to signals during a render can cause infinite rerenders when you read the same signal in the component. Consider writing to the signal in an effect, future, or event handler if possible.",
            origin
        );
    }
}

/// Check if the write happened during a scope that the signal is also subscribed to. If it did, trigger a warning because it will likely cause an infinite loop.
#[warning]
pub fn signal_read_and_write_in_reactive_scope<
    T: 'static,
    S: generational_box::Storage<crate::SignalData<T>>,
>(
    origin: &'static std::panic::Location<'static>,
    signal: crate::Signal<T, S>,
) {
    // Check if the write happened during a scope that the signal is also subscribed to. If it did, this will probably cause an infinite loop.
    if let Some(reactive_context) = dioxus_core::prelude::ReactiveContext::current() {
        if let Ok(inner) = crate::ReadableExt::try_read(&signal.inner) {
            if let Ok(subscribers) = inner.subscribers.lock() {
                for subscriber in subscribers.iter() {
                    if reactive_context == *subscriber {
                        tracing::warn!(
                            "Write on signal at {origin} finished in {reactive_context} which is also subscribed to the signal. This will likely cause an infinite loop. When the write finishes, {reactive_context} will rerun which may cause the write to be rerun again.\nHINT:\n{SIGNAL_READ_WRITE_SAME_SCOPE_HELP}",
                        );
                    }
                }
            }
        }
    }
}

#[allow(unused)]
const SIGNAL_READ_WRITE_SAME_SCOPE_HELP: &str = r#"This issue is caused by reading and writing to the same signal in a reactive scope. Components, effects, memos, and resources each have their own a reactive scopes. Reactive scopes rerun when any signal you read inside of them are changed. If you read and write to the same signal in the same scope, the write will cause the scope to rerun and trigger the write again. This can cause an infinite loop.

You can fix the issue by either:
1) Splitting up your state and Writing, reading to different signals:

For example, you could change this broken code:

#[derive(Clone, Copy)]
struct Counts {
    count1: i32,
    count2: i32,
}

fn app() -> Element {
    let mut counts = use_signal(|| Counts { count1: 0, count2: 0 });

    use_effect(move || {
        // This effect both reads and writes to counts
        counts.write().count1 = counts().count2;
    })
}

Into this working code:

fn app() -> Element {
    let mut count1 = use_signal(|| 0);
    let mut count2 = use_signal(|| 0);

    use_effect(move || {
        count1.set(count2());
    });
}
2) Reading and Writing to the same signal in different scopes:

For example, you could change this broken code:

fn app() -> Element {
    let mut count = use_signal(|| 0);

    use_effect(move || {
        // This effect both reads and writes to count
        println!("{}", count());
        count.set(1);
    });
}


To this working code:

fn app() -> Element {
    let mut count = use_signal(|| 0);

    use_effect(move || {
        count.set(1);
    });
    use_effect(move || {
        println!("{}", count());
    });
}
"#;
=======
}
>>>>>>> 7fcdee02
<|MERGE_RESOLUTION|>--- conflicted
+++ resolved
@@ -52,107 +52,4 @@
         use dioxus::prelude::*;
         include!("../docs/hoist/fixed_list.rs");
     }
-<<<<<<< HEAD
-}
-
-/// Check if the write happened during a render. If it did, warn the user that this is generally a bad practice.
-#[warning]
-pub fn signal_write_in_component_body(origin: &'static std::panic::Location<'static>) {
-    // Check if the write happened during a render. If it did, we should warn the user that this is generally a bad practice.
-    if dioxus_core::vdom_is_rendering() {
-        tracing::warn!(
-            "Write on signal at {} happened while a component was running. Writing to signals during a render can cause infinite rerenders when you read the same signal in the component. Consider writing to the signal in an effect, future, or event handler if possible.",
-            origin
-        );
-    }
-}
-
-/// Check if the write happened during a scope that the signal is also subscribed to. If it did, trigger a warning because it will likely cause an infinite loop.
-#[warning]
-pub fn signal_read_and_write_in_reactive_scope<
-    T: 'static,
-    S: generational_box::Storage<crate::SignalData<T>>,
->(
-    origin: &'static std::panic::Location<'static>,
-    signal: crate::Signal<T, S>,
-) {
-    // Check if the write happened during a scope that the signal is also subscribed to. If it did, this will probably cause an infinite loop.
-    if let Some(reactive_context) = dioxus_core::prelude::ReactiveContext::current() {
-        if let Ok(inner) = crate::ReadableExt::try_read(&signal.inner) {
-            if let Ok(subscribers) = inner.subscribers.lock() {
-                for subscriber in subscribers.iter() {
-                    if reactive_context == *subscriber {
-                        tracing::warn!(
-                            "Write on signal at {origin} finished in {reactive_context} which is also subscribed to the signal. This will likely cause an infinite loop. When the write finishes, {reactive_context} will rerun which may cause the write to be rerun again.\nHINT:\n{SIGNAL_READ_WRITE_SAME_SCOPE_HELP}",
-                        );
-                    }
-                }
-            }
-        }
-    }
-}
-
-#[allow(unused)]
-const SIGNAL_READ_WRITE_SAME_SCOPE_HELP: &str = r#"This issue is caused by reading and writing to the same signal in a reactive scope. Components, effects, memos, and resources each have their own a reactive scopes. Reactive scopes rerun when any signal you read inside of them are changed. If you read and write to the same signal in the same scope, the write will cause the scope to rerun and trigger the write again. This can cause an infinite loop.
-
-You can fix the issue by either:
-1) Splitting up your state and Writing, reading to different signals:
-
-For example, you could change this broken code:
-
-#[derive(Clone, Copy)]
-struct Counts {
-    count1: i32,
-    count2: i32,
-}
-
-fn app() -> Element {
-    let mut counts = use_signal(|| Counts { count1: 0, count2: 0 });
-
-    use_effect(move || {
-        // This effect both reads and writes to counts
-        counts.write().count1 = counts().count2;
-    })
-}
-
-Into this working code:
-
-fn app() -> Element {
-    let mut count1 = use_signal(|| 0);
-    let mut count2 = use_signal(|| 0);
-
-    use_effect(move || {
-        count1.set(count2());
-    });
-}
-2) Reading and Writing to the same signal in different scopes:
-
-For example, you could change this broken code:
-
-fn app() -> Element {
-    let mut count = use_signal(|| 0);
-
-    use_effect(move || {
-        // This effect both reads and writes to count
-        println!("{}", count());
-        count.set(1);
-    });
-}
-
-
-To this working code:
-
-fn app() -> Element {
-    let mut count = use_signal(|| 0);
-
-    use_effect(move || {
-        count.set(1);
-    });
-    use_effect(move || {
-        println!("{}", count());
-    });
-}
-"#;
-=======
-}
->>>>>>> 7fcdee02
+}