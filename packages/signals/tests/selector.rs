--- conflicted
+++ resolved
@@ -23,13 +23,8 @@
             let counter = cx.props;
             counter.borrow_mut().component += 1;
 
-<<<<<<< HEAD
             let mut signal = use_signal(|| 0);
             let memo = cx.use_hook(move || {
-=======
-            let mut signal = use_signal(cx, || 0);
-            let memo = *cx.use_hook(move || {
->>>>>>> e1e29d14
                 to_owned![counter];
                 selector(move || {
                     counter.borrow_mut().effect += 1;
@@ -49,9 +44,7 @@
             });
             signal += 1;
 
-            rsx! {
-                div {}
-            }
+            rsx! { div {} }
         },
         counter.clone(),
     );
@@ -87,12 +80,7 @@
                 *signal.write() = 1;
             }
 
-            rsx! {
-                Child {
-                    signal: signal,
-                    counter: cx.props.clone(),
-                }
-            }
+            rsx! { Child { signal: signal, counter: cx.props.clone() } }
         },
         counter.clone(),
     );
@@ -132,9 +120,7 @@
             _ => panic!("Unexpected generation"),
         }
 
-        rsx! {
-            div {}
-        }
+        rsx! { div {} }
     }
 
     let _ = dom.rebuild().santize();
