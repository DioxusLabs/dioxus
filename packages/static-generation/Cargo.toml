--- conflicted
+++ resolved
@@ -16,20 +16,12 @@
 dioxus-router = { workspace = true }
 dioxus-ssr = { workspace = true, optional = true }
 dioxus-isrg = { workspace = true, optional = true }
-<<<<<<< HEAD
-dioxus-devtools = { workspace = true, optional = true }
-dioxus-web = { workspace = true, optional = true, features = ["hydrate"]}
-
-axum = { workspace = true, optional = true, features = ["ws", "macros"]}
-tower = { workspace = true, optional = true, features = ["util"]}
-tower-http = { workspace = true, optional = true, features = ["fs"]}
-=======
 axum = { workspace = true, features = ["ws", "macros"], optional = true }
+tower = { workspace = true, optional = true }
 tower-http = { workspace = true, features = ["fs"], optional = true }
 dioxus-devtools = { workspace = true, optional = true }
 dioxus-cli-config = { workspace = true, optional = true }
 dioxus-web = { workspace = true, features = ["hydrate"], optional = true }
->>>>>>> 3fb1f739
 tokio = { workspace = true, optional = true }
 http = { workspace = true, optional = true }
 tracing = { workspace = true }
@@ -40,26 +32,8 @@
 
 [features]
 default = []
-<<<<<<< HEAD
-server = [
-    "dioxus-fullstack/server",
-    # "dioxus-router/ssr",
-    "dep:dioxus-ssr",
-    "dep:tokio",
-    "dep:http",
-    "dep:axum",
-    "dep:tower-http",
-    "dep:dioxus-devtools",
-    "dep:tower",
-]
-# server = ["dioxus-fullstack/server", "dioxus-router/ssr", "dep:dioxus-ssr", "dep:tokio", "dep:http", "dep:axum", "dep:tower-http", "dep:dioxus-hot-reload", "dep:dioxus-cli-config", "dep:tower"]
-web = ["dep:dioxus-web"]
-# web = ["dioxus-fullstack/web", "dep:dioxus-web"]
-# web = ["dioxus-fullstack/web", "dioxus-router/web", "dep:dioxus-web"]
-=======
 server = ["dioxus-fullstack/server", "dioxus-router/ssr", "dep:dioxus-ssr", "dep:tokio", "dep:http", "dep:axum", "dep:tower-http", "dep:dioxus-devtools", "dep:dioxus-cli-config", "dep:tower", "dep:dioxus-isrg"]
 web = ["dioxus-fullstack/web", "dioxus-router/web", "dep:dioxus-web"]
->>>>>>> 3fb1f739
 
 [package.metadata.docs.rs]
 cargo-args = ["-Zunstable-options", "-Zrustdoc-scrape-examples"]