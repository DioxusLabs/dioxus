--- conflicted
+++ resolved
@@ -13,7 +13,6 @@
 [dependencies]
 dioxus-fullstack = { workspace = true }
 dioxus-lib.workspace = true
-<<<<<<< HEAD
 dioxus-router = { workspace = true }
 dioxus-ssr = { workspace = true, optional = true }
 dioxus-isrg = { workspace = true, optional = true }
@@ -23,16 +22,6 @@
 axum = { workspace = true, optional = true, features = ["ws", "macros"]}
 tower = { workspace = true, optional = true, features = ["util"]}
 tower-http = { workspace = true, optional = true, features = ["fs"]}
-=======
-dioxus-router = { workspace = true, features = ["fullstack"]}
-dioxus-ssr = { workspace = true, optional = true }
-dioxus-isrg = { workspace = true, optional = true }
-axum = { workspace = true, features = ["ws", "macros"], optional = true }
-tower-http = { workspace = true, features = ["fs"], optional = true }
-dioxus-hot-reload = { workspace = true, features = ["serve"], optional = true }
-dioxus-cli-config = { workspace = true, features = ["read-config"], optional = true }
-dioxus-web = { workspace = true, features = ["hydrate"], optional = true }
->>>>>>> 143ad749
 tokio = { workspace = true, optional = true }
 http = { workspace = true, optional = true }
 tracing = { workspace = true }
