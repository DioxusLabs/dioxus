--- conflicted
+++ resolved
@@ -38,11 +38,7 @@
     tracing_wasm::set_as_global_default();
 
     let mut dom = VirtualDom::new(app);
-<<<<<<< HEAD
-    let _ = dom.rebuild(&mut dioxus_core::NoOpMutations);
-=======
     dom.rebuild(&mut dioxus_core::NoOpMutations);
->>>>>>> 53343bfd
 
     let pre = dioxus_ssr::pre_render(&dom);
     tracing::trace!("{}", pre);
