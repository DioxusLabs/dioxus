--- conflicted
+++ resolved
@@ -36,13 +36,9 @@
 serde = { version = "1.0", optional = true }
 serde-wasm-bindgen = { version = "0.6.5", optional = true }
 
-<<<<<<< HEAD
-async-trait = { version = "0.1.58", optional = true }
 subsecond = { workspace = true }
-=======
 ciborium = { workspace = true, optional = true }
 async-trait = { workspace = true, optional = true }
->>>>>>> 1001d78c
 
 [dependencies.web-sys]
 version = "0.3.77"
