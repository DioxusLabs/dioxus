//! Implementation of a renderer for Dioxus on the web.
//!
//! Oustanding todos:
//! - Removing event listeners (delegation)
//! - Passive event listeners
//! - no-op event listener patch for safari
//! - tests to ensure dyn_into works for various event types.
//! - Partial delegation?>

use dioxus_core::{
    BorrowedAttributeValue, ElementId, Mutation, Template, TemplateAttribute, TemplateNode,
};
use dioxus_html::{event_bubbles, CompositionData, FormData, MountedData};
use dioxus_interpreter_js::{get_node, minimal_bindings, save_template, Channel};
use futures_channel::mpsc;
use js_sys::Array;
use rustc_hash::FxHashMap;
use std::{any::Any, rc::Rc};
use wasm_bindgen::{closure::Closure, prelude::wasm_bindgen, JsCast, JsValue};
use web_sys::{Document, Element, Event};

use crate::Config;

pub struct WebsysDom {
    document: Document,
    #[allow(dead_code)]
    pub(crate) root: Element,
    templates: FxHashMap<String, u32>,
    max_template_id: u32,
    pub(crate) interpreter: Channel,
    event_channel: mpsc::UnboundedSender<UiEvent>,
}

pub struct UiEvent {
    pub name: String,
    pub bubbles: bool,
    pub element: ElementId,
    pub data: Rc<dyn Any>,
}

impl WebsysDom {
    pub fn new(cfg: Config, event_channel: mpsc::UnboundedSender<UiEvent>) -> Self {
        // eventually, we just want to let the interpreter do all the work of decoding events into our event type
        // a match here in order to avoid some error during runtime browser test
        let document = load_document();
        let root = match document.get_element_by_id(&cfg.rootname) {
            Some(root) => root,
            None => document.create_element("body").ok().unwrap(),
        };
        let interpreter = Channel::default();

        let handler: Closure<dyn FnMut(&Event)> = Closure::wrap(Box::new({
            let event_channel = event_channel.clone();
            move |event: &web_sys::Event| {
                let name = event.type_();
                let element = walk_event_for_id(event);
                let bubbles = dioxus_html::event_bubbles(name.as_str());
                if let Some((element, target)) = element {
                    let prevent_event;
                    if let Some(prevent_requests) = target
                        .get_attribute("dioxus-prevent-default")
                        .as_deref()
                        .map(|f| f.split_whitespace())
                    {
                        prevent_event = prevent_requests
                            .map(|f| f.trim_start_matches("on"))
                            .any(|f| f == name);
                    } else {
                        prevent_event = false;
                    }

                    // Prevent forms from submitting and redirecting
                    if name == "submit" {
                        // On forms the default behavior is not to submit, if prevent default is set then we submit the form
                        if !prevent_event {
                            event.prevent_default();
                        }
                    } else if prevent_event {
                        event.prevent_default();
                    }

                    let data = virtual_event_from_websys_event(event.clone(), target);
                    let _ = event_channel.unbounded_send(UiEvent {
                        name,
                        bubbles,
                        element,
                        data,
                    });
                }
            }
        }));

        dioxus_interpreter_js::initilize(
            root.clone().unchecked_into(),
            handler.as_ref().unchecked_ref(),
        );
        handler.forget();
        Self {
            document,
            root,
            interpreter,
            templates: FxHashMap::default(),
            max_template_id: 0,
            event_channel,
        }
    }

    pub fn mount(&mut self) {
        self.interpreter.mount_to_root();
    }

    pub fn load_templates(&mut self, templates: &[Template]) {
        for template in templates {
            let mut roots = vec![];

            for root in template.roots {
                roots.push(self.create_template_node(root))
            }

            self.templates
                .insert(template.name.to_owned(), self.max_template_id);
            save_template(roots, self.max_template_id);
            self.max_template_id += 1
        }
    }

    fn create_template_node(&self, v: &TemplateNode) -> web_sys::Node {
        use TemplateNode::*;
        match v {
            Element {
                tag,
                namespace,
                attrs,
                children,
                ..
            } => {
                let el = match namespace {
                    Some(ns) => self.document.create_element_ns(Some(ns), tag).unwrap(),
                    None => self.document.create_element(tag).unwrap(),
                };
                for attr in *attrs {
                    if let TemplateAttribute::Static {
                        name,
                        value,
                        namespace,
                    } = attr
                    {
                        minimal_bindings::setAttributeInner(
                            el.clone().into(),
                            name,
                            JsValue::from_str(value),
                            *namespace,
                        );
                    }
                }
                for child in *children {
                    let _ = el.append_child(&self.create_template_node(child));
                }
                el.dyn_into().unwrap()
            }
            Text { text } => self.document.create_text_node(text).dyn_into().unwrap(),
            DynamicText { .. } => self.document.create_text_node("p").dyn_into().unwrap(),
            Dynamic { .. } => {
                let el = self.document.create_element("pre").unwrap();
                let _ = el.toggle_attribute("hidden");
                el.dyn_into().unwrap()
            }
        }
    }

    pub fn apply_edits(&mut self, mut edits: Vec<Mutation>) {
        use Mutation::*;
        let i = &mut self.interpreter;
        // we need to apply the mount events last, so we collect them here
        let mut to_mount = Vec::new();
        for edit in &edits {
            match edit {
                AppendChildren { id, m } => i.append_children(id.0 as u32, *m as u32),
                AssignId { path, id } => {
                    i.assign_id(path.as_ptr() as u32, path.len() as u8, id.0 as u32)
                }
                CreatePlaceholder { id } => i.create_placeholder(id.0 as u32),
                CreateTextNode { value, id } => i.create_text_node(value, id.0 as u32),
                HydrateText { path, value, id } => {
                    i.hydrate_text(path.as_ptr() as u32, path.len() as u8, value, id.0 as u32)
                }
                LoadTemplate { name, index, id } => {
                    if let Some(tmpl_id) = self.templates.get(*name) {
                        i.load_template(*tmpl_id, *index as u32, id.0 as u32)
                    }
                }
                ReplaceWith { id, m } => i.replace_with(id.0 as u32, *m as u32),
                ReplacePlaceholder { path, m } => {
                    i.replace_placeholder(path.as_ptr() as u32, path.len() as u8, *m as u32)
                }
                InsertAfter { id, m } => i.insert_after(id.0 as u32, *m as u32),
                InsertBefore { id, m } => i.insert_before(id.0 as u32, *m as u32),
                SetAttribute {
                    name,
                    value,
                    id,
                    ns,
                } => match value {
                    BorrowedAttributeValue::Text(txt) => {
                        i.set_attribute(id.0 as u32, name, txt, ns.unwrap_or_default())
                    }
                    BorrowedAttributeValue::Float(f) => {
                        i.set_attribute(id.0 as u32, name, &f.to_string(), ns.unwrap_or_default())
                    }
                    BorrowedAttributeValue::Int(n) => {
                        i.set_attribute(id.0 as u32, name, &n.to_string(), ns.unwrap_or_default())
                    }
                    BorrowedAttributeValue::Bool(b) => i.set_attribute(
                        id.0 as u32,
                        name,
                        if *b { "true" } else { "false" },
                        ns.unwrap_or_default(),
                    ),
                    BorrowedAttributeValue::None => {
                        i.remove_attribute(id.0 as u32, name, ns.unwrap_or_default())
                    }
                    _ => unreachable!(),
                },
                SetText { value, id } => i.set_text(id.0 as u32, value),
                NewEventListener { name, id, .. } => {
                    match *name {
                        // mounted events are fired immediately after the element is mounted.
                        "mounted" => {
                            to_mount.push(*id);
                        }
                        _ => {
                            i.new_event_listener(name, id.0 as u32, event_bubbles(name) as u8);
                        }
                    }
                }
                RemoveEventListener { name, id } => match *name {
                    "mounted" => {}
                    _ => {
                        i.remove_event_listener(name, id.0 as u32, event_bubbles(name) as u8);
                    }
                },
                Remove { id } => i.remove(id.0 as u32),
                PushRoot { id } => i.push_root(id.0 as u32),
            }
        }
        edits.clear();
        i.flush();

        for id in to_mount {
            let node = get_node(id.0 as u32);
            if let Some(element) = node.dyn_ref::<Element>() {
<<<<<<< HEAD
                tracing::info!("mounted event fired: {}", id.0);
=======
>>>>>>> 300cbf4f
                let data: MountedData = element.into();
                let data = Rc::new(data);
                let _ = self.event_channel.unbounded_send(UiEvent {
                    name: "mounted".to_string(),
                    bubbles: false,
                    element: id,
                    data,
                });
            }
        }
    }
}

// todo: some of these events are being casted to the wrong event type.
// We need tests that simulate clicks/etc and make sure every event type works.
pub fn virtual_event_from_websys_event(event: web_sys::Event, target: Element) -> Rc<dyn Any> {
    use dioxus_html::events::*;

    match event.type_().as_str() {
        "copy" | "cut" | "paste" => Rc::new(ClipboardData {}),
        "compositionend" | "compositionstart" | "compositionupdate" => {
            make_composition_event(&event)
        }
        "keydown" | "keypress" | "keyup" => Rc::new(KeyboardData::from(event)),
        "focus" | "blur" | "focusout" | "focusin" => Rc::new(FocusData {}),

        "change" | "input" | "invalid" | "reset" | "submit" => read_input_to_data(target),

        "click" | "contextmenu" | "dblclick" | "doubleclick" | "mousedown" | "mouseenter"
        | "mouseleave" | "mousemove" | "mouseout" | "mouseover" | "mouseup" => {
            Rc::new(MouseData::from(event))
        }
        "drag" | "dragend" | "dragenter" | "dragexit" | "dragleave" | "dragover" | "dragstart"
        | "drop" => {
            let mouse = MouseData::from(event);
            Rc::new(DragData { mouse })
        }

        "pointerdown" | "pointermove" | "pointerup" | "pointercancel" | "gotpointercapture"
        | "lostpointercapture" | "pointerenter" | "pointerleave" | "pointerover" | "pointerout" => {
            Rc::new(PointerData::from(event))
        }
        "select" => Rc::new(SelectionData {}),
        "touchcancel" | "touchend" | "touchmove" | "touchstart" => Rc::new(TouchData::from(event)),

        "scroll" => Rc::new(()),
        "wheel" => Rc::new(WheelData::from(event)),
        "animationstart" | "animationend" | "animationiteration" => {
            Rc::new(AnimationData::from(event))
        }
        "transitionend" => Rc::new(TransitionData::from(event)),
        "abort" | "canplay" | "canplaythrough" | "durationchange" | "emptied" | "encrypted"
        | "ended" | "loadeddata" | "loadedmetadata" | "loadstart" | "pause" | "play"
        | "playing" | "progress" | "ratechange" | "seeked" | "seeking" | "stalled" | "suspend"
        | "timeupdate" | "volumechange" | "waiting" => Rc::new(MediaData {}),
        "error" => Rc::new(ImageData { load_error: true }),
        "load" => Rc::new(ImageData { load_error: false }),
        "toggle" => Rc::new(ToggleData {}),

        _ => Rc::new(()),
    }
}

fn make_composition_event(event: &Event) -> Rc<CompositionData> {
    let evt: &web_sys::CompositionEvent = event.dyn_ref().unwrap();
    Rc::new(CompositionData {
        data: evt.data().unwrap_or_default(),
    })
}

pub(crate) fn load_document() -> Document {
    web_sys::window()
        .expect("should have access to the Window")
        .document()
        .expect("should have access to the Document")
}

fn read_input_to_data(target: Element) -> Rc<FormData> {
    // todo: these handlers might get really slow if the input box gets large and allocation pressure is heavy
    // don't have a good solution with the serialized event problem

    let value: String = target
        .dyn_ref()
        .map(|input: &web_sys::HtmlInputElement| {
            // todo: special case more input types
            match input.type_().as_str() {
                "checkbox" => {
                    match input.checked() {
                        true => "true".to_string(),
                        false => "false".to_string(),
                    }
                },
                _ => {
                    input.value()
                }
            }
        })
        .or_else(|| {
            target
                .dyn_ref()
                .map(|input: &web_sys::HtmlTextAreaElement| input.value())
        })
        // select elements are NOT input events - because - why woudn't they be??
        .or_else(|| {
            target
                .dyn_ref()
                .map(|input: &web_sys::HtmlSelectElement| input.value())
        })
        .or_else(|| {
            target
                .dyn_ref::<web_sys::HtmlElement>()
                .unwrap()
                .text_content()
        })
        .expect("only an InputElement or TextAreaElement or an element with contenteditable=true can have an oninput event listener");

    let mut values = std::collections::HashMap::new();

    // try to fill in form values
    if let Some(form) = target.dyn_ref::<web_sys::HtmlFormElement>() {
        let form_data = get_form_data(form);
        for value in form_data.entries().into_iter().flatten() {
            if let Ok(array) = value.dyn_into::<Array>() {
                if let Some(name) = array.get(0).as_string() {
                    if let Ok(item_values) = array.get(1).dyn_into::<Array>() {
                        let item_values =
                            item_values.iter().filter_map(|v| v.as_string()).collect();

                        values.insert(name, item_values);
                    }
                }
            }
        }
    }

    #[cfg(not(feature = "file_engine"))]
    let files = None;
    #[cfg(feature = "file_engine")]
    let files = target
        .dyn_ref()
        .and_then(|input: &web_sys::HtmlInputElement| {
            input.files().and_then(|files| {
                #[allow(clippy::arc_with_non_send_sync)]
                crate::file_engine::WebFileEngine::new(files)
                    .map(|f| std::sync::Arc::new(f) as std::sync::Arc<dyn dioxus_html::FileEngine>)
            })
        });

    Rc::new(FormData {
        value,
        values,
        files,
    })
}

// web-sys does not expose the keys api for form data, so we need to manually bind to it
#[wasm_bindgen(inline_js = r#"
    export function get_form_data(form) {
        let values = new Map();
        const formData = new FormData(form);

        for (let name of formData.keys()) {
            values.set(name, formData.getAll(name));
        }

        return values;
    }
"#)]
extern "C" {
    fn get_form_data(form: &web_sys::HtmlFormElement) -> js_sys::Map;
}

fn walk_event_for_id(event: &web_sys::Event) -> Option<(ElementId, web_sys::Element)> {
    let target = event
        .target()
        .expect("missing target")
        .dyn_into::<web_sys::Node>()
        .expect("not a valid node");
    let mut current_target_element = target.dyn_ref::<web_sys::Element>().cloned();

    loop {
        match (
            current_target_element
                .as_ref()
                .and_then(|el| el.get_attribute("data-dioxus-id").map(|f| f.parse())),
            current_target_element,
        ) {
            // This node is an element, and has a dioxus id, so we can stop walking
            (Some(Ok(id)), Some(target)) => return Some((ElementId(id), target)),

            // Walk the tree upwards until we actually find an event target
            (None, target_element) => {
                let parent = match target_element.as_ref() {
                    Some(el) => el.parent_element(),
                    // if this is the first node and not an element, we need to get the parent from the target node
                    None => target.parent_element(),
                };
                match parent {
                    Some(parent) => current_target_element = Some(parent),
                    _ => return None,
                }
            }

            // This node is an element with an invalid dioxus id, give up
            _ => return None,
        }
    }
}<|MERGE_RESOLUTION|>--- conflicted
+++ resolved
@@ -249,10 +249,6 @@
         for id in to_mount {
             let node = get_node(id.0 as u32);
             if let Some(element) = node.dyn_ref::<Element>() {
-<<<<<<< HEAD
-                tracing::info!("mounted event fired: {}", id.0);
-=======
->>>>>>> 300cbf4f
                 let data: MountedData = element.into();
                 let data = Rc::new(data);
                 let _ = self.event_channel.unbounded_send(UiEvent {
