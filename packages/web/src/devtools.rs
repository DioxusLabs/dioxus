//! Handler code for hotreloading.
//!
//! This sets up a websocket connection to the devserver and handles messages from it.
//! We also set up a little recursive timer that will attempt to reconnect if the connection is lost.

use std::fmt::Display;
use std::rc::Rc;
use std::time::Duration;

use dioxus_core::prelude::RuntimeGuard;
use dioxus_core::{Runtime, ScopeId};
use dioxus_devtools::{DevserverMsg, HotReloadMsg};
use dioxus_document::eval;
use futures_channel::mpsc::{unbounded, UnboundedReceiver, UnboundedSender};
use js_sys::JsString;
use wasm_bindgen::JsCast;
use wasm_bindgen::{closure::Closure, JsValue};
use web_sys::{window, CloseEvent, MessageEvent, WebSocket};

const POLL_INTERVAL_MIN: i32 = 250;
const POLL_INTERVAL_MAX: i32 = 4000;
const POLL_INTERVAL_SCALE_FACTOR: i32 = 2;

/// Amount of time that toats should be displayed.
const TOAST_TIMEOUT: Duration = Duration::from_secs(5);

pub(crate) fn init(runtime: Rc<Runtime>) -> UnboundedReceiver<HotReloadMsg> {
    // Create the tx/rx pair that we'll use for the top-level future in the dioxus loop
    let (tx, rx) = unbounded();

    // Wire up the websocket to the devserver
<<<<<<< HEAD
    make_ws(tx.clone(), POLL_INTERVAL_MIN, false);
    playground(tx);
=======
    make_ws(runtime, tx, POLL_INTERVAL_MIN, false);
>>>>>>> 01ebccc2

    rx
}

fn make_ws(
    runtime: Rc<Runtime>,
    tx: UnboundedSender<HotReloadMsg>,
    poll_interval: i32,
    reload: bool,
) {
    // Get the location of the devserver, using the current location plus the /_dioxus path
    // The idea here being that the devserver is always located on the /_dioxus behind a proxy
    let location = web_sys::window().unwrap().location();
    let url = format!(
        "{protocol}//{host}/_dioxus",
        protocol = match location.protocol().unwrap() {
            prot if prot == "https:" => "wss:",
            _ => "ws:",
        },
        host = location.host().unwrap(),
    );

    let ws = WebSocket::new(&url).unwrap();

    // Set the onmessage handler to bounce messages off to the main dioxus loop
    let tx_ = tx.clone();
    let runtime_ = runtime.clone();
    ws.set_onmessage(Some(
        Closure::<dyn FnMut(MessageEvent)>::new(move |e: MessageEvent| {
            let Ok(text) = e.data().dyn_into::<JsString>() else {
                return;
            };

            // The devserver messages have some &'static strs in them, so we need to leak the source string
            let string: String = text.into();
            // let leaked: &'static str = Box::leak(Box::new(string));

            match serde_json::from_str::<DevserverMsg>(&string) {
                Ok(DevserverMsg::HotReload(hr)) => _ = tx_.unbounded_send(hr),

                // todo: we want to throw a screen here that shows the user that the devserver has disconnected
                // Would be nice to do that with dioxus itself or some html/css
                // But if the dev server shutsdown we don't want to be super aggressive about it... let's
                // play with other devservers to see how they handle this
                Ok(DevserverMsg::Shutdown) => {
                    web_sys::console::error_1(&"Connection to the devserver was closed".into())
                }

                // The devserver is telling us that it started a full rebuild. This does not mean that it is ready.
                Ok(DevserverMsg::FullReloadStart) => show_toast(
                    runtime_.clone(),
                    "Your app is being rebuilt.",
                    "A non-hot-reloadable change occurred and we must rebuild.",
                    ToastLevel::Info,
                    TOAST_TIMEOUT,
                    false,
                ),
                // The devserver is telling us that the full rebuild failed.
                Ok(DevserverMsg::FullReloadFailed) => show_toast(
                    runtime_.clone(),
                    "Oops! The build failed.",
                    "We tried to rebuild your app, but something went wrong.",
                    ToastLevel::Error,
                    TOAST_TIMEOUT,
                    false,
                ),

                // The devserver is telling us to reload the whole page
                Ok(DevserverMsg::FullReloadCommand) => {
                    show_toast(
                        runtime_.clone(),
                        "Successfully rebuilt.",
                        "Your app was rebuilt successfully and without error.",
                        ToastLevel::Success,
                        TOAST_TIMEOUT,
                        true,
                    );
                    window().unwrap().location().reload().unwrap()
                }

                Err(e) => web_sys::console::error_1(
                    &format!("Error parsing devserver message: {}", e).into(),
                ),
            }
        })
        .into_js_value()
        .as_ref()
        .unchecked_ref(),
    ));

    // Set the onclose handler to reload the page if the connection is closed
    ws.set_onclose(Some(
        Closure::<dyn FnMut(CloseEvent)>::new(move |e: CloseEvent| {
            // Firefox will send a 1001 code when the connection is closed because the page is reloaded
            // Only firefox will trigger the onclose event when the page is reloaded manually: https://stackoverflow.com/questions/10965720/should-websocket-onclose-be-triggered-by-user-navigation-or-refresh
            // We should not reload the page in this case
            if e.code() == 1001 {
                return;
            }

            // set timeout to reload the page in timeout_ms
            let tx = tx.clone();
            let runtime = runtime.clone();
            web_sys::window()
                .unwrap()
                .set_timeout_with_callback_and_timeout_and_arguments_0(
                    Closure::<dyn FnMut()>::new(move || {
                        make_ws(
                            runtime.clone(),
                            tx.clone(),
                            POLL_INTERVAL_MAX.min(poll_interval * POLL_INTERVAL_SCALE_FACTOR),
                            true,
                        );
                    })
                    .into_js_value()
                    .as_ref()
                    .unchecked_ref(),
                    poll_interval,
                )
                .unwrap();
        })
        .into_js_value()
        .as_ref()
        .unchecked_ref(),
    ));

    // Set the onopen handler to reload the page if the connection is closed
    ws.set_onopen(Some(
        Closure::<dyn FnMut(MessageEvent)>::new(move |_evt| {
            if reload {
                window().unwrap().location().reload().unwrap()
            }
        })
        .into_js_value()
        .as_ref()
        .unchecked_ref(),
    ));

    // monkey patch our console.log / console.error to send the logs to the websocket
    // this will let us see the logs in the devserver!
    // We only do this if we're not reloading the page, since that will cause duplicate monkey patches
    if !reload {
        // the method we need to patch:
        // https://developer.mozilla.org/en-US/docs/Web/API/Console/log
        // log, info, warn, error, debug
        let ws: &JsValue = ws.as_ref();
        dioxus_interpreter_js::minimal_bindings::monkeyPatchConsole(ws.clone());
    }
}

/// Represents what color the toast should have.
enum ToastLevel {
    /// Green
    Success,
    /// Blue
    Info,
    /// Red
    Error,
}

impl Display for ToastLevel {
    fn fmt(&self, f: &mut std::fmt::Formatter<'_>) -> std::fmt::Result {
        match self {
            ToastLevel::Success => write!(f, "success"),
            ToastLevel::Info => write!(f, "info"),
            ToastLevel::Error => write!(f, "error"),
        }
    }
}

/// Displays a toast to the developer.
fn show_toast(
    runtime: Rc<Runtime>,
    header_text: &str,
    message: &str,
    level: ToastLevel,
    duration: Duration,
    after_reload: bool,
) {
    let as_ms = duration.as_millis();

    let js_fn_name = match after_reload {
        true => "scheduleDXToast",
        false => "showDXToast",
    };

    // Create the guard before running eval which uses the global runtime context
    let _guard = RuntimeGuard::new(runtime);
    ScopeId::ROOT.in_runtime(|| {
        eval(&format!(
            r#"
            if (typeof {js_fn_name} !== "undefined") {{
                {js_fn_name}("{header_text}", "{message}", "{level}", {as_ms});
            }}
            "#,
        ));
    });
}

/// Force a hotreload of the assets on this page by walking them and changing their URLs to include
/// some extra entropy.
///
/// This should... mostly work.
pub(crate) fn invalidate_browser_asset_cache() {
    // it might be triggering a reload of assets
    // invalidate all the stylesheets on the page
    let links = web_sys::window()
        .unwrap()
        .document()
        .unwrap()
        .query_selector_all("link[rel=stylesheet]")
        .unwrap();

    let noise = js_sys::Math::random();

    for x in 0..links.length() {
        use wasm_bindgen::JsCast;
        let link: web_sys::Element = links.get(x).unwrap().unchecked_into();
        if let Some(href) = link.get_attribute("href") {
            let (url, query) = href.split_once('?').unwrap_or((&href, ""));
            let mut query_params: Vec<&str> = query.split('&').collect();
            // Remove the old force reload param
            query_params.retain(|param| !param.starts_with("dx_force_reload="));
            // Add the new force reload param
            let force_reload = format!("dx_force_reload={noise}");
            query_params.push(&force_reload);

            // Rejoin the query
            let query = query_params.join("&");

            _ = link.set_attribute("href", &format!("{url}?{query}"));
        }
    }
}

/// Initialize required devtools for dioxus-playground.
///
/// This listens for window message events from other Windows (such as window.top when this is running in an iframe).
fn playground(tx: UnboundedSender<HotReloadMsg>) {
    let window = web_sys::window().expect("this code should be running in a web context");

    let binding = Closure::<dyn FnMut(MessageEvent)>::new(move |e: MessageEvent| {
        let Ok(text) = e.data().dyn_into::<JsString>() else {
            return;
        };
        let string: String = text.into();
        let Ok(hr_msg) = serde_json::from_str::<HotReloadMsg>(&string) else {
            return;
        };
        _ = tx.unbounded_send(hr_msg);
    });

    let callback = binding.as_ref().unchecked_ref();
    window
        .add_event_listener_with_callback("message", callback)
        .expect("event listener should be added successfully");

    binding.forget();
}<|MERGE_RESOLUTION|>--- conflicted
+++ resolved
@@ -29,12 +29,8 @@
     let (tx, rx) = unbounded();
 
     // Wire up the websocket to the devserver
-<<<<<<< HEAD
-    make_ws(tx.clone(), POLL_INTERVAL_MIN, false);
+    make_ws(runtime, tx.clone(), POLL_INTERVAL_MIN, false);
     playground(tx);
-=======
-    make_ws(runtime, tx, POLL_INTERVAL_MIN, false);
->>>>>>> 01ebccc2
 
     rx
 }
