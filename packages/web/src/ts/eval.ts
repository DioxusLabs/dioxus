import {
  DioxusChannel,
  Channel,
  WeakDioxusChannel,
} from "../../../document/src/ts/eval";

<<<<<<< HEAD
=======
window.__nextChannelId = 0;
window.__channels = [];

>>>>>>> 1001d78c
export { WeakDioxusChannel };
export class WebDioxusChannel extends DioxusChannel {
  js_to_rust: Channel;
  rust_to_js: Channel;
  owner: any;
  id: number;

  constructor(owner: any) {
    super();
    this.owner = owner;
    this.js_to_rust = new Channel();
    this.rust_to_js = new Channel();

    this.id = window.__nextChannelId;
    window.__channels[this.id] = this;
    window.__nextChannelId += 1;
  }

  // Return a weak reference to this channel
  weak(): WeakDioxusChannel {
    return new WeakDioxusChannel(this);
  }

  // Receive message from Rust
  async recv() {
    return await this.rust_to_js.recv();
  }

  // Send message to rust.
  send(data: any) {
    this.js_to_rust.send(data);
  }

  // Send data from rust to javascript
  rustSend(data: any) {
    this.rust_to_js.send(data);
  }

  // Receive data sent from javascript in rust
  async rustRecv(): Promise<any> {
    return await this.js_to_rust.recv();
  }

  // Close the channel, dropping it.
  close(): void {
    window.__channels[this.id] = null;
  }
}<|MERGE_RESOLUTION|>--- conflicted
+++ resolved
@@ -4,12 +4,9 @@
   WeakDioxusChannel,
 } from "../../../document/src/ts/eval";
 
-<<<<<<< HEAD
-=======
 window.__nextChannelId = 0;
 window.__channels = [];
 
->>>>>>> 1001d78c
 export { WeakDioxusChannel };
 export class WebDioxusChannel extends DioxusChannel {
   js_to_rust: Channel;
