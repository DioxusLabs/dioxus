--- conflicted
+++ resolved
@@ -119,16 +119,14 @@
                 let mut last_node_was_text = false;
                 for child in vel.children {
                     self.rehydrate_single(nodes, place, dom, child, &mut last_node_was_text)?;
-<<<<<<< HEAD
-=======
                 }
 
                 for listener in vel.listeners {
-                    self.new_event_listener(
+                    self.interpreter.NewEventListener(
                         listener.event,
                         listener.mounted_node.get().unwrap().as_u64(),
+                        self.handler.as_ref().unchecked_ref(),
                     );
->>>>>>> c860e473
                 }
 
                 place.pop();
