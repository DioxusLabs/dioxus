#![allow(dead_code)]

use futures_channel::mpsc::UnboundedReceiver;

use dioxus_core::Template;

pub(crate) fn init() -> UnboundedReceiver<Template<'static>> {
    use wasm_bindgen::closure::Closure;
    use wasm_bindgen::JsCast;
    use web_sys::{MessageEvent, WebSocket};

    use serde::Deserialize;

    let window = web_sys::window().unwrap();

    let protocol = match window.location().protocol().unwrap() {
        prot if prot == "https:" => "wss:",
        _ => "ws:",
    };

    let url = format!(
        "{protocol}//{}/_dioxus/hot_reload",
        window.location().host().unwrap()
    );

    let ws = WebSocket::new(&url).unwrap();

    let (tx, rx) = futures_channel::mpsc::unbounded();

    // change the rsx when new data is received
    let cl = Closure::wrap(Box::new(move |e: MessageEvent| {
        if let Ok(text) = e.data().dyn_into::<js_sys::JsString>() {
<<<<<<< HEAD
            let text: String = text.into();
            let val = serde_json::from_str::<serde_json::Value>(&text).unwrap();
=======
            let string: String = text.into();
            let val = serde_json::from_str::<serde_json::Value>(&string).unwrap();
>>>>>>> 451d935a
            // leak the value
            let val: &'static serde_json::Value = Box::leak(Box::new(val));
            let template: Template<'_> = Template::deserialize(val).unwrap();
            tx.unbounded_send(template).unwrap();
        }
    }) as Box<dyn FnMut(MessageEvent)>);

    ws.set_onmessage(Some(cl.as_ref().unchecked_ref()));
    cl.forget();

    rx
}<|MERGE_RESOLUTION|>--- conflicted
+++ resolved
@@ -30,13 +30,8 @@
     // change the rsx when new data is received
     let cl = Closure::wrap(Box::new(move |e: MessageEvent| {
         if let Ok(text) = e.data().dyn_into::<js_sys::JsString>() {
-<<<<<<< HEAD
-            let text: String = text.into();
-            let val = serde_json::from_str::<serde_json::Value>(&text).unwrap();
-=======
             let string: String = text.into();
             let val = serde_json::from_str::<serde_json::Value>(&string).unwrap();
->>>>>>> 451d935a
             // leak the value
             let val: &'static serde_json::Value = Box::leak(Box::new(val));
             let template: Template<'_> = Template::deserialize(val).unwrap();
