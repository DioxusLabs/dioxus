#![deny(missing_docs)]

//! Dioxus WebSys
//!
//! ## Overview
//! ------------
//! This crate implements a renderer of the Dioxus Virtual DOM for the web browser using WebSys. This web render for
//! Dioxus is one of the more advanced renderers, supporting:
//! - idle work
//! - animations
//! - jank-free rendering
//! - noderefs
//! - controlled components
//! - re-hydration
//! - and more.
//!
//! The actual implementation is farily thin, with the heavy lifting happening inside the Dioxus Core crate.
//!
//! To purview the examples, check of the root Dioxus crate - the examples in this crate are mostly meant to provide
//! validation of websys-specific features and not the general use of Dioxus.

// ## RequestAnimationFrame and RequestIdleCallback
// ------------------------------------------------
// React implements "jank free rendering" by deliberately not blocking the browser's main thread. For large diffs, long
// running work, and integration with things like React-Three-Fiber, it's extremeley important to avoid blocking the
// main thread.
//
// React solves this problem by breaking up the rendering process into a "diff" phase and a "render" phase. In Dioxus,
// the diff phase is non-blocking, using "work_with_deadline" to allow the browser to process other events. When the diff phase
// is  finally complete, the VirtualDOM will return a set of "Mutations" for this crate to apply.
//
// Here, we schedule the "diff" phase during the browser's idle period, achieved by calling RequestIdleCallback and then
// setting a timeout from the that completes when the idleperiod is over. Then, we call requestAnimationFrame
//
//     From Google's guide on rAF and rIC:
//     -----------------------------------
//
//     If the callback is fired at the end of the frame, it will be scheduled to go after the current frame has been committed,
//     which means that style changes will have been applied, and, importantly, layout calculated. If we make DOM changes inside
//      of the idle callback, those layout calculations will be invalidated. If there are any kind of layout reads in the next
//      frame, e.g. getBoundingClientRect, clientWidth, etc, the browser will have to perform a Forced Synchronous Layout,
//      which is a potential performance bottleneck.
//
//     Another reason not trigger DOM changes in the idle callback is that the time impact of changing the DOM is unpredictable,
//     and as such we could easily go past the deadline the browser provided.
//
//     The best practice is to only make DOM changes inside of a requestAnimationFrame callback, since it is scheduled by the
//     browser with that type of work in mind. That means that our code will need to use a document fragment, which can then
//     be appended in the next requestAnimationFrame callback. If you are using a VDOM library, you would use requestIdleCallback
//     to make changes, but you would apply the DOM patches in the next requestAnimationFrame callback, not the idle callback.
//
//     Essentially:
//     ------------
//     - Do the VDOM work during the idlecallback
//     - Do DOM work in the next requestAnimationFrame callback

use std::rc::Rc;

pub use crate::cfg::WebConfig;
pub use crate::util::use_eval;
use dioxus_core::prelude::Component;
use dioxus_core::SchedulerMsg;
use dioxus_core::VirtualDom;
use futures_util::FutureExt;

mod cache;
mod cfg;
mod dom;
#[cfg(feature = "hot-reload")]
mod hot_reload;
mod rehydrate;
mod ric_raf;
mod util;

/// Launch the VirtualDOM given a root component and a configuration.
///
/// This function expects the root component to not have root props. To launch the root component with root props, use
/// `launch_with_props` instead.
///
/// This method will block the thread with `spawn_local` from wasm_bindgen_futures.
///
/// If you need to run the VirtualDOM in its own thread, use `run_with_props` instead and await the future.
///
/// # Example
///
/// ```rust, ignore
/// fn main() {
///     dioxus_web::launch(App);
/// }
///
/// static App: Component = |cx| {
///     rsx!(cx, div {"hello world"})
/// }
/// ```
pub fn launch(root_component: Component) {
    launch_with_props(root_component, (), |c| c);
}

/// Launch your app and run the event loop, with configuration.
///
/// This function will start your web app on the main web thread.
///
/// You can configure the WebView window with a configuration closure
///
/// ```rust
/// use dioxus::prelude::*;
///
/// fn main() {
///     dioxus_web::launch_with_props(App, |config| config.pre_render(true));
/// }
///
/// fn app(cx: Scope) -> Element {
///     cx.render(rsx!{
///         h1 {"hello world!"}
///     })
/// }
/// ```
pub fn launch_cfg(root: Component, config_builder: impl FnOnce(&mut WebConfig) -> &mut WebConfig) {
    launch_with_props(root, (), config_builder)
}

/// Launches the VirtualDOM from the specified component function and props.
///
/// This method will block the thread with `spawn_local`
///
/// # Example
///
/// ```rust, ignore
/// fn main() {
///     dioxus_web::launch_with_props(
///         App,
///         RootProps { name: String::from("joe") },
///         |config| config
///     );
/// }
///
/// #[derive(ParitalEq, Props)]
/// struct RootProps {
///     name: String
/// }
///
/// static App: Component<RootProps> = |cx| {
///     rsx!(cx, div {"hello {cx.props.name}"})
/// }
/// ```
pub fn launch_with_props<T>(
    root_component: Component<T>,
    root_properties: T,
    configuration_builder: impl FnOnce(&mut WebConfig) -> &mut WebConfig,
) where
    T: Send + 'static,
{
    if cfg!(feature = "panic_hook") {
        console_error_panic_hook::set_once();
    }

    let mut config = WebConfig::default();
    configuration_builder(&mut config);
    wasm_bindgen_futures::spawn_local(run_with_props(root_component, root_properties, config));
}

/// Runs the app as a future that can be scheduled around the main thread.
///
/// Polls futures internal to the VirtualDOM, hence the async nature of this function.
///
/// # Example
///
/// ```ignore
/// fn main() {
///     let app_fut = dioxus_web::run_with_props(App, RootProps { name: String::from("joe") });
///     wasm_bindgen_futures::spawn_local(app_fut);
/// }
/// ```
pub async fn run_with_props<T: 'static + Send>(root: Component<T>, root_props: T, cfg: WebConfig) {
    let mut dom = VirtualDom::new_with_props(root, root_props);

    #[cfg(feature = "hot-reload")]
<<<<<<< HEAD
    {
        use dioxus_rsx_interpreter::error::Error;
        use dioxus_rsx_interpreter::{ErrorHandler, SetManyRsxMessage, RSX_CONTEXT};
        use futures_channel::mpsc::unbounded;
        use futures_channel::mpsc::UnboundedSender;
        use futures_util::StreamExt;
        use wasm_bindgen::closure::Closure;
        use wasm_bindgen::JsCast;
        use web_sys::{MessageEvent, WebSocket};

        let window = web_sys::window().unwrap();

        let protocol = if window.location().protocol().unwrap() == "https:" {
            "wss:"
        } else {
            "ws:"
        };

        let url = format!(
            "{protocol}//{}/_dioxus/hot_reload",
            window.location().host().unwrap()
        );

        let ws = WebSocket::new(&url).unwrap();

        // change the rsx when new data is received
        let cl = Closure::wrap(Box::new(|e: MessageEvent| {
            if let Ok(text) = e.data().dyn_into::<js_sys::JsString>() {
                let msgs: SetManyRsxMessage = serde_json::from_str(&format!("{text}")).unwrap();
                RSX_CONTEXT.extend(msgs);
            }
        }) as Box<dyn FnMut(MessageEvent)>);

        ws.set_onmessage(Some(cl.as_ref().unchecked_ref()));
        cl.forget();

        let (error_channel_sender, mut error_channel_receiver) = unbounded();

        struct WebErrorHandler {
            sender: UnboundedSender<Error>,
        }

        impl ErrorHandler for WebErrorHandler {
            fn handle_error(&self, err: dioxus_rsx_interpreter::error::Error) {
                self.sender.unbounded_send(err).unwrap();
            }
        }

        RSX_CONTEXT.set_error_handler(WebErrorHandler {
            sender: error_channel_sender,
        });

        RSX_CONTEXT.provide_scheduler_channel(dom.get_scheduler_channel());

        // forward stream to the websocket
        dom.base_scope().spawn_forever(async move {
            while let Some(err) = error_channel_receiver.next().await {
                if ws.ready_state() == WebSocket::OPEN {
                    ws.send_with_str(serde_json::to_string(&err).unwrap().as_str())
                        .unwrap();
                } else {
                    web_sys::console::warn_1(&"WebSocket is not open, cannot send error. Run with dioxus serve --hot-reload to enable hot reloading.".into());
                    panic!("{}", err);
                }
            }
        });
    }
=======
    hot_reload::init(&dom);
>>>>>>> 3a5d1a2f

    for s in crate::cache::BUILTIN_INTERNED_STRINGS {
        wasm_bindgen::intern(s);
    }
    for s in &cfg.cached_strings {
        wasm_bindgen::intern(s);
    }

    let tasks = dom.get_scheduler_channel();

    let sender_callback: Rc<dyn Fn(SchedulerMsg)> =
        Rc::new(move |event| tasks.unbounded_send(event).unwrap());

    let should_hydrate = cfg.hydrate;

    let mut websys_dom = dom::WebsysDom::new(cfg, sender_callback);

    log::trace!("rebuilding app");

    if should_hydrate {
        // todo: we need to split rebuild and initialize into two phases
        // it's a waste to produce edits just to get the vdom loaded
        let _ = dom.rebuild();

        if let Err(err) = websys_dom.rehydrate(&dom) {
            log::error!(
                "Rehydration failed {:?}. Rebuild DOM into element from scratch",
                &err
            );

            websys_dom.root.set_text_content(None);

            // errrrr we should split rebuild into two phases
            // one that initializes things and one that produces edits
            let edits = dom.rebuild();

            websys_dom.apply_edits(edits.edits);
        }
    } else {
        let edits = dom.rebuild();
        websys_dom.apply_edits(edits.edits);
    }

    let mut work_loop = ric_raf::RafLoop::new();

    loop {
        log::trace!("waiting for work");
        // if virtualdom has nothing, wait for it to have something before requesting idle time
        // if there is work then this future resolves immediately.
        dom.wait_for_work().await;

        log::trace!("working..");

        // wait for the mainthread to schedule us in
        let mut deadline = work_loop.wait_for_idle_time().await;

        // run the virtualdom work phase until the frame deadline is reached
        let mutations = dom.work_with_deadline(|| (&mut deadline).now_or_never().is_some());

        // wait for the animation frame to fire so we can apply our changes
        work_loop.wait_for_raf().await;

        for edit in mutations {
            // actually apply our changes during the animation frame
            websys_dom.apply_edits(edit.edits);
        }
    }
}<|MERGE_RESOLUTION|>--- conflicted
+++ resolved
@@ -175,77 +175,7 @@
     let mut dom = VirtualDom::new_with_props(root, root_props);
 
     #[cfg(feature = "hot-reload")]
-<<<<<<< HEAD
-    {
-        use dioxus_rsx_interpreter::error::Error;
-        use dioxus_rsx_interpreter::{ErrorHandler, SetManyRsxMessage, RSX_CONTEXT};
-        use futures_channel::mpsc::unbounded;
-        use futures_channel::mpsc::UnboundedSender;
-        use futures_util::StreamExt;
-        use wasm_bindgen::closure::Closure;
-        use wasm_bindgen::JsCast;
-        use web_sys::{MessageEvent, WebSocket};
-
-        let window = web_sys::window().unwrap();
-
-        let protocol = if window.location().protocol().unwrap() == "https:" {
-            "wss:"
-        } else {
-            "ws:"
-        };
-
-        let url = format!(
-            "{protocol}//{}/_dioxus/hot_reload",
-            window.location().host().unwrap()
-        );
-
-        let ws = WebSocket::new(&url).unwrap();
-
-        // change the rsx when new data is received
-        let cl = Closure::wrap(Box::new(|e: MessageEvent| {
-            if let Ok(text) = e.data().dyn_into::<js_sys::JsString>() {
-                let msgs: SetManyRsxMessage = serde_json::from_str(&format!("{text}")).unwrap();
-                RSX_CONTEXT.extend(msgs);
-            }
-        }) as Box<dyn FnMut(MessageEvent)>);
-
-        ws.set_onmessage(Some(cl.as_ref().unchecked_ref()));
-        cl.forget();
-
-        let (error_channel_sender, mut error_channel_receiver) = unbounded();
-
-        struct WebErrorHandler {
-            sender: UnboundedSender<Error>,
-        }
-
-        impl ErrorHandler for WebErrorHandler {
-            fn handle_error(&self, err: dioxus_rsx_interpreter::error::Error) {
-                self.sender.unbounded_send(err).unwrap();
-            }
-        }
-
-        RSX_CONTEXT.set_error_handler(WebErrorHandler {
-            sender: error_channel_sender,
-        });
-
-        RSX_CONTEXT.provide_scheduler_channel(dom.get_scheduler_channel());
-
-        // forward stream to the websocket
-        dom.base_scope().spawn_forever(async move {
-            while let Some(err) = error_channel_receiver.next().await {
-                if ws.ready_state() == WebSocket::OPEN {
-                    ws.send_with_str(serde_json::to_string(&err).unwrap().as_str())
-                        .unwrap();
-                } else {
-                    web_sys::console::warn_1(&"WebSocket is not open, cannot send error. Run with dioxus serve --hot-reload to enable hot reloading.".into());
-                    panic!("{}", err);
-                }
-            }
-        });
-    }
-=======
     hot_reload::init(&dom);
->>>>>>> 3a5d1a2f
 
     for s in crate::cache::BUILTIN_INTERNED_STRINGS {
         wasm_bindgen::intern(s);
