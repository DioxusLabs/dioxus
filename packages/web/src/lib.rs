#![doc(html_logo_url = "https://avatars.githubusercontent.com/u/79236386")]
#![doc(html_favicon_url = "https://avatars.githubusercontent.com/u/79236386")]
#![deny(missing_docs)]

//! Dioxus WebSys
//!
//! ## Overview
//! ------------
//! This crate implements a renderer of the Dioxus Virtual DOM for the web browser using WebSys. This web render for
//! Dioxus is one of the more advanced renderers, supporting:
//! - idle work
//! - animations
//! - jank-free rendering
//! - controlled components
//! - hydration
//! - and more.
//!
//! The actual implementation is farily thin, with the heavy lifting happening inside the Dioxus Core crate.
//!
//! To purview the examples, check of the root Dioxus crate - the examples in this crate are mostly meant to provide
//! validation of websys-specific features and not the general use of Dioxus.

pub use crate::cfg::Config;
use crate::hydration::SuspenseMessage;
use dioxus_core::VirtualDom;
use dom::WebsysDom;
use futures_util::{pin_mut, select, FutureExt, StreamExt};

mod cfg;
mod dom;
<<<<<<< HEAD

mod events;
pub mod launch;
mod mutations;
pub use events::*;

#[cfg(feature = "document")]
mod document;
#[cfg(feature = "file_engine")]
mod file_engine;
=======
mod event;
pub mod launch;
mod mutations;
use event::*;

#[cfg(feature = "document")]
mod document;

>>>>>>> 90e2c8c8
#[cfg(feature = "document")]
pub use document::WebDocument;
#[cfg(feature = "file_engine")]
pub use file_engine::*;

#[cfg(all(feature = "devtools", debug_assertions))]
mod devtools;

mod hydration;

#[allow(unused)]
pub use hydration::*;

/// Runs the app as a future that can be scheduled around the main thread.
///
/// Polls futures internal to the VirtualDOM, hence the async nature of this function.
///
/// # Example
///
/// ```ignore, rust
/// let app_fut = dioxus_web::run_with_props(App, RootProps { name: String::from("foo") });
/// wasm_bindgen_futures::spawn_local(app_fut);
/// ```
pub async fn run(mut virtual_dom: VirtualDom, web_config: Config) -> ! {
    tracing::info!("Starting up");

    #[cfg(feature = "document")]
    virtual_dom.in_runtime(document::init_document);

    #[cfg(feature = "panic_hook")]
    if web_config.default_panic_hook {
        console_error_panic_hook::set_once();
    }

    #[cfg(all(feature = "devtools", debug_assertions))]
    let mut hotreload_rx = devtools::init();

    let runtime = virtual_dom.runtime();

    let should_hydrate = web_config.hydrate;

    let mut websys_dom = WebsysDom::new(web_config, runtime);

    let mut hydration_receiver: Option<futures_channel::mpsc::UnboundedReceiver<SuspenseMessage>> =
        None;

    if should_hydrate {
        #[cfg(feature = "hydrate")]
        {
            let hydration_data = get_initial_hydration_data().to_vec();

            if let Some(server_data) = HTMLDataCursor::from_serialized(&hydration_data) {
                // If the server serialized an error into the root suspense boundary, throw it into the root scope
                if let Some(error) = server_data.error() {
                    virtual_dom.in_runtime(|| dioxus_core::ScopeId::APP.throw_error(error));
                }

                websys_dom.skip_mutations = true;
                with_server_data(server_data, || {
                    virtual_dom.rebuild(&mut websys_dom);
                });
                websys_dom.skip_mutations = false;

                let rx = websys_dom
                    .rehydrate(&virtual_dom)
                    .expect("Failed to rehydrate");

                hydration_receiver = Some(rx);
            } else {
                tracing::error!("Hydration data is missing");
                virtual_dom.rebuild(&mut websys_dom);
                websys_dom.flush_edits();
            }
        }
        #[cfg(not(feature = "hydrate"))]
        {
            panic!("Hydration is not enabled. Please enable the `hydrate` feature.");
        }
    } else {
        virtual_dom.rebuild(&mut websys_dom);

        websys_dom.flush_edits();
    }

    // the mutations come back with nothing - we need to actually mount them
    websys_dom.mount();

    loop {
        // if virtual dom has nothing, wait for it to have something before requesting idle time
        // if there is work then this future resolves immediately.
        #[cfg(all(feature = "devtools", debug_assertions))]
        let template;
        #[allow(unused)]
        let mut hydration_work: Option<SuspenseMessage> = None;

        {
            let work = virtual_dom.wait_for_work().fuse();
            pin_mut!(work);

            let mut hydration_receiver_iter = futures_util::stream::iter(&mut hydration_receiver)
                .fuse()
                .flatten();
            let mut rx_hydration = hydration_receiver_iter.select_next_some();

            #[cfg(all(feature = "devtools", debug_assertions))]
            #[allow(unused)]
            {
                let mut devtools_next = hotreload_rx.select_next_some();
                select! {
                    _ = work => {
                        template = None;
                    },
                    new_template = devtools_next => {
                        template = Some(new_template);
                    },
                    hydration_data = rx_hydration => {
                        template = None;
                        #[cfg(feature = "hydrate")]
                        {
                            hydration_work = Some(hydration_data);
                        }
                    },
                }
            }

            #[cfg(not(all(feature = "devtools", debug_assertions)))]
            #[allow(unused)]
            {
                select! {
                    _ = work => {},
                    hyd = rx_hydration => {
                        #[cfg(feature = "hydrate")]
                        {
                            hydration_work = Some(hyd);
                        }
                    }
                }
            }
        }

        #[cfg(all(feature = "devtools", debug_assertions))]
        if let Some(hr_msg) = template {
            // Replace all templates
            dioxus_devtools::apply_changes(&virtual_dom, &hr_msg);

            if !hr_msg.assets.is_empty() {
                crate::devtools::invalidate_browser_asset_cache();
            }
        }

        #[cfg(feature = "hydrate")]
        if let Some(hydration_data) = hydration_work {
            websys_dom.rehydrate_streaming(hydration_data, &mut virtual_dom);
        }

        // run the virtualdom work phase until the frame deadline is reached
        virtual_dom.render_immediate(&mut websys_dom);

        // Flush all pending edits to the dom in one swoop
        websys_dom.flush_edits();
    }
}<|MERGE_RESOLUTION|>--- conflicted
+++ resolved
@@ -28,7 +28,6 @@
 
 mod cfg;
 mod dom;
-<<<<<<< HEAD
 
 mod events;
 pub mod launch;
@@ -39,16 +38,6 @@
 mod document;
 #[cfg(feature = "file_engine")]
 mod file_engine;
-=======
-mod event;
-pub mod launch;
-mod mutations;
-use event::*;
-
-#[cfg(feature = "document")]
-mod document;
-
->>>>>>> 90e2c8c8
 #[cfg(feature = "document")]
 pub use document::WebDocument;
 #[cfg(feature = "file_engine")]
