--- conflicted
+++ resolved
@@ -38,11 +38,8 @@
 mod document;
 #[cfg(feature = "file_engine")]
 mod file_engine;
-<<<<<<< HEAD
 #[cfg(feature = "document")]
 mod history;
-=======
->>>>>>> 9ebcbc6b
 #[cfg(feature = "document")]
 pub use document::WebDocument;
 #[cfg(feature = "file_engine")]
