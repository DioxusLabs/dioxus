--- conflicted
+++ resolved
@@ -86,16 +86,6 @@
 default = []
 plugin = ["mlua"]
 
-<<<<<<< HEAD
-# install path dx and dioxus as the same command
-# so, they're not really aliases
-# eventually dx will defer to the right version of dioxus
-#[[bin]]
-#path = "src/main.rs"
-#name = "dioxus"
-
-=======
->>>>>>> f69b84bf
 [[bin]]
 path = "src/main.rs"
 name = "dx"