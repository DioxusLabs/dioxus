--- conflicted
+++ resolved
@@ -93,19 +93,8 @@
 env_logger = { workspace = true }
 const-serialize = { workspace = true, features = ["serde"] }
 
-<<<<<<< HEAD
-tracing-subscriber = { version = "0.3.18", features = [
-    "std",
-    "env-filter",
-    "json",
-    "registry",
-    "fmt",
-] }
-console-subscriber = { version = "0.3.0", optional = true }
-=======
 tracing-subscriber = { version = "0.3.19", features = ["std", "env-filter", "json", "registry", "fmt"] }
 console-subscriber = { version = "0.4.1", optional = true }
->>>>>>> 741eb0a5
 tracing = { workspace = true }
 wasm-opt = { version = "0.116.1", optional = true }
 crossterm = { version = "0.28.1", features = ["event-stream"] }
@@ -125,17 +114,10 @@
 wasm-encoder = "0.229.0"
 
 # Extracting data from an executable
-<<<<<<< HEAD
-object = { version = "0.36.0", features = ["wasm"] }
-tokio-util = { version = "0.7.11", features = ["full"] }
-itertools = "0.13.0"
-throbber-widgets-tui = "=0.7.0"
-=======
 object = { version = "0.36.7", features = ["wasm"] }
 tokio-util = { workspace = true, features = ["full"] }
 itertools = { workspace = true }
 throbber-widgets-tui = "0.8.0"
->>>>>>> 741eb0a5
 unicode-segmentation = "1.12.0"
 handlebars = "6.3.1"
 strum = { version = "0.27.1", features = ["derive"] }
