--- conflicted
+++ resolved
@@ -122,11 +122,8 @@
 include_dir = "0.7.4"
 flate2 = "1.0.35"
 tar = "0.4.43"
-<<<<<<< HEAD
 local-ip-address = "0.6.3"
-=======
 dircpy = "0.3.19"
->>>>>>> eaf9f80a
 
 [build-dependencies]
 built = { version = "=0.7.4", features = ["git2"] }
