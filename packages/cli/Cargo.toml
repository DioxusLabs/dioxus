--- conflicted
+++ resolved
@@ -38,14 +38,9 @@
 html_parser = { workspace = true }
 cargo_metadata = { workspace = true }
 tokio = { workspace = true, features = ["full"] }
-<<<<<<< HEAD
-tokio-stream = "0.1.15"
-tokio-tungstenite = "0.26.2"
-chrono = "0.4.19"
-=======
 tokio-stream = { workspace = true }
+tokio-tungstenite = { workspace = true }
 chrono = { workspace = true }
->>>>>>> 741eb0a5
 anyhow = { workspace = true }
 hyper = { workspace = true }
 hyper-util = { workspace = true }
