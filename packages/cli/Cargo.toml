--- conflicted
+++ resolved
@@ -30,12 +30,7 @@
 cargo_metadata = "0.18.1"
 tokio = { workspace = true, features = ["fs", "sync", "rt", "macros", "process", "rt-multi-thread"] }
 tokio-stream = "0.1.15"
-<<<<<<< HEAD
-atty = "0.2.14"
-chrono = { workspace = true }
-=======
 chrono = "0.4.19"
->>>>>>> 20d146d9
 anyhow = "1"
 hyper = { workspace = true }
 hyper-util = "0.1.3"
