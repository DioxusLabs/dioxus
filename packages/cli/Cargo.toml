--- conflicted
+++ resolved
@@ -15,11 +15,7 @@
 thiserror = { workspace = true }
 wasm-bindgen-cli-support = "0.2"
 wasm-bindgen-shared = "0.2"
-<<<<<<< HEAD
-=======
 colored = "2.0.0"
-dioxus-cli-config = { workspace = true }
->>>>>>> 3fb1f739
 
 # features
 uuid = { version = "1.3.0", features = ["v4"] }
@@ -98,13 +94,9 @@
 dioxus-html = { workspace = true, features = ["hot-reload-context"] }
 dioxus-core = { workspace = true, features = ["serialize"] }
 dioxus-core-types = { workspace = true }
-<<<<<<< HEAD
 dioxus-devtools-types = { workspace = true }
 dioxus-cli-config = { workspace = true }
 dioxus-fullstack = { workspace = true }
-=======
-dioxus-devtools = { workspace = true }
->>>>>>> 3fb1f739
 ignore = "0.4.22"
 env_logger = { workspace = true }
 
@@ -176,7 +168,6 @@
 default = []
 plugin = []
 tokio-console = ["dep:console-subscriber"]
-<<<<<<< HEAD
 
 # when releasing dioxus, we want to enable wasm-opt
 # and then also maybe developing it too.
@@ -184,9 +175,6 @@
 optimization = ["wasm-opt", "asset-opt"]
 asset-opt = []
 wasm-opt = ["dep:wasm-opt"]
-=======
-# optimizations = ["dep:wasm-opt"]
->>>>>>> 3fb1f739
 
 [[bin]]
 path = "src/main.rs"
