[package]
name = "dioxus-cli"
version = { workspace = true }
authors = ["Jonathan Kelley"]
edition = "2021"
description = "CLI for building fullstack web, desktop, and mobile apps with a single codebase."
repository = "https://github.com/DioxusLabs/dioxus/"
license = "MIT OR Apache-2.0"
keywords = ["mobile", "gui", "cli", "dioxus", "wasm"]
rust-version = "1.81.0"

[dependencies]
dioxus-autofmt = { workspace = true }
dioxus-check = { workspace = true }
dioxus-rsx-rosetta = { workspace = true }
dioxus-rsx = { workspace = true }
dioxus-rsx-hotreload = { workspace = true }
dioxus-html = { workspace = true, features = ["hot-reload-context"] }
dioxus-core = { workspace = true, features = ["serialize"] }
dioxus-core-types = { workspace = true }
dioxus-devtools-types = { workspace = true }
dioxus-cli-config = { workspace = true }
dioxus-cli-opt = { workspace = true }
dioxus-fullstack = { workspace = true }
dioxus-dx-wire-format = { workspace = true }
wasm-split-cli = { workspace = true }
depinfo = { workspace = true }
subsecond-types = { workspace = true }

clap = { workspace = true, features = ["derive", "cargo"] }
convert_case = { workspace = true }
thiserror = { workspace = true }
uuid = { workspace = true, features = ["v4"] }
serde = { workspace = true, features = ["derive"] }
serde_json = { workspace = true }
toml = { workspace = true }
cargo_toml = { workspace = true, features = ["features"] }
futures-util = { workspace = true, features = ["async-await-macro"] }
notify = { workspace = true, features = ["serde"] }
html_parser = { workspace = true }
cargo_metadata = { workspace = true }
tokio = { workspace = true, features = ["full"] }
tokio-stream = { workspace = true }
tokio-tungstenite = { workspace = true }
chrono = { workspace = true }
anyhow = { workspace = true }
hyper = { workspace = true }
hyper-util = { workspace = true }
hyper-rustls = { workspace = true }
rustls = { workspace = true }
rayon = { workspace = true }
futures-channel = { workspace = true }
<<<<<<< HEAD
cargo-config2 = { workspace = true }
krates = { version = "0.17.5" }
=======
krates = { workspace = true }
>>>>>>> 544d8cc4
regex = "1.11.1"
console = "0.15.11"
ctrlc = "3.4.5"

axum = { workspace = true, default-features = true, features = ["ws"] }
axum-server = { workspace = true, features = ["tls-rustls"] }
axum-extra = { workspace = true, features = ["typed-header"] }
tower-http = { workspace = true, features = ["full"] }
proc-macro2 = { workspace = true, features = ["span-locations"] }
syn = { workspace = true, features = [
    "full",
    "extra-traits",
    "visit",
    "visit-mut",
] }

headers = "0.4.0"
walkdir = "2"
dunce = { workspace = true }

# tools download
dirs = { workspace = true }
reqwest = { workspace = true, features = ["rustls-tls", "trust-dns", "json"] }
tower = { workspace = true }

# path lookup
which = { version = "7.0.2" }

# plugin packages
open = { workspace = true }
cargo-generate = "0.23.3"
toml_edit = "0.22.24"

# formatting
# syn = { workspace = true }
prettyplease = { workspace = true }

# Assets
brotli = "7.0.0"
ignore = "0.4.23"
env_logger = { workspace = true }
const-serialize = { workspace = true, features = ["serde"] }

tracing-subscriber = { version = "0.3.19", features = ["std", "env-filter", "json", "registry", "fmt"] }
console-subscriber = { version = "0.4.1", optional = true }
tracing = { workspace = true }
wasm-opt = { version = "0.116.1", optional = true }
ansi-to-tui = { workspace = true }
ansi-to-html = { workspace = true }
path-absolutize = { workspace = true }
crossterm = { workspace = true, features = ["event-stream"] }
ratatui = { workspace = true, features = ["crossterm", "unstable"] }
shell-words = { workspace = true }

# disable `log` entirely since `walrus` uses it and is *much* slower with it enableda
log = { version = "0.4", features = ["max_level_off", "release_max_level_off"] }

# link intercept
tempfile = "3.13"
manganis = { workspace = true }
manganis-core = { workspace = true }
target-lexicon = { version = "0.13.2", features = ["serde", "serde_support"] }
wasm-encoder = "0.229.0"

# Extracting data from an executable
object = { workspace = true, features = ["all"] }
tokio-util = { workspace = true, features = ["full"] }
itertools = { workspace = true }
throbber-widgets-tui = "0.8.0"
unicode-segmentation = "1.12.0"
handlebars = "6.3.1"
strum = { version = "0.27.1", features = ["derive"] }
memmap = "0.7.0"
walrus = { workspace = true, features = ["parallel"]}
wasmparser = { workspace = true }

tauri-utils = { workspace = true }
tauri-bundler = { workspace = true }
include_dir = "0.7.4"
flate2 = "1.1.0"
tar = "0.4.44"
local-ip-address = "0.6.3"
dircpy = "0.3.19"
plist = "1.7.0"
memoize = "0.5.1"
backtrace = "0.3.74"
ar = "0.9.0"
wasm-bindgen-externref-xform = "0.2.100"
pdb = "0.8.0"
self_update = { version = "0.42.0", features = ["archive-tar", "archive-zip", "compression-flate2", "compression-zip-deflate"] }
self-replace = "1.5.0"
cargo-config2 = { workspace = true }

[build-dependencies]
built = { version = "0.7.5", features = ["git2"] }

[features]
default = []
plugin = []
tokio-console = ["dep:console-subscriber"]
bundle = []
no-downloads = []

[[bin]]
path = "src/main.rs"
name = "dx"

[dev-dependencies]
escargot = "0.5"

[package.metadata.binstall]
pkg-url = "{ repo }/releases/download/v{ version }/dx-{ target }{ archive-suffix }"
pkg-fmt = "zip"

[package.metadata.docs.rs]
all-features = false
rustc-args = ["--cfg", "docsrs"]
rustdoc-args = ["--cfg", "docsrs"]<|MERGE_RESOLUTION|>--- conflicted
+++ resolved
@@ -50,12 +50,7 @@
 rustls = { workspace = true }
 rayon = { workspace = true }
 futures-channel = { workspace = true }
-<<<<<<< HEAD
-cargo-config2 = { workspace = true }
-krates = { version = "0.17.5" }
-=======
 krates = { workspace = true }
->>>>>>> 544d8cc4
 regex = "1.11.1"
 console = "0.15.11"
 ctrlc = "3.4.5"
