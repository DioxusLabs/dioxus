use crate::{
    config::{CrateConfig, ExecutableType},
    error::{Error, Result},
    tools::Tool,
    DioxusConfig,
};
use cargo_metadata::{diagnostic::Diagnostic, Message};
use indicatif::{ProgressBar, ProgressStyle};
use serde::Serialize;
use std::{
    fs::{copy, create_dir_all, File},
    io::Read,
    panic,
    path::PathBuf,
    time::Duration,
};
use wasm_bindgen_cli_support::Bindgen;

#[derive(Serialize, Debug, Clone)]
pub struct BuildResult {
    pub warnings: Vec<Diagnostic>,
    pub elapsed_time: u128,
}

#[allow(unused)]
pub fn build(config: &CrateConfig, quiet: bool) -> Result<BuildResult> {
    // [1] Build the project with cargo, generating a wasm32-unknown-unknown target (is there a more specific, better target to leverage?)
    // [2] Generate the appropriate build folders
    // [3] Wasm-bindgen the .wasm fiile, and move it into the {builddir}/modules/xxxx/xxxx_bg.wasm
    // [4] Wasm-opt the .wasm file with whatever optimizations need to be done
    // [5][OPTIONAL] Builds the Tailwind CSS file using the Tailwind standalone binary
    // [6] Link up the html page to the wasm module

    let CrateConfig {
        out_dir,
        crate_dir,
        target_dir,
        asset_dir,
        executable,
        dioxus_config,
        ..
    } = config;

    // start to build the assets
    let ignore_files = build_assets(config)?;

    let t_start = std::time::Instant::now();

    // [1] Build the .wasm module
    log::info!("🚅 Running build command...");
    let cmd = subprocess::Exec::cmd("cargo");
    let cmd = cmd
        .cwd(crate_dir)
        .arg("build")
        .arg("--target")
        .arg("wasm32-unknown-unknown")
        .arg("--message-format=json")
        .arg("--quiet");

    let cmd = if config.release {
        cmd.arg("--release")
    } else {
        cmd
    };
    let cmd = if config.verbose {
        cmd.arg("--verbose")
    } else {
        cmd
    };

    let cmd = if config.custom_profile.is_some() {
        let custom_profile = config.custom_profile.as_ref().unwrap();
        cmd.arg("--profile").arg(custom_profile)
    } else {
        cmd
    };

    let cmd = if config.features.is_some() {
        let features_str = config.features.as_ref().unwrap().join(" ");
        cmd.arg("--features").arg(features_str)
    } else {
        cmd
    };

    let cmd = match executable {
        ExecutableType::Binary(name) => cmd.arg("--bin").arg(name),
        ExecutableType::Lib(name) => cmd.arg("--lib").arg(name),
        ExecutableType::Example(name) => cmd.arg("--example").arg(name),
    };

    let warning_messages = prettier_build(cmd)?;

    // [2] Establish the output directory structure
    let bindgen_outdir = out_dir.join("assets").join("dioxus");

    let build_profile = if config.custom_profile.is_some() {
        config.custom_profile.as_ref().unwrap()
    } else if config.release {
        "release"
    } else {
        "debug"
    };

    let input_path = match executable {
        ExecutableType::Binary(name) | ExecutableType::Lib(name) => target_dir
            .join(format!("wasm32-unknown-unknown/{}", build_profile))
            .join(format!("{}.wasm", name)),

        ExecutableType::Example(name) => target_dir
            .join(format!("wasm32-unknown-unknown/{}/examples", build_profile))
            .join(format!("{}.wasm", name)),
    };

    let bindgen_result = panic::catch_unwind(move || {
        // [3] Bindgen the final binary for use easy linking
        let mut bindgen_builder = Bindgen::new();

        bindgen_builder
            .input_path(input_path)
            .web(true)
            .unwrap()
            .debug(true)
            .demangle(true)
            .keep_debug(true)
            .remove_name_section(false)
            .remove_producers_section(false)
            .out_name(&dioxus_config.application.name)
            .generate(&bindgen_outdir)
            .unwrap();
    });
    if bindgen_result.is_err() {
        return Err(Error::BuildFailed("Bindgen build failed! \nThis is probably due to the Bindgen version, dioxus-cli using `0.2.81` Bindgen crate.".to_string()));
    }

    // check binaryen:wasm-opt tool
    let dioxus_tools = dioxus_config.application.tools.clone();
    if dioxus_tools.contains_key("binaryen") {
        let info = dioxus_tools.get("binaryen").unwrap();
        let binaryen = crate::tools::Tool::Binaryen;

        if binaryen.is_installed() {
            if let Some(sub) = info.as_table() {
                if sub.contains_key("wasm_opt")
                    && sub.get("wasm_opt").unwrap().as_bool().unwrap_or(false)
                {
                    log::info!("Optimizing WASM size with wasm-opt...");
                    let target_file = out_dir
                        .join("assets")
                        .join("dioxus")
                        .join(format!("{}_bg.wasm", dioxus_config.application.name));
                    if target_file.is_file() {
                        let mut args = vec![
                            target_file.to_str().unwrap(),
                            "-o",
                            target_file.to_str().unwrap(),
                        ];
                        if config.release {
                            args.push("-Oz");
                        }
                        binaryen.call("wasm-opt", args)?;
                    }
                }
            }
        } else {
            log::warn!(
                "Binaryen tool not found, you can use `dx tool add binaryen` to install it."
            );
        }
    }

    // [5][OPTIONAL] If tailwind is enabled and installed we run it to generate the CSS
    if dioxus_tools.contains_key("tailwindcss") {
        let info = dioxus_tools.get("tailwindcss").unwrap();
        let tailwind = crate::tools::Tool::Tailwind;

        if tailwind.is_installed() {
            if let Some(sub) = info.as_table() {
                log::info!("Building Tailwind bundle CSS file...");

                let input_path = match sub.get("input") {
                    Some(val) => val.as_str().unwrap(),
                    None => "./public",
                };
                let config_path = match sub.get("config") {
                    Some(val) => val.as_str().unwrap(),
                    None => "./src/tailwind.config.js",
                };
                let mut args = vec![
                    "-i",
                    input_path,
                    "-o",
                    "dist/tailwind.css",
                    "-c",
                    config_path,
                ];

                if config.release {
                    args.push("--minify");
                }

                tailwind.call("tailwindcss", args)?;
            }
        } else {
            log::warn!(
                "Tailwind tool not found, you can use `dx tool add tailwindcss` to install it."
            );
        }
    }

    // this code will copy all public file to the output dir
    let copy_options = fs_extra::dir::CopyOptions {
        overwrite: true,
        skip_exist: false,
        buffer_size: 64000,
        copy_inside: false,
        content_only: false,
        depth: 0,
    };
    if asset_dir.is_dir() {
        for entry in std::fs::read_dir(asset_dir)? {
            let path = entry?.path();
            if path.is_file() {
                std::fs::copy(&path, out_dir.join(path.file_name().unwrap()))?;
            } else {
                match fs_extra::dir::copy(&path, out_dir, &copy_options) {
                    Ok(_) => {}
                    Err(_e) => {
                        log::warn!("Error copying dir: {}", _e);
                    }
                }
                for ignore in &ignore_files {
                    let ignore = ignore.strip_prefix(&config.asset_dir).unwrap();
                    let ignore = config.out_dir.join(ignore);
                    if ignore.is_file() {
                        std::fs::remove_file(ignore)?;
                    }
                }
            }
        }
    }

    Ok(BuildResult {
        warnings: warning_messages,
        elapsed_time: t_start.elapsed().as_millis(),
    })
}

pub fn build_desktop(config: &CrateConfig, _is_serve: bool) -> Result<BuildResult> {
    log::info!("🚅 Running build [Desktop] command...");

    let t_start = std::time::Instant::now();
    let ignore_files = build_assets(config)?;

    let mut cmd = subprocess::Exec::cmd("cargo")
        .cwd(&config.crate_dir)
        .arg("build")
        .arg("--quiet")
        .arg("--message-format=json");

    if config.release {
        cmd = cmd.arg("--release");
    }
    if config.verbose {
        cmd = cmd.arg("--verbose");
    }

    if config.custom_profile.is_some() {
        let custom_profile = config.custom_profile.as_ref().unwrap();
        cmd = cmd.arg("--profile").arg(custom_profile);
    }

    if config.features.is_some() {
        let features_str = config.features.as_ref().unwrap().join(" ");
        cmd = cmd.arg("--features").arg(features_str);
    }

    let cmd = match &config.executable {
        crate::ExecutableType::Binary(name) => cmd.arg("--bin").arg(name),
        crate::ExecutableType::Lib(name) => cmd.arg("--lib").arg(name),
        crate::ExecutableType::Example(name) => cmd.arg("--example").arg(name),
    };

    let warning_messages = prettier_build(cmd)?;

    let release_type = match config.release {
        true => "release",
        false => "debug",
    };

    let file_name: String;
    let mut res_path = match &config.executable {
        crate::ExecutableType::Binary(name) | crate::ExecutableType::Lib(name) => {
            file_name = name.clone();
            config.target_dir.join(release_type).join(name)
        }
        crate::ExecutableType::Example(name) => {
            file_name = name.clone();
            config
                .target_dir
                .join(release_type)
                .join("examples")
                .join(name)
        }
    };

    let target_file = if cfg!(windows) {
        res_path.set_extension("exe");
        format!("{}.exe", &file_name)
    } else {
        file_name
    };

    if !config.out_dir.is_dir() {
        create_dir_all(&config.out_dir)?;
    }
    copy(res_path, config.out_dir.join(target_file))?;

    // this code will copy all public file to the output dir
    if config.asset_dir.is_dir() {
        let copy_options = fs_extra::dir::CopyOptions {
            overwrite: true,
            skip_exist: false,
            buffer_size: 64000,
            copy_inside: false,
            content_only: false,
            depth: 0,
        };

        for entry in std::fs::read_dir(&config.asset_dir)? {
            let path = entry?.path();
            if path.is_file() {
                std::fs::copy(&path, &config.out_dir.join(path.file_name().unwrap()))?;
            } else {
                match fs_extra::dir::copy(&path, &config.out_dir, &copy_options) {
                    Ok(_) => {}
                    Err(e) => {
                        log::warn!("Error copying dir: {}", e);
                    }
                }
                for ignore in &ignore_files {
                    let ignore = ignore.strip_prefix(&config.asset_dir).unwrap();
                    let ignore = config.out_dir.join(ignore);
                    if ignore.is_file() {
                        std::fs::remove_file(ignore)?;
                    }
                }
            }
        }
    }

    log::info!(
        "🚩 Build completed: [./{}]",
        config.dioxus_config.application.out_dir.clone().display()
    );

    println!("build desktop done");

    Ok(BuildResult {
        warnings: warning_messages,
        elapsed_time: t_start.elapsed().as_millis(),
    })
}

fn prettier_build(cmd: subprocess::Exec) -> anyhow::Result<Vec<Diagnostic>> {
    let mut warning_messages: Vec<Diagnostic> = vec![];

    let pb = ProgressBar::new_spinner();
    pb.enable_steady_tick(Duration::from_millis(200));
    pb.set_style(
        ProgressStyle::with_template("{spinner:.dim.bold} {wide_msg}")
            .unwrap()
            .tick_chars("/|\\- "),
    );
    pb.set_message("💼 Waiting to start build the project...");

    struct StopSpinOnDrop(ProgressBar);

    impl Drop for StopSpinOnDrop {
        fn drop(&mut self) {
            self.0.finish_and_clear();
        }
    }

    let stdout = cmd.detached().stream_stdout()?;
    let reader = std::io::BufReader::new(stdout);

    for message in cargo_metadata::Message::parse_stream(reader) {
        match message.unwrap() {
            Message::CompilerMessage(msg) => {
                let message = msg.message;
                match message.level {
                    cargo_metadata::diagnostic::DiagnosticLevel::Error => {
                        return {
                            Err(anyhow::anyhow!(message
                                .rendered
                                .unwrap_or("Unknown".into())))
                        };
                    }
                    cargo_metadata::diagnostic::DiagnosticLevel::Warning => {
                        warning_messages.push(message.clone());
                    }
                    _ => {}
                }
            }
            Message::CompilerArtifact(artifact) => {
                pb.set_message(format!("⚙️ Compiling {} ", artifact.package_id));
                pb.tick();
            }
            Message::BuildScriptExecuted(script) => {
                let _package_id = script.package_id.to_string();
            }
            Message::BuildFinished(finished) => {
                if finished.success {
                    log::info!("👑 Build done.");
                } else {
                    std::process::exit(1);
                }
            }
            _ => (), // Unknown message
        }
    }
    Ok(warning_messages)
}

pub fn gen_page(config: &DioxusConfig, serve: bool) -> String {
    let crate_root = crate::cargo::crate_root().unwrap();
    let custom_html_file = crate_root.join("index.html");
    let mut html = if custom_html_file.is_file() {
        let mut buf = String::new();
        let mut file = File::open(custom_html_file).unwrap();
        if file.read_to_string(&mut buf).is_ok() {
            buf
        } else {
            String::from(include_str!("./assets/index.html"))
        }
    } else {
        String::from(include_str!("./assets/index.html"))
    };

    let resources = config.web.resource.clone();

    let mut style_list = resources.style.unwrap_or_default();
    let mut script_list = resources.script.unwrap_or_default();

    if serve {
<<<<<<< HEAD
        let mut dev_style = resouces.dev.style.clone();
        let mut dev_script = resouces.dev.script;
=======
        let mut dev_style = resources.dev.style.clone().unwrap_or_default();
        let mut dev_script = resources.dev.script.unwrap_or_default();
>>>>>>> d4b0451d
        style_list.append(&mut dev_style);
        script_list.append(&mut dev_script);
    }

    let mut style_str = String::new();
    for style in style_list {
        style_str.push_str(&format!(
            "<link rel=\"stylesheet\" href=\"{}\">\n",
            &style.to_str().unwrap(),
        ))
    }
    if config.application.tools.clone().contains_key("tailwindcss") {
        style_str.push_str("<link rel=\"stylesheet\" href=\"tailwind.css\">\n");
    }

    replace_or_insert_before("{style_include}", &style_str, "</head", &mut html);

    let mut script_str = String::new();
    for script in script_list {
        script_str.push_str(&format!(
            "<script src=\"{}\"></script>\n",
            &script.to_str().unwrap(),
        ))
    }

    replace_or_insert_before("{script_include}", &script_str, "</body", &mut html);

    if serve {
        html += &format!(
            "<script>{}</script>",
            include_str!("./assets/autoreload.js")
        );
    }

    let base_path = match &config.web.app.base_path {
        Some(path) => path,
        None => ".",
    };
    let app_name = &config.application.name;
    // Check if a script already exists
    if html.contains("{app_name}") && html.contains("{base_path}") {
        html = html.replace("{app_name}", app_name);

        html = html.replace("{base_path}", base_path);
    } else {
        // If not, insert the script
        html = html.replace(
            "</body",
            &format!(
                r#"<script type="module">
    import init from "/{base_path}/assets/dioxus/{app_name}.js";
    init("/{base_path}/assets/dioxus/{app_name}_bg.wasm").then(wasm => {{
      if (wasm.__wbindgen_start == undefined) {{
        wasm.main();
      }}
    }});
    </script>
    </body"#
            ),
        );
    }

    let title = config.web.app.title.clone();

    replace_or_insert_before("{app_title}", &title, "</title", &mut html);

    html
}

fn replace_or_insert_before(
    replace: &str,
    with: &str,
    or_insert_before: &str,
    content: &mut String,
) {
    if content.contains(replace) {
        *content = content.replace(replace, with);
    } else {
        *content = content.replace(or_insert_before, &format!("{}{}", with, or_insert_before));
    }
}

// this function will build some assets file
// like sass tool resources
// this function will return a array which file don't need copy to out_dir.
fn build_assets(config: &CrateConfig) -> Result<Vec<PathBuf>> {
    let mut result = vec![];

    let dioxus_config = &config.dioxus_config;
    let dioxus_tools = dioxus_config.application.tools.clone();

    // check sass tool state
    let sass = Tool::Sass;
    if sass.is_installed() && dioxus_tools.contains_key("sass") {
        let sass_conf = dioxus_tools.get("sass").unwrap();
        if let Some(tab) = sass_conf.as_table() {
            let source_map = tab.contains_key("source_map");
            let source_map = if source_map && tab.get("source_map").unwrap().is_bool() {
                if tab.get("source_map").unwrap().as_bool().unwrap_or_default() {
                    "--source-map"
                } else {
                    "--no-source-map"
                }
            } else {
                "--source-map"
            };

            if tab.contains_key("input") {
                if tab.get("input").unwrap().is_str() {
                    let file = tab.get("input").unwrap().as_str().unwrap().trim();

                    if file == "*" {
                        // if the sass open auto, we need auto-check the assets dir.
                        let asset_dir = config.asset_dir.clone();
                        if asset_dir.is_dir() {
                            for entry in walkdir::WalkDir::new(&asset_dir)
                                .into_iter()
                                .filter_map(|e| e.ok())
                            {
                                let temp = entry.path();
                                if temp.is_file() {
                                    let suffix = temp.extension();
                                    if suffix.is_none() {
                                        continue;
                                    }
                                    let suffix = suffix.unwrap().to_str().unwrap();
                                    if suffix == "scss" || suffix == "sass" {
                                        // if file suffix is `scss` / `sass` we need transform it.
                                        let out_file = format!(
                                            "{}.css",
                                            temp.file_stem().unwrap().to_str().unwrap()
                                        );
                                        let target_path = config
                                            .out_dir
                                            .join(
                                                temp.strip_prefix(&asset_dir)
                                                    .unwrap()
                                                    .parent()
                                                    .unwrap(),
                                            )
                                            .join(out_file);
                                        let res = sass.call(
                                            "sass",
                                            vec![
                                                temp.to_str().unwrap(),
                                                target_path.to_str().unwrap(),
                                                source_map,
                                            ],
                                        );
                                        if res.is_ok() {
                                            result.push(temp.to_path_buf());
                                        }
                                    }
                                }
                            }
                        }
                    } else {
                        // just transform one file.
                        let relative_path = if &file[0..1] == "/" {
                            &file[1..file.len()]
                        } else {
                            file
                        };
                        let path = config.asset_dir.join(relative_path);
                        let out_file =
                            format!("{}.css", path.file_stem().unwrap().to_str().unwrap());
                        let target_path = config
                            .out_dir
                            .join(PathBuf::from(relative_path).parent().unwrap())
                            .join(out_file);
                        if path.is_file() {
                            let res = sass.call(
                                "sass",
                                vec![
                                    path.to_str().unwrap(),
                                    target_path.to_str().unwrap(),
                                    source_map,
                                ],
                            );
                            if res.is_ok() {
                                result.push(path);
                            } else {
                                log::error!("{:?}", res);
                            }
                        }
                    }
                } else if tab.get("input").unwrap().is_array() {
                    // check files list.
                    let list = tab.get("input").unwrap().as_array().unwrap();
                    for i in list {
                        if i.is_str() {
                            let path = i.as_str().unwrap();
                            let relative_path = if &path[0..1] == "/" {
                                &path[1..path.len()]
                            } else {
                                path
                            };
                            let path = config.asset_dir.join(relative_path);
                            let out_file =
                                format!("{}.css", path.file_stem().unwrap().to_str().unwrap());
                            let target_path = config
                                .out_dir
                                .join(PathBuf::from(relative_path).parent().unwrap())
                                .join(out_file);
                            if path.is_file() {
                                let res = sass.call(
                                    "sass",
                                    vec![
                                        path.to_str().unwrap(),
                                        target_path.to_str().unwrap(),
                                        source_map,
                                    ],
                                );
                                if res.is_ok() {
                                    result.push(path);
                                }
                            }
                        }
                    }
                }
            }
        }
    }
    // SASS END

    Ok(result)
}<|MERGE_RESOLUTION|>--- conflicted
+++ resolved
@@ -443,13 +443,8 @@
     let mut script_list = resources.script.unwrap_or_default();
 
     if serve {
-<<<<<<< HEAD
         let mut dev_style = resouces.dev.style.clone();
-        let mut dev_script = resouces.dev.script;
-=======
-        let mut dev_style = resources.dev.style.clone().unwrap_or_default();
-        let mut dev_script = resources.dev.script.unwrap_or_default();
->>>>>>> d4b0451d
+        let mut dev_script = resouces.dev.script.clone();
         style_list.append(&mut dev_style);
         script_list.append(&mut dev_script);
     }
