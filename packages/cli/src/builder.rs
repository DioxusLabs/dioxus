--- conflicted
+++ resolved
@@ -511,12 +511,7 @@
                 }
             }
             Message::CompilerArtifact(artifact) => {
-<<<<<<< HEAD
                 output.println(format!("⚙ Compiling {} ", artifact.package_id));
-=======
-                pb.set_message(format!("⚙ Compiling {} ", artifact.package_id));
-                pb.tick();
->>>>>>> e2002d6e
                 if let Some(executable) = artifact.executable {
                     output_location = Some(executable.into());
                 }
@@ -526,15 +521,9 @@
             }
             Message::BuildFinished(finished) => {
                 if finished.success {
-<<<<<<< HEAD
                     output.finish_with_message("👑 Build done.");
                 } else {
                     output.finish_with_message("❌ Build failed.");
-=======
-                    pb.finish_with_message("👑 Build done.");
-                } else {
-                    pb.finish_with_message("❌ Build failed.");
->>>>>>> e2002d6e
                     return Err(anyhow::anyhow!("Build failed"));
                 }
             }
