use dioxus_cli_config::DioxusConfig;
use std::{env, path::PathBuf};
use tracing_subscriber::EnvFilter;

use anyhow::{anyhow, Context};
use clap::Parser;
use dioxus_cli::{
    plugin::{get_dependency_paths, init_plugins, save_plugin_config},
    *,
};
use Commands::*;

const LOG_ENV: &str = "DIOXUS_LOG";

#[tokio::main]
async fn main() -> anyhow::Result<()> {
    let args = Cli::parse();

    // If {LOG_ENV} is set, default to env, otherwise filter to cli
    // and manganis warnings and errors from other crates
    let mut filter = EnvFilter::new("error,dx=info,dioxus-cli=info,manganis-cli-support=info");
    if env::var(LOG_ENV).is_ok() {
        filter = EnvFilter::from_env(LOG_ENV);
    }
    tracing_subscriber::fmt().with_env_filter(filter).init();

    let mut project_command = None;

    match args.action {
        Translate(opts) => opts
            .translate()
<<<<<<< HEAD
            .await
            .map_err(|e| anyhow!("🚫 Translation of HTML into RSX failed: {}", e)),
        Version(opt) => {
            let version = opt.version();
            println!("{}", version);
            Ok(())
        }
        Config(opts) => opts
            .config()
            .map_err(|e| anyhow!("🚫 Configuring new project failed: {}", e)),
        Create(opts) => opts
=======
            .context(error_wrapper("Translation of HTML into RSX failed")),

        New(opts) => opts
>>>>>>> 30f69862
            .create()
            .context(error_wrapper("Creating new project failed")),
        Init(opts) => opts
            .init()
            .context(error_wrapper("Initialising a new project failed")),
        Autoformat(opts) => opts
            .autoformat()
            .context(error_wrapper("Error autoformatting RSX")),
        Check(opts) => opts
            .check()
            .await
            .context(error_wrapper("Error checking RSX")),
<<<<<<< HEAD
        other => {
            let bin = get_bin(args.bin)?;
=======

        action => {
            let bin = get_bin(args.bin)?;
            let _dioxus_config = DioxusConfig::load(Some(bin.clone()))
                .context("Failed to load Dioxus config because")?
                .unwrap_or_else(|| {
                    tracing::info!("You appear to be creating a Dioxus project from scratch; we will use the default config");
                    DioxusConfig::default()
                });
>>>>>>> 30f69862

            let dioxus_config = DioxusConfig::load(Some(bin.clone()))
          .map_err(|e| anyhow!("Failed to load Dioxus config because: {e}"))?
          .unwrap_or_else(|| {
            log::warn!("You appear to be creating a Dioxus project from scratch; we will use the default config");
            DioxusConfig::default()
          });

            let crate_dir = dioxus_cli_config::crate_root()?;
            let dependency_paths = get_dependency_paths(&crate_dir)?;
            init_plugins(&dioxus_config, &crate_dir, &dependency_paths).await?;

            let out = match other {
                Build(opts) => opts
                    .build(Some(bin.clone()), None, None)
                    .await
                    .map_err(|e| anyhow!("🚫 Building project failed: {}", e)),
                Clean(opts) => opts
                    .clean(Some(bin.clone()))
                    .map_err(|e| anyhow!("🚫 Cleaning project failed: {}", e)),
                Serve(opts) => opts
                    .serve(Some(bin.clone()))
                    .await
                    .map_err(|e| anyhow!("🚫 Serving project failed: {}", e)),
                Plugin(opts) => opts
                    .plugin(&dioxus_config, &crate_dir, &dependency_paths)
                    .await
                    .map_err(|e| anyhow!("🚫 Plugin manager failed: {}", e)),
                Bundle(opts) => opts
                    .bundle(Some(bin.clone()))
                    .await
                    .map_err(|e| anyhow!("🚫 Bundling project failed: {}", e)),
                _ => unreachable!("Caught by previous match"),
            };
            project_command = Some(bin);
            out
        }
    }?;

    if let Some(bin) = project_command {
        save_plugin_config(bin).await?;
    }
<<<<<<< HEAD

    Ok(())
=======
}

fn get_bin(bin: Option<String>) -> Result<PathBuf> {
    let metadata = cargo_metadata::MetadataCommand::new()
        .exec()
        .map_err(Error::CargoMetadata)?;
    let package = if let Some(bin) = bin {
        metadata
            .workspace_packages()
            .into_iter()
            .find(|p| p.name == bin)
            .ok_or(Error::CargoError(format!("no such package: {}", bin)))?
    } else {
        metadata
            .root_package()
            .ok_or(Error::CargoError("no root package?".to_string()))?
    };

    let crate_dir = package
        .manifest_path
        .parent()
        .ok_or(Error::CargoError("couldn't take parent dir".to_string()))?;

    Ok(crate_dir.into())
}

/// Simplifies error messages that use the same pattern.
fn error_wrapper(message: &str) -> String {
    format!("🚫 {message}:")
>>>>>>> 30f69862
}<|MERGE_RESOLUTION|>--- conflicted
+++ resolved
@@ -29,23 +29,9 @@
     match args.action {
         Translate(opts) => opts
             .translate()
-<<<<<<< HEAD
-            .await
-            .map_err(|e| anyhow!("🚫 Translation of HTML into RSX failed: {}", e)),
-        Version(opt) => {
-            let version = opt.version();
-            println!("{}", version);
-            Ok(())
-        }
-        Config(opts) => opts
-            .config()
-            .map_err(|e| anyhow!("🚫 Configuring new project failed: {}", e)),
-        Create(opts) => opts
-=======
             .context(error_wrapper("Translation of HTML into RSX failed")),
 
         New(opts) => opts
->>>>>>> 30f69862
             .create()
             .context(error_wrapper("Creating new project failed")),
         Init(opts) => opts
@@ -58,10 +44,6 @@
             .check()
             .await
             .context(error_wrapper("Error checking RSX")),
-<<<<<<< HEAD
-        other => {
-            let bin = get_bin(args.bin)?;
-=======
 
         action => {
             let bin = get_bin(args.bin)?;
@@ -71,7 +53,6 @@
                     tracing::info!("You appear to be creating a Dioxus project from scratch; we will use the default config");
                     DioxusConfig::default()
                 });
->>>>>>> 30f69862
 
             let dioxus_config = DioxusConfig::load(Some(bin.clone()))
           .map_err(|e| anyhow!("Failed to load Dioxus config because: {e}"))?
@@ -114,10 +95,8 @@
     if let Some(bin) = project_command {
         save_plugin_config(bin).await?;
     }
-<<<<<<< HEAD
 
     Ok(())
-=======
 }
 
 fn get_bin(bin: Option<String>) -> Result<PathBuf> {
@@ -147,5 +126,4 @@
 /// Simplifies error messages that use the same pattern.
 fn error_wrapper(message: &str) -> String {
     format!("🚫 {message}:")
->>>>>>> 30f69862
 }