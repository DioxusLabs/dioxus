#![doc = include_str!("../README.md")]
#![doc(html_logo_url = "https://avatars.githubusercontent.com/u/79236386")]
#![doc(html_favicon_url = "https://avatars.githubusercontent.com/u/79236386")]
#![cfg_attr(docsrs, feature(doc_cfg))]
#![allow(clippy::doc_overindented_list_items)]

mod build;
mod bundle_utils;
mod cli;
mod config;
mod devcfg;
mod dx_build_info;
mod error;
mod fastfs;
mod logging;
mod platform;
mod rustcwrapper;
mod serve;
mod settings;
mod wasm_bindgen;
mod wasm_opt;
mod workspace;

pub(crate) use build::*;
pub(crate) use cli::*;
pub(crate) use config::*;
pub(crate) use dioxus_dx_wire_format::*;
pub(crate) use error::*;
pub(crate) use link::*;
pub(crate) use logging::*;
pub(crate) use platform::*;
pub(crate) use rustcwrapper::*;
pub(crate) use settings::*;
pub(crate) use wasm_bindgen::*;
pub(crate) use workspace::*;

#[tokio::main]
<<<<<<< HEAD
async fn main() -> Result<()> {
=======
async fn main() {
    // The CLI uses dx as a rustcwrapper in some instances (like binary patching)
    if rustcwrapper::is_wrapping_rustc() {
        return rustcwrapper::run_rustc().await;
    }

>>>>>>> b2ec1d95
    // If we're being ran as a linker (likely from ourselves), we want to act as a linker instead.
    if let Some(link_args) = link::LinkAction::from_env() {
        return link_args.run_link().await;
    }

    let args = TraceController::initialize();

    let result = match args.action {
        Commands::Translate(opts) => opts.translate(),
        Commands::New(opts) => opts.create(),
        Commands::Init(opts) => opts.init(),
        Commands::Config(opts) => opts.config().await,
        Commands::Autoformat(opts) => opts.autoformat().await,
        Commands::Check(opts) => opts.check().await,
        Commands::Clean(opts) => opts.clean().await,
        Commands::Build(opts) => opts.build().await,
        Commands::Serve(opts) => opts.serve().await,
        Commands::Bundle(opts) => opts.bundle().await,
        Commands::Run(opts) => opts.run().await,
    };

    // Provide a structured output for third party tools that can consume the output of the CLI
    match result {
        Ok(output) => {
            tracing::debug!(json = ?output);
        }
        Err(err) => {
            eprintln!("{err}");

            tracing::error!(
                json = ?StructuredOutput::Error {
                    message: format!("{err:?}"),
                },
            );

            std::process::exit(1);
        }
    }

    Ok(())
}<|MERGE_RESOLUTION|>--- conflicted
+++ resolved
@@ -35,16 +35,12 @@
 pub(crate) use workspace::*;
 
 #[tokio::main]
-<<<<<<< HEAD
 async fn main() -> Result<()> {
-=======
-async fn main() {
     // The CLI uses dx as a rustcwrapper in some instances (like binary patching)
     if rustcwrapper::is_wrapping_rustc() {
         return rustcwrapper::run_rustc().await;
     }
 
->>>>>>> b2ec1d95
     // If we're being ran as a linker (likely from ourselves), we want to act as a linker instead.
     if let Some(link_args) = link::LinkAction::from_env() {
         return link_args.run_link().await;
