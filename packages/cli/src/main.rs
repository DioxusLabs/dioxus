--- conflicted
+++ resolved
@@ -2,7 +2,6 @@
 #![doc(html_logo_url = "https://avatars.githubusercontent.com/u/79236386")]
 #![doc(html_favicon_url = "https://avatars.githubusercontent.com/u/79236386")]
 
-<<<<<<< HEAD
 pub(crate) mod assets;
 pub(crate) mod build_info;
 pub(crate) mod builder;
@@ -18,22 +17,19 @@
 pub(crate) mod settings;
 pub(crate) mod tooling;
 pub(crate) mod tracer;
+// pub mod assets;
+// pub mod builder;
+// pub mod cli;
+// pub mod config;
+// pub mod dioxus_crate;
+// pub mod dx_build_info;
+// pub mod error;
+// pub mod metadata;
+// pub mod serve;
+// pub mod settings;
+// pub mod tracer;
 
 pub(crate) use builder::Platform;
-=======
-pub mod assets;
-pub mod builder;
-pub mod cli;
-pub mod config;
-pub mod dioxus_crate;
-pub mod dx_build_info;
-pub mod error;
-pub mod metadata;
-pub mod serve;
-pub mod settings;
-pub mod tracer;
-
->>>>>>> 3fb1f739
 pub(crate) use cli::*;
 pub(crate) use dioxus_crate::*;
 pub(crate) use error::*;
