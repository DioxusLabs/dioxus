#![doc = include_str!("../README.md")]
#![doc(html_logo_url = "https://avatars.githubusercontent.com/u/79236386")]
#![doc(html_favicon_url = "https://avatars.githubusercontent.com/u/79236386")]
#![cfg_attr(docsrs, feature(doc_cfg))]
#![allow(clippy::doc_overindented_list_items)]

mod build;
mod bundle_utils;
mod cli;
mod config;
mod devcfg;
mod dx_build_info;
mod error;
mod fastfs;
mod logging;
mod platform;
mod rustcwrapper;
mod serve;
mod settings;
mod tailwind;
mod telemetry;
mod wasm_bindgen;
mod wasm_opt;
mod workspace;

pub(crate) use build::*;
pub(crate) use cli::*;
pub(crate) use config::*;
pub(crate) use dioxus_dx_wire_format::*;
pub(crate) use error::*;
pub(crate) use link::*;
pub(crate) use logging::*;
pub(crate) use platform::*;
pub(crate) use rustcwrapper::*;
pub(crate) use settings::*;
pub(crate) use tailwind::*;
pub(crate) use wasm_bindgen::*;
pub(crate) use workspace::*;

fn main() {
    // The CLI uses dx as a rustcwrapper in some instances (like binary patching)
    if rustcwrapper::is_wrapping_rustc() {
        return rustcwrapper::run_rustc();
    }

    // If we're being ran as a linker (likely from ourselves), we want to act as a linker instead.
    if let Some(link_args) = link::LinkAction::from_env() {
        return link_args.run_link();
    }

<<<<<<< HEAD
    // Run under the telemetry collector so we can log errors/panics.
    telemetry::main(async {
        let result = match TraceController::initialize() {
            Commands::Translate(opts) => opts.translate(),
            Commands::New(opts) => opts.create(),
            Commands::Init(opts) => opts.init(),
            Commands::Config(opts) => opts.config().await,
            Commands::Autoformat(opts) => opts.autoformat().await,
            Commands::Check(opts) => opts.check().await,
            Commands::Clean(opts) => opts.clean().await,
            Commands::Build(opts) => opts.build().await,
            Commands::Serve(opts) => opts.serve().await,
            Commands::Bundle(opts) => opts.bundle().await,
            Commands::Run(opts) => opts.run().await,
            Commands::BuildAssets(opts) => opts.run().await,
            Commands::SelfUpdate(opts) => opts.self_update().await,
        };

        // Provide a structured output for third party tools that can consume the output of the CLI
        match result.as_ref() {
            Ok(output) => {
                tracing::debug!(json = ?output);
            }
            Err(err) => {
                eprintln!("{err}");

                tracing::error!(
                    json = ?StructuredOutput::Error {
                        message: format!("{err:?}"),
                    },
                );
            }
        };

        result
    });
=======
    let args = TraceController::initialize();
    let result = match args.action {
        Commands::Translate(opts) => opts.translate(),
        Commands::New(opts) => opts.create().await,
        Commands::Init(opts) => opts.init().await,
        Commands::Config(opts) => opts.config().await,
        Commands::Autoformat(opts) => opts.autoformat().await,
        Commands::Check(opts) => opts.check().await,
        Commands::Build(opts) => opts.build().await,
        Commands::Serve(opts) => opts.serve().await,
        Commands::Bundle(opts) => opts.bundle().await,
        Commands::Run(opts) => opts.run().await,
        Commands::SelfUpdate(opts) => opts.self_update().await,
        Commands::Tools(BuildTools::BuildAssets(opts)) => opts.run().await,
        Commands::Doctor(opts) => opts.doctor().await,
    };

    // Provide a structured output for third party tools that can consume the output of the CLI
    match result {
        Ok(output) => {
            tracing::debug!(json = ?output);
        }
        Err(err) => {
            tracing::error!(
                json = ?StructuredOutput::Error {
                    message: format!("{err:?}"),
                },
            );

            eprintln!(
                "{ERROR_STYLE}Failed{ERROR_STYLE:#}: {}",
                crate::error::log_stacktrace(&err, 1),
                ERROR_STYLE = crate::styles::ERROR_STYLE,
            );

            std::process::exit(1);
        }
    };
>>>>>>> 86086477
}<|MERGE_RESOLUTION|>--- conflicted
+++ resolved
@@ -48,23 +48,22 @@
         return link_args.run_link();
     }
 
-<<<<<<< HEAD
     // Run under the telemetry collector so we can log errors/panics.
     telemetry::main(async {
         let result = match TraceController::initialize() {
             Commands::Translate(opts) => opts.translate(),
-            Commands::New(opts) => opts.create(),
-            Commands::Init(opts) => opts.init(),
+            Commands::New(opts) => opts.create().await,
+            Commands::Init(opts) => opts.init().await,
             Commands::Config(opts) => opts.config().await,
             Commands::Autoformat(opts) => opts.autoformat().await,
             Commands::Check(opts) => opts.check().await,
-            Commands::Clean(opts) => opts.clean().await,
             Commands::Build(opts) => opts.build().await,
             Commands::Serve(opts) => opts.serve().await,
             Commands::Bundle(opts) => opts.bundle().await,
             Commands::Run(opts) => opts.run().await,
-            Commands::BuildAssets(opts) => opts.run().await,
             Commands::SelfUpdate(opts) => opts.self_update().await,
+            Commands::Tools(BuildTools::BuildAssets(opts)) => opts.run().await,
+            Commands::Doctor(opts) => opts.doctor().await,
         };
 
         // Provide a structured output for third party tools that can consume the output of the CLI
@@ -73,56 +72,20 @@
                 tracing::debug!(json = ?output);
             }
             Err(err) => {
-                eprintln!("{err}");
-
                 tracing::error!(
                     json = ?StructuredOutput::Error {
                         message: format!("{err:?}"),
                     },
                 );
+
+                eprintln!(
+                    "{ERROR_STYLE}Failed{ERROR_STYLE:#}: {}",
+                    crate::error::log_stacktrace(&err, 1),
+                    ERROR_STYLE = crate::styles::ERROR_STYLE,
+                );
+
+                std::process::exit(1);
             }
-        };
-
-        result
+        }
     });
-=======
-    let args = TraceController::initialize();
-    let result = match args.action {
-        Commands::Translate(opts) => opts.translate(),
-        Commands::New(opts) => opts.create().await,
-        Commands::Init(opts) => opts.init().await,
-        Commands::Config(opts) => opts.config().await,
-        Commands::Autoformat(opts) => opts.autoformat().await,
-        Commands::Check(opts) => opts.check().await,
-        Commands::Build(opts) => opts.build().await,
-        Commands::Serve(opts) => opts.serve().await,
-        Commands::Bundle(opts) => opts.bundle().await,
-        Commands::Run(opts) => opts.run().await,
-        Commands::SelfUpdate(opts) => opts.self_update().await,
-        Commands::Tools(BuildTools::BuildAssets(opts)) => opts.run().await,
-        Commands::Doctor(opts) => opts.doctor().await,
-    };
-
-    // Provide a structured output for third party tools that can consume the output of the CLI
-    match result {
-        Ok(output) => {
-            tracing::debug!(json = ?output);
-        }
-        Err(err) => {
-            tracing::error!(
-                json = ?StructuredOutput::Error {
-                    message: format!("{err:?}"),
-                },
-            );
-
-            eprintln!(
-                "{ERROR_STYLE}Failed{ERROR_STYLE:#}: {}",
-                crate::error::log_stacktrace(&err, 1),
-                ERROR_STYLE = crate::styles::ERROR_STYLE,
-            );
-
-            std::process::exit(1);
-        }
-    };
->>>>>>> 86086477
 }