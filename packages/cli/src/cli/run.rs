--- conflicted
+++ resolved
@@ -22,7 +22,6 @@
         let fullstack_ip = "127.0.0.1:8080".parse().unwrap();
         let mut open_address = None;
 
-<<<<<<< HEAD
         todo!();
         // if build.platform == Platform::Web || build.fullstack {
         //     tracing::info!("Serving at: {}", fullstack_ip);
@@ -30,16 +29,6 @@
 
         builder
             .open(devserver_ip, Some(fullstack_ip), true, false)
-=======
-        if self.build_args.platform() == Platform::Web || self.build_args.fullstack() {
-            open_address = Some(fullstack_ip);
-            tracing::info!("Serving at: {}", fullstack_ip);
-        }
-
-        let mut runner = crate::serve::AppRunner::start(&krate);
-        runner
-            .open(bundle, devserver_ip, open_address, Some(fullstack_ip), true)
->>>>>>> b6243d32
             .await?;
 
         todo!();
