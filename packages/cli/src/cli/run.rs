use super::*;
use crate::{
    serve::{AppServer, ServeUpdate, WebServer},
    BuilderUpdate, Platform, Result,
};
use dioxus_dx_wire_format::BuildStage;

/// Run the project with the given arguments
///
/// This is a shorthand for `dx serve` with interactive mode and hot-reload disabled.
#[derive(Clone, Debug, Parser)]
pub(crate) struct RunArgs {
    /// Information about the target to build
    #[clap(flatten)]
    pub(crate) args: ServeArgs,
}

impl RunArgs {
    pub(crate) async fn run(mut self) -> Result<StructuredOutput> {
        // Override the build arguments, leveraging our serve infrastructure.
        //
        // We want to turn off the fancy stuff like the TUI, watcher, and hot-reload, but leave logging
        // and other things like the devserver on.
        self.args.hot_patch = false;
        self.args.interactive = Some(false);
        self.args.hot_reload = Some(false);
        self.args.watch = Some(false);

        let mut builder = AppServer::start(self.args).await?;
        let mut devserver = WebServer::start(&builder)?;

        loop {
            let msg = tokio::select! {
                msg = builder.wait() => msg,
                msg = devserver.wait() => msg,
            };

            match msg {
                // Wait for logs from the build engine
                // These will cause us to update the screen
                // We also can check the status of the builds here in case we have multiple ongoing builds
                ServeUpdate::BuilderUpdate { id, update } => {
                    let platform = builder.get_build(id).unwrap().build.platform;

                    // And then update the websocketed clients with the new build status in case they want it
                    devserver.new_build_update(&update).await;

                    // And then open the app if it's ready
                    match update {
                        BuilderUpdate::BuildReady { bundle } => {
                            _ = builder
                                .open(bundle, &mut devserver)
                                .await
                                .inspect_err(|e| tracing::error!("Failed to open app: {}", e));

                            if platform == Platform::Web {
                                tracing::info!(
                                    "Serving app at http://{}:{}",
                                    builder.devserver_bind_ip,
                                    builder.devserver_port
                                );
                            }
                        }
                        BuilderUpdate::Progress { stage } => match stage {
                            BuildStage::Initializing => {
                                tracing::info!("[{platform}] Initializing build")
                            }
                            BuildStage::Starting { .. } => {}
                            BuildStage::InstallingTooling => {}
                            BuildStage::Compiling {
                                current,
                                total,
                                krate,
                            } => {
                                tracing::info!("[{platform}] Compiling {krate} ({current}/{total})",)
                            }
                            BuildStage::RunningBindgen => {
                                tracing::info!("[{platform}] Running WASM bindgen")
                            }
                            BuildStage::SplittingBundle => {}
                            BuildStage::OptimizingWasm => {
                                tracing::info!("[{platform}] Optimizing WASM with `wasm-opt`")
                            }
                            BuildStage::Linking => tracing::info!("Linking app"),
                            BuildStage::Hotpatching => todo!(),
                            BuildStage::CopyingAssets {
                                current,
                                total,
                                path,
                            } => tracing::info!(
                                "[{platform}] Copying asset {} ({current}/{total})",
                                path.display(),
                            ),
                            BuildStage::Bundling => tracing::info!("[{platform}] Bundling app"),
                            BuildStage::RunningGradle => {
                                tracing::info!("[{platform}] Running Gradle")
                            }
                            BuildStage::Success => {}
                            BuildStage::Failed => {}
                            BuildStage::Aborted => {}
                            BuildStage::Restarting => {}
                            BuildStage::CompressingAssets => {}
                            _ => {}
                        },
                        BuilderUpdate::CompilerMessage { message } => {
                            print!("{}", message);
                        }
                        BuilderUpdate::BuildFailed { err } => {
                            tracing::error!("Build failed: {}", err);
                        }
                        BuilderUpdate::StdoutReceived { msg } => {
                            tracing::info!("[{platform}] {msg}");
                        }
                        BuilderUpdate::StderrReceived { msg } => {
                            tracing::error!("[{platform}] {msg}");
                        }
                        BuilderUpdate::ProcessExited { status } => {
                            if !status.success() {
                                tracing::error!(
                                    "Application [{platform}] exited with error: {status}"
                                );
                            }

                            break;
                        }
                    }
                }
<<<<<<< HEAD
                ServeUpdate::BuildUpdate { .. } => {}
                ServeUpdate::TracingLog { .. } => {}
                ServeUpdate::Exit { .. } => break,
                ServeUpdate::NewConnection => {}
                ServeUpdate::WsMessage(_) => {}
                ServeUpdate::FilesChanged { .. } => {}
                ServeUpdate::RequestRebuild => {}
                ServeUpdate::Redraw => {}
                ServeUpdate::OpenApp => {}
                ServeUpdate::ToggleShouldRebuild => {}
                ServeUpdate::OpenDebugger => {}
=======
                _ => {}
>>>>>>> 48e925f9
            }
        }

        Ok(StructuredOutput::Success)
    }
}<|MERGE_RESOLUTION|>--- conflicted
+++ resolved
@@ -125,21 +125,7 @@
                         }
                     }
                 }
-<<<<<<< HEAD
-                ServeUpdate::BuildUpdate { .. } => {}
-                ServeUpdate::TracingLog { .. } => {}
-                ServeUpdate::Exit { .. } => break,
-                ServeUpdate::NewConnection => {}
-                ServeUpdate::WsMessage(_) => {}
-                ServeUpdate::FilesChanged { .. } => {}
-                ServeUpdate::RequestRebuild => {}
-                ServeUpdate::Redraw => {}
-                ServeUpdate::OpenApp => {}
-                ServeUpdate::ToggleShouldRebuild => {}
-                ServeUpdate::OpenDebugger => {}
-=======
                 _ => {}
->>>>>>> 48e925f9
             }
         }
 
