--- conflicted
+++ resolved
@@ -64,15 +64,11 @@
                                     );
                                 });
 
-<<<<<<< HEAD
-                            if platform == Platform::Web {
+                            if bundle_format == BundleFormat::Web {
                                 let base_path = match builder.client.build.base_path() {
                                     Some(base_path) => format!("/{}", base_path.trim_matches('/')),
                                     None => "".to_owned(),
                                 };
-=======
-                            if bundle_format == BundleFormat::Web {
->>>>>>> c56bac04
                                 tracing::info!(
                                     "Serving app at http://{}:{}{base_path}",
                                     builder.devserver_bind_ip,
