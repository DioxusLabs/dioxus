use crate::BundleFormat;
use crate::Platform;
use crate::{cli::*, Renderer};
// use crate::RendererArg;
// use crate::PlatformAlias;
use target_lexicon::Triple;

const HELP_HEADING: &str = "Target Options";

/// A single target to build for
#[derive(Clone, Debug, Default, Deserialize, Parser)]
pub(crate) struct TargetArgs {
    /// Build platform: supports Web, MacOS, Windows, Linux, iOS, Android, and Server
    ///
    /// The platform implies a combination of the target alias, renderer, and bundle format flags.
    ///
    /// You should generally prefer to use the `--web`, `--webview`, or `--native` flags to set the renderer
    /// or the `--wasm`, `--macos`, `--windows`, `--linux`, `--ios`, or `--android` flags to set the target alias
    /// instead of this flag. The renderer, target alias, and bundle format will be inferred if you only pass one.
    #[clap(flatten)]
    pub(crate) platform: Platform,

    /// Which renderer to use? By default, this is usually inferred from the platform.
    #[clap(long, value_enum, help_heading = HELP_HEADING)]
    pub(crate) renderer: Option<Renderer>,

    // /// The target alias to use for this build. Supports wasm, macos, windows, linux, ios, android, and host [default: "host"]
    // #[clap(flatten)]
    // pub(crate) target_alias: TargetAlias,

    // /// Build renderer: supports web, webview, native, server, and liveview
    // #[clap(flatten)]
    // pub(crate) renderer: RendererArg,
    /// The bundle format to target for the build: supports web, macos, windows, linux, ios, android, and server
    #[clap(long, value_enum, help_heading = HELP_HEADING)]
    pub(crate) bundle: Option<BundleFormat>,

    /// Build in release mode [default: false]
    #[clap(long, short, help_heading = HELP_HEADING)]
    #[serde(default)]
    pub(crate) release: bool,

    /// The package to build
    #[clap(short, long, help_heading = HELP_HEADING)]
    pub(crate) package: Option<String>,

    /// Build a specific binary [default: ""]
    #[clap(long, help_heading = HELP_HEADING)]
    pub(crate) bin: Option<String>,

    /// Build a specific example [default: ""]
    #[clap(long, help_heading = HELP_HEADING)]
    pub(crate) example: Option<String>,

    /// Build the app with custom a profile
    #[clap(long, help_heading = HELP_HEADING)]
    pub(crate) profile: Option<String>,

    /// Space separated list of features to activate
    #[clap(long, help_heading = HELP_HEADING)]
    pub(crate) features: Vec<String>,

    /// Don't include the default features in the build
    #[clap(long, help_heading = HELP_HEADING)]
    pub(crate) no_default_features: bool,

    /// Include all features in the build
    #[clap(long, help_heading = HELP_HEADING)]
    pub(crate) all_features: bool,

    /// Rustc platform triple
    #[clap(long, help_heading = HELP_HEADING)]
    pub(crate) target: Option<Triple>,

    /// Extra arguments passed to `cargo`
    ///
    /// To see a list of args, run `cargo rustc --help`
    ///
    /// This can include stuff like, "--locked", "--frozen", etc. Note that `dx` sets many of these
    /// args directly from other args in this command.
    #[clap(long, help_heading = HELP_HEADING)]
    pub(crate) cargo_args: Option<String>,

    /// Extra arguments passed to `rustc`. This can be used to customize the linker, or other flags.
    ///
    /// For example, specifign `dx build --rustc-args "-Clink-arg=-Wl,-blah"` will pass "-Clink-arg=-Wl,-blah"
    /// to the underlying the `cargo rustc` command:
    ///
    /// cargo rustc -- -Clink-arg=-Wl,-blah
    ///
    #[clap(long, help_heading = HELP_HEADING)]
    pub(crate) rustc_args: Option<String>,

    /// Skip collecting assets from dependencies [default: false]
    #[clap(long, help_heading = HELP_HEADING)]
    #[serde(default)]
    pub(crate) skip_assets: bool,

    /// Inject scripts to load the wasm and js files for your dioxus app if they are not already present [default: true]
    #[clap(long, default_value_t = true, help_heading = HELP_HEADING, num_args = 0..=1)]
    pub(crate) inject_loading_scripts: bool,

    /// Experimental: Bundle split the wasm binary into multiple chunks based on `#[wasm_split]` annotations [default: false]
    #[clap(long, default_value_t = false, help_heading = HELP_HEADING)]
    pub(crate) wasm_split: bool,

    /// Generate debug symbols for the wasm binary [default: true]
    ///
    /// This will make the binary larger and take longer to compile, but will allow you to debug the
    /// wasm binary
    #[clap(long, default_value_t = true, help_heading = HELP_HEADING, num_args = 0..=1)]
    pub(crate) debug_symbols: bool,

    /// The name of the device we are hoping to upload to. By default, dx tries to upload to the active
    /// simulator. If the device name is passed, we will upload to that device instead.
    ///
    /// This performs a search among devices, and fuzzy matches might be found.
<<<<<<< HEAD
    #[arg(long, default_missing_value=Some("".into()), num_args=0..=1)]
=======
    #[arg(long, default_missing_value=None, num_args=0..=1, help_heading = HELP_HEADING)]
>>>>>>> 969ad1d6
    pub(crate) device: Option<String>,

    /// The base path the build will fetch assets relative to. This will override the
    /// base path set in the `dioxus` config.
    #[clap(long, help_heading = HELP_HEADING)]
    pub(crate) base_path: Option<String>,

    /// Should dx attempt to codesign the app bundle?
    #[clap(long, default_value_t = false, help_heading = HELP_HEADING, num_args = 0..=1)]
    pub(crate) codesign: bool,

    /// The path to the Apple entitlements file to used to sign the resulting app bundle.
    ///
    /// On iOS, this is required for deploy to a device and some configurations in the simulator.
    #[clap(long, help_heading = HELP_HEADING)]
    pub(crate) apple_entitlements: Option<PathBuf>,

    /// The Apple team ID to use when signing the app bundle.
    ///
    /// Usually this is an email or name associated with your Apple Developer account, usually in the
    /// format `Signing Name (GXTEAMID123)`.
    ///
    /// This is passed directly to the `codesign` tool.
    ///
    /// ```
    /// codesign --force --entitlements <entitlements_file> --sign <apple_team_id> <app_bundle>
    /// ```
    #[clap(long, help_heading = HELP_HEADING)]
    pub(crate) apple_team_id: Option<String>,

    /// The folder where DX stores its temporary artifacts for things like hotpatching, build caches,
    /// window position, etc. This is meant to be stable within an invocation of the CLI, but you can
    /// persist it by setting this flag.
    #[clap(long, help_heading = HELP_HEADING)]
    pub(crate) session_cache_dir: Option<PathBuf>,

    /// The target for the client build, used for specifying which target the server should end up in
    /// when merging `@client and @server` targets together.
    #[clap(long, help_heading = HELP_HEADING)]
    pub(crate) client_target: Option<String>,
}

impl Anonymized for TargetArgs {
    fn anonymized(&self) -> Value {
        json! {{
            // "target_alias": self.target_alias,
            "renderer": self.renderer,
            "bundle": self.bundle,
            "platform": self.platform,
            "release": self.release,
            "package": self.package,
            "bin": self.bin,
            "example": self.example.is_some(),
            "profile": self.profile.is_some(),
            "features": !self.features.is_empty(),
            "no_default_features": self.no_default_features,
            "all_features": self.all_features,
            "target": self.target.as_ref().map(|t| t.to_string()),
            "skip_assets": self.skip_assets,
            "inject_loading_scripts": self.inject_loading_scripts,
            "wasm_split": self.wasm_split,
            "debug_symbols": self.debug_symbols,
            "device": self.device,
            "base_path": self.base_path.is_some(),
            "cargo_args": self.cargo_args.is_some(),
            "rustc_args": self.rustc_args.is_some(),
        }}
    }
}<|MERGE_RESOLUTION|>--- conflicted
+++ resolved
@@ -115,11 +115,7 @@
     /// simulator. If the device name is passed, we will upload to that device instead.
     ///
     /// This performs a search among devices, and fuzzy matches might be found.
-<<<<<<< HEAD
     #[arg(long, default_missing_value=Some("".into()), num_args=0..=1)]
-=======
-    #[arg(long, default_missing_value=None, num_args=0..=1, help_heading = HELP_HEADING)]
->>>>>>> 969ad1d6
     pub(crate) device: Option<String>,
 
     /// The base path the build will fetch assets relative to. This will override the
