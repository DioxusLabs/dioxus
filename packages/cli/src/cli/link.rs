<<<<<<< HEAD
use anyhow::Context;
use const_serialize::ConstVec;
use dioxus_cli_opt::{process_file_to, AssetManifest};
use manganis::BundledAsset;
use object::{Object, ObjectSection, ReadCache};
use rayon::iter::{IntoParallelRefMutIterator, ParallelIterator};
=======
use crate::Result;
use anyhow::Context;
>>>>>>> b2ec1d95
use serde::{Deserialize, Serialize};
use std::error::Error;
use std::fmt::Debug;
use std::fs::{self, create_dir_all};
use std::io::{Read, Seek, Write};
use std::path::PathBuf;
<<<<<<< HEAD
use std::process::Command;
use target_lexicon::Triple;
use tempfile::NamedTempFile;

#[derive(Debug, Serialize, Deserialize)]
pub(crate) enum LinkAction {
    BuildAssetManifest {
        destination: PathBuf,
    },
    OptimizeAssets {
        /// The destination directory for the assets.
        destination: PathBuf,
    },
    LinkAndroid {
        linker: PathBuf,
        extra_flags: Vec<String>,
    },
}

impl LinkAction {
    // Internal API used to pass information from the CLI build process to the linker
    pub(crate) const ENV_VAR_NAME: &'static str = "DX_LINK_JSON";

    // Publicly documented CLI APIs for linking
    pub(crate) const ENV_VAR_NAME_ASSETS_TARGET: &'static str = "DX_LINK_ASSETS_TARGET"; // The target directory for the assets
    pub(crate) const DX_LINKER_ENV_VAR: &'static str = "DX_LINKER"; // The linker to use
    pub(crate) const LOG_FILE_VAR_NAME: &'static str = "DX_LINK_LOG_FILE"; // The log file to use
=======
use target_lexicon::Triple;

/// `dx` can act as a linker in a few scenarios. Note that we don't *actually* implement the linker logic,
/// instead just proxying to a specified linker (or not linking at all!).
///
/// This comes in two flavors:
/// --------------------------
/// - `BaseLink`: We are linking dependencies and want to dynamically select the linker from the environment.
///               This is mostly implemented for Android where the linker is selected in part by the
///               device connected over ADB which can not be determined by .cargo/Config.toml.
///               We implemented this because previous setups like cargo mobile required a hard-coded
///               linker path in your project which does not work in team-based setups.
///
/// - `NoLink`: We are not linking at all, and instead deferring our linking to the driving process,
///             usually being `dx` itself. In this case, we are just writing the linker args to a file
///             and then outputting a dummy object file to satisfy the linker. This is generally used
///             by the binary patching engine since we need to actually do "real linker logic" like
///             traversing object files and satisfying missing symbols. That process is *much* easier
///             to do in the driving host process when we have all the information available. Unfortunately,
///             rustc doesn't provide a "real" way of granularly stepping through the compile process
///             so this is basically a hack.
///
/// We use "BaseLink" when a linker is specified, and "NoLink" when it is not. Both generate a resulting
/// object file.

#[derive(Debug)]
pub struct LinkAction {
    pub linker: Option<PathBuf>,
    pub triple: Triple,
    pub link_args_file: PathBuf,
    pub link_err_file: PathBuf,
}

/// The linker flavor to use. This influences the argument style that gets passed to the linker.
/// We're imitating the rustc linker flavors here.
///
/// https://doc.rust-lang.org/beta/nightly-rustc/rustc_target/spec/enum.LinkerFlavor.html
#[derive(Debug, Serialize, Deserialize, PartialEq, Clone)]
pub enum LinkerFlavor {
    Gnu,
    Darwin,
    WasmLld,
    Unix,
    Msvc,
}

impl LinkAction {
    const DX_LINK_ARG: &str = "DX_LINK";
    const DX_ARGS_FILE: &str = "DX_LINK_ARGS_FILE";
    const DX_ERR_FILE: &str = "DX_LINK_ERR_FILE";
    const DX_LINK_TRIPLE: &str = "DX_LINK_TRIPLE";
    const DX_LINK_CUSTOM_LINKER: &str = "DX_LINK_CUSTOM_LINKER";
>>>>>>> b2ec1d95

    /// Should we write the input arguments to a file (aka act as a linker subprocess)?
    ///
    /// Just check if the magic env var is set
    pub(crate) fn from_env() -> Option<Self> {
<<<<<<< HEAD
        if let Ok(target) = std::env::var(Self::ENV_VAR_NAME_ASSETS_TARGET) {
            return Some(LinkAction::OptimizeAssets {
                destination: PathBuf::from(target),
            });
        }
        std::env::var(Self::ENV_VAR_NAME)
            .ok()
            .map(|var| serde_json::from_str(&var).expect("Failed to parse magic env var"))
=======
        if std::env::var(Self::DX_LINK_ARG).is_err() {
            return None;
        }

        Some(Self {
            linker: std::env::var(Self::DX_LINK_CUSTOM_LINKER)
                .ok()
                .map(PathBuf::from),
            link_args_file: std::env::var(Self::DX_ARGS_FILE)
                .expect("Linker args file not set")
                .into(),
            link_err_file: std::env::var(Self::DX_ERR_FILE)
                .expect("Linker error file not set")
                .into(),
            triple: std::env::var(Self::DX_LINK_TRIPLE)
                .expect("Linker triple not set")
                .parse()
                .expect("Failed to parse linker triple"),
        })
>>>>>>> b2ec1d95
    }

    pub(crate) fn write_env_vars(&self, env_vars: &mut Vec<(&str, String)>) -> Result<()> {
        env_vars.push((Self::DX_LINK_ARG, "1".to_string()));
        env_vars.push((
            Self::DX_ARGS_FILE,
            dunce::canonicalize(&self.link_args_file)?
                .to_string_lossy()
                .to_string(),
        ));
        env_vars.push((
            Self::DX_ERR_FILE,
            dunce::canonicalize(&self.link_err_file)?
                .to_string_lossy()
                .to_string(),
        ));
        env_vars.push((Self::DX_LINK_TRIPLE, self.triple.to_string()));
        if let Some(linker) = &self.linker {
            env_vars.push((
                Self::DX_LINK_CUSTOM_LINKER,
                dunce::canonicalize(linker)?.to_string_lossy().to_string(),
            ));
        }

        Ok(())
    }

    pub(crate) async fn run_link(self) {
        let link_err_file = self.link_err_file.clone();
        let res = self.run_link_inner().await;

        if let Err(err) = res {
            // If we failed to run the linker, we need to write the error to the file
            // so that the main process can read it.
            _ = std::fs::create_dir_all(link_err_file.parent().unwrap());
            _ = std::fs::write(link_err_file, format!("Linker error: {err}"));
        }
    }

    /// Write the incoming linker args to a file
    ///
    /// The file will be given by the dx-magic-link-arg env var itself, so we use
    /// it both for determining if we should act as a linker and the for the file name itself.
<<<<<<< HEAD
    ///
    /// This will panic if it fails
    ///
    /// hmmmmmmmm tbh I'd rather just pass the object files back and do the parsing here, but the interface
    /// is nicer to just bounce back the args and let the host do the parsing/canonicalization
    pub(crate) fn run(self) -> crate::Result<()> {
        if let Some(log_path) = linker_log_file() {
            let log_file = std::fs::File::options()
                .append(true)
                .create(true)
                .open(log_path)?;
            tracing_subscriber::fmt()
                .with_writer(log_file)
                .with_max_level(tracing::Level::DEBUG)
                .compact()
                .with_ansi(false)
                .init();
        }

        match self {
            // Literally just run the android linker :)
            LinkAction::LinkAndroid {
                linker,
                extra_flags,
            } => {
                let mut cmd = std::process::Command::new(linker);
                cmd.args(std::env::args().skip(1));
                cmd.args(extra_flags);
                cmd.stderr(std::process::Stdio::piped())
                    .stdout(std::process::Stdio::piped())
                    .status()
                    .context("Failed to run android linker")?;
            }

            // Assemble an asset manifest by walking the object files being passed to us
            LinkAction::BuildAssetManifest { destination: dest } => {
                let (manifest, status) = link_asset_manifest();

                let contents =
                    serde_json::to_string(&manifest).context("Failed to write manifest")?;
                std::fs::write(dest, contents).context("Failed to write output file")?;

                if let Some(code) = status.code() {
                    std::process::exit(code);
                }
            }

            // Optimize the assets by copying them to the destination
            LinkAction::OptimizeAssets { destination } => {
                let (manifest, status) = link_asset_manifest();
                if let Err(err) = create_dir_all(&destination) {
                    tracing::error!("Failed to create destination directory: {err}");
                }
                for asset in manifest.assets() {
                    let path = PathBuf::from(asset.absolute_source_path());
                    let destination_path = destination.join(asset.bundled_path());
                    tracing::debug!(
                        "Processing asset {} --> {} {:#?}",
                        path.display(),
                        destination_path.display(),
                        asset
                    );
                    process_file_to(asset.options(), &path, &destination_path)?;
                }
                if let Some(code) = status.code() {
                    std::process::exit(code);
                }
            }
        }

        Ok(())
    }
}

fn link_asset_manifest() -> (AssetManifest, std::process::ExitStatus) {
    let args: Vec<_> = std::env::args().collect();
    let mut references = AssetReferences::from_link_args(&args);

    // Hash each file in parallel
    references.assets.par_iter_mut().for_each(|asset| {
        dioxus_cli_opt::add_hash_to_asset(&mut asset.bundled_asset);
    });

    // Look for --flavor wasm in the args
    let targeting_wasm =
        args.contains(&"-flavor".to_string()) && args.contains(&"wasm".to_string());
    let mut linker_args = args.into_iter().skip(1).collect::<Vec<_>>();
    let mut _tempfile_handle = None;

    // If we are targeting wasm, create an object file to satisfy the imports
    if targeting_wasm {
        let mut data_sections = Vec::new();
        for asset in references.assets.iter() {
            let name = asset.bundled_asset.link_section();
            let data = const_serialize::serialize_const(&asset.bundled_asset, ConstVec::new());
            data_sections.push((name, data.as_ref().to_vec()));
        }

        // Create the object file
        let object_file = create_data_object_file(
            data_sections
                .iter()
                .map(|(name, data)| (*name, data.as_ref())),
        );
        let mut temp_file = NamedTempFile::new().expect("Failed to create temporary file");
        temp_file
            .write_all(&object_file)
            .expect("Failed to write object file");
        linker_args.push(temp_file.path().to_string_lossy().to_string());
        _tempfile_handle = Some(temp_file);
    }
    // Otherwise overwrite the object files
    else {
        for asset in &references.assets {
            // Write the asset to the object file
            if let Err(err) = asset.write() {
                tracing::error!("Failed to write asset to object file: {err}");
            }
        }
    }

    // Extract the manifest from the hashed assets
    let mut manifest = AssetManifest::default();
    for asset in references.assets.iter() {
        // Add the asset to the manifest
        manifest.insert_asset(asset.bundled_asset);
    }

    // forward the modified object files to the real linker
    let toolchain = if targeting_wasm {
        "stable-wasm32-unknown-unknown".to_string()
    } else {
        std::env::var("RUSTUP_TOOLCHAIN").unwrap()
    };

    let mut linker_command = find_linker(toolchain);
    let status = linker_command
        .args(linker_args)
        .status()
        .expect("Failed to spawn linker");

    tracing::info!("Found assets: {:#?}", manifest.assets().collect::<Vec<_>>());

    (manifest, status)
}

fn linker_log_file() -> Option<PathBuf> {
    std::env::var(LinkAction::LOG_FILE_VAR_NAME)
        .ok()
        .map(PathBuf::from)
}
struct AssetReference {
    file: PathBuf,
    offset: usize,
    bundled_asset: BundledAsset,
}

impl AssetReference {
    fn write(&self) -> std::io::Result<()> {
        let new_data = ConstVec::new();
        let new_data = const_serialize::serialize_const(&self.bundled_asset, new_data);

        let mut binary_data = fs::File::options()
            .write(true)
            .read(true)
            .open(&self.file)?;
        binary_data.seek(std::io::SeekFrom::Start(self.offset as u64))?;
        // Write the modified binary data back to the file
        binary_data.write_all(new_data.as_ref())?;
        binary_data.sync_all()?;

        Ok(())
    }
}

fn collect_object_files_from_args(args: &[String]) -> Vec<PathBuf> {
    let mut obj_args = args.to_vec();
    // Handle command files, usually a windows thing.
    if let Some(command) = args.iter().find(|arg| arg.starts_with('@')).cloned() {
        let path = command.trim().trim_start_matches('@');
        let file_binary = std::fs::read(path).unwrap();

        // This may be a utf-16le file. Let's try utf-8 first.
        let content = String::from_utf8(file_binary.clone()).unwrap_or_else(|_| {
            // Convert Vec<u8> to Vec<u16> to convert into a String
            let binary_u16le: Vec<u16> = file_binary
                .chunks_exact(2)
                .map(|a| u16::from_le_bytes([a[0], a[1]]))
                .collect();

            String::from_utf16_lossy(&binary_u16le)
        });

        // Gather linker args, and reset the args to be just the linker args
        obj_args = content
            .lines()
            .map(|line| {
                let line_parsed = line.to_string();
                let line_parsed = line_parsed.trim_end_matches('"').to_string();
                let line_parsed = line_parsed.trim_start_matches('"').to_string();
                line_parsed
            })
            .collect();
    }

    // Parse through linker args for `.o` or `.rlib` files.
    obj_args.retain(|item| item.ends_with(".o") || item.ends_with(".rlib"));

    obj_args.iter().map(PathBuf::from).collect()
}

#[derive(Default)]
struct AssetReferences {
    assets: Vec<AssetReference>,
}

impl AssetReferences {
    fn from_link_args(args: &[String]) -> Self {
        let mut references = AssetReferences::default();
        let obj_files = collect_object_files_from_args(args);
        for file in obj_files {
            if let Ok(path) = file.canonicalize() {
                if let Err(err) = references.add_from_object_path(&path) {
                    tracing::error!("Failed to read object file {}: {err}", path.display());
                }
            }
        }
        references
    }

    fn add_from_object_path(&mut self, path: &PathBuf) -> Result<(), Box<dyn Error>> {
        let mut binary_data = fs::File::options().read(true).open(path)?;
        let mut range = None;
        {
            let read_cache = ReadCache::new(&mut binary_data);
            let file = object::File::parse(&read_cache)?;
            for section in file.sections() {
                if let Ok(name) = section.name() {
                    if manganis_core::linker::LinkSection::ALL
                        .iter()
                        .any(|link_section| link_section.link_section == name)
                    {
                        let Some(file_range) = section.file_range() else {
                            continue;
                        };
                        if file.format() == object::BinaryFormat::Wasm {
                            // In wasm this is actually the start and end
                            let (start, end) = file_range;
                            range = Some(start as usize..end as usize);
                        } else {
                            let (offset, len) = file_range;
                            range = Some(offset as usize..(offset + len) as usize);
                        }
                        break;
                    }
                }
            }
        }
        if let Some(range) = range {
            binary_data.seek(std::io::SeekFrom::Start(range.start as u64))?;
            let mut data_in_range = vec![0; range.len()];
            binary_data.read_exact(&mut data_in_range)?;
            let mut offset = 0;
            let mut buffer = const_serialize::ConstReadBuffer::new(&data_in_range);

            while let Some((remaining_buffer, bundled_asset)) =
                const_serialize::deserialize_const!(BundledAsset, buffer)
            {
                let len = (data_in_range.len() - remaining_buffer.remaining().len()) - offset;
                self.assets.push(AssetReference {
                    file: path.clone(),
                    offset: range.start + offset,
                    bundled_asset,
                });
                offset += len;
                buffer = remaining_buffer;
            }
        }
        Ok(())
    }
}

// find the current linker
fn find_linker(toolchain: String) -> Command {
    // If there is a linker environment variable, use that
    if let Ok(linker) = std::env::var(LinkAction::DX_LINKER_ENV_VAR) {
        return Command::new(linker);
    }

    let target = toolchain.split("-").collect::<Vec<_>>();
    tracing::info!("Linking for target: {:?}", target);
    match target.as_slice() {
        // usually just ld64 - uses your `cc`
        // Eg. aarch64-apple-darwin
        [_, _, "apple", _] => {
            let mut command = Command::new(PathBuf::from("cc"));
            command.env_remove("IPHONEOS_DEPLOYMENT_TARGET");
            command.env_remove("TVOS_DEPLOYMENT_TARGET");
            command.env_remove("XROS_DEPLOYMENT_TARGET");
            command
        }
        // Eg. nightly-x86_64-unknown-linux-gnu
        [_, arch, _, "linux", _] => {
            let mut command = Command::new("cc");
            command.env("LC_ALL", "C");
            if arch.contains("64") {
                command.arg("-m64");
=======
    async fn run_link_inner(self) -> Result<()> {
        let mut args: Vec<_> = std::env::args().collect();
        if args.is_empty() {
            return Ok(());
        }

        handle_linker_command_file(&mut args);

        // Write the linker args to a file for the main process to read
        // todo: we might need to encode these as escaped shell words in case newlines are passed
        std::fs::write(self.link_args_file, args.join("\n"))?;

        // If there's a linker specified, we use that. Otherwise, we write a dummy object file to satisfy
        // any post-processing steps that rustc does.
        match self.linker {
            Some(linker) => {
                let res = std::process::Command::new(linker)
                    .args(args.iter().skip(1))
                    .output()
                    .expect("Failed to run linker");

                if !res.stderr.is_empty() || !res.stdout.is_empty() {
                    _ = std::fs::create_dir_all(self.link_err_file.parent().unwrap());
                    _ = std::fs::write(
                        self.link_err_file,
                        format!(
                            "Linker error: {}\n{}",
                            String::from_utf8_lossy(&res.stdout),
                            String::from_utf8_lossy(&res.stderr)
                        ),
                    );
                }
            }
            None => {
                // Extract the out path - we're going to write a dummy object file to satisfy the linker
                let out_file: PathBuf = match self.triple.operating_system {
                    target_lexicon::OperatingSystem::Windows => {
                        let out_arg = args.iter().find(|arg| arg.starts_with("/OUT")).unwrap();
                        out_arg.trim_start_matches("/OUT:").to_string().into()
                    }
                    _ => {
                        let out = args.iter().position(|arg| arg == "-o").unwrap();
                        args[out + 1].clone().into()
                    }
                };

                // This creates an object file that satisfies rust's use of llvm-objcopy
                //
                // I'd rather we *not* do this and instead generate a truly linked file (and then delete it) but
                // this at least lets us delay linking until the host compiler is ready.
                //
                // This is because our host compiler is a stateful server and not a stateless linker.
                //
                // todo(jon): do we use Triple::host or the target triple? I think I ran into issues
                // using the target triple, hence the use of "host" but it might not even matter?
                let triple = Triple::host();
                let format = match triple.binary_format {
                    target_lexicon::BinaryFormat::Elf => object::BinaryFormat::Elf,
                    target_lexicon::BinaryFormat::Coff => object::BinaryFormat::Coff,
                    target_lexicon::BinaryFormat::Macho => object::BinaryFormat::MachO,
                    target_lexicon::BinaryFormat::Wasm => object::BinaryFormat::Wasm,
                    target_lexicon::BinaryFormat::Xcoff => object::BinaryFormat::Xcoff,
                    target_lexicon::BinaryFormat::Unknown => todo!(),
                    _ => todo!("Binary format not supported"),
                };

                let arch = match triple.architecture {
                    target_lexicon::Architecture::Wasm32 => object::Architecture::Wasm32,
                    target_lexicon::Architecture::Wasm64 => object::Architecture::Wasm64,
                    target_lexicon::Architecture::X86_64 => object::Architecture::X86_64,
                    target_lexicon::Architecture::Arm(_) => object::Architecture::Arm,
                    target_lexicon::Architecture::Aarch64(_) => object::Architecture::Aarch64,
                    target_lexicon::Architecture::LoongArch64 => object::Architecture::LoongArch64,
                    target_lexicon::Architecture::Unknown => object::Architecture::Unknown,
                    _ => todo!("Architecture not supported"),
                };

                let endian = match triple.endianness() {
                    Ok(target_lexicon::Endianness::Little) => object::Endianness::Little,
                    Ok(target_lexicon::Endianness::Big) => object::Endianness::Big,
                    Err(_) => todo!("Endianness not supported"),
                };

                let bytes = object::write::Object::new(format, arch, endian)
                    .write()
                    .context("Failed to emit stub link file")?;

                // Write a dummy object file to satisfy rust/linker since it'll run llvm-objcopy
                // ... I wish it *didn't* do that but I can't tell how to disable the linker without
                // using --emit=obj which is not exactly what we want since that will still pull in
                // the dependencies.
                std::fs::create_dir_all(out_file.parent().unwrap())?;
                std::fs::write(out_file, bytes)?;
>>>>>>> b2ec1d95
            }
            command
        }
        // Eg. stable-x86_64-pc-windows-msvc
        [_, _, _, "windows", _] => {
            let mut command = Command::new("link.exe");
            command.arg("/NOLOGO");
            command
        }
        // Eg. nightly-wasm32-unknown-unknown
        [_, "wasm32", _, _] => {
            let mut command = Command::new(wasm_ld());
            command.env("LC_ALL", "C");
            command
        }
        _ => {
            panic!(
                "Unknown target {}. Please set the environment variable DIOXUS_LINKER to the path of your linker.
If you don't know where your linker is, create a blank rust file and run `rustc temp.rs --print link-args`.
On unix-like platforms, you can run this command to find your link args:
`echo \"fn main(){{}}\" > ./temp.rs && rustc temp.rs --print link-args -Z unstable-options && rm ./temp.rs`
Once you find the linker args for your platform feel free to open an issue with link args so we can
add support for the platform out of the box: https://github.com/DioxusLabs/dioxus/issues/new", target.join("-")
        )
        }

        Ok(())
    }
}

pub fn handle_linker_command_file(args: &mut Vec<String>) {
    // Handle command files, usually a windows thing.
    if let Some(command) = args.iter().find(|arg| arg.starts_with('@')).cloned() {
        let path = command.trim().trim_start_matches('@');
        let file_binary = std::fs::read(path).unwrap();

        // This may be a utf-16le file. Let's try utf-8 first.
        let content = String::from_utf8(file_binary.clone()).unwrap_or_else(|_| {
            // Convert Vec<u8> to Vec<u16> to convert into a String
            let binary_u16le: Vec<u16> = file_binary
                .chunks_exact(2)
                .map(|a| u16::from_le_bytes([a[0], a[1]]))
                .collect();

            String::from_utf16_lossy(&binary_u16le)
        });

        // Gather linker args, and reset the args to be just the linker args
        *args = content
            .lines()
            .map(|line| {
                let line_parsed = line.trim().to_string();
                let line_parsed = line_parsed.trim_end_matches('"').to_string();
                let line_parsed = line_parsed.trim_start_matches('"').to_string();
                line_parsed
            })
            .collect();
    }
}

fn wasm_ld() -> PathBuf {
    // eg. /Users/jonkelley/.rustup/toolchains/stable-aarch64-apple-darwin/lib/rustlib/aarch64-apple-darwin/bin/rust-lld
    //     |_________________________sysroot_____________________________|
    //
    // we should opt to use rust-lld since that's the default on linux and will eventually be the default on windows
    // I think mac will keep ld
    let root = Command::new("rustc")
        .arg("--print")
        .arg("sysroot")
        .output()
        .unwrap();
    let root = PathBuf::from(String::from_utf8(root.stdout).unwrap().trim())
        .join("lib")
        .join("rustlib")
        .join(Triple::host().to_string())
        .join("bin")
        .join("rust-lld");
    root
}

fn create_data_object_file<'a>(
    data_sections: impl IntoIterator<Item = (&'a str, &'a [u8])>,
) -> Vec<u8> {
    use wasm_encoder::{
        ConstExpr, DataSection, DataSymbolDefinition, LinkingSection, Module, SymbolTable,
    };

    let mut linking = LinkingSection::new();
    let mut sym_tab = SymbolTable::new();
    let mut data_section = DataSection::new();

    let memory_index = 0;
    let mut offset = 0;
    let mut all_bytes = Vec::new();

    for (symbol_name, data) in data_sections {
        let flags = SymbolTable::WASM_SYM_EXPORTED;
        let size = data.len() as u32;

        all_bytes.extend_from_slice(data);
        sym_tab.data(
            flags,
            symbol_name,
            Some(DataSymbolDefinition {
                index: memory_index,
                offset: offset as u32,
                size,
            }),
        );
        linking.symbol_table(&sym_tab);
        offset += data.len();
    }
    data_section.active(memory_index, &ConstExpr::i32_const(0), all_bytes);

    // Add the linking section to a new Wasm module and get the encoded bytes.
    let mut module = Module::new();
    module.section(&data_section).section(&linking);
    module.finish()
}<|MERGE_RESOLUTION|>--- conflicted
+++ resolved
@@ -1,50 +1,21 @@
-<<<<<<< HEAD
+use crate::Result;
+use anyhow::Context;
 use anyhow::Context;
 use const_serialize::ConstVec;
 use dioxus_cli_opt::{process_file_to, AssetManifest};
 use manganis::BundledAsset;
 use object::{Object, ObjectSection, ReadCache};
 use rayon::iter::{IntoParallelRefMutIterator, ParallelIterator};
-=======
-use crate::Result;
-use anyhow::Context;
->>>>>>> b2ec1d95
 use serde::{Deserialize, Serialize};
 use std::error::Error;
 use std::fmt::Debug;
 use std::fs::{self, create_dir_all};
 use std::io::{Read, Seek, Write};
 use std::path::PathBuf;
-<<<<<<< HEAD
 use std::process::Command;
 use target_lexicon::Triple;
+use target_lexicon::Triple;
 use tempfile::NamedTempFile;
-
-#[derive(Debug, Serialize, Deserialize)]
-pub(crate) enum LinkAction {
-    BuildAssetManifest {
-        destination: PathBuf,
-    },
-    OptimizeAssets {
-        /// The destination directory for the assets.
-        destination: PathBuf,
-    },
-    LinkAndroid {
-        linker: PathBuf,
-        extra_flags: Vec<String>,
-    },
-}
-
-impl LinkAction {
-    // Internal API used to pass information from the CLI build process to the linker
-    pub(crate) const ENV_VAR_NAME: &'static str = "DX_LINK_JSON";
-
-    // Publicly documented CLI APIs for linking
-    pub(crate) const ENV_VAR_NAME_ASSETS_TARGET: &'static str = "DX_LINK_ASSETS_TARGET"; // The target directory for the assets
-    pub(crate) const DX_LINKER_ENV_VAR: &'static str = "DX_LINKER"; // The linker to use
-    pub(crate) const LOG_FILE_VAR_NAME: &'static str = "DX_LINK_LOG_FILE"; // The log file to use
-=======
-use target_lexicon::Triple;
 
 /// `dx` can act as a linker in a few scenarios. Note that we don't *actually* implement the linker logic,
 /// instead just proxying to a specified linker (or not linking at all!).
@@ -96,22 +67,21 @@
     const DX_ERR_FILE: &str = "DX_LINK_ERR_FILE";
     const DX_LINK_TRIPLE: &str = "DX_LINK_TRIPLE";
     const DX_LINK_CUSTOM_LINKER: &str = "DX_LINK_CUSTOM_LINKER";
->>>>>>> b2ec1d95
+
+    // Publicly documented CLI APIs for linking
+    pub(crate) const ENV_VAR_NAME_ASSETS_TARGET: &'static str = "DX_LINK_ASSETS_TARGET"; // The target directory for the assets
+    pub(crate) const LOG_FILE_VAR_NAME: &'static str = "DX_LINK_LOG_FILE"; // The log file to use
 
     /// Should we write the input arguments to a file (aka act as a linker subprocess)?
     ///
     /// Just check if the magic env var is set
     pub(crate) fn from_env() -> Option<Self> {
-<<<<<<< HEAD
         if let Ok(target) = std::env::var(Self::ENV_VAR_NAME_ASSETS_TARGET) {
             return Some(LinkAction::OptimizeAssets {
                 destination: PathBuf::from(target),
             });
         }
-        std::env::var(Self::ENV_VAR_NAME)
-            .ok()
-            .map(|var| serde_json::from_str(&var).expect("Failed to parse magic env var"))
-=======
+
         if std::env::var(Self::DX_LINK_ARG).is_err() {
             return None;
         }
@@ -131,7 +101,6 @@
                 .parse()
                 .expect("Failed to parse linker triple"),
         })
->>>>>>> b2ec1d95
     }
 
     pub(crate) fn write_env_vars(&self, env_vars: &mut Vec<(&str, String)>) -> Result<()> {
@@ -175,126 +144,220 @@
     ///
     /// The file will be given by the dx-magic-link-arg env var itself, so we use
     /// it both for determining if we should act as a linker and the for the file name itself.
-<<<<<<< HEAD
-    ///
-    /// This will panic if it fails
-    ///
-    /// hmmmmmmmm tbh I'd rather just pass the object files back and do the parsing here, but the interface
-    /// is nicer to just bounce back the args and let the host do the parsing/canonicalization
-    pub(crate) fn run(self) -> crate::Result<()> {
-        if let Some(log_path) = linker_log_file() {
-            let log_file = std::fs::File::options()
-                .append(true)
-                .create(true)
-                .open(log_path)?;
-            tracing_subscriber::fmt()
-                .with_writer(log_file)
-                .with_max_level(tracing::Level::DEBUG)
-                .compact()
-                .with_ansi(false)
-                .init();
-        }
-
-        match self {
-            // Literally just run the android linker :)
-            LinkAction::LinkAndroid {
-                linker,
-                extra_flags,
-            } => {
-                let mut cmd = std::process::Command::new(linker);
-                cmd.args(std::env::args().skip(1));
-                cmd.args(extra_flags);
-                cmd.stderr(std::process::Stdio::piped())
-                    .stdout(std::process::Stdio::piped())
-                    .status()
-                    .context("Failed to run android linker")?;
-            }
-
-            // Assemble an asset manifest by walking the object files being passed to us
-            LinkAction::BuildAssetManifest { destination: dest } => {
-                let (manifest, status) = link_asset_manifest();
-
-                let contents =
-                    serde_json::to_string(&manifest).context("Failed to write manifest")?;
-                std::fs::write(dest, contents).context("Failed to write output file")?;
-
-                if let Some(code) = status.code() {
-                    std::process::exit(code);
+    async fn run_link_inner(self) -> Result<()> {
+        init_linker_logger();
+
+        let mut args: Vec<_> = std::env::args().collect();
+        if args.is_empty() {
+            return Ok(());
+        }
+
+        handle_linker_command_file(&mut args);
+
+        // Write the linker args to a file for the main process to read
+        // todo: we might need to encode these as escaped shell words in case newlines are passed
+        std::fs::write(self.link_args_file, args.join("\n"))?;
+
+        // If there's a linker specified, we use that. Otherwise, we write a dummy object file to satisfy
+        // any post-processing steps that rustc does.
+        match self.linker {
+            Some(linker) => {
+                let res = std::process::Command::new(linker)
+                    .args(args.iter().skip(1))
+                    .output()
+                    .expect("Failed to run linker");
+
+                if !res.stderr.is_empty() || !res.stdout.is_empty() {
+                    _ = std::fs::create_dir_all(self.link_err_file.parent().unwrap());
+                    _ = std::fs::write(
+                        self.link_err_file,
+                        format!(
+                            "Linker error: {}\n{}",
+                            String::from_utf8_lossy(&res.stdout),
+                            String::from_utf8_lossy(&res.stderr)
+                        ),
+                    );
                 }
             }
-
-            // Optimize the assets by copying them to the destination
-            LinkAction::OptimizeAssets { destination } => {
-                let (manifest, status) = link_asset_manifest();
-                if let Err(err) = create_dir_all(&destination) {
-                    tracing::error!("Failed to create destination directory: {err}");
+            None => {
+                // Extract the out path - we're going to write a dummy object file to satisfy the linker
+                let out_file: PathBuf = match self.triple.operating_system {
+                    target_lexicon::OperatingSystem::Windows => {
+                        let out_arg = args.iter().find(|arg| arg.starts_with("/OUT")).unwrap();
+                        out_arg.trim_start_matches("/OUT:").to_string().into()
+                    }
+                    _ => {
+                        let out = args.iter().position(|arg| arg == "-o").unwrap();
+                        args[out + 1].clone().into()
+                    }
+                };
+
+                // This creates an object file that satisfies rust's use of llvm-objcopy
+                //
+                // I'd rather we *not* do this and instead generate a truly linked file (and then delete it) but
+                // this at least lets us delay linking until the host compiler is ready.
+                //
+                // This is because our host compiler is a stateful server and not a stateless linker.
+                //
+                // todo(jon): do we use Triple::host or the target triple? I think I ran into issues
+                // using the target triple, hence the use of "host" but it might not even matter?
+                let triple = Triple::host();
+                let format = match triple.binary_format {
+                    target_lexicon::BinaryFormat::Elf => object::BinaryFormat::Elf,
+                    target_lexicon::BinaryFormat::Coff => object::BinaryFormat::Coff,
+                    target_lexicon::BinaryFormat::Macho => object::BinaryFormat::MachO,
+                    target_lexicon::BinaryFormat::Wasm => object::BinaryFormat::Wasm,
+                    target_lexicon::BinaryFormat::Xcoff => object::BinaryFormat::Xcoff,
+                    target_lexicon::BinaryFormat::Unknown => todo!(),
+                    _ => todo!("Binary format not supported"),
+                };
+
+                let arch = match triple.architecture {
+                    target_lexicon::Architecture::Wasm32 => object::Architecture::Wasm32,
+                    target_lexicon::Architecture::Wasm64 => object::Architecture::Wasm64,
+                    target_lexicon::Architecture::X86_64 => object::Architecture::X86_64,
+                    target_lexicon::Architecture::Arm(_) => object::Architecture::Arm,
+                    target_lexicon::Architecture::Aarch64(_) => object::Architecture::Aarch64,
+                    target_lexicon::Architecture::LoongArch64 => object::Architecture::LoongArch64,
+                    target_lexicon::Architecture::Unknown => object::Architecture::Unknown,
+                    _ => todo!("Architecture not supported"),
+                };
+
+                let endian = match triple.endianness() {
+                    Ok(target_lexicon::Endianness::Little) => object::Endianness::Little,
+                    Ok(target_lexicon::Endianness::Big) => object::Endianness::Big,
+                    Err(_) => todo!("Endianness not supported"),
+                };
+
+                let bytes = object::write::Object::new(format, arch, endian)
+                    .write()
+                    .context("Failed to emit stub link file")?;
+
+                // Write a dummy object file to satisfy rust/linker since it'll run llvm-objcopy
+                // ... I wish it *didn't* do that but I can't tell how to disable the linker without
+                // using --emit=obj which is not exactly what we want since that will still pull in
+                // the dependencies.
+                std::fs::create_dir_all(out_file.parent().unwrap())?;
+                std::fs::write(out_file, bytes)?;
+            }
+        }
+
+        Ok(())
+    }
+
+    fn link_asset_manifest() -> (AssetManifest, std::process::ExitStatus) {
+        let args: Vec<_> = std::env::args().collect();
+        let mut references = AssetReferences::from_link_args(&args);
+
+        // Hash each file in parallel
+        references.assets.par_iter_mut().for_each(|asset| {
+            dioxus_cli_opt::add_hash_to_asset(&mut asset.bundled_asset);
+        });
+
+        // Look for --flavor wasm in the args
+        let targeting_wasm =
+            args.contains(&"-flavor".to_string()) && args.contains(&"wasm".to_string());
+        let mut linker_args = args.into_iter().skip(1).collect::<Vec<_>>();
+        let mut _tempfile_handle = None;
+
+        // If we are targeting wasm, create an object file to satisfy the imports
+        if targeting_wasm {
+            let mut data_sections = Vec::new();
+            for asset in references.assets.iter() {
+                let name = asset.bundled_asset.link_section();
+                let data = const_serialize::serialize_const(&asset.bundled_asset, ConstVec::new());
+                data_sections.push((name, data.as_ref().to_vec()));
+            }
+
+            // Create the object file
+            let object_file = create_data_object_file(
+                data_sections
+                    .iter()
+                    .map(|(name, data)| (*name, data.as_ref())),
+            );
+            let mut temp_file = NamedTempFile::new().expect("Failed to create temporary file");
+            temp_file
+                .write_all(&object_file)
+                .expect("Failed to write object file");
+            linker_args.push(temp_file.path().to_string_lossy().to_string());
+            _tempfile_handle = Some(temp_file);
+        }
+        // Otherwise overwrite the object files
+        else {
+            for asset in &references.assets {
+                // Write the asset to the object file
+                if let Err(err) = asset.write() {
+                    tracing::error!("Failed to write asset to object file: {err}");
                 }
-                for asset in manifest.assets() {
-                    let path = PathBuf::from(asset.absolute_source_path());
-                    let destination_path = destination.join(asset.bundled_path());
-                    tracing::debug!(
-                        "Processing asset {} --> {} {:#?}",
-                        path.display(),
-                        destination_path.display(),
-                        asset
-                    );
-                    process_file_to(asset.options(), &path, &destination_path)?;
-                }
-                if let Some(code) = status.code() {
-                    std::process::exit(code);
-                }
-            }
-        }
-
-        Ok(())
-    }
-}
-
-fn link_asset_manifest() -> (AssetManifest, std::process::ExitStatus) {
-    let args: Vec<_> = std::env::args().collect();
-    let mut references = AssetReferences::from_link_args(&args);
-
-    // Hash each file in parallel
-    references.assets.par_iter_mut().for_each(|asset| {
-        dioxus_cli_opt::add_hash_to_asset(&mut asset.bundled_asset);
-    });
-
-    // Look for --flavor wasm in the args
-    let targeting_wasm =
-        args.contains(&"-flavor".to_string()) && args.contains(&"wasm".to_string());
-    let mut linker_args = args.into_iter().skip(1).collect::<Vec<_>>();
-    let mut _tempfile_handle = None;
-
-    // If we are targeting wasm, create an object file to satisfy the imports
-    if targeting_wasm {
-        let mut data_sections = Vec::new();
-        for asset in references.assets.iter() {
-            let name = asset.bundled_asset.link_section();
-            let data = const_serialize::serialize_const(&asset.bundled_asset, ConstVec::new());
-            data_sections.push((name, data.as_ref().to_vec()));
-        }
-
-        // Create the object file
-        let object_file = create_data_object_file(
-            data_sections
-                .iter()
-                .map(|(name, data)| (*name, data.as_ref())),
-        );
-        let mut temp_file = NamedTempFile::new().expect("Failed to create temporary file");
-        temp_file
-            .write_all(&object_file)
-            .expect("Failed to write object file");
-        linker_args.push(temp_file.path().to_string_lossy().to_string());
-        _tempfile_handle = Some(temp_file);
-    }
-    // Otherwise overwrite the object files
-    else {
-        for asset in &references.assets {
-            // Write the asset to the object file
-            if let Err(err) = asset.write() {
-                tracing::error!("Failed to write asset to object file: {err}");
-            }
-        }
+            }
+
+            Ok(())
+        }
+
+        // // Assemble an asset manifest by walking the object files being passed to us
+        // LinkAction::BuildAssetManifest { destination: dest } => {
+        //     let (manifest, status) = link_asset_manifest();
+
+        //     let contents =
+        //         serde_json::to_string(&manifest).context("Failed to write manifest")?;
+        //     std::fs::write(dest, contents).context("Failed to write output file")?;
+
+        //     if let Some(code) = status.code() {
+        //         std::process::exit(code);
+        //     }
+        // }
+
+        // // Optimize the assets by copying them to the destination
+        // LinkAction::OptimizeAssets { destination } => {
+        //     let (manifest, status) = link_asset_manifest();
+        //     if let Err(err) = create_dir_all(&destination) {
+        //         tracing::error!("Failed to create destination directory: {err}");
+        //     }
+        //     for asset in manifest.assets() {
+        //         let path = PathBuf::from(asset.absolute_source_path());
+        //         let destination_path = destination.join(asset.bundled_path());
+        //         tracing::debug!(
+        //             "Processing asset {} --> {} {:#?}",
+        //             path.display(),
+        //             destination_path.display(),
+        //             asset
+        //         );
+        //         process_file_to(asset.options(), &path, &destination_path)?;
+        //     }
+        //     if let Some(code) = status.code() {
+        //         std::process::exit(code);
+        //     }
+        // }
+    }
+}
+
+pub fn handle_linker_command_file(args: &mut Vec<String>) {
+    // Handle command files, usually a windows thing.
+    if let Some(command) = args.iter().find(|arg| arg.starts_with('@')).cloned() {
+        let path = command.trim().trim_start_matches('@');
+        let file_binary = std::fs::read(path).unwrap();
+
+        // This may be a utf-16le file. Let's try utf-8 first.
+        let content = String::from_utf8(file_binary.clone()).unwrap_or_else(|_| {
+            // Convert Vec<u8> to Vec<u16> to convert into a String
+            let binary_u16le: Vec<u16> = file_binary
+                .chunks_exact(2)
+                .map(|a| u16::from_le_bytes([a[0], a[1]]))
+                .collect();
+
+            String::from_utf16_lossy(&binary_u16le)
+        });
+
+        // Gather linker args, and reset the args to be just the linker args
+        *args = content
+            .lines()
+            .map(|line| {
+                let line_parsed = line.trim().to_string();
+                let line_parsed = line_parsed.trim_end_matches('"').to_string();
+                let line_parsed = line_parsed.trim_start_matches('"').to_string();
+                line_parsed
+            })
+            .collect();
     }
 
     // Extract the manifest from the hashed assets
@@ -327,6 +390,22 @@
         .ok()
         .map(PathBuf::from)
 }
+
+fn init_linker_logger() {
+    if let Some(log_path) = linker_log_file() {
+        let log_file = std::fs::File::options()
+            .append(true)
+            .create(true)
+            .open(log_path)?;
+        tracing_subscriber::fmt()
+            .with_writer(log_file)
+            .with_max_level(tracing::Level::DEBUG)
+            .compact()
+            .with_ansi(false)
+            .init();
+    }
+}
+
 struct AssetReference {
     file: PathBuf,
     offset: usize,
@@ -483,101 +562,6 @@
             command.env("LC_ALL", "C");
             if arch.contains("64") {
                 command.arg("-m64");
-=======
-    async fn run_link_inner(self) -> Result<()> {
-        let mut args: Vec<_> = std::env::args().collect();
-        if args.is_empty() {
-            return Ok(());
-        }
-
-        handle_linker_command_file(&mut args);
-
-        // Write the linker args to a file for the main process to read
-        // todo: we might need to encode these as escaped shell words in case newlines are passed
-        std::fs::write(self.link_args_file, args.join("\n"))?;
-
-        // If there's a linker specified, we use that. Otherwise, we write a dummy object file to satisfy
-        // any post-processing steps that rustc does.
-        match self.linker {
-            Some(linker) => {
-                let res = std::process::Command::new(linker)
-                    .args(args.iter().skip(1))
-                    .output()
-                    .expect("Failed to run linker");
-
-                if !res.stderr.is_empty() || !res.stdout.is_empty() {
-                    _ = std::fs::create_dir_all(self.link_err_file.parent().unwrap());
-                    _ = std::fs::write(
-                        self.link_err_file,
-                        format!(
-                            "Linker error: {}\n{}",
-                            String::from_utf8_lossy(&res.stdout),
-                            String::from_utf8_lossy(&res.stderr)
-                        ),
-                    );
-                }
-            }
-            None => {
-                // Extract the out path - we're going to write a dummy object file to satisfy the linker
-                let out_file: PathBuf = match self.triple.operating_system {
-                    target_lexicon::OperatingSystem::Windows => {
-                        let out_arg = args.iter().find(|arg| arg.starts_with("/OUT")).unwrap();
-                        out_arg.trim_start_matches("/OUT:").to_string().into()
-                    }
-                    _ => {
-                        let out = args.iter().position(|arg| arg == "-o").unwrap();
-                        args[out + 1].clone().into()
-                    }
-                };
-
-                // This creates an object file that satisfies rust's use of llvm-objcopy
-                //
-                // I'd rather we *not* do this and instead generate a truly linked file (and then delete it) but
-                // this at least lets us delay linking until the host compiler is ready.
-                //
-                // This is because our host compiler is a stateful server and not a stateless linker.
-                //
-                // todo(jon): do we use Triple::host or the target triple? I think I ran into issues
-                // using the target triple, hence the use of "host" but it might not even matter?
-                let triple = Triple::host();
-                let format = match triple.binary_format {
-                    target_lexicon::BinaryFormat::Elf => object::BinaryFormat::Elf,
-                    target_lexicon::BinaryFormat::Coff => object::BinaryFormat::Coff,
-                    target_lexicon::BinaryFormat::Macho => object::BinaryFormat::MachO,
-                    target_lexicon::BinaryFormat::Wasm => object::BinaryFormat::Wasm,
-                    target_lexicon::BinaryFormat::Xcoff => object::BinaryFormat::Xcoff,
-                    target_lexicon::BinaryFormat::Unknown => todo!(),
-                    _ => todo!("Binary format not supported"),
-                };
-
-                let arch = match triple.architecture {
-                    target_lexicon::Architecture::Wasm32 => object::Architecture::Wasm32,
-                    target_lexicon::Architecture::Wasm64 => object::Architecture::Wasm64,
-                    target_lexicon::Architecture::X86_64 => object::Architecture::X86_64,
-                    target_lexicon::Architecture::Arm(_) => object::Architecture::Arm,
-                    target_lexicon::Architecture::Aarch64(_) => object::Architecture::Aarch64,
-                    target_lexicon::Architecture::LoongArch64 => object::Architecture::LoongArch64,
-                    target_lexicon::Architecture::Unknown => object::Architecture::Unknown,
-                    _ => todo!("Architecture not supported"),
-                };
-
-                let endian = match triple.endianness() {
-                    Ok(target_lexicon::Endianness::Little) => object::Endianness::Little,
-                    Ok(target_lexicon::Endianness::Big) => object::Endianness::Big,
-                    Err(_) => todo!("Endianness not supported"),
-                };
-
-                let bytes = object::write::Object::new(format, arch, endian)
-                    .write()
-                    .context("Failed to emit stub link file")?;
-
-                // Write a dummy object file to satisfy rust/linker since it'll run llvm-objcopy
-                // ... I wish it *didn't* do that but I can't tell how to disable the linker without
-                // using --emit=obj which is not exactly what we want since that will still pull in
-                // the dependencies.
-                std::fs::create_dir_all(out_file.parent().unwrap())?;
-                std::fs::write(out_file, bytes)?;
->>>>>>> b2ec1d95
             }
             command
         }
@@ -603,38 +587,6 @@
 add support for the platform out of the box: https://github.com/DioxusLabs/dioxus/issues/new", target.join("-")
         )
         }
-
-        Ok(())
-    }
-}
-
-pub fn handle_linker_command_file(args: &mut Vec<String>) {
-    // Handle command files, usually a windows thing.
-    if let Some(command) = args.iter().find(|arg| arg.starts_with('@')).cloned() {
-        let path = command.trim().trim_start_matches('@');
-        let file_binary = std::fs::read(path).unwrap();
-
-        // This may be a utf-16le file. Let's try utf-8 first.
-        let content = String::from_utf8(file_binary.clone()).unwrap_or_else(|_| {
-            // Convert Vec<u8> to Vec<u16> to convert into a String
-            let binary_u16le: Vec<u16> = file_binary
-                .chunks_exact(2)
-                .map(|a| u16::from_le_bytes([a[0], a[1]]))
-                .collect();
-
-            String::from_utf16_lossy(&binary_u16le)
-        });
-
-        // Gather linker args, and reset the args to be just the linker args
-        *args = content
-            .lines()
-            .map(|line| {
-                let line_parsed = line.trim().to_string();
-                let line_parsed = line_parsed.trim_end_matches('"').to_string();
-                let line_parsed = line_parsed.trim_start_matches('"').to_string();
-                line_parsed
-            })
-            .collect();
     }
 }
 
