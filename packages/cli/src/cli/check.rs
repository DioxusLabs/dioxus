--- conflicted
+++ resolved
@@ -118,13 +118,8 @@
             tracing::info!("No issues found.");
             Ok(())
         }
-<<<<<<< HEAD
-        1 => Err("1 issue found.".into()),
-        _ => Err(format!("{total_issues} issues found.").into()),
-=======
         1 => Err(anyhow!("1 issue found.")),
-        _ => Err(anyhow!("{} issues found.", total_issues)),
->>>>>>> 3f62cd8f
+        _ => Err(anyhow!("{total_issues} issues found.")),
     }
 }
 
