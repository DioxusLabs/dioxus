--- conflicted
+++ resolved
@@ -40,18 +40,13 @@
             .platform
             .unwrap_or(crate_config.dioxus_config.application.default_platform);
 
-<<<<<<< HEAD
-        plugins_before_command(BuildEvent).await;
-=======
         if let Some(target) = self.build.target {
             crate_config.set_target(target);
         }
 
         crate_config.set_cargo_args(self.build.cargo_args);
 
-        // #[cfg(feature = "plugin")]
-        // let _ = PluginManager::on_build_start(&crate_config, &platform);
->>>>>>> 5bd0abcf
+        plugins_before_command(BuildEvent).await;
 
         match platform {
             Platform::Web => {
