--- conflicted
+++ resolved
@@ -1,13 +1,8 @@
-<<<<<<< HEAD
-use super::*;
-use crate::{get_profile_for_platform, Builder, DioxusCrate, Platform};
-=======
 use crate::{cli::*, AppBuilder, BuildRequest, Workspace, PROFILE_SERVER};
 use crate::{BuildMode, Platform};
 use target_lexicon::Triple;
 
 use super::target::{TargetArgs, TargetCmd};
->>>>>>> 544d8cc4
 
 /// Build the Rust Dioxus app and all of its assets.
 ///
@@ -91,18 +86,6 @@
         })
     }
 
-<<<<<<< HEAD
-        // Set the profile of the build if it's not already set. Every platform gets a different profile so they builds don't
-        // conflict. This both lets the builds happen in parallel and makes sure they don't overwrite each other's output
-        if self.profile.is_none() {
-            self.profile =
-                Some(get_profile_for_platform(self.platform.unwrap(), self.release).to_string());
-        }
-        if self.server_profile.is_none() {
-            self.server_profile =
-                Some(get_profile_for_platform(Platform::Server, self.release).to_string());
-        }
-=======
     pub async fn into_targets(self) -> Result<BuildTargets> {
         let workspace = Workspace::current().await?;
 
@@ -157,7 +140,6 @@
 
                     server = Some(_server);
                 }
->>>>>>> 544d8cc4
 
                 client
             }
