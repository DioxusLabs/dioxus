use super::*;
use crate::TraceSrc;
use anyhow::{bail, Context};
use cargo_generate::{GenerateArgs, TemplatePath, Vcs};
use std::{fs, path::Path};

pub(crate) static DEFAULT_TEMPLATE: &str = "gh:dioxuslabs/dioxus-template";

#[derive(Clone, Debug, Default, Deserialize, Parser)]
#[clap(name = "new")]
pub struct Create {
    /// Create a new Dioxus project at PATH
    pub path: PathBuf,

    /// Project name. Defaults to directory name
    #[arg(short, long)]
    pub name: Option<String>,

    /// Template path
    #[clap(short, long)]
    pub template: Option<String>,

    /// Branch to select when using `template` from a git repository.
    /// Mutually exclusive with: `--revision`, `--tag`.
    #[clap(long, conflicts_with_all(["revision", "tag"]))]
    pub branch: Option<String>,

    /// A commit hash to select when using `template` from a git repository.
    /// Mutually exclusive with: `--branch`, `--tag`.
    #[clap(long, conflicts_with_all(["branch", "tag"]))]
    pub revision: Option<String>,

    /// Tag to select when using `template` from a git repository.
    /// Mutually exclusive with: `--branch`, `--revision`.
    #[clap(long, conflicts_with_all(["branch", "revision"]))]
    pub tag: Option<String>,

    /// Specify a sub-template within the template repository to be used as the actual template
    #[clap(long)]
    pub subtemplate: Option<String>,

    /// Pass `<option>=<value>` for the used template (e.g., `foo=bar`)
    #[clap(short, long)]
    pub option: Vec<String>,

    /// Skip user interaction by using the default values for the used template.
    /// Default values can be overridden with `--option`
    #[clap(short, long)]
    pub yes: bool,

    /// Specify the VCS used to initialize the generated template.
    /// Options: `git`, `none`.
    #[arg(long, value_parser)]
    pub vcs: Option<Vcs>,
}

impl Create {
    pub async fn create(mut self) -> Result<StructuredOutput> {
        // Project name defaults to directory name.
        if self.name.is_none() {
            self.name = Some(create::name_from_path(&self.path)?);
        }

        check_path(&self.path).await?;

        // Perform a connectivity check so we just don't it around doing nothing if there's a network error
        if self.template.is_none() {
            check_connectivity().await?;
        }

        // If no template is specified, use the default one and set the branch to the latest release.
        resolve_template_and_branch(&mut self.template, &mut self.branch);

        // cargo-generate requires the path to be created first.
        std::fs::create_dir_all(&self.path)?;

        let args = GenerateArgs {
            define: self.option,
            destination: Some(self.path),
            // NOTE: destination without init means base_dir + name, with —
            // means dest_dir. So use `init: true` and always handle
            // the dest_dir manually and carefully.
            // Cargo never adds name to the path. Name is solely for project name.
            // https://github.com/cargo-generate/cargo-generate/issues/1250
            init: true,
            name: self.name,
            silent: self.yes,
            vcs: self.vcs,
            template_path: TemplatePath {
                auto_path: self.template,
                branch: self.branch,
                revision: self.revision,
                subfolder: self.subtemplate,
                tag: self.tag,
                ..Default::default()
            },
            verbose: crate::logging::VERBOSITY
                .get()
                .map(|f| f.verbose)
                .unwrap_or(false),
            ..Default::default()
        };

        tracing::debug!(dx_src = ?TraceSrc::Dev, "Creating new project with args: {args:#?}");
        let path = cargo_generate::generate(args)?;

        _ = post_create(&path, &self.vcs.unwrap_or(Vcs::Git));

        Ok(StructuredOutput::Success)
    }
}

/// If no template is specified, use the default one and set the branch to the latest release.
///
/// Allows us to version templates under the v0.5/v0.6 scheme on the templates repo.
pub(crate) fn resolve_template_and_branch(
    template: &mut Option<String>,
    branch: &mut Option<String>,
) {
    if template.is_none() {
        use crate::dx_build_info::{PKG_VERSION_MAJOR, PKG_VERSION_MINOR};
        *template = Some(DEFAULT_TEMPLATE.to_string());

        if branch.is_none() {
            *branch = Some(format!("v{PKG_VERSION_MAJOR}.{PKG_VERSION_MINOR}"));
        }
    };
}

/// Extracts the last directory name from the `path`.
pub(crate) fn name_from_path(path: &Path) -> Result<String> {
    use path_absolutize::Absolutize;

    Ok(path
        .absolutize()?
        .to_path_buf()
        .file_name()
        .context("Current path does not include directory name".to_string())?
        .to_str()
        .context("Current directory name is not a valid UTF-8 string".to_string())?
        .to_string())
}

/// Post-creation actions for newly setup crates.
pub(crate) fn post_create(path: &Path, vcs: &Vcs) -> Result<()> {
    let metadata = if let Some(parent_dir) = path.parent() {
        match cargo_metadata::MetadataCommand::new()
            .current_dir(parent_dir)
            .exec()
        {
            Ok(v) => Some(v),
            // Only 1 error means that CWD isn't a cargo project.
            Err(cargo_metadata::Error::CargoMetadata { .. }) => None,
            Err(err) => {
                anyhow::bail!("Couldn't retrieve cargo metadata: {:?}", err)
            }
        }
    } else {
        None
    };

    // 1. Add the new project to the workspace, if it exists.
    //    This must be executed first in order to run `cargo fmt` on the new project.
    let is_workspace = metadata.is_some();
    metadata.and_then(|metadata| {
        let cargo_toml_path = &metadata.workspace_root.join("Cargo.toml");
        let cargo_toml_str = std::fs::read_to_string(cargo_toml_path).ok()?;
        let relative_path = path.strip_prefix(metadata.workspace_root).ok()?;

        let mut cargo_toml: toml_edit::DocumentMut = cargo_toml_str.parse().ok()?;
        cargo_toml
            .get_mut("workspace")?
            .get_mut("members")?
            .as_array_mut()?
            .push(relative_path.display().to_string());

        std::fs::write(cargo_toml_path, cargo_toml.to_string()).ok()
    });

    // 2. Run `cargo fmt` on the new project.
    let mut cmd = Command::new("cargo");
    let cmd = cmd.arg("fmt").current_dir(path);
    let output = cmd.output().expect("failed to execute process");
    if !output.status.success() {
        tracing::error!(dx_src = ?TraceSrc::Dev, "cargo fmt failed");
        tracing::error!(dx_src = ?TraceSrc::Build, "stdout: {}", String::from_utf8_lossy(&output.stdout));
        tracing::error!(dx_src = ?TraceSrc::Build, "stderr: {}", String::from_utf8_lossy(&output.stderr));
    }

    // 3. Format the `Cargo.toml` and `Dioxus.toml` files.
    let toml_paths = [path.join("Cargo.toml"), path.join("Dioxus.toml")];
    for toml_path in &toml_paths {
        let Ok(toml) = std::fs::read_to_string(toml_path) else {
            continue;
        };

        let mut toml = toml.parse::<toml_edit::DocumentMut>().map_err(|e| {
            anyhow::anyhow!("failed to parse toml at {}: {}", toml_path.display(), e)
        })?;

        toml.as_table_mut().fmt();

        let as_string = toml.to_string();
        let new_string = remove_triple_newlines(&as_string);
        let mut file = std::fs::File::create(toml_path)?;
        file.write_all(new_string.as_bytes())?;
    }

    // 4. Remove any triple newlines from the readme.
    let readme_path = path.join("README.md");
    let readme = std::fs::read_to_string(&readme_path)?;
    let new_readme = remove_triple_newlines(&readme);
    let mut file = std::fs::File::create(readme_path)?;
    file.write_all(new_readme.as_bytes())?;

    // 5. Run git init
    if !is_workspace {
        vcs.initialize(path, Some("main"), true)?;
    }

    tracing::info!(dx_src = ?TraceSrc::Dev, "Generated project at {}\n\n`cd` to your project and run `dx serve` to start developing.\nMore information is available in the generated `README.md`.\n\nBuild cool things! ✌️", path.display());

    Ok(())
}

fn remove_triple_newlines(string: &str) -> String {
    let mut new_string = String::new();
    for char in string.chars() {
        if char == '\n' && new_string.ends_with("\n\n") {
            continue;
        }
        new_string.push(char);
    }
    new_string
}

/// Check if the requested project can be created in the filesystem
pub(crate) async fn check_path(path: &std::path::PathBuf) -> Result<()> {
    match fs::metadata(path) {
        Ok(_metadata) => {
            bail!(
                "A file or directory with the given project name \"{}\" already exists.",
                path.to_string_lossy()
            )
        }
        Err(_err) => Ok(()),
    }
}

/// Perform a health check against github itself before we attempt to download any templates hosted
/// on github.
<<<<<<< HEAD
pub(crate) async fn connectivity_check() -> Result<()> {
    if crate::verbosity_or_default().offline {
=======
pub(crate) async fn check_connectivity() -> Result<()> {
    if crate::VERBOSITY
        .get()
        .map(|f| f.offline)
        .unwrap_or_default()
    {
>>>>>>> 78566796
        return Ok(());
    }

    use crate::styles::{GLOW_STYLE, LINK_STYLE};
    let client = reqwest::Client::new();
    for x in 0..=5 {
        tokio::select! {
            res = client.head("https://github.com/DioxusLabs/").header("User-Agent", "dioxus-cli").send() => {
                if res.is_ok() {
                    return Ok(());
                }
                tokio::time::sleep(std::time::Duration::from_millis(2000)).await;
            },
            _ = tokio::time::sleep(std::time::Duration::from_millis(if x == 1 { 500 } else { 2000 })) => {}
        }
        if x == 0 {
            eprintln!("{GLOW_STYLE}warning{GLOW_STYLE:#}: Waiting for {LINK_STYLE}https://github.com/dioxuslabs{LINK_STYLE:#}...")
        } else {
            eprintln!(
                "{GLOW_STYLE}warning{GLOW_STYLE:#}: ({x}/5) Taking a while, maybe your internet is down?"
            );
        }
    }

    bail!(
        "Error connecting to template repository. Try cloning the template manually or add `dioxus` to a `cargo new` project."
    )
}

// todo: re-enable these tests with better parallelization
//
// #[cfg(test)]
// pub(crate) mod tests {
//     use escargot::{CargoBuild, CargoRun};
//     use std::sync::LazyLock;
//     use std::fs::{create_dir_all, read_to_string};
//     use std::path::{Path, PathBuf};
//     use std::process::Command;
//     use tempfile::tempdir;
//     use toml::Value;

//     static BINARY: LazyLock<CargoRun> = LazyLock::new(|| {
//         CargoBuild::new()
//             .bin(env!("CARGO_BIN_NAME"))
//             .current_release()
//             .run()
//             .expect("Couldn't build the binary for tests.")
//     });

//     // Note: tests below (at least 6 of them) were written to mainly test
//     // correctness of project's directory and its name, because previously it
//     // was broken and tests bring a peace of mind. And also so that I don't have
//     // to run my local hand-made tests every time.

//     pub(crate) type Result<T> = std::result::Result<T, Box<dyn std::error::Error>>;

//     pub(crate) fn subcommand(name: &str) -> Command {
//         let mut command = BINARY.command();
//         command.arg(name).arg("--yes"); // Skip any questions by choosing default answers.
//         command
//     }

//     pub(crate) fn get_cargo_toml_path(project_path: &Path) -> PathBuf {
//         project_path.join("Cargo.toml")
//     }

//     pub(crate) fn get_project_name(cargo_toml_path: &Path) -> Result<String> {
//         Ok(toml::from_str::<Value>(&read_to_string(cargo_toml_path)?)?
//             .get("package")
//             .unwrap()
//             .get("name")
//             .unwrap()
//             .as_str()
//             .unwrap()
//             .to_string())
//     }

//     fn subcommand_new() -> Command {
//         subcommand("new")
//     }

//     #[test]
//     fn test_subcommand_new_with_dot_path() -> Result<()> {
//         let project_dir = "dir";
//         let project_name = project_dir;

//         let temp_dir = tempdir()?;
//         // Make current dir's name deterministic.
//         let current_dir = temp_dir.path().join(project_dir);
//         create_dir_all(&current_dir)?;
//         let project_path = &current_dir;
//         assert!(project_path.exists());

//         assert!(subcommand_new()
//             .arg(".")
//             .current_dir(&current_dir)
//             .status()
//             .is_ok());

//         let cargo_toml_path = get_cargo_toml_path(project_path);
//         assert!(cargo_toml_path.exists());
//         assert_eq!(get_project_name(&cargo_toml_path)?, project_name);
//         Ok(())
//     }

//     #[test]
//     fn test_subcommand_new_with_1_dir_path() -> Result<()> {
//         let project_dir = "dir";
//         let project_name = project_dir;

//         let current_dir = tempdir()?;

//         assert!(subcommand_new()
//             .arg(project_dir)
//             .current_dir(&current_dir)
//             .status()
//             .is_ok());

//         let project_path = current_dir.path().join(project_dir);
//         let cargo_toml_path = get_cargo_toml_path(&project_path);
//         assert!(project_path.exists());
//         assert!(cargo_toml_path.exists());
//         assert_eq!(get_project_name(&cargo_toml_path)?, project_name);
//         Ok(())
//     }

//     #[test]
//     fn test_subcommand_new_with_2_dir_path() -> Result<()> {
//         let project_dir = "a/b";
//         let project_name = "b";

//         let current_dir = tempdir()?;

//         assert!(subcommand_new()
//             .arg(project_dir)
//             .current_dir(&current_dir)
//             .status()
//             .is_ok());

//         let project_path = current_dir.path().join(project_dir);
//         let cargo_toml_path = get_cargo_toml_path(&project_path);
//         assert!(project_path.exists());
//         assert!(cargo_toml_path.exists());
//         assert_eq!(get_project_name(&cargo_toml_path)?, project_name);
//         Ok(())
//     }

//     #[test]
//     fn test_subcommand_new_with_dot_path_and_custom_name() -> Result<()> {
//         let project_dir = "dir";
//         let project_name = "project";

//         let temp_dir = tempdir()?;
//         // Make current dir's name deterministic.
//         let current_dir = temp_dir.path().join(project_dir);
//         create_dir_all(&current_dir)?;
//         let project_path = &current_dir;
//         assert!(project_path.exists());

//         assert!(subcommand_new()
//             .arg("--name")
//             .arg(project_name)
//             .arg(".")
//             .current_dir(&current_dir)
//             .status()
//             .is_ok());

//         let cargo_toml_path = get_cargo_toml_path(project_path);
//         assert!(cargo_toml_path.exists());
//         assert_eq!(get_project_name(&cargo_toml_path)?, project_name);
//         Ok(())
//     }

//     #[test]
//     fn test_subcommand_new_with_1_dir_path_and_custom_name() -> Result<()> {
//         let project_dir = "dir";
//         let project_name = "project";

//         let current_dir = tempdir()?;

//         assert!(subcommand_new()
//             .arg(project_dir)
//             .arg("--name")
//             .arg(project_name)
//             .current_dir(&current_dir)
//             .status()
//             .is_ok());

//         let project_path = current_dir.path().join(project_dir);
//         let cargo_toml_path = get_cargo_toml_path(&project_path);
//         assert!(project_path.exists());
//         assert!(cargo_toml_path.exists());
//         assert_eq!(get_project_name(&cargo_toml_path)?, project_name);
//         Ok(())
//     }

//     #[test]
//     fn test_subcommand_new_with_2_dir_path_and_custom_name() -> Result<()> {
//         let project_dir = "a/b";
//         let project_name = "project";

//         let current_dir = tempdir()?;

//         assert!(subcommand_new()
//             .arg(project_dir)
//             .arg("--name")
//             .arg(project_name)
//             .current_dir(&current_dir)
//             .status()
//             .is_ok());

//         let project_path = current_dir.path().join(project_dir);
//         let cargo_toml_path = get_cargo_toml_path(&project_path);
//         assert!(project_path.exists());
//         assert!(cargo_toml_path.exists());
//         assert_eq!(get_project_name(&cargo_toml_path)?, project_name);
//         Ok(())
//     }
// }<|MERGE_RESOLUTION|>--- conflicted
+++ resolved
@@ -249,17 +249,8 @@
 
 /// Perform a health check against github itself before we attempt to download any templates hosted
 /// on github.
-<<<<<<< HEAD
-pub(crate) async fn connectivity_check() -> Result<()> {
+pub(crate) async fn check_connectivity() -> Result<()> {
     if crate::verbosity_or_default().offline {
-=======
-pub(crate) async fn check_connectivity() -> Result<()> {
-    if crate::VERBOSITY
-        .get()
-        .map(|f| f.offline)
-        .unwrap_or_default()
-    {
->>>>>>> 78566796
         return Ok(());
     }
 
