use core::panic;
use dioxus_cli_config::ExecutableType;
use std::{fs::create_dir_all, str::FromStr};

use tauri_bundler::{BundleSettings, PackageSettings, SettingsBuilder};

use crate::plugin::{
    interface::plugins::main::types::CommandEvent::Bundle as BundleEvent, plugins_after_command,
    plugins_before_command,
};

use super::*;
use crate::{build_desktop, cfg::ConfigOptsBundle};

/// Bundle the Rust desktop app and all of its assets
#[derive(Clone, Debug, Parser)]
#[clap(name = "bundle")]
pub struct Bundle {
    #[clap(long)]
    pub package: Option<Vec<String>>,
    #[clap(flatten)]
    pub build: ConfigOptsBundle,
}

#[derive(Clone, Debug)]
pub enum PackageType {
    MacOsBundle,
    IosBundle,
    WindowsMsi,
    Deb,
    Rpm,
    AppImage,
    Dmg,
    Updater,
}

impl FromStr for PackageType {
    type Err = String;

    fn from_str(s: &str) -> Result<Self, Self::Err> {
        match s {
            "macos" => Ok(PackageType::MacOsBundle),
            "ios" => Ok(PackageType::IosBundle),
            "msi" => Ok(PackageType::WindowsMsi),
            "deb" => Ok(PackageType::Deb),
            "rpm" => Ok(PackageType::Rpm),
            "appimage" => Ok(PackageType::AppImage),
            "dmg" => Ok(PackageType::Dmg),
            _ => Err(format!("{} is not a valid package type", s)),
        }
    }
}

impl From<PackageType> for tauri_bundler::PackageType {
    fn from(val: PackageType) -> Self {
        match val {
            PackageType::MacOsBundle => tauri_bundler::PackageType::MacOsBundle,
            PackageType::IosBundle => tauri_bundler::PackageType::IosBundle,
            PackageType::WindowsMsi => tauri_bundler::PackageType::WindowsMsi,
            PackageType::Deb => tauri_bundler::PackageType::Deb,
            PackageType::Rpm => tauri_bundler::PackageType::Rpm,
            PackageType::AppImage => tauri_bundler::PackageType::AppImage,
            PackageType::Dmg => tauri_bundler::PackageType::Dmg,
            PackageType::Updater => tauri_bundler::PackageType::Updater,
        }
    }
}

impl Bundle {
<<<<<<< HEAD
    pub async fn bundle(self, bin: Option<PathBuf>) -> Result<()> {
        let mut crate_config = dioxus_cli_config::CrateConfig::new(bin)?;

        plugins_before_command(BundleEvent).await;
=======
    pub fn bundle(self, bin: Option<PathBuf>) -> Result<()> {
        let mut crate_config = dioxus_cli_config::CrateConfig::new(bin)?;
>>>>>>> 53343bfd

        // change the release state.
        crate_config.with_release(self.build.release);
        crate_config.with_verbose(self.build.verbose);

        if self.build.example.is_some() {
            crate_config.as_example(self.build.example.unwrap());
        }

        if self.build.profile.is_some() {
            crate_config.set_profile(self.build.profile.unwrap());
        }

        if let Some(target) = &self.build.target {
            crate_config.set_target(target.to_string());
        }

        crate_config.set_cargo_args(self.build.cargo_args);

        // build the desktop app
<<<<<<< HEAD
        build_desktop(&crate_config, false, false)?;
=======
        // Since the `bundle()` function is only run for the desktop platform,
        // the `rust_flags` argument is set to `None`.
        build_desktop(&crate_config, false, false, None)?;
>>>>>>> 53343bfd

        // copy the binary to the out dir
        let package = crate_config.manifest.package.as_ref().unwrap();

        let mut name: PathBuf = match &crate_config.executable {
            ExecutableType::Binary(name)
            | ExecutableType::Lib(name)
            | ExecutableType::Example(name) => name,
        }
        .into();
        if cfg!(windows) {
            name.set_extension("exe");
        }

        // bundle the app
        let binaries = vec![
            tauri_bundler::BundleBinary::new(name.display().to_string(), true)
                .set_src_path(Some(crate_config.crate_dir.display().to_string())),
        ];

        let mut bundle_settings: BundleSettings = crate_config.dioxus_config.bundle.clone().into();
        if cfg!(windows) {
            let windows_icon_override = crate_config
                .dioxus_config
                .bundle
                .windows
                .as_ref()
                .map(|w| &w.icon_path);
            if windows_icon_override.is_none() {
                let icon_path = bundle_settings
                    .icon
                    .as_ref()
                    .and_then(|icons| icons.first());
                let icon_path = if let Some(icon_path) = icon_path {
                    icon_path.into()
                } else {
                    let path = PathBuf::from("./icons/icon.ico");
                    // create the icon if it doesn't exist
                    if !path.exists() {
                        create_dir_all(path.parent().unwrap()).unwrap();
                        let mut file = File::create(&path).unwrap();
                        file.write_all(include_bytes!("../assets/icon.ico"))
                            .unwrap();
                    }
                    path
                };
                bundle_settings.windows.icon_path = icon_path;
            }
        }

        // Add all assets from collect assets to the bundle
        {
            let config = manganis_cli_support::Config::current();
            let location = config.assets_serve_location().to_string();
            let location = format!("./{}", location);
            println!("Adding assets from {} to bundle", location);
            if let Some(resources) = &mut bundle_settings.resources {
                resources.push(location);
            } else {
                bundle_settings.resources = Some(vec![location]);
            }
        }

        let mut settings = SettingsBuilder::new()
            .project_out_directory(crate_config.out_dir())
            .package_settings(PackageSettings {
                product_name: crate_config.dioxus_config.application.name.clone(),
                version: package.version().to_string(),
                description: package.description().unwrap_or_default().to_string(),
                homepage: Some(package.homepage().unwrap_or_default().to_string()),
                authors: Some(Vec::from(package.authors())),
                default_run: Some(crate_config.dioxus_config.application.name.clone()),
            })
            .binaries(binaries)
            .bundle_settings(bundle_settings);
        if let Some(packages) = self.package {
            settings = settings.package_types(
                packages
                    .into_iter()
                    .map(|p| p.parse::<PackageType>().unwrap().into())
                    .collect(),
            );
        }

        if let Some(target) = &self.build.target {
            settings = settings.target(target.to_string());
        }

        let settings = settings.build();

        // on macos we need to set CI=true (https://github.com/tauri-apps/tauri/issues/2567)
        #[cfg(target_os = "macos")]
        std::env::set_var("CI", "true");

        tauri_bundler::bundle::bundle_project(settings.unwrap()).unwrap_or_else(|err|{
          #[cfg(target_os = "macos")]
          panic!("Failed to bundle project: {}\nMake sure you have automation enabled in your terminal (https://github.com/tauri-apps/tauri/issues/3055#issuecomment-1624389208) and full disk access enabled for your terminal (https://github.com/tauri-apps/tauri/issues/3055#issuecomment-1624389208)", err);
          #[cfg(not(target_os = "macos"))]
          panic!("Failed to bundle project: {}", err);
        });

        plugins_after_command(BundleEvent).await;
        Ok(())
    }
}<|MERGE_RESOLUTION|>--- conflicted
+++ resolved
@@ -67,15 +67,10 @@
 }
 
 impl Bundle {
-<<<<<<< HEAD
     pub async fn bundle(self, bin: Option<PathBuf>) -> Result<()> {
         let mut crate_config = dioxus_cli_config::CrateConfig::new(bin)?;
 
         plugins_before_command(BundleEvent).await;
-=======
-    pub fn bundle(self, bin: Option<PathBuf>) -> Result<()> {
-        let mut crate_config = dioxus_cli_config::CrateConfig::new(bin)?;
->>>>>>> 53343bfd
 
         // change the release state.
         crate_config.with_release(self.build.release);
@@ -96,13 +91,9 @@
         crate_config.set_cargo_args(self.build.cargo_args);
 
         // build the desktop app
-<<<<<<< HEAD
-        build_desktop(&crate_config, false, false)?;
-=======
         // Since the `bundle()` function is only run for the desktop platform,
         // the `rust_flags` argument is set to `None`.
         build_desktop(&crate_config, false, false, None)?;
->>>>>>> 53343bfd
 
         // copy the binary to the out dir
         let package = crate_config.manifest.package.as_ref().unwrap();
