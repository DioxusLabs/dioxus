use crate::{AppBuilder, BuildArgs, BuildId, BuildMode, BuildRequest, BundleFormat};
use anyhow::{bail, Context};
use path_absolutize::Absolutize;
use std::collections::HashMap;
use tauri_bundler::{BundleBinary, BundleSettings, PackageSettings, SettingsBuilder};

use walkdir::WalkDir;

use super::*;

/// Bundle an app and its assets.
///
/// This will produce a client `public` folder and the associated server executable in the output folder.
#[derive(Clone, Debug, Parser)]
pub struct Bundle {
    /// The package types to bundle
    #[clap(long)]
    pub package_types: Option<Vec<crate::PackageType>>,

    /// The directory in which the final bundle will be placed.
    ///
    /// Relative paths will be placed relative to the current working directory if specified.
    /// Otherwise, the out_dir path specified in Dioxus.toml will be used (relative to the crate root).
    ///
    /// We will flatten the artifacts into this directory - there will be no differentiation between
    /// artifacts produced by different platforms.
    #[clap(long)]
    pub out_dir: Option<PathBuf>,

    /// The arguments for the dioxus build
    #[clap(flatten)]
    pub(crate) args: CommandWithPlatformOverrides<BuildArgs>,
}

impl Bundle {
    // todo: make sure to run pre-render static routes! we removed this from the other bundling step
    pub(crate) async fn bundle(mut self) -> Result<StructuredOutput> {
        tracing::info!("Bundling project...");

        let BuildTargets { client, server } = self.args.into_targets().await?;

        let mut server_artifacts = None;
        let client_artifacts =
            AppBuilder::started(&client, BuildMode::Base { run: false }, BuildId::PRIMARY)?
                .finish_build()
                .await?;

        tracing::info!(path = ?client.root_dir(), "Client build completed successfully! 🚀");

        if let Some(server) = server.as_ref() {
            // If the server is present, we need to build it as well
            server_artifacts = Some(
                AppBuilder::started(server, BuildMode::Base { run: false }, BuildId::SECONDARY)?
                    .finish_build()
                    .await?,
            );

            tracing::info!(path = ?client.root_dir(), "Server build completed successfully! 🚀");
        }

        // If we're building for iOS, we need to bundle the iOS bundle
        if client.bundle == BundleFormat::Ios && self.package_types.is_none() {
            self.package_types = Some(vec![crate::PackageType::IosBundle]);
        }

        let mut bundles = vec![];

        // Copy the server over if it exists
        if let Some(server) = server.as_ref() {
            bundles.push(server.main_exe());
        }

        // Create a list of bundles that we might need to copy
        match client.bundle {
            // By default, mac/win/linux work with tauri bundle
            BundleFormat::MacOS | BundleFormat::Linux | BundleFormat::Windows => {
                tracing::info!("Running desktop bundler...");
                for bundle in Self::bundle_desktop(&client, &self.package_types)? {
                    bundles.extend(bundle.bundle_paths);
                }
            }

            // Web/ios can just use their root_dir
            BundleFormat::Web => bundles.push(client.root_dir()),
            BundleFormat::Ios => {
                tracing::warn!("iOS bundles are not currently codesigned! You will need to codesign the app before distributing.");
                bundles.push(client.root_dir())
            }
            BundleFormat::Server => bundles.push(client.root_dir()),

            BundleFormat::Android => {
                let aab = client
                    .android_gradle_bundle()
                    .await
                    .context("Failed to run gradle bundleRelease")?;
                bundles.push(aab);
            }
        };

        // Copy the bundles to the output directory if one was specified
        let crate_outdir = client.crate_out_dir();
        if let Some(outdir) = self.out_dir.clone().or(crate_outdir) {
            let outdir = outdir
                .absolutize()
                .context("Failed to absolutize output directory")?;

            tracing::info!("Copying bundles to output directory: {}", outdir.display());

            std::fs::create_dir_all(&outdir)?;

            for bundle_path in bundles.iter_mut() {
                let destination = outdir.join(bundle_path.file_name().unwrap());

                tracing::debug!(
                    "Copying from {} to {}",
                    bundle_path.display(),
                    destination.display()
                );

                if bundle_path.is_dir() {
                    dircpy::CopyBuilder::new(&bundle_path, &destination)
                        .overwrite(true)
                        .run_par()
                        .context("Failed to copy the app to output directory")?;
                } else {
                    std::fs::copy(&bundle_path, &destination)
                        .context("Failed to copy the app to output directory")?;
                }

                *bundle_path = destination;
            }
        }

        for bundle_path in bundles.iter() {
            tracing::info!(
                "Bundled app at: {}",
                bundle_path.absolutize().unwrap().display()
            );
        }

        let client = client_artifacts.into_structured_output();
        let server = server_artifacts.map(|s| s.into_structured_output());

        Ok(StructuredOutput::BundleOutput {
            bundles,
            client,
            server,
        })
    }

    #[allow(deprecated)]
    fn windows_icon_override(
        krate: &BuildRequest,
        bundle_settings: &mut BundleSettings,
        windows_icon: Option<String>,
    ) {
        let has_windows_icon_override = match krate.config.bundle.windows.as_ref() {
            Some(windows) => windows.icon_path.is_some(),
            None => false,
        };

        if !has_windows_icon_override {
            let icon = windows_icon.expect("Missing .ico app icon");
            // for now it still needs to be set even though it's deprecated
            bundle_settings.windows.icon_path = PathBuf::from(icon);
        }
    }

    fn bundle_desktop(
        build: &BuildRequest,
        package_types: &Option<Vec<crate::PackageType>>,
    ) -> Result<Vec<tauri_bundler::Bundle>, Error> {
        let krate = &build;
        let exe = build.main_exe();

        _ = std::fs::remove_dir_all(krate.bundle_dir(build.bundle));

        let package = krate.package();
        let mut name: PathBuf = krate.executable_name().into();
        if cfg!(windows) {
            name.set_extension("exe");
        }
        std::fs::create_dir_all(krate.bundle_dir(build.bundle))
            .context("Failed to create bundle directory")?;
        std::fs::copy(&exe, krate.bundle_dir(build.bundle).join(&name))
            .with_context(|| "Failed to copy the output executable into the bundle directory")?;

        let binaries = vec![
            // We use the name of the exe but it has to be in the same directory
            BundleBinary::new(krate.executable_name().to_string(), true)
                .set_src_path(Some(exe.display().to_string())),
        ];

        let mut bundle_settings: BundleSettings = krate.config.bundle.clone().into();

        // Check if required fields are provided instead of failing silently.
        if bundle_settings.identifier.is_none() {
            bail!("\n\nBundle identifier was not provided in `Dioxus.toml`. Add it as:\n\n[bundle]\nidentifier = \"com.mycompany\"\n\n");
        }
        if bundle_settings.publisher.is_none() {
            bail!("\n\nBundle publisher was not provided in `Dioxus.toml`. Add it as:\n\n[bundle]\npublisher = \"MyCompany\"\n\n");
        }

        /// Resolve an icon path relative to the crate dir
        fn canonicalize_icon_path(build: &BuildRequest, icon: &mut String) -> Result<(), Error> {
            let icon_path = build
                .crate_dir()
                .join(&icon)
                .canonicalize()
                .with_context(|| format!("Failed to canonicalize path to icon {icon:?}"))?;
            *icon = icon_path.to_string_lossy().to_string();
            Ok(())
        }

        // Resolve bundle.icon relative to the crate dir
        if let Some(icons) = bundle_settings.icon.as_mut() {
            for icon in icons.iter_mut() {
                canonicalize_icon_path(build, icon)?;
            }
        }

        #[allow(deprecated)]
        if cfg!(windows) {
<<<<<<< HEAD
            let windows_icon = match bundle_settings.icon.as_ref() {
                Some(icons) => icons.iter().find(|i| i.ends_with(".ico")).cloned(),
                None => None,
            };

            Self::windows_icon_override(krate, &mut bundle_settings, windows_icon);
=======
            // Resolve bundle.windows.icon_path relative to the crate dir
            let mut windows_icon_path = bundle_settings
                .windows
                .icon_path
                .to_string_lossy()
                .to_string();
            canonicalize_icon_path(build, &mut windows_icon_path)?;
            bundle_settings.windows.icon_path = PathBuf::from(&windows_icon_path);

            let windows_icon_override = krate.config.bundle.windows.as_ref().map(|w| &w.icon_path);
            if windows_icon_override.is_none() {
                let icon_path = bundle_settings
                    .icon
                    .as_ref()
                    .and_then(|icons| icons.first());

                if let Some(icon_path) = icon_path {
                    bundle_settings.icon = Some(vec![icon_path.into()]);
                };
            }
>>>>>>> 552b553a
        }

        if bundle_settings.resources_map.is_none() {
            bundle_settings.resources_map = Some(HashMap::new());
        }

        let asset_dir = build.asset_dir();
        if asset_dir.exists() {
            for entry in WalkDir::new(&asset_dir) {
                let entry = entry.unwrap();
                let path = entry.path();

                if path.is_file() {
                    let old = path
                        .canonicalize()
                        .with_context(|| format!("Failed to canonicalize {entry:?}"))?;
                    let new =
                        PathBuf::from("assets").join(path.strip_prefix(&asset_dir).unwrap_or(path));

                    tracing::debug!("Bundled asset: {old:?} -> {new:?}");
                    bundle_settings
                        .resources_map
                        .as_mut()
                        .expect("to be set")
                        .insert(old.display().to_string(), new.display().to_string());
                }
            }
        }

        for resource_path in bundle_settings.resources.take().into_iter().flatten() {
            bundle_settings
                .resources_map
                .as_mut()
                .expect("to be set")
                .insert(resource_path, "".to_string());
        }

        let mut settings = SettingsBuilder::new()
            .project_out_directory(krate.bundle_dir(build.bundle))
            .package_settings(PackageSettings {
                product_name: krate.bundled_app_name(),
                version: package.version.to_string(),
                description: package.description.clone().unwrap_or_default(),
                homepage: Some(package.homepage.clone().unwrap_or_default()),
                authors: Some(package.authors.clone()),
                default_run: Some(name.display().to_string()),
            })
            .log_level(log::Level::Debug)
            .binaries(binaries)
            .bundle_settings(bundle_settings);

        if let Some(packages) = &package_types {
            settings = settings.package_types(packages.iter().map(|p| (*p).into()).collect());
        }

        settings = settings.target(build.triple.to_string());

        let settings = settings
            .build()
            .context("failed to bundle tauri bundle settings")?;
        tracing::debug!("Bundling project with settings: {:#?}", settings);
        if cfg!(target_os = "macos") {
            std::env::set_var("CI", "true");
        }

        let bundles = tauri_bundler::bundle::bundle_project(&settings).inspect_err(|err| {
            tracing::error!("Failed to bundle project: {:#?}", err);
            if cfg!(target_os = "macos") {
                tracing::error!("Make sure you have automation enabled in your terminal (https://github.com/tauri-apps/tauri/issues/3055#issuecomment-1624389208) and full disk access enabled for your terminal (https://github.com/tauri-apps/tauri/issues/3055#issuecomment-1624389208)");
            }
        })?;

        Ok(bundles)
    }
}<|MERGE_RESOLUTION|>--- conflicted
+++ resolved
@@ -221,35 +221,12 @@
 
         #[allow(deprecated)]
         if cfg!(windows) {
-<<<<<<< HEAD
             let windows_icon = match bundle_settings.icon.as_ref() {
                 Some(icons) => icons.iter().find(|i| i.ends_with(".ico")).cloned(),
                 None => None,
             };
 
             Self::windows_icon_override(krate, &mut bundle_settings, windows_icon);
-=======
-            // Resolve bundle.windows.icon_path relative to the crate dir
-            let mut windows_icon_path = bundle_settings
-                .windows
-                .icon_path
-                .to_string_lossy()
-                .to_string();
-            canonicalize_icon_path(build, &mut windows_icon_path)?;
-            bundle_settings.windows.icon_path = PathBuf::from(&windows_icon_path);
-
-            let windows_icon_override = krate.config.bundle.windows.as_ref().map(|w| &w.icon_path);
-            if windows_icon_override.is_none() {
-                let icon_path = bundle_settings
-                    .icon
-                    .as_ref()
-                    .and_then(|icons| icons.first());
-
-                if let Some(icon_path) = icon_path {
-                    bundle_settings.icon = Some(vec![icon_path.into()]);
-                };
-            }
->>>>>>> 552b553a
         }
 
         if bundle_settings.resources_map.is_none() {
