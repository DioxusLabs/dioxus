--- conflicted
+++ resolved
@@ -26,18 +26,6 @@
     /// artifacts produced by different platforms.
     #[clap(long)]
     pub out_dir: Option<PathBuf>,
-
-<<<<<<< HEAD
-    /// Build the fullstack variant of this app, using that as the fileserver and backend
-    ///
-    /// This defaults to `false` but will be overridden to true if the `fullstack` feature is enabled.
-    #[clap(long)]
-    pub(crate) fullstack: bool,
-=======
-    /// Run the ssg config of the app and generate the files
-    #[clap(long)]
-    pub(crate) ssg: bool,
->>>>>>> f610c6b8
 
     /// The arguments for the dioxus build
     #[clap(flatten)]
