use super::{check::collect_rs_files, *};
use crate::Workspace;
use anyhow::{bail, Context};
use dioxus_autofmt::{IndentOptions, IndentType};
use rayon::prelude::*;
use std::{borrow::Cow, fs, path::Path};

// For reference, the rustfmt main.rs file
// https://github.com/rust-lang/rustfmt/blob/master/src/bin/main.rs

/// Format some rsx
#[derive(Clone, Debug, Parser)]
pub(crate) struct Autoformat {
    /// Format rust code before the formatting the rsx macros
    #[clap(long)]
    pub(crate) all_code: bool,

    /// Run in 'check' mode. Exits with 0 if input is formatted correctly. Exits
    /// with 1 and prints a diff if formatting is required.
    #[clap(short, long)]
    pub(crate) check: bool,

    /// Input rsx (selection)
    #[clap(short, long)]
    pub(crate) raw: Option<String>,

    /// Input file at path (set to "-" to read file from stdin, and output formatted file to stdout)
    #[clap(short, long)]
    pub(crate) file: Option<String>,

    /// Split attributes in lines or not
    #[clap(short, long, default_value = "false")]
    pub(crate) split_line_attributes: bool,

    /// The package to build
    #[clap(short, long)]
    pub(crate) package: Option<String>,
}

impl Autoformat {
    pub(crate) async fn autoformat(self) -> Result<StructuredOutput> {
        let Autoformat {
            check,
            raw,
            file,
            split_line_attributes,
            all_code: format_rust_code,
            ..
        } = self;

        if let Some(file) = file {
            // Format a single file
            refactor_file(file, split_line_attributes, format_rust_code)?;
        } else if let Some(raw) = raw {
            // Format raw text.
            let indent = indentation_for(".", self.split_line_attributes)?;
<<<<<<< HEAD
            if let Some(inner) = dioxus_autofmt::fmt_block(&raw, 0, indent) {
                println!("{inner}");
            } else {
                return Err("error formatting codeblock".into());
            }
=======
            let formatted =
                dioxus_autofmt::fmt_block(&raw, 0, indent).context("error formatting codeblock")?;
            println!("{}", formatted);
>>>>>>> 3f62cd8f
        } else {
            // Default to formatting the project.
            let crate_dir = if let Some(package) = self.package {
                let workspace = Workspace::current().await?;
                let dx_crate = workspace
                    .find_main_package(Some(package))
                    .context("Failed to find package")?;
                workspace.krates[dx_crate]
                    .manifest_path
                    .parent()
                    .unwrap()
                    .to_path_buf()
                    .into()
            } else {
                Cow::Borrowed(Path::new("."))
            };

<<<<<<< HEAD
            if let Err(e) =
                autoformat_project(check, split_line_attributes, format_rust_code, crate_dir)
            {
                return Err(format!("error formatting project: {e}").into());
            }
=======
            autoformat_project(check, split_line_attributes, format_rust_code, crate_dir)
                .context("error autoformatting project")?;
>>>>>>> 3f62cd8f
        }

        Ok(StructuredOutput::Success)
    }
}

fn refactor_file(
    file: String,
    split_line_attributes: bool,
    format_rust_code: bool,
) -> Result<(), Error> {
    let indent = indentation_for(".", split_line_attributes)?;
    let file_content = if file == "-" {
        let mut contents = String::new();
        std::io::stdin().read_to_string(&mut contents)?;
        Ok(contents)
    } else {
        fs::read_to_string(&file)
    };
    let mut s = file_content.context("failed to open file")?;

    if format_rust_code {
        s = format_rust(&s)?;
    }

<<<<<<< HEAD
    let Ok(Ok(edits)) =
        syn::parse_file(&s).map(|file| dioxus_autofmt::try_fmt_file(&s, &file, indent))
    else {
        return Err(format!("failed to format file: {s}").into());
    };
=======
    let parsed = syn::parse_file(&s).context("failed to parse file")?;
    let edits =
        dioxus_autofmt::try_fmt_file(&s, &parsed, indent).context("failed to format file")?;
>>>>>>> 3f62cd8f

    let out = dioxus_autofmt::apply_formats(&s, edits);

    if file == "-" {
        print!("{out}");
    } else if let Err(e) = fs::write(&file, out) {
        tracing::error!("failed to write formatted content to file: {e}",);
    } else {
        println!("formatted {file}");
    }

    Ok(())
}

fn format_file(
    path: impl AsRef<Path>,
    indent: IndentOptions,
    format_rust_code: bool,
) -> Result<usize> {
    let mut contents = fs::read_to_string(&path)?;
    let mut if_write = false;
    if format_rust_code {
<<<<<<< HEAD
        let formatted =
            format_rust(&contents).map_err(|err| Error::Parse(format!("Syntax Error:\n{err}")))?;
=======
        let formatted = format_rust(&contents).context("Syntax Error")?;
>>>>>>> 3f62cd8f
        if contents != formatted {
            if_write = true;
            contents = formatted;
        }
    }

<<<<<<< HEAD
    let parsed = syn::parse_file(&contents)
        .map_err(|err| Error::Parse(format!("Failed to parse file: {err}")))?;
    let edits = dioxus_autofmt::try_fmt_file(&contents, &parsed, indent)
        .map_err(|err| Error::Parse(format!("Failed to format file: {err}")))?;
=======
    let parsed = syn::parse_file(&contents).context("Failed to parse file")?;
    let edits = dioxus_autofmt::try_fmt_file(&contents, &parsed, indent)
        .context("Failed to format file")?;
>>>>>>> 3f62cd8f
    let len = edits.len();

    if !edits.is_empty() {
        if_write = true;
    }

    if if_write {
        let out = dioxus_autofmt::apply_formats(&contents, edits);
        fs::write(path, out)?;
    }

    Ok(len)
}

/// Read every .rs file accessible when considering the .gitignore and try to format it
///
/// Runs using rayon for multithreading, so it should be really really fast
///
/// Doesn't do mod-descending, so it will still try to format unreachable files. TODO.
fn autoformat_project(
    check: bool,
    split_line_attributes: bool,
    format_rust_code: bool,
    dir: impl AsRef<Path>,
) -> Result<()> {
    let mut files_to_format = vec![];
    collect_rs_files(dir.as_ref(), &mut files_to_format);

    if files_to_format.is_empty() {
        return Ok(());
    }

    if files_to_format.is_empty() {
        return Ok(());
    }

    let indent = indentation_for(&files_to_format[0], split_line_attributes)?;

    let counts = files_to_format
        .into_par_iter()
        .map(|path| {
            let res = format_file(&path, indent.clone(), format_rust_code);
            match res {
                Ok(cnt) => Some(cnt),
                Err(err) => {
                    tracing::error!("error formatting file : {}\n{:#?}", path.display(), err);
                    None
                }
            }
        })
        .collect::<Vec<_>>();

    let files_formatted: usize = counts.into_iter().flatten().sum();

    if files_formatted > 0 && check {
<<<<<<< HEAD
        return Err(format!("{files_formatted} files needed formatting").into());
=======
        bail!("{} files needed formatting", files_formatted);
>>>>>>> 3f62cd8f
    }

    Ok(())
}

fn indentation_for(
    file_or_dir: impl AsRef<Path>,
    split_line_attributes: bool,
) -> Result<IndentOptions> {
    let out = std::process::Command::new("cargo")
        .args(["fmt", "--", "--print-config", "current"])
        .arg(file_or_dir.as_ref())
        .stdout(std::process::Stdio::piped())
        .stderr(std::process::Stdio::inherit())
        .output()?;

    if !out.status.success() {
        bail!("cargo fmt failed with status: {out:?}");
    }

    let config = String::from_utf8_lossy(&out.stdout);

    let hard_tabs = config
        .lines()
        .find(|line| line.starts_with("hard_tabs "))
        .and_then(|line| line.split_once('='))
        .map(|(_, value)| value.trim() == "true")
        .context("Could not find hard_tabs option in rustfmt config")?;
    let tab_spaces = config
        .lines()
        .find(|line| line.starts_with("tab_spaces "))
        .and_then(|line| line.split_once('='))
        .map(|(_, value)| value.trim().parse::<usize>())
        .context("Could not find tab_spaces option in rustfmt config")?
        .context("Could not parse tab_spaces option in rustfmt config")?;

    Ok(IndentOptions::new(
        if hard_tabs {
            IndentType::Tabs
        } else {
            IndentType::Spaces
        },
        tab_spaces,
        split_line_attributes,
    ))
}

/// Format rust code using prettyplease
fn format_rust(input: &str) -> Result<String> {
    let syntax_tree = syn::parse_file(input)
        .map_err(format_syn_error)
        .context("Failed to parse Rust syntax")?;
    let output = prettyplease::unparse(&syntax_tree);
    Ok(output)
}

fn format_syn_error(err: syn::Error) -> Error {
    let start = err.span().start();
    let line = start.line;
    let column = start.column;
<<<<<<< HEAD
    Error::Parse(format!(
        "Syntax Error in line {line} column {column}:\n{err}"
    ))
=======
    anyhow::anyhow!("Syntax Error in line {} column {}:\n{}", line, column, err)
>>>>>>> 3f62cd8f
}

#[tokio::test]
async fn test_auto_fmt() {
    let test_rsx = r#"
                    //



                        div {}


                    //
                    //
                    //

                    "#
    .to_string();

    let fmt = Autoformat {
        all_code: false,
        check: false,
        raw: Some(test_rsx),
        file: None,
        split_line_attributes: false,
        package: None,
    };

    fmt.autoformat().await.unwrap();
}<|MERGE_RESOLUTION|>--- conflicted
+++ resolved
@@ -54,17 +54,9 @@
         } else if let Some(raw) = raw {
             // Format raw text.
             let indent = indentation_for(".", self.split_line_attributes)?;
-<<<<<<< HEAD
-            if let Some(inner) = dioxus_autofmt::fmt_block(&raw, 0, indent) {
-                println!("{inner}");
-            } else {
-                return Err("error formatting codeblock".into());
-            }
-=======
             let formatted =
                 dioxus_autofmt::fmt_block(&raw, 0, indent).context("error formatting codeblock")?;
             println!("{}", formatted);
->>>>>>> 3f62cd8f
         } else {
             // Default to formatting the project.
             let crate_dir = if let Some(package) = self.package {
@@ -82,16 +74,8 @@
                 Cow::Borrowed(Path::new("."))
             };
 
-<<<<<<< HEAD
-            if let Err(e) =
-                autoformat_project(check, split_line_attributes, format_rust_code, crate_dir)
-            {
-                return Err(format!("error formatting project: {e}").into());
-            }
-=======
             autoformat_project(check, split_line_attributes, format_rust_code, crate_dir)
                 .context("error autoformatting project")?;
->>>>>>> 3f62cd8f
         }
 
         Ok(StructuredOutput::Success)
@@ -117,17 +101,9 @@
         s = format_rust(&s)?;
     }
 
-<<<<<<< HEAD
-    let Ok(Ok(edits)) =
-        syn::parse_file(&s).map(|file| dioxus_autofmt::try_fmt_file(&s, &file, indent))
-    else {
-        return Err(format!("failed to format file: {s}").into());
-    };
-=======
     let parsed = syn::parse_file(&s).context("failed to parse file")?;
     let edits =
         dioxus_autofmt::try_fmt_file(&s, &parsed, indent).context("failed to format file")?;
->>>>>>> 3f62cd8f
 
     let out = dioxus_autofmt::apply_formats(&s, edits);
 
@@ -150,28 +126,16 @@
     let mut contents = fs::read_to_string(&path)?;
     let mut if_write = false;
     if format_rust_code {
-<<<<<<< HEAD
-        let formatted =
-            format_rust(&contents).map_err(|err| Error::Parse(format!("Syntax Error:\n{err}")))?;
-=======
         let formatted = format_rust(&contents).context("Syntax Error")?;
->>>>>>> 3f62cd8f
         if contents != formatted {
             if_write = true;
             contents = formatted;
         }
     }
 
-<<<<<<< HEAD
-    let parsed = syn::parse_file(&contents)
-        .map_err(|err| Error::Parse(format!("Failed to parse file: {err}")))?;
-    let edits = dioxus_autofmt::try_fmt_file(&contents, &parsed, indent)
-        .map_err(|err| Error::Parse(format!("Failed to format file: {err}")))?;
-=======
     let parsed = syn::parse_file(&contents).context("Failed to parse file")?;
     let edits = dioxus_autofmt::try_fmt_file(&contents, &parsed, indent)
         .context("Failed to format file")?;
->>>>>>> 3f62cd8f
     let len = edits.len();
 
     if !edits.is_empty() {
@@ -227,11 +191,7 @@
     let files_formatted: usize = counts.into_iter().flatten().sum();
 
     if files_formatted > 0 && check {
-<<<<<<< HEAD
-        return Err(format!("{files_formatted} files needed formatting").into());
-=======
-        bail!("{} files needed formatting", files_formatted);
->>>>>>> 3f62cd8f
+        bail!("{files_formatted} files needed formatting");
     }
 
     Ok(())
@@ -292,13 +252,7 @@
     let start = err.span().start();
     let line = start.line;
     let column = start.column;
-<<<<<<< HEAD
-    Error::Parse(format!(
-        "Syntax Error in line {line} column {column}:\n{err}"
-    ))
-=======
-    anyhow::anyhow!("Syntax Error in line {} column {}:\n{}", line, column, err)
->>>>>>> 3f62cd8f
+    anyhow::anyhow!("Syntax Error in line {line} column {column}:\n{err}")
 }
 
 #[tokio::test]
