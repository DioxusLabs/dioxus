--- conflicted
+++ resolved
@@ -111,11 +111,7 @@
             Commands::Check(_) => write!(f, "check"),
             Commands::Bundle(_) => write!(f, "bundle"),
             Commands::Run(_) => write!(f, "run"),
-<<<<<<< HEAD
-            Commands::Doctor(_) => write!(f, "doctor"),
             Commands::BuildAssets(_) => write!(f, "build_assets"),
-=======
->>>>>>> e96550c4
         }
     }
 }
