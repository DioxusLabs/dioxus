use dioxus_cli_config::Platform;
use manganis_cli_support::AssetManifest;

use super::*;
use cargo_toml::Dependency::{Detailed, Inherited, Simple};

/// Run the WASM project on dev-server
#[derive(Clone, Debug, Parser)]
#[clap(name = "serve")]
pub struct Serve {
    #[clap(flatten)]
    pub serve: ConfigOptsServe,
}

impl Serve {
    pub fn serve(self, bin: Option<PathBuf>) -> Result<()> {
        let mut crate_config = dioxus_cli_config::CrateConfig::new(bin)?;
        let mut serve_cfg = self.serve.clone();

        // Handle cli settings
        let cli_settings = crate_config.dioxus_config.cli_settings.clone().unwrap();

        if serve_cfg.hot_reload.is_none() {
            // we're going to override the hot_reload setting in the project's cfg based on settings
            //
            // let hot_reload = self.serve.hot_reload || crate_config.dioxus_config.application.hot_reload;

            let value = cli_settings.always_hot_reload.unwrap_or(true);
            serve_cfg.hot_reload = Some(value);
            crate_config.with_hot_reload(value);
        }

        if serve_cfg.open.is_none() {
            serve_cfg.open = Some(cli_settings.always_open_browser.unwrap_or(false));
        }

        // Set config settings
        crate_config.with_cross_origin_policy(self.serve.cross_origin_policy);
        crate_config.with_release(self.serve.release);
        crate_config.with_verbose(self.serve.verbose);

        if let Some(example) = self.serve.example {
            crate_config.as_example(example);
        }

        if let Some(profile) = self.serve.profile {
            crate_config.set_profile(profile);
        }

        if let Some(features) = self.serve.features {
            crate_config.set_features(features);
        }

        if let Some(target) = self.serve.target {
            crate_config.set_target(target);
        }

        crate_config.set_cargo_args(self.serve.cargo_args);

        let mut platform = self.serve.platform;

        if platform.is_none() {
            if let Some(dependency) = &crate_config.manifest.dependencies.get("dioxus") {
                let features = match dependency {
                    Inherited(detail) => detail.features.to_vec(),
                    Detailed(detail) => detail.features.to_vec(),
                    Simple(_) => vec![],
                };

                platform = features
                    .iter()
                    .find_map(|platform| serde_json::from_str(&format!(r#""{}""#, platform)).ok());
            }
        }

        let platform = platform.unwrap_or(crate_config.dioxus_config.application.default_platform);
        crate_config.extend_with_platform(platform);

<<<<<<< HEAD
        crate::server::dev_server(serve_cfg).await?;
=======
        // start the develop server
        use server::{desktop, fullstack, web};
        match platform {
            Platform::Web => web::startup(crate_config.clone(), &serve_cfg)?,
            Platform::Desktop => desktop::startup(crate_config.clone(), &serve_cfg)?,
            Platform::Fullstack | Platform::StaticGeneration => {
                fullstack::startup(crate_config.clone(), &serve_cfg)?
            }
            _ => unreachable!(),
        }

        Ok(())
    }

    pub fn regen_dev_page(
        crate_config: &CrateConfig,
        manifest: Option<&AssetManifest>,
    ) -> anyhow::Result<()> {
        let serve_html = gen_page(crate_config, manifest, true);

        let dist_path = crate_config.out_dir();
        if !dist_path.is_dir() {
            create_dir_all(&dist_path)?;
        }
        let index_path = dist_path.join("index.html");
        let mut file = std::fs::File::create(index_path)?;
        file.write_all(serve_html.as_bytes())?;
>>>>>>> 2c20d3dc

        Ok(())
    }
}<|MERGE_RESOLUTION|>--- conflicted
+++ resolved
@@ -76,37 +76,7 @@
         let platform = platform.unwrap_or(crate_config.dioxus_config.application.default_platform);
         crate_config.extend_with_platform(platform);
 
-<<<<<<< HEAD
         crate::server::dev_server(serve_cfg).await?;
-=======
-        // start the develop server
-        use server::{desktop, fullstack, web};
-        match platform {
-            Platform::Web => web::startup(crate_config.clone(), &serve_cfg)?,
-            Platform::Desktop => desktop::startup(crate_config.clone(), &serve_cfg)?,
-            Platform::Fullstack | Platform::StaticGeneration => {
-                fullstack::startup(crate_config.clone(), &serve_cfg)?
-            }
-            _ => unreachable!(),
-        }
-
-        Ok(())
-    }
-
-    pub fn regen_dev_page(
-        crate_config: &CrateConfig,
-        manifest: Option<&AssetManifest>,
-    ) -> anyhow::Result<()> {
-        let serve_html = gen_page(crate_config, manifest, true);
-
-        let dist_path = crate_config.out_dir();
-        if !dist_path.is_dir() {
-            create_dir_all(&dist_path)?;
-        }
-        let index_path = dist_path.join("index.html");
-        let mut file = std::fs::File::create(index_path)?;
-        file.write_all(serve_html.as_bytes())?;
->>>>>>> 2c20d3dc
 
         Ok(())
     }
