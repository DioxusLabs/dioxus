--- conflicted
+++ resolved
@@ -39,13 +39,6 @@
     cors::{Any, CorsLayer},
     ServiceBuilderExt,
 };
-<<<<<<< HEAD
-=======
-
-#[cfg(feature = "plugin")]
-use crate::plugin::PluginManager;
-
->>>>>>> 53343bfd
 mod proxy;
 
 mod hot_reload;
@@ -90,28 +83,20 @@
         false => None,
     };
 
-<<<<<<< HEAD
     // WS Reload Watching
     let (reload_tx, _) = broadcast::channel(100);
 
     let reload_state =
         ServerReloadState::new(hot_reload_state).with_reload_tx(Some(reload_tx.clone()));
 
-=======
->>>>>>> 53343bfd
     serve(
         ip,
         port,
         config,
         start_browser,
-<<<<<<< HEAD
         reload_state,
         reload_tx,
         skip_assets,
-=======
-        skip_assets,
-        hot_reload_state,
->>>>>>> 53343bfd
     )
     .await?;
 
@@ -124,23 +109,11 @@
     port: u16,
     config: CrateConfig,
     start_browser: bool,
-<<<<<<< HEAD
     reload_state: ServerReloadState,
     reload_tx: Sender<WsMessage>,
     skip_assets: bool,
 ) -> Result<()> {
-    let first_build_result = crate::builder::build(&config, false, skip_assets)?;
-=======
-    skip_assets: bool,
-    hot_reload_state: Option<HotReloadState>,
-) -> Result<()> {
-    // Since web platform doesn't use `rust_flags`, this argument is explicitly
-    // set to `None`.
     let first_build_result = crate::builder::build(&config, false, skip_assets, None)?;
-
-    // generate dev-index page
-    Serve::regen_dev_page(&config, first_build_result.assets.as_ref())?;
->>>>>>> 53343bfd
 
     // generate dev-index page
     Serve::regen_dev_page(&config, first_build_result.assets.as_ref())?;
@@ -187,11 +160,7 @@
     );
 
     // Router
-<<<<<<< HEAD
     let router = setup_router(&config, ws_reload_state, reload_state.hot_reload).await?;
-=======
-    let router = setup_router(config.clone(), ws_reload_state, hot_reload_state).await?;
->>>>>>> 53343bfd
 
     // Start server
     start_server(port, router, start_browser, rustls_config, &config).await?;
@@ -314,29 +283,14 @@
         .override_response_header(HeaderName::from_static("cross-origin-opener-policy"), coop)
         .and_then(
             move |response: Response<ServeFileSystemResponseBody>| async move {
-<<<<<<< HEAD
                 let mut response = if file_service_config.dioxus_config.web.index_on_404
-=======
-                let mut response = if file_service_config.dioxus_config.web.watcher.index_on_404
->>>>>>> 53343bfd
                     && response.status() == StatusCode::NOT_FOUND
                 {
                     let body = Full::from(
                         // TODO: Cache/memoize this.
-<<<<<<< HEAD
-                        std::fs::read_to_string(
-                            file_service_config
-                                .crate_dir
-                                .join(file_service_config.out_dir())
-                                .join("index.html"),
-                        )
-                        .ok()
-                        .unwrap(),
-=======
                         std::fs::read_to_string(file_service_config.out_dir().join("index.html"))
                             .ok()
                             .unwrap(),
->>>>>>> 53343bfd
                     )
                     .map_err(|err| match err {})
                     .boxed();
@@ -357,23 +311,14 @@
                 Ok(response)
             },
         )
-<<<<<<< HEAD
-        .service(ServeDir::new(config.crate_dir.join(config.out_dir())));
-=======
         .service(ServeDir::new(config.out_dir()));
->>>>>>> 53343bfd
 
     // Setup websocket
     let mut router = Router::new().route("/_dioxus/ws", get(ws_handler));
 
     // Setup proxy
-<<<<<<< HEAD
     for proxy_config in &config.dioxus_config.web.proxy {
         router = proxy::add_proxy(router, proxy_config)?;
-=======
-    for proxy_config in config.dioxus_config.web.proxy {
-        router = proxy::add_proxy(router, &proxy_config)?;
->>>>>>> 53343bfd
     }
 
     // Route file service
@@ -419,13 +364,6 @@
     rustls: Option<RustlsConfig>,
     _config: &CrateConfig,
 ) -> Result<()> {
-<<<<<<< HEAD
-=======
-    // If plugins, call on_serve_start event
-    #[cfg(feature = "plugin")]
-    PluginManager::on_serve_start(_config)?;
-
->>>>>>> 53343bfd
     // Parse address
     let addr = format!("0.0.0.0:{}", port).parse().unwrap();
 
@@ -501,23 +439,13 @@
     })
 }
 
-<<<<<<< HEAD
-fn build(
-    config: &CrateConfig,
-    reload_tx: &Sender<WsMessage>,
-    skip_assets: bool,
-) -> Result<BuildResult> {
-    let result = builder::build(config, true, skip_assets)?;
-    if config.dioxus_config.watcher.reload_html {
-=======
 fn build(config: &CrateConfig, reload_tx: &Sender<()>, skip_assets: bool) -> Result<BuildResult> {
     // Since web platform doesn't use `rust_flags`, this argument is explicitly
     // set to `None`.
     let result = builder::build(config, true, skip_assets, None)?;
     // change the websocket reload state to true;
     // the page will auto-reload.
-    if config.dioxus_config.web.watcher.reload_html {
->>>>>>> 53343bfd
+    if config.dioxus_config.watcher.reload_html {
         let _ = Serve::regen_dev_page(config, result.assets.as_ref());
     }
     let _ = reload_tx.send(WsMessage::Reload);
