--- conflicted
+++ resolved
@@ -37,13 +37,8 @@
 }
 
 /// Start the server without hot reload
-<<<<<<< HEAD
 pub fn serve(
-    ip: String,
-=======
-pub async fn serve(
     ip: IpAddr,
->>>>>>> ffa36a67
     config: CrateConfig,
     hot_reload_state: HotReloadState,
     opts: &ConfigOptsServe,
@@ -60,7 +55,6 @@
 
     tracing::info!("🚀 Starting development server...");
 
-<<<<<<< HEAD
     let rt = tokio::runtime::Runtime::new().unwrap();
     rt.block_on(async move {
         // We got to own watcher so that it exists for the duration of serve
@@ -72,10 +66,7 @@
                 move || build(&config, &hot_reload_state, skip_assets)
             },
             &config,
-            Some(WebServerInfo {
-                ip: ip.clone(),
-                port,
-            }),
+            Some(WebServerInfo { ip, port }),
             hot_reload_state.clone(),
         )
         .await?;
@@ -92,57 +83,17 @@
                 warnings: first_build_result.warnings,
                 elapsed_time: first_build_result.elapsed_time,
             },
-            Some(WebServerInfo {
-                ip: ip.clone(),
-                port,
-            }),
+            Some(WebServerInfo { ip, port }),
         );
 
         // Router
         let router = setup_router(config.clone(), hot_reload_state).await?;
 
         // Start server
-        start_server(port, router, opts.open, rustls_config, &config).await?;
+        start_server(ip, port, router, opts.open, rustls_config, &config).await?;
+
         Ok(())
     })
-=======
-    // We got to own watcher so that it exists for the duration of serve
-    // Otherwise full reload won't work.
-    let _watcher = setup_file_watcher(
-        {
-            let config = config.clone();
-            let hot_reload_state = hot_reload_state.clone();
-            move || build(&config, &hot_reload_state, skip_assets)
-        },
-        &config,
-        Some(WebServerInfo { ip, port }),
-        hot_reload_state.clone(),
-    )
-    .await?;
-
-    // HTTPS
-    // Before console info so it can stop if mkcert isn't installed or fails
-    let rustls_config = get_rustls(&config).await?;
-
-    // Print serve info
-    print_console_info(
-        &config,
-        PrettierOptions {
-            changed: vec![],
-            warnings: first_build_result.warnings,
-            elapsed_time: first_build_result.elapsed_time,
-        },
-        Some(WebServerInfo { ip, port }),
-    );
-
-    // Router
-    let router = setup_router(config.clone(), hot_reload_state).await?;
-
-    // Start server
-    start_server(ip, port, router, opts.open, rustls_config, &config).await?;
-
-    Ok(())
->>>>>>> ffa36a67
 }
 
 /// Starts dx serve with no hot reload
