use crate::{server::HotReloadState, Result};
use axum::{
    body::Body,
    extract::Extension,
    http::{
        self,
        header::{HeaderName, HeaderValue},
        Method, Response, StatusCode,
    },
    response::IntoResponse,
    routing::{get, get_service},
    Router,
};
use axum_server::tls_rustls::RustlsConfig;
use dioxus_cli_config::{CrateConfig, WebHttpsConfig};
use dioxus_hot_reload::HotReloadRouterExt;
use std::{fs, io, process::Command};
use tower::ServiceBuilder;
use tower_http::{
    cors::{Any, CorsLayer},
    services::fs::{ServeDir, ServeFileSystemResponseBody},
    ServiceBuilderExt,
};

/// Sets up and returns a router
pub async fn setup_router(config: CrateConfig, hot_reload: HotReloadState) -> Result<Router> {
    // Setup cors
    let cors = CorsLayer::new()
        // allow `GET` and `POST` when accessing the resource
        .allow_methods([Method::GET, Method::POST])
        // allow requests from any origin
        .allow_origin(Any)
        .allow_headers(Any);

    let (coep, coop) = if config.cross_origin_policy {
        (
            HeaderValue::from_static("require-corp"),
            HeaderValue::from_static("same-origin"),
        )
    } else {
        (
            HeaderValue::from_static("unsafe-none"),
            HeaderValue::from_static("unsafe-none"),
        )
    };

    // Create file service
    let file_service_config = config.clone();
    let file_service = ServiceBuilder::new()
        .override_response_header(
            HeaderName::from_static("cross-origin-embedder-policy"),
            coep,
        )
        .override_response_header(HeaderName::from_static("cross-origin-opener-policy"), coop)
        .and_then(move |response| async move { Ok(no_cache(file_service_config, response)) })
        .service(ServeDir::new(config.out_dir()));

<<<<<<< HEAD
    // Setup websocket
    let mut router = Router::new().connect_hot_reload();
=======
    // Setup router
    let mut router = Router::new();
>>>>>>> dc5a02c5

    // Setup proxy
    for proxy_config in config.dioxus_config.web.proxy {
        router = super::proxy::add_proxy(router, &proxy_config)?;
    }

    // Route file service
    router = router.fallback(get_service(file_service).handle_error(
        |error: std::convert::Infallible| async move {
            (
                StatusCode::INTERNAL_SERVER_ERROR,
                format!("Unhandled internal error: {}", error),
            )
        },
    ));

    router = if let Some(base_path) = config.dioxus_config.web.app.base_path.clone() {
        let base_path = format!("/{}", base_path.trim_matches('/'));
        Router::new()
            .nest(&base_path, router)
            .fallback(get(move || {
                let base_path = base_path.clone();
                async move { format!("Outside of the base path: {}", base_path) }
            }))
    } else {
        router
    };

    // Setup websocket
    router = router.route("/_dioxus/ws", get(ws_handler));

    // Setup routes
    router = router
        .layer(cors)
        .layer(Extension(hot_reload.receiver.clone()));

    Ok(router)
}

fn no_cache(
    file_service_config: CrateConfig,
    response: Response<ServeFileSystemResponseBody>,
) -> Response<Body> {
    let mut response = if file_service_config.dioxus_config.web.watcher.index_on_404
        && response.status() == StatusCode::NOT_FOUND
    {
        let body = Body::from(
            // TODO: Cache/memoize this.
            std::fs::read_to_string(file_service_config.out_dir().join("index.html"))
                .ok()
                .unwrap(),
        );
        Response::builder()
            .status(StatusCode::OK)
            .body(body)
            .unwrap()
    } else {
        response.into_response()
    };
    let headers = response.headers_mut();
    headers.insert(
        http::header::CACHE_CONTROL,
        HeaderValue::from_static("no-cache"),
    );
    headers.insert(http::header::PRAGMA, HeaderValue::from_static("no-cache"));
    headers.insert(http::header::EXPIRES, HeaderValue::from_static("0"));
    response
}

const DEFAULT_KEY_PATH: &str = "ssl/key.pem";
const DEFAULT_CERT_PATH: &str = "ssl/cert.pem";

/// Returns an enum of rustls config and a bool if mkcert isn't installed
pub async fn get_rustls(config: &CrateConfig) -> Result<Option<RustlsConfig>> {
    let web_config = &config.dioxus_config.web.https;
    if web_config.enabled != Some(true) {
        return Ok(None);
    }

    let (cert_path, key_path) = if let Some(true) = web_config.mkcert {
        // mkcert, use it
        get_rustls_with_mkcert(web_config)?
    } else {
        // if mkcert not specified or false, don't use it
        get_rustls_without_mkcert(web_config)?
    };

    Ok(Some(
        RustlsConfig::from_pem_file(cert_path, key_path).await?,
    ))
}

pub fn get_rustls_with_mkcert(web_config: &WebHttpsConfig) -> Result<(String, String)> {
    // Get paths to store certs, otherwise use ssl/item.pem
    let key_path = web_config
        .key_path
        .clone()
        .unwrap_or(DEFAULT_KEY_PATH.to_string());

    let cert_path = web_config
        .cert_path
        .clone()
        .unwrap_or(DEFAULT_CERT_PATH.to_string());

    // Create ssl directory if using defaults
    if key_path == DEFAULT_KEY_PATH && cert_path == DEFAULT_CERT_PATH {
        _ = fs::create_dir("ssl");
    }

    let cmd = Command::new("mkcert")
        .args([
            "-install",
            "-key-file",
            &key_path,
            "-cert-file",
            &cert_path,
            "localhost",
            "::1",
            "127.0.0.1",
        ])
        .spawn();

    match cmd {
        Err(e) => {
            match e.kind() {
                io::ErrorKind::NotFound => tracing::error!("mkcert is not installed. See https://github.com/FiloSottile/mkcert#installation for installation instructions."),
                e => tracing::error!("an error occurred while generating mkcert certificates: {}", e.to_string()),
            };
            return Err("failed to generate mkcert certificates".into());
        }
        Ok(mut cmd) => {
            cmd.wait()?;
        }
    }

    Ok((cert_path, key_path))
}

pub fn get_rustls_without_mkcert(web_config: &WebHttpsConfig) -> Result<(String, String)> {
    // get paths to cert & key
    if let (Some(key), Some(cert)) = (web_config.key_path.clone(), web_config.cert_path.clone()) {
        Ok((cert, key))
    } else {
        // missing cert or key
        Err("https is enabled but cert or key path is missing".into())
    }
}<|MERGE_RESOLUTION|>--- conflicted
+++ resolved
@@ -55,13 +55,8 @@
         .and_then(move |response| async move { Ok(no_cache(file_service_config, response)) })
         .service(ServeDir::new(config.out_dir()));
 
-<<<<<<< HEAD
-    // Setup websocket
-    let mut router = Router::new().connect_hot_reload();
-=======
     // Setup router
     let mut router = Router::new();
->>>>>>> dc5a02c5
 
     // Setup proxy
     for proxy_config in config.dioxus_config.web.proxy {
@@ -91,7 +86,7 @@
     };
 
     // Setup websocket
-    router = router.route("/_dioxus/ws", get(ws_handler));
+    router = router.connect_hot_reload();
 
     // Setup routes
     router = router
