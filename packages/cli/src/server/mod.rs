--- conflicted
+++ resolved
@@ -53,7 +53,6 @@
     let watcher_config = config.clone();
     let mut watcher = notify::recommended_watcher(move |info: notify::Result<notify::Event>| {
         let config = watcher_config.clone();
-<<<<<<< HEAD
 
         let Ok(e) = info else {
             return;
@@ -96,102 +95,6 @@
                 if let Ok(metadata) = fs::metadata(path) {
                     if metadata.len() == 0 {
                         continue;
-=======
-        if let Ok(e) = info {
-            match e.kind {
-                notify::EventKind::Create(_)
-                | notify::EventKind::Remove(_)
-                | notify::EventKind::Modify(_) => {
-                    if chrono::Local::now().timestamp() > last_update_time {
-                        let mut needs_full_rebuild;
-                        if let Some(hot_reload) = &hot_reload {
-                            // find changes to the rsx in the file
-                            let mut rsx_file_map = hot_reload.file_map.lock().unwrap();
-                            let mut messages: Vec<Template> = Vec::new();
-
-                            // In hot reload mode, we only need to rebuild if non-rsx code is changed
-                            needs_full_rebuild = false;
-
-                            for path in &e.paths {
-                                // if this is not a rust file, rebuild the whole project
-                                let path_extension = path.extension().and_then(|p| p.to_str());
-                                if path_extension != Some("rs") {
-                                    needs_full_rebuild = true;
-                                    // if backup file generated will impact normal hot-reload, so ignore it
-                                    if path_extension == Some("rs~") {
-                                        needs_full_rebuild = false;
-                                    }
-                                    break;
-                                }
-
-                                // Workaround for notify and vscode-like editor:
-                                // when edit & save a file in vscode, there will be two notifications,
-                                // the first one is a file with empty content.
-                                // filter the empty file notification to avoid false rebuild during hot-reload
-                                if let Ok(metadata) = fs::metadata(path) {
-                                    if metadata.len() == 0 {
-                                        continue;
-                                    }
-                                }
-
-                                match rsx_file_map.update_rsx(path, &config.crate_dir) {
-                                    Ok(UpdateResult::UpdatedRsx(msgs)) => {
-                                        messages.extend(msgs);
-                                        needs_full_rebuild = false;
-                                    }
-                                    Ok(UpdateResult::NeedsRebuild) => {
-                                        needs_full_rebuild = true;
-                                    }
-                                    Err(err) => {
-                                        log::error!("{}", err);
-                                    }
-                                }
-                            }
-
-                            if needs_full_rebuild {
-                                // Reset the file map to the new state of the project
-                                let FileMapBuildResult {
-                                    map: new_file_map,
-                                    errors,
-                                } = FileMap::<HtmlCtx>::create(config.crate_dir.clone()).unwrap();
-
-                                for err in errors {
-                                    log::error!("{}", err);
-                                }
-
-                                *rsx_file_map = new_file_map;
-                            } else {
-                                for msg in messages {
-                                    let _ = hot_reload.messages.send(msg);
-                                }
-                            }
-                        } else {
-                            needs_full_rebuild = true;
-                        }
-
-                        if needs_full_rebuild {
-                            match build_with() {
-                                Ok(res) => {
-                                    last_update_time = chrono::Local::now().timestamp();
-
-                                    #[allow(clippy::redundant_clone)]
-                                    print_console_info(
-                                        &config,
-                                        PrettierOptions {
-                                            changed: e.paths.clone(),
-                                            warnings: res.warnings,
-                                            elapsed_time: res.elapsed_time,
-                                        },
-                                        web_info.clone(),
-                                    );
-                                }
-                                Err(e) => {
-                                    last_update_time = chrono::Local::now().timestamp();
-                                    log::error!("{:?}", e);
-                                }
-                            }
-                        }
->>>>>>> 41809f9a
                     }
                 }
 
