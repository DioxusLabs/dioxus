--- conflicted
+++ resolved
@@ -50,50 +50,6 @@
     let watcher_config = config.clone();
     let mut watcher = notify::recommended_watcher(move |info: notify::Result<notify::Event>| {
         let config = watcher_config.clone();
-<<<<<<< HEAD
-=======
-        if let Ok(e) = info {
-            if chrono::Local::now().timestamp() > last_update_time {
-                let mut needs_full_rebuild;
-                if let Some(hot_reload) = &hot_reload {
-                    // find changes to the rsx in the file
-                    let mut rsx_file_map = hot_reload.file_map.lock().unwrap();
-                    let mut messages: Vec<Template<'static>> = Vec::new();
-
-                    // In hot reload mode, we only need to rebuild if non-rsx code is changed
-                    needs_full_rebuild = false;
-
-                    for path in &e.paths {
-                        // if this is not a rust file, rebuild the whole project
-                        if path.extension().and_then(|p| p.to_str()) != Some("rs") {
-                            needs_full_rebuild = true;
-                            break;
-                        }
-
-                        // Workaround for notify and vscode-like editor:
-                        // when edit & save a file in vscode, there will be two notifications,
-                        // the first one is a file with empty content.
-                        // filter the empty file notification to avoid false rebuild during hot-reload
-                        if let Ok(metadata) = fs::metadata(path) {
-                            if metadata.len() == 0 {
-                                continue;
-                            }
-                        }
-
-                        match rsx_file_map.update_rsx(path, &config.crate_dir) {
-                            Ok(UpdateResult::UpdatedRsx(msgs)) => {
-                                messages.extend(msgs);
-                                needs_full_rebuild = false;
-                            }
-                            Ok(UpdateResult::NeedsRebuild) => {
-                                needs_full_rebuild = true;
-                            }
-                            Err(err) => {
-                                log::error!("{}", err);
-                            }
-                        }
-                    }
->>>>>>> 451d935a
 
         let Ok(e) = info else {
             return;
@@ -121,6 +77,16 @@
                 if path.extension().and_then(|p| p.to_str()) != Some("rs") {
                     needs_full_rebuild = true;
                     break;
+                }
+
+                // Workaround for notify and vscode-like editor:
+                // when edit & save a file in vscode, there will be two notifications,
+                // the first one is a file with empty content.
+                // filter the empty file notification to avoid false rebuild during hot-reload
+                if let Ok(metadata) = fs::metadata(path) {
+                    if metadata.len() == 0 {
+                        continue;
+                    }
                 }
 
                 match rsx_file_map.update_rsx(path, &config.crate_dir) {
