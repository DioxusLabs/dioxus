--- conflicted
+++ resolved
@@ -122,19 +122,11 @@
     .unwrap();
 
     for sub_path in allow_watch_path {
-<<<<<<< HEAD
-        let _ = watcher.watch(
-            &config.crate_dir.join(sub_path),
-            notify::RecursiveMode::Recursive,
-        );
-=======
-        if let Err(err) = watcher.watch(
             &config.crate_dir.join(sub_path),
             notify::RecursiveMode::Recursive,
         ) {
             log::error!("Failed to watch path: {}", err);
         }
->>>>>>> 46fec1ae
     }
     Ok(watcher)
 }
