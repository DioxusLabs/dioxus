<<<<<<< HEAD
use crate::server::ServerReloadState;
=======
use crate::server::SharedFileMap;
>>>>>>> 30f69862
use crate::{
    cfg::ConfigOptsServe,
    server::{
        output::{print_console_info, PrettierOptions},
        setup_file_watcher, Platform,
    },
    BuildResult, Result,
};
use dioxus_cli_config::CrateConfig;
use dioxus_hot_reload::HotReloadMsg;
use dioxus_html::HtmlCtx;
use dioxus_rsx::hot_reload::*;
use interprocess::local_socket::LocalSocketListener;
use std::{
    fs::create_dir_all,
    process::{Child, Command},
    sync::{Arc, RwLock},
};

use super::{HotReloadState, Platform};

pub async fn startup(config: CrateConfig, serve: &ConfigOptsServe) -> Result<()> {
    startup_with_platform::<DesktopPlatform>(config, serve).await
}

pub(crate) async fn startup_with_platform<P: Platform + Send + Sync + 'static>(
    config: CrateConfig,
    serve_cfg: &ConfigOptsServe,
) -> Result<()> {
<<<<<<< HEAD
    // ctrl-c shutdown checker
    let _crate_config = config.clone();
    let _ = ctrlc::set_handler(move || {
        std::process::exit(0);
    });
=======
    set_ctrl_c(&config);
>>>>>>> 30f69862

    let file_map = match config.hot_reload {
        true => {
            let FileMapBuildResult { map, errors } =
                FileMap::<HtmlCtx>::create(config.crate_dir.clone()).unwrap();

            for err in errors {
                tracing::error!("{}", err);
            }

            let file_map = Arc::new(Mutex::new(map));

            Some(file_map.clone())
        }
        false => None,
    };

<<<<<<< HEAD
    let reload_state = ServerReloadState::new(hot_reload_state);

    serve::<P>(config, serve_cfg, reload_state).await?;
=======
    let hot_reload_state = HotReloadState {
        receiver: Default::default(),
        file_map,
    };

    serve::<P>(config, serve_cfg, hot_reload_state).await?;
>>>>>>> 30f69862

    Ok(())
}

fn set_ctrl_c(config: &CrateConfig) {
    // ctrl-c shutdown checker
    let _crate_config = config.clone();
    let _ = ctrlc::set_handler(move || {
        #[cfg(feature = "plugin")]
        let _ = PluginManager::on_serve_shutdown(&_crate_config);
        std::process::exit(0);
    });
}

/// Start the server without hot reload
async fn serve<P: Platform + Send + Sync + 'static>(
    config: CrateConfig,
    serve: &ConfigOptsServe,
<<<<<<< HEAD
    reload_state: ServerReloadState,
=======
    hot_reload_state: HotReloadState,
>>>>>>> 30f69862
) -> Result<()> {
    let hot_reload: tokio::task::JoinHandle<Result<()>> = tokio::spawn({
        let hot_reload_state = hot_reload_state.clone();
        async move {
            match hot_reload_state.file_map.clone() {
                Some(file_map) => {
                    // The open interprocess sockets
                    start_desktop_hot_reload(hot_reload_state, file_map).await?;
                }
                None => {
                    std::future::pending::<()>().await;
                }
            }
            Ok(())
        }
    });

    let platform = RwLock::new(P::start(&config, serve, Vec::new())?);

    tracing::info!("🚀 Starting development server...");

    // We got to own watcher so that it exists for the duration of serve
    // Otherwise full reload won't work.
    let _watcher = setup_file_watcher(
        {
            let config = config.clone();
            let serve = serve.clone();
            move || {
                platform
                    .write()
                    .unwrap()
                    .rebuild(&config, &serve, Vec::new())
            }
        },
        &config,
        None,
<<<<<<< HEAD
        reload_state.clone(),
    )
    .await?;

    match reload_state.hot_reload {
        Some(hot_reload_state) => {
            // The open interprocess sockets
            start_desktop_hot_reload(hot_reload_state).await?;
        }
        None => {
            std::future::pending::<()>().await;
        }
    }
=======
        hot_reload_state,
    )
    .await?;

    hot_reload.await.unwrap()?;
>>>>>>> 30f69862

    Ok(())
}

async fn start_desktop_hot_reload(
    hot_reload_state: HotReloadState,
    file_map: SharedFileMap,
) -> Result<()> {
    let metadata = cargo_metadata::MetadataCommand::new()
        .no_deps()
        .exec()
        .unwrap();
    let target_dir = metadata.target_directory.as_std_path();

    let _ = create_dir_all(target_dir); // `_all` is for good measure and future-proofness.
    let path = target_dir.join("dioxusin");
    clear_paths(&path);
    let listener = if cfg!(windows) {
        LocalSocketListener::bind("@dioxusin")
    } else {
        LocalSocketListener::bind(path)
    };
    match listener {
        Ok(local_socket_stream) => {
            let aborted = Arc::new(Mutex::new(false));
            // States
            // The open interprocess sockets
            let channels = Arc::new(Mutex::new(Vec::new()));

            // listen for connections
            std::thread::spawn({
                let channels = channels.clone();
                let aborted = aborted.clone();
                move || {
                    loop {
                        //accept() will block the thread when local_socket_stream is in blocking mode (default)
                        match local_socket_stream.accept() {
                            Ok(mut connection) => {
                                // send any templates than have changed before the socket connected
                                let templates: Vec<_> = {
                                    file_map
                                        .lock()
                                        .unwrap()
                                        .map
                                        .values()
                                        .flat_map(|v| v.templates.values().copied())
                                        .collect()
                                };

                                for template in templates {
                                    if !send_msg(
                                        HotReloadMsg::UpdateTemplate(template),
                                        &mut connection,
                                    ) {
                                        continue;
                                    }
                                }
                                channels.lock().unwrap().push(connection);
                                println!("Connected to hot reloading 🚀");
                            }
                            Err(err) => {
                                let error_string = err.to_string();
                                // Filter out any error messages about a operation that may block and an error message that triggers on some operating systems that says "Waiting for a process to open the other end of the pipe" without WouldBlock being set
                                let display_error = err.kind() != std::io::ErrorKind::WouldBlock
                                    && !error_string.contains("Waiting for a process");
                                if display_error {
                                    println!("Error connecting to hot reloading: {} (Hot reloading is a feature of the dioxus-cli. If you are not using the CLI, this error can be ignored)", err);
                                }
                            }
                        }
                        if *aborted.lock().unwrap() {
                            break;
                        }
                    }
                }
            });

            let mut hot_reload_rx = hot_reload_state.receiver.subscribe();

            while let Ok(msg) = hot_reload_rx.recv().await {
                let channels = &mut *channels.lock().unwrap();
                let mut i = 0;

                while i < channels.len() {
                    let channel = &mut channels[i];
                    if send_msg(msg.clone(), channel) {
                        i += 1;
                    } else {
                        channels.remove(i);
                    }
                }
            }
        }
        Err(error) => println!("failed to connect to hot reloading\n{error}"),
    }

    Ok(())
}

fn clear_paths(file_socket_path: &std::path::Path) {
    if cfg!(unix) {
        // On unix, if you force quit the application, it can leave the file socket open
        // This will cause the local socket listener to fail to open
        // We check if the file socket is already open from an old session and then delete it

        if file_socket_path.exists() {
            let _ = std::fs::remove_file(file_socket_path);
        }
    }
}

fn send_msg(msg: HotReloadMsg, channel: &mut impl std::io::Write) -> bool {
    if let Ok(msg) = serde_json::to_string(&msg) {
        if channel.write_all(msg.as_bytes()).is_err() {
            return false;
        }
        if channel.write_all(&[b'\n']).is_err() {
            return false;
        }
        true
    } else {
        false
    }
}

fn run_desktop(
    args: &Vec<String>,
    env: Vec<(String, String)>,
    result: BuildResult,
) -> Result<(RAIIChild, BuildResult)> {
    let active = "DIOXUS_ACTIVE";
    let child = RAIIChild(
        Command::new(
            result
                .executable
                .clone()
                .ok_or(anyhow::anyhow!("No executable found after desktop build"))?,
        )
        .args(args)
        .env(active, "true")
        .envs(env)
        .spawn()?,
    );

    Ok((child, result))
}

pub(crate) struct DesktopPlatform {
    args: Vec<String>,
    currently_running_child: RAIIChild,
    skip_assets: bool,
}

impl DesktopPlatform {
    /// `rust_flags` argument is added because it is used by the
    /// `DesktopPlatform`'s implementation of the `Platform::start()`.
    pub fn start_with_options(
        build_result: BuildResult,
        config: &CrateConfig,
        serve: &ConfigOptsServe,
        env: Vec<(String, String)>,
    ) -> Result<Self> {
        let (child, first_build_result) = run_desktop(&serve.args, env, build_result)?;

        tracing::info!("🚀 Starting development server...");

        // Print serve info
        print_console_info(
            config,
            PrettierOptions {
                changed: vec![],
                warnings: first_build_result.warnings,
                elapsed_time: first_build_result.elapsed_time,
            },
            None,
        );

        Ok(Self {
            args: serve.args.clone(),
            currently_running_child: child,
            skip_assets: serve.skip_assets,
        })
    }

    /// `rust_flags` argument is added because it is used by the
    /// `DesktopPlatform`'s implementation of the `Platform::rebuild()`.
    pub fn rebuild_with_options(
        &mut self,
        config: &CrateConfig,
        rust_flags: Option<String>,
        env: Vec<(String, String)>,
    ) -> Result<BuildResult> {
        // Gracefully shtudown the desktop app
        // It might have a receiver to do some cleanup stuff
        let pid = self.currently_running_child.0.id();

        // on unix, we can send a signal to the process to shut down
        #[cfg(unix)]
        {
            _ = Command::new("kill")
                .args(["-s", "TERM", &pid.to_string()])
                .spawn();
        }

        // on windows, use the `taskkill` command
        #[cfg(windows)]
        {
            _ = Command::new("taskkill")
                .args(["/F", "/PID", &pid.to_string()])
                .spawn();
        }

        // Todo: add a timeout here to kill the process if it doesn't shut down within a reasonable time
        self.currently_running_child.0.wait()?;

        let build_result =
            crate::builder::build_desktop(config, true, self.skip_assets, rust_flags)?;
        let (child, result) = run_desktop(&self.args, env, build_result)?;
        self.currently_running_child = child;
        Ok(result)
    }
}

impl Platform for DesktopPlatform {
    fn start(
        config: &CrateConfig,
        serve: &ConfigOptsServe,
        env: Vec<(String, String)>,
    ) -> Result<Self> {
        let build_result = crate::builder::build_desktop(config, true, serve.skip_assets, None)?;
        DesktopPlatform::start_with_options(build_result, config, serve, env)
    }

    fn rebuild(
        &mut self,
        config: &CrateConfig,
        _: &ConfigOptsServe,
        env: Vec<(String, String)>,
    ) -> Result<BuildResult> {
        // See `rebuild_with_options()`'s docs for the explanation why the code
        // was moved there.
        // Since desktop platform doesn't use `rust_flags`, this argument is
        // explicitly set to `None`.
        DesktopPlatform::rebuild_with_options(self, config, None, env)
    }
}

struct RAIIChild(Child);

impl Drop for RAIIChild {
    fn drop(&mut self) {
        let _ = self.0.kill();
    }
}<|MERGE_RESOLUTION|>--- conflicted
+++ resolved
@@ -1,8 +1,4 @@
-<<<<<<< HEAD
-use crate::server::ServerReloadState;
-=======
 use crate::server::SharedFileMap;
->>>>>>> 30f69862
 use crate::{
     cfg::ConfigOptsServe,
     server::{
@@ -32,15 +28,7 @@
     config: CrateConfig,
     serve_cfg: &ConfigOptsServe,
 ) -> Result<()> {
-<<<<<<< HEAD
-    // ctrl-c shutdown checker
-    let _crate_config = config.clone();
-    let _ = ctrlc::set_handler(move || {
-        std::process::exit(0);
-    });
-=======
     set_ctrl_c(&config);
->>>>>>> 30f69862
 
     let file_map = match config.hot_reload {
         true => {
@@ -58,18 +46,12 @@
         false => None,
     };
 
-<<<<<<< HEAD
-    let reload_state = ServerReloadState::new(hot_reload_state);
-
-    serve::<P>(config, serve_cfg, reload_state).await?;
-=======
     let hot_reload_state = HotReloadState {
         receiver: Default::default(),
         file_map,
     };
 
     serve::<P>(config, serve_cfg, hot_reload_state).await?;
->>>>>>> 30f69862
 
     Ok(())
 }
@@ -88,11 +70,7 @@
 async fn serve<P: Platform + Send + Sync + 'static>(
     config: CrateConfig,
     serve: &ConfigOptsServe,
-<<<<<<< HEAD
-    reload_state: ServerReloadState,
-=======
     hot_reload_state: HotReloadState,
->>>>>>> 30f69862
 ) -> Result<()> {
     let hot_reload: tokio::task::JoinHandle<Result<()>> = tokio::spawn({
         let hot_reload_state = hot_reload_state.clone();
@@ -129,27 +107,11 @@
         },
         &config,
         None,
-<<<<<<< HEAD
-        reload_state.clone(),
-    )
-    .await?;
-
-    match reload_state.hot_reload {
-        Some(hot_reload_state) => {
-            // The open interprocess sockets
-            start_desktop_hot_reload(hot_reload_state).await?;
-        }
-        None => {
-            std::future::pending::<()>().await;
-        }
-    }
-=======
         hot_reload_state,
     )
     .await?;
 
     hot_reload.await.unwrap()?;
->>>>>>> 30f69862
 
     Ok(())
 }
