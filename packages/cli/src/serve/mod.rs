--- conflicted
+++ resolved
@@ -1,11 +1,7 @@
 use crate::{
     styles::{GLOW_STYLE, LINK_STYLE},
-<<<<<<< HEAD
     AppBuilder, BuildId, BuildMode, BuilderUpdate, BundleFormat, Error, Result, ServeArgs,
     TraceController,
-=======
-    AppBuilder, BuildId, BuildMode, BuilderUpdate, Platform, Result, ServeArgs, TraceController,
->>>>>>> 3f62cd8f
 };
 
 mod ansi_buffer;
@@ -152,26 +148,14 @@
                         stage: BuildStage::Failed,
                     } => {
                         if exit_on_error {
-<<<<<<< HEAD
-                            return Err(Error::Cargo(format!(
-                                "Build failed for platform: {bundle_format}"
-                            )));
-=======
-                            bail!("Build failed for platform: {platform}");
->>>>>>> 3f62cd8f
+                            bail!("Build failed for platform: {bundle_format}");
                         }
                     }
                     BuilderUpdate::Progress {
                         stage: BuildStage::Aborted,
                     } => {
                         if exit_on_error {
-<<<<<<< HEAD
-                            return Err(Error::Cargo(format!(
-                                "Build aborted for platform: {bundle_format}"
-                            )));
-=======
-                            bail!("Build aborted for platform: {platform}");
->>>>>>> 3f62cd8f
+                            bail!("Build aborted for platform: {bundle_format}");
                         }
                     }
                     BuilderUpdate::Progress { .. } => {}
@@ -240,13 +224,7 @@
                                 "Application [{bundle_format}] exited with error: {status}"
                             );
                             if exit_on_error {
-<<<<<<< HEAD
-                                return Err(Error::Runtime(format!(
-                                    "Application [{bundle_format}] exited with error: {status}"
-                                )));
-=======
-                                bail!("Application [{platform}] exited with error: {status}");
->>>>>>> 3f62cd8f
+                                bail!("Application [{bundle_format}] exited with error: {status}");
                             }
                         }
                     }
