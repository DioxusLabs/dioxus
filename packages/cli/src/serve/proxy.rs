use crate::config::WebProxyConfig;
use crate::TraceSrc;
use crate::{Error, Result};

use anyhow::{bail, Context};
use axum::body::Body;
use axum::http::request::Parts;
use axum::{body::Body as MyBody, response::IntoResponse};
use axum::{
    http::StatusCode,
    routing::{any, MethodRouter},
    Router,
};
use hyper::header::*;
use hyper::{Request, Response, Uri};
use hyper_util::{
    client::legacy::{self, connect::HttpConnector},
    rt::TokioExecutor,
};

#[derive(Debug, Clone)]
struct ProxyClient {
    inner: legacy::Client<hyper_rustls::HttpsConnector<HttpConnector>, MyBody>,
    url: Uri,
}

impl ProxyClient {
    fn new(url: Uri) -> Self {
        let _ = rustls::crypto::ring::default_provider().install_default();
        let https = hyper_rustls::HttpsConnectorBuilder::new()
            .with_native_roots()
            .unwrap()
            .https_or_http()
            .enable_all_versions()
            .build();
        Self {
            inner: legacy::Client::builder(TokioExecutor::new()).build(https),
            url,
        }
    }

    async fn send(&self, mut req: Request<MyBody>) -> Result<Response<hyper::body::Incoming>> {
        let mut uri_parts = req.uri().clone().into_parts();
        uri_parts.authority = self.url.authority().cloned();
        uri_parts.scheme = self.url.scheme().cloned();
        *req.uri_mut() = Uri::from_parts(uri_parts).context("Invalid URI parts")?;
        self.inner
            .request(req)
            .await
            .context("Failed to send proxy request")
    }
}

/// Add routes to the router handling the specified proxy config.
///
/// We will proxy requests directed at either:
///
/// - the exact path of the proxy config's backend URL, e.g. /api
/// - the exact path with a trailing slash, e.g. /api/
/// - any subpath of the backend URL, e.g. /api/foo/bar
pub(crate) fn add_proxy(mut router: Router, proxy: &WebProxyConfig) -> Result<Router> {
    let url: Uri = proxy.backend.parse()?;
    let path = url.path().to_string();
    let trimmed_path = path.trim_start_matches('/');

    if trimmed_path.is_empty() {
        bail!(
            "Proxy backend URL must have a non-empty path, e.g. {}/api instead of {}",
            proxy.backend.trim_end_matches('/'),
            proxy.backend
        );
    }

    let method_router = proxy_to(url, false, handle_proxy_error);

    // api/*path
    router = router.route(
        &format!("/{}/{{*path}}", trimmed_path.trim_end_matches('/')),
        method_router.clone(),
    );

    // /api/
    router = router.route(
        &format!("/{}/", trimmed_path.trim_end_matches('/')),
        method_router.clone(),
    );

    // /api
    router = router.route(
        &format!("/{}", trimmed_path.trim_end_matches('/')),
        method_router,
    );

    Ok(router)
}

pub(crate) fn proxy_to(
    url: Uri,
    nocache: bool,
    handle_error: fn(Error) -> Response<Body>,
) -> MethodRouter {
    let client = ProxyClient::new(url.clone());

    any(move |parts: Parts, mut req: Request<MyBody>| async move {
        // Prevent request loops
        if req.headers().get("x-proxied-by-dioxus").is_some() {
            return Err(Response::builder()
                .status(StatusCode::NOT_FOUND)
                .body(Body::from(
                    "API is sharing a loopback with the dev server. Try setting a different port on the API config.",
                ))
                .unwrap());
        }

        req.headers_mut().insert(
            "x-proxied-by-dioxus",
            "true".parse().expect("header value is valid"),
        );

        let upgrade = req.headers().get(UPGRADE);
        if req.uri().scheme().map(|f| f.as_str()) == Some("ws")
            || req.uri().scheme().map(|f| f.as_str()) == Some("wss")
            || upgrade.is_some_and(|h| h.as_bytes().eq_ignore_ascii_case(b"websocket"))
        {
            return super::proxy_ws::proxy_websocket(parts, req, &url).await;
        }

        if nocache {
            crate::serve::insert_no_cache_headers(req.headers_mut());
        }

        let uri = req.uri().clone();

        // retry with backoff

        let res = client.send(req).await.map_err(handle_error);

        match res {
            Ok(res) => {
                // log assets at a different log level
                if uri.path().starts_with("/assets/")
                    || uri.path().starts_with("/_dioxus/")
                    || uri.path().starts_with("/public/")
                    || uri.path().starts_with("/wasm/")
                {
                    tracing::trace!(dx_src = ?TraceSrc::Dev, "[{}] {}", res.status().as_u16(), uri);
                } else {
                    tracing::info!(dx_src = ?TraceSrc::Dev, "[{}] {}", res.status().as_u16(), uri);
                }

                Ok(res.into_response())
            }
            Err(err) => {
                tracing::error!(dx_src = ?TraceSrc::Dev, "[{}] {}", err.status().as_u16(), uri);
                Err(err)
            }
        }
    })
}

pub(crate) fn handle_proxy_error(e: Error) -> axum::http::Response<axum::body::Body> {
    tracing::error!(dx_src = ?TraceSrc::Dev, "Proxy error: {}", e);
    axum::http::Response::builder()
        .status(axum::http::StatusCode::INTERNAL_SERVER_ERROR)
        .body(axum::body::Body::from(format!(
            "Proxy connection failed: {e:#?}"
        )))
        .unwrap()
}

#[cfg(test)]
mod test {

    use super::*;

    use axum_server::{Handle, Server};

    async fn setup_servers(mut config: WebProxyConfig) -> String {
        let backend_router =
            Router::new().route(
                "/{*path}",
                any(|request: axum::extract::Request| async move {
                    format!("backend: {}", request.uri())
                }),
            );

        // The API backend server
        let backend_handle_handle = Handle::new();
        let backend_handle_handle_ = backend_handle_handle.clone();
        tokio::spawn(async move {
            Server::bind("127.0.0.1:0".parse().unwrap())
                .handle(backend_handle_handle_)
                .serve(backend_router.into_make_service())
                .await
                .unwrap();
        });

        // Set the user's config to this dummy API we just built so we can test it
        let backend_addr = backend_handle_handle.listening().await.unwrap();
        config.backend = format!("http://{}{}", backend_addr, config.backend);

        // Now set up our actual filesystem server
        let router = super::add_proxy(Router::new(), &config);
        let server_handle_handle = Handle::new();
        let server_handle_handle_ = server_handle_handle.clone();
        tokio::spawn(async move {
            Server::bind("127.0.0.1:0".parse().unwrap())
                .handle(server_handle_handle_)
                .serve(router.unwrap().into_make_service())
                .await
                .unwrap();
        });

        // Expose *just* the filesystem web server's address
        server_handle_handle.listening().await.unwrap().to_string()
    }

    async fn test_proxy_requests(path: String) {
        let config = WebProxyConfig {
            // Normally this would be an absolute URL including scheme/host/port,
            // but in these tests we need to let the OS choose the port so tests
            // don't conflict, so we'll concatenate the final address and this
            // path together.
            // So in day to day usage, use `http://localhost:8000/api` instead!
            backend: path,
        };

        let server_addr = setup_servers(config).await;

        assert_eq!(
            reqwest::get(format!("http://{server_addr}/api"))
                .await
                .unwrap()
                .text()
                .await
                .unwrap(),
            "backend: /api"
        );

        assert_eq!(
            reqwest::get(format!("http://{server_addr}/api/"))
                .await
                .unwrap()
                .text()
                .await
                .unwrap(),
            "backend: /api/"
        );

        assert_eq!(
            reqwest::get(format!("http://{server_addr}/api/subpath"))
                .await
                .unwrap()
                .text()
                .await
                .unwrap(),
            "backend: /api/subpath"
        );
    }

    #[tokio::test]
    async fn add_proxy() {
        test_proxy_requests("/api".to_string()).await;
    }

    #[tokio::test]
    async fn add_proxy_trailing_slash() {
        test_proxy_requests("/api/".to_string()).await;
    }
<<<<<<< HEAD

    #[test]
    fn add_proxy_empty_path() {
        let config = WebProxyConfig {
            backend: "http://localhost:8000".to_string(),
        };
        let router = super::add_proxy(Router::new(), &config);
        match router.unwrap_err() {
            crate::Error::ProxySetup(e) => {
                assert_eq!(
                    e,
                    "Proxy backend URL must have a non-empty path, e.g. http://localhost:8000/api instead of http://localhost:8000"
                );
            }
            e => panic!("Unexpected error type: {e}"),
        }
    }
=======
>>>>>>> 3f62cd8f
}<|MERGE_RESOLUTION|>--- conflicted
+++ resolved
@@ -267,24 +267,4 @@
     async fn add_proxy_trailing_slash() {
         test_proxy_requests("/api/".to_string()).await;
     }
-<<<<<<< HEAD
-
-    #[test]
-    fn add_proxy_empty_path() {
-        let config = WebProxyConfig {
-            backend: "http://localhost:8000".to_string(),
-        };
-        let router = super::add_proxy(Router::new(), &config);
-        match router.unwrap_err() {
-            crate::Error::ProxySetup(e) => {
-                assert_eq!(
-                    e,
-                    "Proxy backend URL must have a non-empty path, e.g. http://localhost:8000/api instead of http://localhost:8000"
-                );
-            }
-            e => panic!("Unexpected error type: {e}"),
-        }
-    }
-=======
->>>>>>> 3f62cd8f
 }