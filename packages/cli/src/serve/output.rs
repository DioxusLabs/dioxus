--- conflicted
+++ resolved
@@ -38,13 +38,9 @@
 
 use tracing::Level;
 
-<<<<<<< HEAD
 use super::{AppHandle, DevServer, ServeUpdate};
 
-mod render;
-=======
 use super::render;
->>>>>>> b2546920
 
 // How many lines should be scroll on each mouse scroll or arrow key input.
 const SCROLL_SPEED: u16 = 2;
@@ -53,8 +49,6 @@
 // Scroll modifier key.
 const SCROLL_MODIFIER_KEY: KeyModifiers = KeyModifiers::SHIFT;
 
-<<<<<<< HEAD
-=======
 #[derive(Default)]
 pub struct BuildProgress {
     pub(crate) current_builds: HashMap<TargetPlatform, ActiveBuild>,
@@ -75,7 +69,6 @@
     }
 }
 
->>>>>>> b2546920
 pub struct Output {
     term: Rc<RefCell<Option<TerminalBackend>>>,
     events: Option<EventStream>,
@@ -576,17 +569,10 @@
 }
 
 #[derive(Default, Debug, PartialEq)]
-<<<<<<< HEAD
-pub(crate) struct ActiveBuild {
-    stage: Stage,
-    progress: f64,
-    failed: Option<String>,
-=======
 pub struct ActiveBuild {
     pub stage: Stage,
     pub progress: f64,
     pub failed: Option<String>,
->>>>>>> b2546920
 }
 
 impl ActiveBuild {
