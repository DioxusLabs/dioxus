use crate::{
    serve::{ansi_buffer::AnsiStringLine, ServeUpdate, WebServer},
    BuildStage, BuilderUpdate, Platform, TraceContent, TraceMsg, TraceSrc,
};
use crossterm::{
    cursor::{Hide, Show},
    event::{
        DisableBracketedPaste, DisableFocusChange, EnableBracketedPaste, EnableFocusChange, Event,
        EventStream, KeyCode, KeyEvent, KeyEventKind, KeyModifiers,
    },
    terminal::{disable_raw_mode, enable_raw_mode, Clear, ClearType},
    ExecutableCommand,
};
use ratatui::{
    prelude::*,
    widgets::{Block, BorderType, Borders, LineGauge, Paragraph, Wrap},
    TerminalOptions, Viewport,
};
use std::{
    cell::RefCell,
    collections::VecDeque,
    io::{self, stdout},
    rc::Rc,
    time::Duration,
};
use tracing::Level;

use super::AppRunner;

const TICK_RATE_MS: u64 = 100;
const VIEWPORT_MAX_WIDTH: u16 = 100;
const VIEWPORT_HEIGHT_SMALL: u16 = 5;
const VIEWPORT_HEIGHT_BIG: u16 = 13;

/// The TUI that drives the console output.
///
/// We try not to store too much state about the world here, just the state about the tui itself.
/// This is to prevent out-of-sync issues with the rest of the build engine and to use the components
/// of the serve engine as the source of truth.
///
/// Please please, do not add state here that does not belong here. We should only be storing state
/// here that is used to change how we display *other* state. Things like throbbers, modals, etc.
pub struct Output {
    term: Rc<RefCell<Option<Terminal<CrosstermBackend<io::Stdout>>>>>,
    events: Option<EventStream>,

    // A list of all messages from build, dev, app, and more.
    more_modal_open: bool,
    interactive: bool,

    // Whether to show verbose logs or not
    // We automatically hide "debug" logs if verbose is false (only showing "info" / "warn" / "error")
    verbose: bool,
    trace: bool,

    // Pending logs
    pending_logs: VecDeque<TraceMsg>,

    dx_version: String,
    tick_animation: bool,

    tick_interval: tokio::time::Interval,

    // ! needs to be wrapped in an &mut since `render stateful widget` requires &mut... but our
    // "render" method only borrows &self (for no particular reason at all...)
    throbber: RefCell<throbber_widgets_tui::ThrobberState>,
}

#[allow(unused)]
#[derive(Clone, Copy)]
struct RenderState<'a> {
    runner: &'a AppRunner,
    server: &'a WebServer,
}

impl Output {
    pub(crate) async fn start(interactive: bool) -> crate::Result<Self> {
        let mut output = Self {
            interactive,
            term: Rc::new(RefCell::new(None)),
            dx_version: format!(
                "{}-{}",
                env!("CARGO_PKG_VERSION"),
                crate::dx_build_info::GIT_COMMIT_HASH_SHORT.unwrap_or("main")
            ),
            events: None,
            more_modal_open: false,
            pending_logs: VecDeque::new(),
            throbber: RefCell::new(throbber_widgets_tui::ThrobberState::default()),
            trace: crate::logging::VERBOSITY.get().unwrap().trace,
            verbose: crate::logging::VERBOSITY.get().unwrap().verbose,
            tick_animation: false,
            tick_interval: {
                let mut interval = tokio::time::interval(Duration::from_millis(TICK_RATE_MS));
                interval.set_missed_tick_behavior(tokio::time::MissedTickBehavior::Delay);
                interval
            },
        };

        output.startup()?;

        Ok(output)
    }

    /// Call the startup functions that might mess with the terminal settings.
    /// This is meant to be paired with "shutdown" to restore the terminal to its original state.
    fn startup(&mut self) -> io::Result<()> {
        if self.interactive {
            // set the panic hook to fix the terminal in the event of a panic
            // The terminal might be left in a wonky state if a panic occurs, and we don't want it to be completely broken
            let original_hook = std::panic::take_hook();
            std::panic::set_hook(Box::new(move |info| {
                _ = disable_raw_mode();
                _ = stdout().execute(Show);
                original_hook(info);
            }));

            // Check if writing the terminal is going to block infinitely.
            // If it does, we should disable interactive mode. This ensures we work with programs like `bg`
            // which suspend the process and cause us to block when writing output.
            if Self::enable_raw_mode().is_err() {
                self.term.take();
                self.interactive = false;
                return Ok(());
            }

            self.term.replace(
                Terminal::with_options(
                    CrosstermBackend::new(stdout()),
                    TerminalOptions {
                        viewport: Viewport::Inline(VIEWPORT_HEIGHT_SMALL),
                    },
                )
                .ok(),
            );

            // Initialize the event stream here - this is optional because an EvenStream in a non-interactive
            // terminal will cause a panic instead of simply doing nothing.
            // https://github.com/crossterm-rs/crossterm/issues/659
            self.events = Some(EventStream::new());
        }

        Ok(())
    }

    /// Enable raw mode, but don't let it block forever.
    ///
    /// This lets us check if writing to tty is going to block forever and then recover, allowing
    /// interopability with programs like `bg`.
    fn enable_raw_mode() -> io::Result<()> {
        #[cfg(unix)]
        {
            use tokio::signal::unix::{signal, SignalKind};

            // Ignore SIGTSTP, SIGTTIN, and SIGTTOU
            _ = signal(SignalKind::from_raw(20))?; // SIGTSTP
            _ = signal(SignalKind::from_raw(21))?; // SIGTTIN
            _ = signal(SignalKind::from_raw(22))?; // SIGTTOU
        }

        use std::io::IsTerminal;

        if !stdout().is_terminal() {
            return io::Result::Err(io::Error::new(io::ErrorKind::Other, "Not a terminal"));
        }

        enable_raw_mode()?;
        stdout()
            .execute(Hide)?
            .execute(EnableFocusChange)?
            .execute(EnableBracketedPaste)?;

        Ok(())
    }

    /// Call the shutdown functions that might mess with the terminal settings - see the related code
    /// in "startup" for more details about what we need to unset
    pub(crate) fn shutdown(&self) -> io::Result<()> {
        if self.interactive {
            stdout()
                .execute(Show)?
                .execute(DisableFocusChange)?
                .execute(DisableBracketedPaste)?;
            disable_raw_mode()?;

            // print a line to force the cursor down (no tearing)
            println!();
        }

        Ok(())
    }

    pub(crate) async fn wait(&mut self) -> ServeUpdate {
        use futures_util::future::OptionFuture;
        use futures_util::StreamExt;

        if !self.interactive {
            return std::future::pending().await;
        }

        // Wait for the next user event or animation tick
        loop {
            let next = OptionFuture::from(self.events.as_mut().map(|f| f.next()));
            let event = tokio::select! {
                biased; // Always choose the event over the animation tick to not lose the event
                Some(Some(Ok(event))) = next => event,
                _ = self.tick_interval.tick(), if self.tick_animation => {
                    self.throbber.borrow_mut().calc_next();
                    return ServeUpdate::Redraw
                },
                else => futures_util::future::pending().await
            };

            match self.handle_input(event) {
                Ok(Some(update)) => return update,
                Err(ee) => {
                    return ServeUpdate::Exit {
                        error: Some(Box::new(ee)),
                    }
                }
                Ok(None) => {}
            }
        }
    }

    /// Handle an input event, returning `true` if the event should cause the program to restart.
    fn handle_input(&mut self, input: Event) -> io::Result<Option<ServeUpdate>> {
        // handle ctrlc
        if let Event::Key(key) = input {
            if let KeyCode::Char('c') = key.code {
                if key.modifiers.contains(KeyModifiers::CONTROL) {
                    return Ok(Some(ServeUpdate::Exit { error: None }));
                }
            }
        }

        match input {
            Event::Key(key) if key.kind == KeyEventKind::Press => self.handle_keypress(key),
            _ => Ok(Some(ServeUpdate::Redraw)),
        }
    }

    fn handle_keypress(&mut self, key: KeyEvent) -> io::Result<Option<ServeUpdate>> {
        match key.code {
            KeyCode::Char('r') => return Ok(Some(ServeUpdate::RequestRebuild)),
            KeyCode::Char('o') => return Ok(Some(ServeUpdate::OpenApp)),
            KeyCode::Char('p') => return Ok(Some(ServeUpdate::ToggleShouldRebuild)),
            KeyCode::Char('v') => {
                self.verbose = !self.verbose;
                tracing::info!(
                    "Verbose logging is now {}",
                    if self.verbose { "on" } else { "off" }
                );
            }
            KeyCode::Char('t') => {
                self.trace = !self.trace;
                tracing::info!("Tracing is now {}", if self.trace { "on" } else { "off" });
            }

            KeyCode::Char('c') => {
                stdout()
                    .execute(Clear(ClearType::All))?
                    .execute(Clear(ClearType::Purge))?;

                // Clear the terminal and push the frame to the bottom
                _ = self.term.borrow_mut().as_mut().map(|t| {
                    let frame_rect = t.get_frame().area();
                    let term_size = t.size().unwrap();
                    let remaining_space = term_size
                        .height
                        .saturating_sub(frame_rect.y + frame_rect.height);
                    t.insert_before(remaining_space, |_| {})
                });
            }

            // Toggle the more modal by swapping the the terminal with a new one
            // This is a bit of a hack since crossterm doesn't technically support changing the
            // size of an inline viewport.
            KeyCode::Char('/') => {
                if let Some(terminal) = self.term.borrow_mut().as_mut() {
                    // Toggle the more modal, which will change our current viewport height
                    self.more_modal_open = !self.more_modal_open;

                    // Clear the terminal before resizing it, such that it doesn't tear
                    terminal.clear()?;

                    // And then set the new viewport, which essentially mimics a resize
                    *terminal = Terminal::with_options(
                        CrosstermBackend::new(stdout()),
                        TerminalOptions {
                            viewport: Viewport::Inline(self.viewport_current_height()),
                        },
                    )?;
                }
            }

            _ => {}
        }

        // Out of safety, we always redraw, since it's relatively cheap operation
        Ok(Some(ServeUpdate::Redraw))
    }

    /// Push a TraceMsg to be printed on the next render
    pub fn push_log(&mut self, message: TraceMsg) {
        self.pending_logs.push_front(message);
    }

    pub fn push_cargo_log(&mut self, message: cargo_metadata::CompilerMessage) {
        use cargo_metadata::diagnostic::DiagnosticLevel;

        if self.trace || !matches!(message.message.level, DiagnosticLevel::Note) {
            self.push_log(TraceMsg::cargo(message));
        }
    }

    /// Add a message from stderr to the logs
    /// This will queue the stderr message as a TraceMsg and print it on the next render
    /// We'll use the `App` TraceSrc for the msg, and whatever level is provided
    pub fn push_stdio(&mut self, platform: Platform, msg: String, level: Level) {
        self.push_log(TraceMsg::text(TraceSrc::App(platform), level, msg));
    }

    /// Push a message from the websocket to the logs
    pub fn push_ws_message(&mut self, platform: Platform, message: &axum::extract::ws::Message) {
        use dioxus_devtools_types::ClientMsg;

        // We can only handle text messages from the websocket...
        let axum::extract::ws::Message::Text(text) = message else {
            return;
        };

        // ...and then decode them into a ClientMsg
        let res = serde_json::from_str::<ClientMsg>(text.as_str());

        // Client logs being errors aren't fatal, but we should still report them them
        let msg = match res {
            Ok(msg) => msg,
            Err(err) => {
                tracing::error!(dx_src = ?TraceSrc::Dev, "Error parsing message from {}: {}", platform, err);
                return;
            }
        };

        let ClientMsg::Log { level, messages } = msg else {
            return;
        };

        // FIXME(jon): why are we pulling only the first message here?
        let content = messages.first().unwrap_or(&String::new()).clone();

        let level = match level.as_str() {
            "trace" => Level::TRACE,
            "debug" => Level::DEBUG,
            "info" => Level::INFO,
            "warn" => Level::WARN,
            "error" => Level::ERROR,
            _ => Level::INFO,
        };

        // We don't care about logging the app's message so we directly push it instead of using tracing.
        self.push_log(TraceMsg::text(TraceSrc::App(platform), level, content));
    }

    /// Change internal state based on the build engine's update
    ///
    /// We want to keep internal state as limited as possible, so currently we're only setting our
    /// animation tick. We could, in theory, just leave animation running and have no internal state,
    /// but that seems a bit wasteful. We might eventually change this to be more of a "requestAnimationFrame"
    /// approach, but then we'd need to do that *everywhere* instead of simply performing a react-like
    /// re-render when external state changes. Ratatui will diff the intermediate buffer, so we at least
    /// we won't be drawing it.
    pub(crate) fn new_build_update(&mut self, update: &BuilderUpdate) {
        match update {
            BuilderUpdate::Progress {
                stage: BuildStage::Starting { .. },
            } => self.tick_animation = true,
            BuilderUpdate::BuildReady { .. } => self.tick_animation = false,
            BuilderUpdate::BuildFailed { .. } => self.tick_animation = false,
            _ => {}
        }
    }

    /// Render the current state of everything to the console screen
    pub fn render(&mut self, runner: &AppRunner, server: &WebServer) {
        if !self.interactive {
            return;
        }

        // Get a handle to the terminal with a different lifetime so we can continue to call &self methods
        let owned_term = self.term.clone();
        let mut term = owned_term.borrow_mut();
        let Some(term) = term.as_mut() else {
            return;
        };

        // First, dequeue any logs that have built up from event handling
        _ = self.drain_logs(term);

        // Then, draw the frame, passing along all the state of the TUI so we can render it properly
        _ = term.draw(|frame| {
            self.render_frame(frame, RenderState { runner, server });
        });
    }

    fn render_frame(&self, frame: &mut Frame, state: RenderState) {
        // Use the max size of the viewport, but shrunk to a sensible max width
        let mut area = frame.area();
        area.width = area.width.clamp(0, VIEWPORT_MAX_WIDTH);

        let [_top, body, _bottom] = Layout::vertical([
            Constraint::Length(1),
            Constraint::Fill(1),
            Constraint::Length(1),
        ])
        .horizontal_margin(1)
        .areas(area);

        self.render_borders(frame, area);
        self.render_body(frame, body, state);
        self.render_body_title(frame, _top, state);
    }

    fn render_body_title(&self, frame: &mut Frame<'_>, area: Rect, _state: RenderState) {
        frame.render_widget(
            Line::from(vec![
                " ".dark_gray(),
                match self.more_modal_open {
                    true => "/:more".light_yellow(),
                    false => "/:more".dark_gray(),
                },
                " ".dark_gray(),
            ])
            .right_aligned(),
            area,
        );
    }

    fn render_body(&self, frame: &mut Frame<'_>, area: Rect, state: RenderState) {
        let [_title, body, more, _foot] = Layout::vertical([
            Constraint::Length(0),
            Constraint::Length(VIEWPORT_HEIGHT_SMALL - 2),
            Constraint::Fill(1),
            Constraint::Length(0),
        ])
        .horizontal_margin(1)
        .areas(area);

        let [col1, col2] = Layout::horizontal([Constraint::Length(50), Constraint::Fill(1)])
            .horizontal_margin(1)
            .areas(body);

        self.render_gauges(frame, col1, state);
        self.render_stats(frame, col2, state);

        if self.more_modal_open {
            self.render_more_modal(frame, more, state);
        }
    }

    fn render_gauges(&self, frame: &mut Frame<'_>, area: Rect, state: RenderState) {
        let [gauge_area, _margin] =
            Layout::horizontal([Constraint::Fill(1), Constraint::Length(3)]).areas(area);

        let [app_progress, second_progress, status_line]: [_; 3] = Layout::vertical([
            Constraint::Length(1),
            Constraint::Length(1),
            Constraint::Length(1),
        ])
        .areas(gauge_area);

        let client = &state.runner.client();

        self.render_single_gauge(
            frame,
            app_progress,
            client.compile_progress(),
            "App:    ",
            state,
            client.compile_duration(),
        );

<<<<<<< HEAD
        if state.runner.is_fullstack() {
=======
        if state.build_engine.request.build.fullstack() {
>>>>>>> b6243d32
            self.render_single_gauge(
                frame,
                second_progress,
                state.runner.server_compile_progress(),
                "Server: ",
                state,
                client.compile_duration(),
            );
        } else {
            self.render_single_gauge(
                frame,
                second_progress,
                client.bundle_progress(),
                "Bundle: ",
                state,
                client.bundle_duration(),
            );
        }

        let mut lines = vec!["Status:  ".white()];
        match &client.stage {
            BuildStage::Initializing => lines.push("Initializing".yellow()),
<<<<<<< HEAD
            BuildStage::Starting { patch, .. } => {
                if *patch {
                    lines.push("Hot-patching...".yellow())
                } else {
                    lines.push("Starting build".yellow())
                }
            }
            BuildStage::InstallingTooling {} => lines.push("Installing tooling".yellow()),
=======
            BuildStage::Starting { .. } => lines.push("Starting build".yellow()),
            BuildStage::InstallingTooling => lines.push("Installing tooling".yellow()),
>>>>>>> b6243d32
            BuildStage::Compiling {
                current,
                total,
                krate,
                ..
            } => {
                lines.push("Compiling ".yellow());
                lines.push(format!("{current}/{total} ").gray());
                lines.push(krate.as_str().dark_gray())
            }
            BuildStage::OptimizingWasm => lines.push("Optimizing wasm".yellow()),
            BuildStage::SplittingBundle => lines.push("Splitting bundle".yellow()),
            BuildStage::CompressingAssets => lines.push("Compressing assets".yellow()),
<<<<<<< HEAD
            BuildStage::RunningBindgen {} => lines.push("Running wasm-bindgen".yellow()),
            BuildStage::RunningGradle {} => lines.push("Running gradle assemble".yellow()),
            BuildStage::Bundling {} => lines.push("Bundling app".yellow()),
=======
            BuildStage::PrerenderingRoutes => lines.push("Prerendering static routes".yellow()),
            BuildStage::RunningBindgen => lines.push("Running wasm-bindgen".yellow()),
            BuildStage::RunningGradle => lines.push("Running gradle assemble".yellow()),
            BuildStage::Bundling => lines.push("Bundling app".yellow()),
>>>>>>> b6243d32
            BuildStage::CopyingAssets {
                current,
                total,
                path,
            } => {
                lines.push("Copying asset ".yellow());
                lines.push(format!("{current}/{total} ").gray());
                if let Some(name) = path.file_name().and_then(|f| f.to_str()) {
                    lines.push(name.dark_gray())
                }
            }
            BuildStage::Success => {
                lines.push("Serving ".yellow());
                lines.push(client.build.executable_name().white());
                lines.push(" 🚀 ".green());
                if let Some(comp_time) = client.total_build_time() {
                    lines.push(format!("{:.1}s", comp_time.as_secs_f32()).dark_gray());
                }
            }
            BuildStage::Failed => lines.push("Failed".red()),
            BuildStage::Aborted => lines.push("Aborted".red()),
            BuildStage::Restarting => lines.push("Restarting".yellow()),
            _ => {}
        };

        frame.render_widget(Line::from(lines), status_line);
    }

    fn render_single_gauge(
        &self,
        frame: &mut Frame<'_>,
        area: Rect,
        value: f64,
        label: &str,
        state: RenderState,
        time_taken: Option<Duration>,
    ) {
        let client = &state.runner.client();

        let failed = client.stage == BuildStage::Failed;
        let value = if failed { 1.0 } else { value.clamp(0.0, 1.0) };

        let [gauge_row, _, icon] = Layout::horizontal([
            Constraint::Fill(1),
            Constraint::Length(2),
            Constraint::Length(10),
        ])
        .areas(area);

        frame.render_widget(
            LineGauge::default()
                .filled_style(Style::default().fg(match value {
                    1.0 if failed => Color::Red,
                    1.0 => Color::Green,
                    _ => Color::Yellow,
                }))
                .unfilled_style(Style::default().fg(Color::DarkGray))
                .label(label.gray())
                .line_set(symbols::line::THICK)
                .ratio(if !failed { value } else { 1.0 }),
            gauge_row,
        );

        let [throbber_frame, time_frame] = Layout::default()
            .direction(Direction::Horizontal)
            .constraints([Constraint::Length(3), Constraint::Fill(1)])
            .areas(icon);

        if value != 1.0 {
            let throb = throbber_widgets_tui::Throbber::default()
                .style(ratatui::style::Style::default().fg(ratatui::style::Color::Cyan))
                .throbber_style(
                    ratatui::style::Style::default()
                        .fg(ratatui::style::Color::White)
                        .add_modifier(ratatui::style::Modifier::BOLD),
                )
                .throbber_set(throbber_widgets_tui::BLACK_CIRCLE)
                .use_type(throbber_widgets_tui::WhichUse::Spin);
            frame.render_stateful_widget(throb, throbber_frame, &mut self.throbber.borrow_mut());
        } else {
            frame.render_widget(
                Line::from(vec![if failed {
                    "❌ ".white()
                } else {
                    "🎉 ".white()
                }])
                .left_aligned(),
                throbber_frame,
            );
        }

        if let Some(time_taken) = time_taken {
            if !failed {
                frame.render_widget(
                    Line::from(vec![format!("{:.1}s", time_taken.as_secs_f32()).dark_gray()])
                        .left_aligned(),
                    time_frame,
                );
            }
        }
    }

    fn render_stats(&self, frame: &mut Frame<'_>, area: Rect, state: RenderState) {
        let [current_platform, app_features, serve_address]: [_; 3] = Layout::vertical([
            Constraint::Length(1),
            Constraint::Length(1),
            Constraint::Length(1),
        ])
        .areas(area);

        let client = &state.runner.client();

        frame.render_widget(
            Paragraph::new(Line::from(vec![
                "Platform: ".gray(),
<<<<<<< HEAD
                client.build.platform.expected_name().yellow(),
                if state.runner.is_fullstack() {
=======
                self.platform.expected_name().yellow(),
                if state.opts.build_arguments.fullstack() {
>>>>>>> b6243d32
                    " + fullstack".yellow()
                } else {
                    " ".dark_gray()
                },
            ]))
            .wrap(Wrap { trim: false }),
            current_platform,
        );

        self.render_feature_list(frame, app_features, state);

        // todo(jon) should we write https ?
        let address = match state.server.displayed_address() {
            Some(address) => format!("http://{}", address).blue(),
            None => "no server address".dark_gray(),
        };

        frame.render_widget_ref(
            Paragraph::new(Line::from(vec![
                if client.build.platform == Platform::Web {
                    "Serving at: ".gray()
                } else {
                    "ServerFns at: ".gray()
                },
                address,
            ]))
            .wrap(Wrap { trim: false }),
            serve_address,
        );
    }

    fn render_feature_list(&self, frame: &mut Frame<'_>, area: Rect, state: RenderState) {
        frame.render_widget(
            Paragraph::new(Line::from({
                let mut lines = vec!["App features: ".gray(), "[".yellow()];

                let feature_list: Vec<String> = state.runner.client().build.all_target_features();
                let num_features = feature_list.len();

                for (idx, feature) in feature_list.into_iter().enumerate() {
                    lines.push("\"".yellow());
                    lines.push(feature.yellow());
                    lines.push("\"".yellow());
                    if idx != num_features - 1 {
                        lines.push(", ".dark_gray());
                    }
                }

                lines.push("]".yellow());

                lines
            }))
            .wrap(Wrap { trim: false }),
            area,
        );
    }

    fn render_more_modal(&self, frame: &mut Frame<'_>, area: Rect, state: RenderState) {
        let [col1, col2] =
            Layout::horizontal([Constraint::Length(50), Constraint::Fill(1)]).areas(area);

        let [top, bottom] = Layout::vertical([Constraint::Fill(1), Constraint::Length(2)])
            .horizontal_margin(1)
            .areas(col1);

        let meta_list: [_; 6] = Layout::vertical([
            Constraint::Length(1), // spacing
            Constraint::Length(1), // item 1
            Constraint::Length(1), // item 2
            Constraint::Length(1), // item 3
            Constraint::Length(1), // item 4
            Constraint::Length(1), // Spacing
        ])
        .areas(top);

        frame.render_widget(
            Paragraph::new(Line::from(vec![
                "dx version: ".gray(),
                self.dx_version.as_str().yellow(),
            ])),
            meta_list[1],
        );
        frame.render_widget(
            Paragraph::new(Line::from(vec![
                "rustc: ".gray(),
                state.runner.workspace.rustc_version.as_str().yellow(),
            ])),
            meta_list[2],
        );
        frame.render_widget(
            Paragraph::new(Line::from(vec![
                "Hotreload: ".gray(),
                "rsx and assets".yellow(),
            ])),
            meta_list[3],
        );

        let server_address = match state.server.server_address() {
            Some(address) => format!("http://{}", address).yellow(),
            None => "no address".dark_gray(),
        };
        frame.render_widget(
            Paragraph::new(Line::from(vec!["Network: ".gray(), server_address])),
            meta_list[4],
        );

        let links_list: [_; 2] =
            Layout::vertical([Constraint::Length(1), Constraint::Length(1)]).areas(bottom);

        frame.render_widget(
            Paragraph::new(Line::from(vec![
                "Read the docs: ".gray(),
                "https://dioxuslabs.com/0.6/docs".blue(),
            ])),
            links_list[0],
        );

        frame.render_widget(
            Paragraph::new(Line::from(vec![
                "Video tutorials: ".gray(),
                "https://youtube.com/@DioxusLabs".blue(),
            ])),
            links_list[1],
        );

        let cmds = [
            "",
            "r: rebuild the app",
            "o: open the app",
            "p: pause rebuilds",
            "v: toggle verbose logs",
            "t: toggle tracing logs ",
            "c: clear the screen",
            "/: toggle more commands",
        ];
        let layout: [_; 8] = Layout::vertical(cmds.iter().map(|_| Constraint::Length(1)))
            .horizontal_margin(1)
            .areas(col2);
        for (idx, cmd) in cmds.iter().enumerate() {
            if cmd.is_empty() {
                continue;
            }

            let (cmd, detail) = cmd.split_once(": ").unwrap_or((cmd, ""));
            frame.render_widget(
                Paragraph::new(Line::from(vec![
                    cmd.gray(),
                    ": ".gray(),
                    detail.dark_gray(),
                ])),
                layout[idx],
            );
        }
    }

    /// Render borders around the terminal, forcing an inner clear while we're at it
    fn render_borders(&self, frame: &mut Frame, area: Rect) {
        frame.render_widget(ratatui::widgets::Clear, area);
        frame.render_widget(
            Block::default()
                .borders(Borders::ALL)
                .border_type(BorderType::Rounded)
                .border_style(Style::default().fg(Color::DarkGray)),
            area,
        );
    }

    /// Print logs to the terminal as close to a regular "println!()" as possible.
    ///
    /// We don't want alternate screens or other terminal tricks because we want these logs to be as
    /// close to real as possible. Once the log is printed, it is lost, so we need to be very careful
    /// here to not print it incorrectly.
    ///
    /// This method works by printing lines at the top of the viewport frame, and then scrolling up
    /// the viewport accordingly, such that our final call to "clear"  will cause the terminal the viewport
    /// to be comlpetely erased and rewritten. This is slower since we're going around ratatui's diff
    /// logic, but it's the only way to do this that gives us "true println!" semantics.
    ///
    /// In the future, Ratatui's insert_before method will get scroll regions, which will make this logic
    /// much simpler. In that future, we'll simply insert a line into the scrollregion which should automatically
    /// force that portion of the terminal to scroll up.
    ///
    /// TODO(jon): we could look into implementing scroll regions ourselves, but I think insert_before will
    /// land in a reasonable amount of time.
    #[deny(clippy::manual_saturating_arithmetic)]
    fn drain_logs(
        &mut self,
        terminal: &mut Terminal<CrosstermBackend<io::Stdout>>,
    ) -> io::Result<()> {
        use unicode_segmentation::UnicodeSegmentation;

        let Some(log) = self.pending_logs.pop_back() else {
            return Ok(());
        };

        // Only show debug logs if verbose is enabled
        if log.level == Level::DEBUG && !self.verbose {
            return Ok(());
        }

        if log.level == Level::TRACE && !self.trace {
            return Ok(());
        }

        // Grab out the size and location of the terminal and its viewport before we start messing with it
        let frame_rect = terminal.get_frame().area();
        let term_size = terminal.size().unwrap();

        // Render the log into an ansi string
        // We're going to add some metadata to it like the timestamp and source and then dump it to the raw ansi sequences we need to send to crossterm
        let lines = Self::tracemsg_to_ansi_string(log);

        // Get the lines of the output sequence and their overflow
        let lines_printed = lines
            .iter()
            .map(|line| {
                // Very important to strip ansi codes before counting graphemes - the ansi codes count as multiple graphemes!
                let grapheme_count = console::strip_ansi_codes(line).graphemes(true).count() as u16;
                grapheme_count.max(1).div_ceil(term_size.width)
            })
            .sum::<u16>();

        // The viewport might be clipped, but the math still needs to work out.
        let actual_vh_height = self.viewport_current_height().min(term_size.height);

        // Move the terminal's cursor down to the number of lines printed
        let remaining_space = term_size
            .height
            .saturating_sub(frame_rect.y + frame_rect.height);

        // Calculate how many lines we need to push back
        // - padding equals lines_printed when the frame is at the bottom
        // - padding is zero when the remaining space is greater/equal than the scrollback (the frame will get pushed naturally)
        // Determine what extra padding is remaining after we've shifted the terminal down
        // this will be the distance between the final line and the top of the frame, only if the
        // final line has extended into the frame
        let final_line = frame_rect.y + lines_printed;
        let max_frame_top = term_size.height - actual_vh_height;
        let padding = final_line
            .saturating_sub(max_frame_top)
            .clamp(0, actual_vh_height - 1);

        // The only reliable way we can force the terminal downards is through "insert_before".
        //
        // If we need to push the terminal down, we'll use this method with the number of lines
        // Ratatui will handle this rest.
        //
        // This also calls `.clear()` so we don't need to call clear at the end of this function.
        //
        // FIXME(jon): eventually insert_before will get scroll regions, breaking this, but making the logic here simpler
        terminal.insert_before(remaining_space.min(lines_printed), |_| {})?;

        // Wipe the viewport clean so it doesn't tear
        crossterm::queue!(
            std::io::stdout(),
            crossterm::cursor::MoveTo(0, frame_rect.y),
            crossterm::terminal::Clear(ClearType::FromCursorDown),
        )?;

        // Start printing the log by writing on top of the topmost line
        for (idx, line) in lines.into_iter().enumerate() {
            // Move the cursor to the correct line offset but don't go past the bottom of the terminal
            let start = frame_rect.y + idx as u16;
            let start = start.min(term_size.height - 1);
            crossterm::queue!(
                std::io::stdout(),
                crossterm::cursor::MoveTo(0, start),
                crossterm::style::Print(line),
                crossterm::style::Print("\n"),
            )?;
        }

        // Scroll the terminal if we need to
        for _ in 0..padding {
            crossterm::queue!(
                std::io::stdout(),
                crossterm::cursor::MoveTo(0, term_size.height - 1),
                crossterm::style::Print("\n"),
            )?;
        }

        Ok(())
    }

    fn viewport_current_height(&self) -> u16 {
        match self.more_modal_open {
            true => VIEWPORT_HEIGHT_BIG,
            false => VIEWPORT_HEIGHT_SMALL,
        }
    }

    fn tracemsg_to_ansi_string(log: TraceMsg) -> Vec<String> {
        use ansi_to_tui::IntoText;
        use chrono::Timelike;

        let rendered = match log.content {
            TraceContent::Cargo(msg) => msg.message.rendered.unwrap_or_default(),
            TraceContent::Text(text) => text,
        };

        let mut lines = vec![];

        for (idx, raw_line) in rendered.lines().enumerate() {
            let line_as_text = raw_line.into_text().unwrap();
            let is_pretending_to_be_frame = !raw_line.is_empty()
                && raw_line
                    .chars()
                    .all(|c| c == '=' || c == '-' || c == ' ' || c == '─');

            for (subline_idx, mut line) in line_as_text.lines.into_iter().enumerate() {
                if idx == 0 && subline_idx == 0 {
                    let mut formatted_line = Line::default();

                    formatted_line.push_span(
                        Span::raw(format!(
                            "{:02}:{:02}:{:02} ",
                            log.timestamp.hour(),
                            log.timestamp.minute(),
                            log.timestamp.second()
                        ))
                        .dark_gray(),
                    );

                    formatted_line.push_span(
                        Span::raw(format!(
                            "[{src}] {padding}",
                            src = log.source,
                            padding =
                                " ".repeat(3usize.saturating_sub(log.source.to_string().len()))
                        ))
                        .style(match log.source {
                            TraceSrc::App(_platform) => Style::new().blue(),
                            TraceSrc::Dev => Style::new().magenta(),
                            TraceSrc::Build => Style::new().yellow(),
                            TraceSrc::Bundle => Style::new().magenta(),
                            TraceSrc::Cargo => Style::new().yellow(),
                            TraceSrc::Unknown => Style::new().gray(),
                        }),
                    );

                    for span in line.spans {
                        formatted_line.push_span(span);
                    }

                    line = formatted_line;
                }

                if is_pretending_to_be_frame {
                    line = line.dark_gray();
                }

                // Create the ansi -> raw string line with a width of either the viewport width or the max width
                let line_length = line.styled_graphemes(Style::default()).count();
                lines.push(AnsiStringLine::new(line_length as _).render(&line));
            }
        }

        lines
    }
}<|MERGE_RESOLUTION|>--- conflicted
+++ resolved
@@ -480,11 +480,7 @@
             client.compile_duration(),
         );
 
-<<<<<<< HEAD
         if state.runner.is_fullstack() {
-=======
-        if state.build_engine.request.build.fullstack() {
->>>>>>> b6243d32
             self.render_single_gauge(
                 frame,
                 second_progress,
@@ -507,7 +503,6 @@
         let mut lines = vec!["Status:  ".white()];
         match &client.stage {
             BuildStage::Initializing => lines.push("Initializing".yellow()),
-<<<<<<< HEAD
             BuildStage::Starting { patch, .. } => {
                 if *patch {
                     lines.push("Hot-patching...".yellow())
@@ -515,11 +510,7 @@
                     lines.push("Starting build".yellow())
                 }
             }
-            BuildStage::InstallingTooling {} => lines.push("Installing tooling".yellow()),
-=======
-            BuildStage::Starting { .. } => lines.push("Starting build".yellow()),
             BuildStage::InstallingTooling => lines.push("Installing tooling".yellow()),
->>>>>>> b6243d32
             BuildStage::Compiling {
                 current,
                 total,
@@ -533,16 +524,9 @@
             BuildStage::OptimizingWasm => lines.push("Optimizing wasm".yellow()),
             BuildStage::SplittingBundle => lines.push("Splitting bundle".yellow()),
             BuildStage::CompressingAssets => lines.push("Compressing assets".yellow()),
-<<<<<<< HEAD
-            BuildStage::RunningBindgen {} => lines.push("Running wasm-bindgen".yellow()),
-            BuildStage::RunningGradle {} => lines.push("Running gradle assemble".yellow()),
-            BuildStage::Bundling {} => lines.push("Bundling app".yellow()),
-=======
-            BuildStage::PrerenderingRoutes => lines.push("Prerendering static routes".yellow()),
             BuildStage::RunningBindgen => lines.push("Running wasm-bindgen".yellow()),
             BuildStage::RunningGradle => lines.push("Running gradle assemble".yellow()),
             BuildStage::Bundling => lines.push("Bundling app".yellow()),
->>>>>>> b6243d32
             BuildStage::CopyingAssets {
                 current,
                 total,
@@ -658,13 +642,8 @@
         frame.render_widget(
             Paragraph::new(Line::from(vec![
                 "Platform: ".gray(),
-<<<<<<< HEAD
                 client.build.platform.expected_name().yellow(),
                 if state.runner.is_fullstack() {
-=======
-                self.platform.expected_name().yellow(),
-                if state.opts.build_arguments.fullstack() {
->>>>>>> b6243d32
                     " + fullstack".yellow()
                 } else {
                     " ".dark_gray()
