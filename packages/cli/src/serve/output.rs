--- conflicted
+++ resolved
@@ -1,11 +1,6 @@
 use crate::{
-<<<<<<< HEAD
-    serve::{ansi_buffer::AnsiStringLine, ServeUpdate, WebServer},
+    serve::{ansi_buffer::ansi_string_to_line, ServeUpdate, WebServer},
     BuildId, BuildStage, BuilderUpdate, BundleFormat, TraceContent, TraceMsg, TraceSrc,
-=======
-    serve::{ansi_buffer::ansi_string_to_line, ServeUpdate, WebServer},
-    BuildId, BuildStage, BuilderUpdate, Platform, TraceContent, TraceMsg, TraceSrc,
->>>>>>> 98f7667f
 };
 use cargo_metadata::diagnostic::Diagnostic;
 use crossterm::{
