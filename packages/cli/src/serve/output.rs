<<<<<<< HEAD
use crate::builder::*;
use crate::config::AddressArguments;
use crate::serve::ServeArgs;
use crate::{builder::Platform, dioxus_crate::DioxusCrate};
use crossterm::{
    event::{Event, EventStream, KeyCode, KeyModifiers, MouseEventKind},
    terminal::{disable_raw_mode, enable_raw_mode, EnterAlternateScreen, LeaveAlternateScreen},
    ExecutableCommand,
};
use dioxus_devtools_types::ClientMsg;
use futures_util::{future::OptionFuture, StreamExt};
use ratatui::{prelude::*, widgets::*, TerminalOptions, Viewport};
use std::{
    cell::RefCell,
    collections::HashMap,
    fmt::Display,
=======
use crate::{
    builder::{BuildResult, UpdateStage},
    builder::{Stage, TargetPlatform, UpdateBuildProgress},
    dioxus_crate::DioxusCrate,
    serve::next_or_pending,
    serve::Serve,
    serve::{Builder, Server, Watcher},
    tracer::CLILogControl,
    TraceMsg, TraceSrc,
};
use crossterm::{
    cursor::{Hide, Show},
    event::{Event, EventStream, KeyCode, KeyEventKind, KeyModifiers},
    terminal::{
        disable_raw_mode, enable_raw_mode, Clear, ClearType, EnterAlternateScreen,
        LeaveAlternateScreen,
    },
    tty::IsTty,
    ExecutableCommand,
};
use dioxus_cli_config::{AddressArguments, Platform};
use dioxus_hot_reload::ClientMsg;
use futures_util::{future::select_all, Future, FutureExt, StreamExt};
use ratatui::{prelude::*, TerminalOptions, Viewport};
use std::{
    cell::RefCell,
    collections::{HashMap, HashSet},
>>>>>>> 8d688863
    io::{self, stdout},
    rc::Rc,
    time::Instant,
};
<<<<<<< HEAD

use tracing::Level;

use super::{update::ServeUpdate, AppHandle, Builder, DevServer, Watcher};
=======
use tokio::{
    io::{AsyncBufReadExt, BufReader, Lines},
    process::{ChildStderr, ChildStdout},
};
use tracing::Level;

mod render;

// How many lines should be scroll on each mouse scroll or arrow key input.
const SCROLL_SPEED: u16 = 2;
// Speed added to `SCROLL_SPEED` when the modifier key is held during scroll.
const SCROLL_MODIFIER: u16 = 4;
// Scroll modifier key.
const SCROLL_MODIFIER_KEY: KeyModifiers = KeyModifiers::SHIFT;

#[derive(Default)]
pub struct BuildProgress {
    current_builds: HashMap<TargetPlatform, ActiveBuild>,
}

impl BuildProgress {
    pub fn progress(&self) -> f64 {
        self.current_builds
            .values()
            .min_by(|a, b| a.partial_cmp(b).unwrap_or(std::cmp::Ordering::Equal))
            .map(|build| match build.stage {
                Stage::Initializing => 0.0,
                Stage::InstallingWasmTooling => 0.0,
                Stage::Compiling => build.progress,
                Stage::OptimizingWasm | Stage::OptimizingAssets | Stage::Finished => 1.0,
            })
            .unwrap_or_default()
    }
}
>>>>>>> 8d688863

pub(crate) struct Output {
    term: Rc<RefCell<Option<TerminalBackend>>>,

    // optional since when there's no tty there's no eventstream to read from - just stdin
    events: Option<EventStream>,

    pub(crate) build_progress: BuildProgress,
<<<<<<< HEAD
    is_cli_release: bool,
    platform: Platform,
=======
    running_apps: HashMap<TargetPlatform, RunningApp>,
>>>>>>> 8d688863

    // A list of all messages from build, dev, app, and more.
    messages: Vec<TraceMsg>,

    num_lines_wrapping: u16,
    scroll_position: u16,
    console_width: u16,
    console_height: u16,

    more_modal_open: bool,
    anim_start: Instant,

    interactive: bool,
    _is_cli_release: bool,
    platform: Platform,
    addr: AddressArguments,

    // Filters
    show_filter_menu: bool,
    filters: Vec<(String, bool)>,
    selected_filter_index: usize,
    filter_search_mode: bool,
    filter_search_input: Option<String>,

    _rustc_version: String,
    _rustc_nightly: bool,
    _dx_version: String,
}

type TerminalBackend = Terminal<CrosstermBackend<io::Stdout>>;

impl Output {
    pub(crate) fn start(cfg: &ServeArgs) -> io::Result<Self> {
        let interactive = cfg.interactive_tty();
        let mut events = None;

        if interactive {
<<<<<<< HEAD
            enable_raw_mode()?;
            stdout().execute(EnterAlternateScreen)?;
=======
            log_control.output_enabled.store(true, Ordering::SeqCst);
            enable_raw_mode()?;
            stdout().execute(EnterAlternateScreen)?.execute(Hide)?;

>>>>>>> 8d688863
            // workaround for ci where the terminal is not fully initialized
            // this stupid bug
            // https://github.com/crossterm-rs/crossterm/issues/659
            events = Some(EventStream::new());
        };

        // set the panic hook to fix the terminal
        set_fix_term_hook();

        // Fix the vscode scrollback issue
        fix_xtermjs_scrollback();

        let term: Option<TerminalBackend> = Terminal::with_options(
            CrosstermBackend::new(stdout()),
            TerminalOptions {
                viewport: Viewport::Fullscreen,
            },
        )
        .ok();

        // todo: re-enable rustc version
        // let rustc_version = rustc_version().await;
        // let rustc_nightly = rustc_version.contains("nightly") || cfg.target_args.nightly;
        let _rustc_version = String::from("1.0.0");
        let _rustc_nightly = false;

        let mut dx_version = String::new();

        dx_version.push_str(env!("CARGO_PKG_VERSION"));

<<<<<<< HEAD
        let is_cli_release = crate::build_info::PROFILE == "release";

=======
        // todo: we want the binstalls / cargo installs to be exempt, but installs from git are not
        let is_cli_release = crate::dx_build_info::PROFILE == "release";
>>>>>>> 8d688863
        if !is_cli_release {
            if let Some(hash) = crate::build_info::GIT_COMMIT_HASH_SHORT {
                let hash = &hash.trim_start_matches('g')[..4];
                dx_version.push('-');
                dx_version.push_str(hash);
            }
        }

        let platform = cfg.build_arguments.platform.expect("To be resolved by now");

        Ok(Self {
            term: Rc::new(RefCell::new(term)),
            events,
            _rustc_version,
            _rustc_nightly,
            _dx_version: dx_version,
<<<<<<< HEAD
            is_cli_release,
            platform,
            interactive,
            fly_modal_open: false,
            build_progress: Default::default(),
            scroll: 0,
            term_height: 0,
            num_lines_with_wrapping: 0,
            anim_start: Instant::now(),
            tab: Tab::BuildLog,
            addr: cfg.address.clone(),
=======
            interactive,
            _is_cli_release: is_cli_release,
            platform,
            messages: Vec::new(),
            more_modal_open: false,
            build_progress: Default::default(),
            running_apps: HashMap::new(),
            scroll_position: 0,
            num_lines_wrapping: 0,
            console_width: 0,
            console_height: 0,
            anim_start: Instant::now(),
            addr: cfg.server_arguments.address.clone(),

            // Filter
            show_filter_menu: false,
            filters: Vec::new(),
            selected_filter_index: 0,
            filter_search_input: None,
            filter_search_mode: false,
>>>>>>> 8d688863
        })
    }

    /// Add a message from stderr to the logs
<<<<<<< HEAD
    pub(crate) fn push_stderr(&mut self, platform: Platform, stderr: String) {
        self.set_tab(Tab::BuildLog);
        self.build_progress
            .build_logs
            .get_mut(&platform)
            .unwrap()
            .messages
            .push(BuildMessage {
                level: Level::ERROR,
                message: MessageType::Text(stderr),
                source: MessageSource::App,
            });
    }

    /// Add a message from stdout to the logs
    pub(crate) fn push_stdout(&mut self, platform: Platform, stdout: String) {
        self.build_progress
            .build_logs
            .get_mut(&platform)
            .unwrap()
            .messages
            .push(BuildMessage {
                level: Level::INFO,
                message: MessageType::Text(stdout),
                source: MessageSource::App,
            });
=======
    fn push_stderr(&mut self, platform: TargetPlatform, stderr: String) {
        self.running_apps
            .get_mut(&platform)
            .unwrap()
            .output
            .as_mut()
            .unwrap()
            .stderr_line
            .push_str(&stderr);

        self.messages.push(TraceMsg {
            source: TraceSrc::App(platform),
            level: Level::ERROR,
            content: stderr,
        });

        if self.is_snapped() {
            self.scroll_to_bottom();
        }
    }

    /// Add a message from stdout to the logs
    fn push_stdout(&mut self, platform: TargetPlatform, stdout: String) {
        self.running_apps
            .get_mut(&platform)
            .unwrap()
            .output
            .as_mut()
            .unwrap()
            .stdout_line
            .push_str(&stdout);

        self.messages.push(TraceMsg {
            source: TraceSrc::App(platform),
            level: Level::INFO,
            content: stdout,
        });

        if self.is_snapped() {
            self.scroll_to_bottom();
        }
>>>>>>> 8d688863
    }

    /// Wait for either the ctrl_c handler or the next event
    ///
    /// Why is the ctrl_c handler here?
    ///
    /// Also tick animations every few ms
    pub(crate) async fn wait(&mut self) -> ServeUpdate {
        let event = tokio::select! {
            Some(Some(Ok(event))) = OptionFuture::from(self.events.as_mut().map(|f| f.next())) => event,
            else => futures_util::future::pending().await
        };

<<<<<<< HEAD
        ServeUpdate::TuiInput { event }
=======
        let tui_log_rx = &mut self.log_control.output_rx;
        let next_tui_log = next_or_pending(tui_log_rx.next());

        tokio::select! {
            (platform, stdout, stderr) = next_stdout => {
                if let Some(stdout) = stdout {
                    self.push_stdout(platform, stdout);
                }
                if let Some(stderr) = stderr {
                    self.push_stderr(platform, stderr);
                }
            },

            // Handle internal CLI tracing logs.
            log = next_tui_log => {
                self.push_log(log);
            }

            event = user_input => {
                if self.handle_events(event).await? {
                    return Ok(true)
                }
            }
        }

        Ok(false)
>>>>>>> 8d688863
    }

    pub(crate) fn shutdown(&mut self) -> io::Result<()> {
        // if we're a tty then we need to disable the raw mode
        if self.interactive {
<<<<<<< HEAD
=======
            self.log_control
                .output_enabled
                .store(false, Ordering::SeqCst);
>>>>>>> 8d688863
            disable_raw_mode()?;
            stdout().execute(LeaveAlternateScreen)?.execute(Show)?;
            self.drain_print_logs();
        }

        Ok(())
    }

<<<<<<< HEAD
=======
    /// Emit the build logs as println! statements such that the terminal has the same output as cargo
    ///
    /// This is used when the terminal is shutdown and we want the build logs in the terminal. Old
    /// versions of the cli would just eat build logs making debugging issues harder than they needed
    /// to be.
    fn drain_print_logs(&mut self) {
        let messages = self.messages.drain(..);

        for msg in messages {
            // TODO: Better formatting for different content lengths.
            if msg.source != TraceSrc::Cargo {
                println!("[{}] {}: {}", msg.source, msg.level, msg.content);
            } else {
                println!("{}", msg.content);
            }
        }
    }

>>>>>>> 8d688863
    /// Handle an input event, returning `true` if the event should cause the program to restart.
    pub(crate) fn handle_input(&mut self, input: Event) -> io::Result<bool> {
        // handle ctrlc
        if let Event::Key(key) = input {
            if let KeyCode::Char('c') = key.code {
                if key.modifiers.contains(KeyModifiers::CONTROL) {
                    return Err(io::Error::new(io::ErrorKind::Interrupted, "Ctrl-C"));
                }
            }
        }

        // If we're in filter search mode we must capture all key inputs.
        // This also handles when a filter is submitted.
        if self.filter_search_mode {
            if let Event::Key(key) = input {
                if key.kind != KeyEventKind::Press {
                    return Ok(false);
                }

                match key.code {
                    KeyCode::Char(c) => {
                        if let Some(input) = self.filter_search_input.as_mut() {
                            input.push(c);
                        } else {
                            self.filter_search_input = Some(String::from(c));
                        }
                    }
                    KeyCode::Enter => {
                        if let Some(search) = &self.filter_search_input {
                            self.filters.push((search.to_string(), true));
                        }
                        self.filter_search_input = None;
                        self.filter_search_mode = false;
                    }
                    KeyCode::Backspace => {
                        if let Some(search) = self.filter_search_input.as_mut() {
                            search.pop();
                            if search.is_empty() {
                                self.filter_search_input = None;
                            }
                        }
                    }
                    _ => {}
                }
                return Ok(false);
            }
        }

        match input {
            Event::Key(key) if key.code == KeyCode::Up && key.kind == KeyEventKind::Press => {
                // Select filter list item if filter is showing, otherwise scroll console.
                if self.show_filter_menu {
                    self.selected_filter_index = self.selected_filter_index.saturating_sub(1);
                } else {
                    // Scroll up
                    let mut scroll_speed = SCROLL_SPEED;
                    if key.modifiers.contains(SCROLL_MODIFIER_KEY) {
                        scroll_speed += SCROLL_MODIFIER;
                    }
                    self.scroll_position = self.scroll_position.saturating_sub(scroll_speed);
                }
            }
            Event::Key(key) if key.code == KeyCode::Down && key.kind == KeyEventKind::Press => {
                // Select filter list item if filter is showing, otherwise scroll console.
                if self.show_filter_menu {
                    let list_len = self.filters.len();
                    if self.selected_filter_index + 1 < list_len {
                        self.selected_filter_index += 1;
                    }
                } else {
                    // Scroll down
                    let mut scroll_speed = SCROLL_SPEED;
                    if key.modifiers.contains(SCROLL_MODIFIER_KEY) {
                        scroll_speed += SCROLL_MODIFIER;
                    }
                    self.scroll_position += scroll_speed;
                }
            }
            Event::Key(key) if key.code == KeyCode::Left && key.kind == KeyEventKind::Press => {
                // Remove selected filter if filter menu is shown.
                if self.show_filter_menu {
                    let index = self.selected_filter_index;
                    if self.filters.get(index).is_some() {
                        self.filters.remove(index);
                    }
                }
            }
            Event::Key(key) if key.code == KeyCode::Right && key.kind == KeyEventKind::Press => {
                // Toggle filter if filter menu is shown.
                if self.show_filter_menu {
                    let index = self.selected_filter_index;
                    self.filters.reverse();
                    if let Some(item) = self.filters.get_mut(index) {
                        item.1 = !item.1;
                    }
                    self.filters.reverse();
                }
            }
            Event::Key(key) if key.code == KeyCode::Enter && key.kind == KeyEventKind::Press => {
                // We only need to listen to the enter key when not in search mode
                // as there is other logic that handles adding filters and disabling the mode.
                if self.show_filter_menu {
                    self.filter_search_mode = !self.filter_search_mode;
                }
            }
            Event::Key(key)
                if key.code == KeyCode::Char('r') && key.kind == KeyEventKind::Press =>
            {
                // Reload the app
                return Ok(true);
            }
            Event::Key(key)
                if key.code == KeyCode::Char('o') && key.kind == KeyEventKind::Press =>
            {
                // Open the running app.
                open::that(format!("http://{}:{}", self.addr.addr, self.addr.port))?;
            }

            Event::Key(key)
                if key.code == KeyCode::Char('f') && key.kind == KeyEventKind::Press =>
            {
                // Show filter menu and enable filter selection mode.
                if self.show_filter_menu {
                    // Reset inputs when filter menu is closed.
                    self.filter_search_mode = false;
                    self.filter_search_input = None;
                }
                self.show_filter_menu = !self.show_filter_menu;
            }
            Event::Key(key)
                if key.code == KeyCode::Char('/') && key.kind == KeyEventKind::Press =>
            {
                // Toggle more modal
                self.more_modal_open = !self.more_modal_open;
            }
            Event::Resize(_width, _height) => {
                // nothing, it should take care of itself
            }
            _ => {}
        }

        if self.scroll_position > self.num_lines_wrapping.saturating_sub(self.console_height) {
            self.scroll_to_bottom();
        }

        Ok(false)
    }

    pub(crate) fn new_ws_message(
        &mut self,
        platform: Platform,
        message: axum::extract::ws::Message,
    ) {
        // Deccode the message and push it to our logs.
        if let axum::extract::ws::Message::Text(text) = message {
            let msg = serde_json::from_str::<ClientMsg>(text.as_str());
            match msg {
                Ok(ClientMsg::Log { level, messages }) => {
                    let level = match level.as_str() {
                        "trace" => Level::TRACE,
                        "debug" => Level::DEBUG,
                        "info" => Level::INFO,
                        "warn" => Level::WARN,
                        "error" => Level::ERROR,
                        _ => Level::INFO,
                    };

                    let content = messages.first().unwrap_or(&String::new()).clone();

                    // We don't care about logging the app's message so we directly push it instead of using tracing.
                    self.push_log(TraceMsg::new(TraceSrc::App(platform), level, content));
                }
                Err(err) => {
                    tracing::error!(dx_src = ?TraceSrc::Dev, "Error parsing message from {}: {}", platform, err);
                }
            }
        }
    }

<<<<<<< HEAD
    pub(crate) fn scroll_to_bottom(&mut self) {
        self.scroll = (self.num_lines_with_wrapping).saturating_sub(self.term_height);
    }

    pub(crate) fn push_inner_log(&mut self, msg: String) {
        self.push_log(
            LogSource::Internal,
            crate::builder::BuildMessage {
                level: tracing::Level::INFO,
                message: crate::builder::MessageType::Text(msg),
                source: crate::builder::MessageSource::Dev,
            },
        );
    }

    pub(crate) fn new_build_logs(&mut self, platform: Platform, update: BuildUpdateProgress) {
        let snapped = self.is_snapped(LogSource::Target(platform));

        // when the build is finished, switch to the console
        if update.stage == Stage::Finished {
            self.tab = Tab::Console;
        }

=======
    fn is_snapped(&self) -> bool {
        true
    }

    pub fn scroll_to_bottom(&mut self) {
        self.scroll_position = self.num_lines_wrapping.saturating_sub(self.console_height);
    }

    pub fn push_log(&mut self, message: TraceMsg) {
        self.messages.push(message);

        if self.is_snapped() {
            self.scroll_to_bottom();
        }
    }

    pub fn new_build_progress(&mut self, platform: TargetPlatform, update: UpdateBuildProgress) {
>>>>>>> 8d688863
        self.build_progress
            .current_builds
            .entry(platform)
            .or_default()
            .update(update);

        if self.is_snapped() {
            self.scroll_to_bottom();
        }
    }

<<<<<<< HEAD
    pub(crate) fn new_ready_app(&mut self, handle: &AppHandle) {
        // Finish the build progress for the platform that just finished building
        if let Some(build) = self
            .build_progress
            .build_logs
            .get_mut(&handle.app.build.platform())
        {
            build.stage = Stage::Finished;
=======
    pub fn new_ready_app(&mut self, build_engine: &mut Builder, results: Vec<BuildResult>) {
        for result in results {
            let out = build_engine
                .children
                .iter_mut()
                .find_map(|(platform, child)| {
                    if platform == &result.target_platform {
                        let stdout = child.stdout.take().unwrap();
                        let stderr = child.stderr.take().unwrap();
                        Some((stdout, stderr))
                    } else {
                        None
                    }
                });

            let platform = result.target_platform;

            let stdout = out.map(|(stdout, stderr)| RunningAppOutput {
                stdout: BufReader::new(stdout).lines(),
                stderr: BufReader::new(stderr).lines(),
                stdout_line: String::new(),
                stderr_line: String::new(),
            });

            let app = RunningApp {
                result,
                output: stdout,
            };

            self.running_apps.insert(platform, app);

            // Finish the build progress for the platform that just finished building
            if let Some(build) = self.build_progress.current_builds.get_mut(&platform) {
                build.stage = Stage::Finished;
            }
>>>>>>> 8d688863
        }
    }

    pub(crate) fn render(
        &mut self,
<<<<<<< HEAD
        _args: &ServeArgs,
        _krate: &DioxusCrate,
        _builder: &Builder,
        server: &DevServer,
=======
        _opts: &Serve,
        _config: &DioxusCrate,
        _build_engine: &Builder,
        _server: &Server,
>>>>>>> 8d688863
        _watcher: &Watcher,
    ) {
        // just drain the build logs
        if !self.interactive {
            self.drain_print_logs();
            return;
        }

        // Keep the animation track in terms of 100ms frames - the frame should be a number between 0 and 10
        // todo: we want to use this somehow to animate things...
        let elapsed = self.anim_start.elapsed().as_millis() as f32;
        let num_frames = elapsed / 100.0;
        let _frame_step = (num_frames % 10.0) as usize;

        _ = self
            .term
            .clone()
            .borrow_mut()
            .as_mut()
            .unwrap()
            .draw(|frame| {
<<<<<<< HEAD
                // a layout that has a title with stats about the program and then the actual console itself
                let body = Layout::default()
                    .direction(Direction::Vertical)
                    .constraints(
                        [
                            // Title
                            Constraint::Length(1),
                            // Body
                            Constraint::Min(0),
                        ]
                        .as_ref(),
                    )
                    .split(frame.size());

                // Split the body into a left and a right
                let console = Layout::default()
                    .direction(Direction::Horizontal)
                    .constraints([Constraint::Fill(1), Constraint::Length(14)].as_ref())
                    .split(body[1]);

                let addr = format!("http://{}:{}", self.addr.addr, self.addr.port);
                let listening_len = format!("listening at {addr}").len() + 3;
                let listening_len = if listening_len > body[0].width as usize {
                    0
                } else {
                    listening_len
                };

                let header = Layout::default()
                    .direction(Direction::Horizontal)
                    .constraints(
                        [
                            Constraint::Fill(1),
                            Constraint::Length(listening_len as u16),
                        ]
                        .as_ref(),
                    )
                    .split(body[0]);

                // // Render a border for the header
                // frame.render_widget(Block::default().borders(Borders::BOTTOM), body[0]);

                // Render the metadata
                let mut spans: Vec<Span> = vec![
                    Span::from(if self.is_cli_release { "dx" } else { "dx-dev" }).green(),
                    Span::from(" ").green(),
                    Span::from("serve").green(),
                    Span::from(" | ").white(),
                    Span::from(self.platform.to_string()).green(),
                    Span::from(" | ").white(),
                ];

                // If there is build progress, display that next to the platform
                if !self.build_progress.build_logs.is_empty() {
                    if self
                        .build_progress
                        .build_logs
                        .values()
                        .any(|b| b.failed.is_some())
                    {
                        spans.push(Span::from("build failed ❌").red());
                    } else {
                        spans.push(Span::from("status: ").green());
                        let build = self
                            .build_progress
                            .build_logs
                            .values()
                            .min_by(|a, b| a.partial_cmp(b).unwrap_or(std::cmp::Ordering::Equal))
                            .unwrap();
                        spans.extend_from_slice(&build.spans(Rect::new(
                            0,
                            0,
                            build.max_layout_size(),
                            1,
                        )));
                    }
                }
=======
                let mut layout = render::TuiLayout::new(frame.size(), self.show_filter_menu);
                let (console_width, console_height) = layout.get_console_size();
                self.console_width = console_width;
                self.console_height = console_height;

                // Render the decor first as some of it (such as backgrounds) may be rendered on top of.
                layout.render_decor(frame, self.show_filter_menu);

                // Get only the enabled filters.
                let mut enabled_filters = self.filters.clone();
                enabled_filters.retain(|f| f.1);
                let enabled_filters = enabled_filters
                    .iter()
                    .map(|f| f.0.clone())
                    .collect::<Vec<String>>();

                // Render console, we need the number of wrapping lines for scroll.
                self.num_lines_wrapping = layout.render_console(
                    frame,
                    self.scroll_position,
                    &self.messages,
                    &enabled_filters,
                );
>>>>>>> 8d688863

                if self.show_filter_menu {
                    layout.render_filter_menu(
                        frame,
                        &self.filters,
                        self.selected_filter_index,
                        self.filter_search_mode,
                        self.filter_search_input.as_ref(),
                    );
                }

                layout.render_status_bar(
                    frame,
                    self.platform,
                    &self.build_progress,
                    self.more_modal_open,
                    self.show_filter_menu,
                    &self._dx_version,
                );

                if self.more_modal_open {
                    layout.render_more_modal(frame);
                }

                layout.render_current_scroll(
                    self.scroll_position,
                    self.num_lines_wrapping,
                    self.console_height,
                    frame,
                );
            });
    }

<<<<<<< HEAD
    fn render_fly_modal(&mut self, frame: &mut Frame, area: Rect) {
        if !self.fly_modal_open {
            return;
        }

        // Create a frame slightly smaller than the area
        let panel = Layout::default()
            .direction(Direction::Vertical)
            .constraints([Constraint::Fill(1)].as_ref())
            .split(area)[0];

        // Wipe the panel
        frame.render_widget(Clear, panel);
        frame.render_widget(Block::default().borders(Borders::ALL), panel);

        let modal = Paragraph::new("Under construction, please check back at a later date!\n")
            .alignment(Alignment::Center);
        frame.render_widget(modal, panel);
    }

    fn set_tab(&mut self, tab: Tab) {
        self.tab = tab;
        self.scroll = 0;
    }

    fn push_log(&mut self, platform: impl Into<LogSource>, message: BuildMessage) {
        let source = platform.into();
        let snapped = self.is_snapped(source);

        match source {
            LogSource::Internal => self.build_progress.internal_logs.push(message),
            LogSource::Target(platform) => self
                .build_progress
                .build_logs
                .entry(platform)
                .or_default()
                .stdout_logs
                .push(message),
        }

        if snapped {
            self.scroll_to_bottom();
        }
    }

    /// Emit the build logs as println! statements such that the terminal has the same output as cargo
    ///
    /// This is used when the terminal is shutdown and we want the build logs in the terminal. Old
    /// versions of the cli would just eat build logs making debugging issues harder than they needed
    /// to be.
    fn drain_print_logs(&mut self) {
        fn log_build_message(platform: &LogSource, message: &BuildMessage) {
            match &message.message {
                MessageType::Text(text) => {
                    for line in text.lines() {
                        println!("{platform}: {line}");
                    }
                }
                MessageType::Cargo(diagnostic) => {
                    println!("{platform}: {diagnostic}");
                }
            }
        }

        // todo: print the build info here for the most recent build, and then the logs of the most recent build
        for (platform, build) in self.build_progress.build_logs.iter_mut() {
            if build.messages.is_empty() {
                continue;
            }

            let messages = build.messages.drain(0..);

            for message in messages {
                log_build_message(&LogSource::Target(*platform), &message);
            }
        }

        // Log the internal logs
        let messaegs = self.build_progress.internal_logs.drain(..);
        for message in messaegs {
            log_build_message(&LogSource::Internal, &message);
        }
    }

    // todo: re-enable
    #[allow(unused)]
    fn is_snapped(&self, _platform: LogSource) -> bool {
        true
=======
    async fn handle_events(&mut self, event: Event) -> io::Result<bool> {
        let mut events = vec![event];

        // Collect all the events within the next 10ms in one stream
        let collect_events = async {
            loop {
                let Some(Ok(next)) = self.events.as_mut().unwrap().next().await else {
                    break;
                };
                events.push(next);
            }
        };
        tokio::select! {
            _ = collect_events => {},
            _ = tokio::time::sleep(Duration::from_millis(10)) => {}
        }

        // Debounce events within the same frame
        let mut handled = HashSet::new();
        for event in events {
            if !handled.contains(&event) {
                if self.handle_input(event.clone())? {
                    // Restart the running app.
                    return Ok(true);
                }
                handled.insert(event);
            }
        }

        Ok(false)
>>>>>>> 8d688863
    }
}

#[derive(Default, Debug, PartialEq)]
pub(crate) struct ActiveBuild {
    stage: Stage,
    progress: f64,
    failed: Option<String>,
}

impl ActiveBuild {
    fn update(&mut self, update: BuildUpdateProgress) {
        match update.update {
            UpdateStage::Start => {
                // If we are already past the stage, don't roll back, but allow a fresh build to update.
                if self.stage > update.stage && self.stage < Stage::Finished {
                    return;
                }
                self.stage = update.stage;
                self.progress = 0.0;
                self.failed = None;
            }
            UpdateStage::SetProgress(progress) => {
                self.progress = progress;
            }
            UpdateStage::Failed(failed) => {
                self.stage = Stage::Finished;
                self.failed = Some(failed.clone());
            }
        }
    }

    fn make_spans(&self, area: Rect) -> Vec<Span> {
        let mut spans = Vec::new();

        let message = match self.stage {
            Stage::Initializing => "Initializing...",
            Stage::InstallingWasmTooling => "Configuring...",
            Stage::Compiling => "Compiling...",
            Stage::OptimizingWasm => "Optimizing...",
            Stage::OptimizingAssets => "Copying Assets...",
            Stage::Finished => "Build finished! 🎉 ",
        };

        let progress = format!(" {}%", (self.progress * 100.0) as u8);

        if area.width >= self.max_layout_size() {
            match self.stage {
                Stage::Finished => spans.push(Span::from(message).light_yellow()),
                _ => spans.push(Span::from(message).light_yellow()),
            }

            if self.stage != Stage::Finished {
                spans.push(Span::from(progress).white());
            }
        } else {
            spans.push(Span::from(progress).white());
        }

        spans
    }

    fn max_layout_size(&self) -> u16 {
        let progress_size = 4;
        let stage_size = self.stage.to_string().len() as u16;
        let brace_size = 2;

        progress_size + stage_size + brace_size
    }
}

impl PartialOrd for ActiveBuild {
    fn partial_cmp(&self, other: &Self) -> Option<std::cmp::Ordering> {
        Some(
            self.stage
                .cmp(&other.stage)
                .then(self.progress.partial_cmp(&other.progress).unwrap()),
        )
    }
}

fn set_fix_term_hook() {
    let original_hook = std::panic::take_hook();
    std::panic::set_hook(Box::new(move |info| {
        _ = disable_raw_mode();
        let mut stdout = stdout();
        _ = stdout.execute(LeaveAlternateScreen);
        _ = stdout.execute(Show);
        original_hook(info);
    }));
}

/// clearing and writing a new line fixes the xtermjs scrollback issue
fn fix_xtermjs_scrollback() {
    _ = crossterm::execute!(std::io::stdout(), Clear(ClearType::All));
    println!();
}

// todo: re-enable
#[allow(unused)]
async fn rustc_version() -> String {
    tokio::process::Command::new("rustc")
        .arg("--version")
        .output()
        .await
        .ok()
        .map(|o| o.stdout)
        .and_then(|o| {
            let out = String::from_utf8(o).unwrap();
            out.split_ascii_whitespace().nth(1).map(|v| v.to_string())
        })
        .unwrap_or_else(|| "<unknown>".to_string())
}

#[derive(Clone, Copy, Debug, PartialEq, Eq, Hash)]
pub(crate) enum LogSource {
    Internal,
    Target(Platform),
}

impl Display for LogSource {
    fn fmt(&self, f: &mut std::fmt::Formatter<'_>) -> std::fmt::Result {
        match self {
            LogSource::Internal => write!(f, "CLI"),
            LogSource::Target(platform) => write!(f, "{platform}"),
        }
    }
}

impl From<Platform> for LogSource {
    fn from(platform: Platform) -> Self {
        LogSource::Target(platform)
    }
}

#[derive(Default)]
pub(crate) struct BuildProgress {
    internal_logs: Vec<BuildMessage>,
    build_logs: HashMap<Platform, ActiveBuild>,
}

impl BuildProgress {
    pub(crate) fn progress(&self) -> f64 {
        self.build_logs
            .values()
            .min_by(|a, b| a.partial_cmp(b).unwrap_or(std::cmp::Ordering::Equal))
            .map(|build| match build.stage {
                Stage::Initializing => 0.0,
                Stage::InstallingWasmTooling => 0.0,
                Stage::Compiling => build.progress,
                Stage::OptimizingWasm | Stage::OptimizingAssets | Stage::Finished => 1.0,
            })
            .unwrap_or_default()
    }
}<|MERGE_RESOLUTION|>--- conflicted
+++ resolved
@@ -1,21 +1,3 @@
-<<<<<<< HEAD
-use crate::builder::*;
-use crate::config::AddressArguments;
-use crate::serve::ServeArgs;
-use crate::{builder::Platform, dioxus_crate::DioxusCrate};
-use crossterm::{
-    event::{Event, EventStream, KeyCode, KeyModifiers, MouseEventKind},
-    terminal::{disable_raw_mode, enable_raw_mode, EnterAlternateScreen, LeaveAlternateScreen},
-    ExecutableCommand,
-};
-use dioxus_devtools_types::ClientMsg;
-use futures_util::{future::OptionFuture, StreamExt};
-use ratatui::{prelude::*, widgets::*, TerminalOptions, Viewport};
-use std::{
-    cell::RefCell,
-    collections::HashMap,
-    fmt::Display,
-=======
 use crate::{
     builder::{BuildResult, UpdateStage},
     builder::{Stage, TargetPlatform, UpdateBuildProgress},
@@ -43,21 +25,11 @@
 use std::{
     cell::RefCell,
     collections::{HashMap, HashSet},
->>>>>>> 8d688863
     io::{self, stdout},
     rc::Rc,
     time::Instant,
 };
-<<<<<<< HEAD
-
-use tracing::Level;
-
-use super::{update::ServeUpdate, AppHandle, Builder, DevServer, Watcher};
-=======
-use tokio::{
-    io::{AsyncBufReadExt, BufReader, Lines},
-    process::{ChildStderr, ChildStdout},
-};
+
 use tracing::Level;
 
 mod render;
@@ -88,21 +60,15 @@
             .unwrap_or_default()
     }
 }
->>>>>>> 8d688863
-
-pub(crate) struct Output {
+
+pub struct Output {
     term: Rc<RefCell<Option<TerminalBackend>>>,
 
     // optional since when there's no tty there's no eventstream to read from - just stdin
     events: Option<EventStream>,
 
     pub(crate) build_progress: BuildProgress,
-<<<<<<< HEAD
-    is_cli_release: bool,
-    platform: Platform,
-=======
     running_apps: HashMap<TargetPlatform, RunningApp>,
->>>>>>> 8d688863
 
     // A list of all messages from build, dev, app, and more.
     messages: Vec<TraceMsg>,
@@ -140,15 +106,10 @@
         let mut events = None;
 
         if interactive {
-<<<<<<< HEAD
-            enable_raw_mode()?;
-            stdout().execute(EnterAlternateScreen)?;
-=======
-            log_control.output_enabled.store(true, Ordering::SeqCst);
+            // log_control.output_enabled.store(true, Ordering::SeqCst);
             enable_raw_mode()?;
             stdout().execute(EnterAlternateScreen)?.execute(Hide)?;
 
->>>>>>> 8d688863
             // workaround for ci where the terminal is not fully initialized
             // this stupid bug
             // https://github.com/crossterm-rs/crossterm/issues/659
@@ -179,13 +140,8 @@
 
         dx_version.push_str(env!("CARGO_PKG_VERSION"));
 
-<<<<<<< HEAD
         let is_cli_release = crate::build_info::PROFILE == "release";
 
-=======
-        // todo: we want the binstalls / cargo installs to be exempt, but installs from git are not
-        let is_cli_release = crate::dx_build_info::PROFILE == "release";
->>>>>>> 8d688863
         if !is_cli_release {
             if let Some(hash) = crate::build_info::GIT_COMMIT_HASH_SHORT {
                 let hash = &hash.trim_start_matches('g')[..4];
@@ -202,19 +158,6 @@
             _rustc_version,
             _rustc_nightly,
             _dx_version: dx_version,
-<<<<<<< HEAD
-            is_cli_release,
-            platform,
-            interactive,
-            fly_modal_open: false,
-            build_progress: Default::default(),
-            scroll: 0,
-            term_height: 0,
-            num_lines_with_wrapping: 0,
-            anim_start: Instant::now(),
-            tab: Tab::BuildLog,
-            addr: cfg.address.clone(),
-=======
             interactive,
             _is_cli_release: is_cli_release,
             platform,
@@ -235,39 +178,10 @@
             selected_filter_index: 0,
             filter_search_input: None,
             filter_search_mode: false,
->>>>>>> 8d688863
         })
     }
 
     /// Add a message from stderr to the logs
-<<<<<<< HEAD
-    pub(crate) fn push_stderr(&mut self, platform: Platform, stderr: String) {
-        self.set_tab(Tab::BuildLog);
-        self.build_progress
-            .build_logs
-            .get_mut(&platform)
-            .unwrap()
-            .messages
-            .push(BuildMessage {
-                level: Level::ERROR,
-                message: MessageType::Text(stderr),
-                source: MessageSource::App,
-            });
-    }
-
-    /// Add a message from stdout to the logs
-    pub(crate) fn push_stdout(&mut self, platform: Platform, stdout: String) {
-        self.build_progress
-            .build_logs
-            .get_mut(&platform)
-            .unwrap()
-            .messages
-            .push(BuildMessage {
-                level: Level::INFO,
-                message: MessageType::Text(stdout),
-                source: MessageSource::App,
-            });
-=======
     fn push_stderr(&mut self, platform: TargetPlatform, stderr: String) {
         self.running_apps
             .get_mut(&platform)
@@ -309,7 +223,6 @@
         if self.is_snapped() {
             self.scroll_to_bottom();
         }
->>>>>>> 8d688863
     }
 
     /// Wait for either the ctrl_c handler or the next event
@@ -323,47 +236,15 @@
             else => futures_util::future::pending().await
         };
 
-<<<<<<< HEAD
         ServeUpdate::TuiInput { event }
-=======
-        let tui_log_rx = &mut self.log_control.output_rx;
-        let next_tui_log = next_or_pending(tui_log_rx.next());
-
-        tokio::select! {
-            (platform, stdout, stderr) = next_stdout => {
-                if let Some(stdout) = stdout {
-                    self.push_stdout(platform, stdout);
-                }
-                if let Some(stderr) = stderr {
-                    self.push_stderr(platform, stderr);
-                }
-            },
-
-            // Handle internal CLI tracing logs.
-            log = next_tui_log => {
-                self.push_log(log);
-            }
-
-            event = user_input => {
-                if self.handle_events(event).await? {
-                    return Ok(true)
-                }
-            }
-        }
-
-        Ok(false)
->>>>>>> 8d688863
     }
 
     pub(crate) fn shutdown(&mut self) -> io::Result<()> {
         // if we're a tty then we need to disable the raw mode
         if self.interactive {
-<<<<<<< HEAD
-=======
-            self.log_control
-                .output_enabled
-                .store(false, Ordering::SeqCst);
->>>>>>> 8d688863
+            // self.log_control
+            //     .output_enabled
+            //     .store(false, Ordering::SeqCst);
             disable_raw_mode()?;
             stdout().execute(LeaveAlternateScreen)?.execute(Show)?;
             self.drain_print_logs();
@@ -372,8 +253,6 @@
         Ok(())
     }
 
-<<<<<<< HEAD
-=======
     /// Emit the build logs as println! statements such that the terminal has the same output as cargo
     ///
     /// This is used when the terminal is shutdown and we want the build logs in the terminal. Old
@@ -392,7 +271,6 @@
         }
     }
 
->>>>>>> 8d688863
     /// Handle an input event, returning `true` if the event should cause the program to restart.
     pub(crate) fn handle_input(&mut self, input: Event) -> io::Result<bool> {
         // handle ctrlc
@@ -572,7 +450,6 @@
         }
     }
 
-<<<<<<< HEAD
     pub(crate) fn scroll_to_bottom(&mut self) {
         self.scroll = (self.num_lines_with_wrapping).saturating_sub(self.term_height);
     }
@@ -596,256 +473,189 @@
             self.tab = Tab::Console;
         }
 
-=======
-    fn is_snapped(&self) -> bool {
-        true
-    }
-
-    pub fn scroll_to_bottom(&mut self) {
-        self.scroll_position = self.num_lines_wrapping.saturating_sub(self.console_height);
-    }
-
-    pub fn push_log(&mut self, message: TraceMsg) {
-        self.messages.push(message);
-
-        if self.is_snapped() {
-            self.scroll_to_bottom();
-        }
-    }
-
-    pub fn new_build_progress(&mut self, platform: TargetPlatform, update: UpdateBuildProgress) {
->>>>>>> 8d688863
-        self.build_progress
-            .current_builds
-            .entry(platform)
-            .or_default()
-            .update(update);
-
-        if self.is_snapped() {
-            self.scroll_to_bottom();
-        }
-    }
-
-<<<<<<< HEAD
-    pub(crate) fn new_ready_app(&mut self, handle: &AppHandle) {
-        // Finish the build progress for the platform that just finished building
-        if let Some(build) = self
-            .build_progress
-            .build_logs
-            .get_mut(&handle.app.build.platform())
-        {
-            build.stage = Stage::Finished;
-=======
-    pub fn new_ready_app(&mut self, build_engine: &mut Builder, results: Vec<BuildResult>) {
-        for result in results {
-            let out = build_engine
-                .children
-                .iter_mut()
-                .find_map(|(platform, child)| {
-                    if platform == &result.target_platform {
-                        let stdout = child.stdout.take().unwrap();
-                        let stderr = child.stderr.take().unwrap();
-                        Some((stdout, stderr))
-                    } else {
-                        None
-                    }
-                });
-
-            let platform = result.target_platform;
-
-            let stdout = out.map(|(stdout, stderr)| RunningAppOutput {
-                stdout: BufReader::new(stdout).lines(),
-                stderr: BufReader::new(stderr).lines(),
-                stdout_line: String::new(),
-                stderr_line: String::new(),
-            });
-
-            let app = RunningApp {
-                result,
-                output: stdout,
-            };
-
-            self.running_apps.insert(platform, app);
-
+        fn is_snapped(&self) -> bool {
+            true
+        }
+
+        pub fn scroll_to_bottom(&mut self) {
+            self.scroll_position = self.num_lines_wrapping.saturating_sub(self.console_height);
+        }
+
+        pub fn push_log(&mut self, message: TraceMsg) {
+            self.messages.push(message);
+
+            if self.is_snapped() {
+                self.scroll_to_bottom();
+            }
+        }
+
+        pub fn new_build_progress(
+            &mut self,
+            platform: TargetPlatform,
+            update: UpdateBuildProgress,
+        ) {
+            self.build_progress
+                .current_builds
+                .entry(platform)
+                .or_default()
+                .update(update);
+
+            if self.is_snapped() {
+                self.scroll_to_bottom();
+            }
+        }
+
+        pub(crate) fn new_ready_app(&mut self, handle: &AppHandle) {
             // Finish the build progress for the platform that just finished building
-            if let Some(build) = self.build_progress.current_builds.get_mut(&platform) {
+            if let Some(build) = self
+                .build_progress
+                .build_logs
+                .get_mut(&handle.app.build.platform())
+            {
                 build.stage = Stage::Finished;
             }
->>>>>>> 8d688863
-        }
-    }
-
-    pub(crate) fn render(
-        &mut self,
-<<<<<<< HEAD
-        _args: &ServeArgs,
-        _krate: &DioxusCrate,
-        _builder: &Builder,
-        server: &DevServer,
-=======
-        _opts: &Serve,
-        _config: &DioxusCrate,
-        _build_engine: &Builder,
-        _server: &Server,
->>>>>>> 8d688863
-        _watcher: &Watcher,
-    ) {
-        // just drain the build logs
-        if !self.interactive {
-            self.drain_print_logs();
-            return;
-        }
-
-        // Keep the animation track in terms of 100ms frames - the frame should be a number between 0 and 10
-        // todo: we want to use this somehow to animate things...
-        let elapsed = self.anim_start.elapsed().as_millis() as f32;
-        let num_frames = elapsed / 100.0;
-        let _frame_step = (num_frames % 10.0) as usize;
-
-        _ = self
-            .term
-            .clone()
-            .borrow_mut()
-            .as_mut()
-            .unwrap()
-            .draw(|frame| {
-<<<<<<< HEAD
-                // a layout that has a title with stats about the program and then the actual console itself
-                let body = Layout::default()
-                    .direction(Direction::Vertical)
-                    .constraints(
-                        [
-                            // Title
-                            Constraint::Length(1),
-                            // Body
-                            Constraint::Min(0),
-                        ]
-                        .as_ref(),
-                    )
-                    .split(frame.size());
-
-                // Split the body into a left and a right
-                let console = Layout::default()
-                    .direction(Direction::Horizontal)
-                    .constraints([Constraint::Fill(1), Constraint::Length(14)].as_ref())
-                    .split(body[1]);
-
-                let addr = format!("http://{}:{}", self.addr.addr, self.addr.port);
-                let listening_len = format!("listening at {addr}").len() + 3;
-                let listening_len = if listening_len > body[0].width as usize {
-                    0
-                } else {
-                    listening_len
-                };
-
-                let header = Layout::default()
-                    .direction(Direction::Horizontal)
-                    .constraints(
-                        [
-                            Constraint::Fill(1),
-                            Constraint::Length(listening_len as u16),
-                        ]
-                        .as_ref(),
-                    )
-                    .split(body[0]);
-
-                // // Render a border for the header
-                // frame.render_widget(Block::default().borders(Borders::BOTTOM), body[0]);
-
-                // Render the metadata
-                let mut spans: Vec<Span> = vec![
-                    Span::from(if self.is_cli_release { "dx" } else { "dx-dev" }).green(),
-                    Span::from(" ").green(),
-                    Span::from("serve").green(),
-                    Span::from(" | ").white(),
-                    Span::from(self.platform.to_string()).green(),
-                    Span::from(" | ").white(),
-                ];
-
-                // If there is build progress, display that next to the platform
-                if !self.build_progress.build_logs.is_empty() {
-                    if self
-                        .build_progress
-                        .build_logs
-                        .values()
-                        .any(|b| b.failed.is_some())
-                    {
-                        spans.push(Span::from("build failed ❌").red());
-                    } else {
-                        spans.push(Span::from("status: ").green());
-                        let build = self
+        }
+
+        pub(crate) fn render(
+            &mut self,
+            _args: &ServeArgs,
+            _krate: &DioxusCrate,
+            _builder: &Builder,
+            server: &DevServer,
+            _watcher: &Watcher,
+        ) {
+            // just drain the build logs
+            if !self.interactive {
+                self.drain_print_logs();
+                return;
+            }
+
+            // Keep the animation track in terms of 100ms frames - the frame should be a number between 0 and 10
+            // todo: we want to use this somehow to animate things...
+            let elapsed = self.anim_start.elapsed().as_millis() as f32;
+            let num_frames = elapsed / 100.0;
+            let _frame_step = (num_frames % 10.0) as usize;
+
+            _ = self
+                .term
+                .clone()
+                .borrow_mut()
+                .as_mut()
+                .unwrap()
+                .draw(|frame| {
+                    let mut layout = render::TuiLayout::new(frame.size(), self.show_filter_menu);
+                    let (console_width, console_height) = layout.get_console_size();
+                    self.console_width = console_width;
+                    self.console_height = console_height;
+
+                    // Render the decor first as some of it (such as backgrounds) may be rendered on top of.
+                    layout.render_decor(frame, self.show_filter_menu);
+
+                    // Get only the enabled filters.
+                    let mut enabled_filters = self.filters.clone();
+                    enabled_filters.retain(|f| f.1);
+                    let enabled_filters = enabled_filters
+                        .iter()
+                        .map(|f| f.0.clone())
+                        .collect::<Vec<String>>();
+
+                    // Render console, we need the number of wrapping lines for scroll.
+                    self.num_lines_wrapping = layout.render_console(
+                        frame,
+                        self.scroll_position,
+                        &self.messages,
+                        &enabled_filters,
+                    );
+
+                    // // Render a border for the header
+                    // frame.render_widget(Block::default().borders(Borders::BOTTOM), body[0]);
+
+                    // Render the metadata
+                    let mut spans: Vec<Span> = vec![
+                        Span::from(if self.is_cli_release { "dx" } else { "dx-dev" }).green(),
+                        Span::from(" ").green(),
+                        Span::from("serve").green(),
+                        Span::from(" | ").white(),
+                        Span::from(self.platform.to_string()).green(),
+                        Span::from(" | ").white(),
+                    ];
+
+                    // If there is build progress, display that next to the platform
+                    if !self.build_progress.build_logs.is_empty() {
+                        if self
                             .build_progress
                             .build_logs
                             .values()
-                            .min_by(|a, b| a.partial_cmp(b).unwrap_or(std::cmp::Ordering::Equal))
-                            .unwrap();
-                        spans.extend_from_slice(&build.spans(Rect::new(
-                            0,
-                            0,
-                            build.max_layout_size(),
-                            1,
-                        )));
-                    }
-                }
-=======
-                let mut layout = render::TuiLayout::new(frame.size(), self.show_filter_menu);
-                let (console_width, console_height) = layout.get_console_size();
-                self.console_width = console_width;
-                self.console_height = console_height;
-
-                // Render the decor first as some of it (such as backgrounds) may be rendered on top of.
-                layout.render_decor(frame, self.show_filter_menu);
-
-                // Get only the enabled filters.
-                let mut enabled_filters = self.filters.clone();
-                enabled_filters.retain(|f| f.1);
-                let enabled_filters = enabled_filters
-                    .iter()
-                    .map(|f| f.0.clone())
-                    .collect::<Vec<String>>();
-
-                // Render console, we need the number of wrapping lines for scroll.
-                self.num_lines_wrapping = layout.render_console(
-                    frame,
-                    self.scroll_position,
-                    &self.messages,
-                    &enabled_filters,
-                );
->>>>>>> 8d688863
-
-                if self.show_filter_menu {
-                    layout.render_filter_menu(
+                            .any(|b| b.failed.is_some())
+                        {
+                            spans.push(Span::from("build failed ❌").red());
+                        } else {
+                            spans.push(Span::from("status: ").green());
+                            let build = self
+                                .build_progress
+                                .build_logs
+                                .values()
+                                .min_by(|a, b| {
+                                    a.partial_cmp(b).unwrap_or(std::cmp::Ordering::Equal)
+                                })
+                                .unwrap();
+                            spans.extend_from_slice(&build.spans(Rect::new(
+                                0,
+                                0,
+                                build.max_layout_size(),
+                                1,
+                            )));
+                        }
+                    }
+
+                    frame
+                        .render_widget(Paragraph::new(Line::from(spans)).left_aligned(), header[0]);
+
+                    // Split apart the body into a center and a right side
+                    // We only want to show the sidebar if there's enough space
+                    if listening_len > 0 {
+                        frame.render_widget(
+                            Paragraph::new(Line::from(vec![
+                                Span::from("listening at ").dark_gray(),
+                                Span::from(format!("http://{}", server.ip).as_str()).gray(),
+                            ])),
+                            header[1],
+                        )
+                    }
+
+                    if self.show_filter_menu {
+                        layout.render_filter_menu(
+                            frame,
+                            &self.filters,
+                            self.selected_filter_index,
+                            self.filter_search_mode,
+                            self.filter_search_input.as_ref(),
+                        );
+                    }
+
+                    layout.render_status_bar(
                         frame,
-                        &self.filters,
-                        self.selected_filter_index,
-                        self.filter_search_mode,
-                        self.filter_search_input.as_ref(),
+                        self.platform,
+                        &self.build_progress,
+                        self.more_modal_open,
+                        self.show_filter_menu,
+                        &self._dx_version,
                     );
-                }
-
-                layout.render_status_bar(
-                    frame,
-                    self.platform,
-                    &self.build_progress,
-                    self.more_modal_open,
-                    self.show_filter_menu,
-                    &self._dx_version,
-                );
-
-                if self.more_modal_open {
-                    layout.render_more_modal(frame);
-                }
-
-                layout.render_current_scroll(
-                    self.scroll_position,
-                    self.num_lines_wrapping,
-                    self.console_height,
-                    frame,
-                );
-            });
-    }
-
-<<<<<<< HEAD
+
+                    if self.more_modal_open {
+                        layout.render_more_modal(frame);
+                    }
+
+                    layout.render_current_scroll(
+                        self.scroll_position,
+                        self.num_lines_wrapping,
+                        self.console_height,
+                        frame,
+                    );
+                });
+        }
+    }
+
     fn render_fly_modal(&mut self, frame: &mut Frame, area: Rect) {
         if !self.fly_modal_open {
             return;
@@ -891,50 +701,11 @@
         }
     }
 
-    /// Emit the build logs as println! statements such that the terminal has the same output as cargo
-    ///
-    /// This is used when the terminal is shutdown and we want the build logs in the terminal. Old
-    /// versions of the cli would just eat build logs making debugging issues harder than they needed
-    /// to be.
-    fn drain_print_logs(&mut self) {
-        fn log_build_message(platform: &LogSource, message: &BuildMessage) {
-            match &message.message {
-                MessageType::Text(text) => {
-                    for line in text.lines() {
-                        println!("{platform}: {line}");
-                    }
-                }
-                MessageType::Cargo(diagnostic) => {
-                    println!("{platform}: {diagnostic}");
-                }
-            }
-        }
-
-        // todo: print the build info here for the most recent build, and then the logs of the most recent build
-        for (platform, build) in self.build_progress.build_logs.iter_mut() {
-            if build.messages.is_empty() {
-                continue;
-            }
-
-            let messages = build.messages.drain(0..);
-
-            for message in messages {
-                log_build_message(&LogSource::Target(*platform), &message);
-            }
-        }
-
-        // Log the internal logs
-        let messaegs = self.build_progress.internal_logs.drain(..);
-        for message in messaegs {
-            log_build_message(&LogSource::Internal, &message);
-        }
-    }
-
     // todo: re-enable
     #[allow(unused)]
     fn is_snapped(&self, _platform: LogSource) -> bool {
         true
-=======
+    }
     async fn handle_events(&mut self, event: Event) -> io::Result<bool> {
         let mut events = vec![event];
 
@@ -965,7 +736,6 @@
         }
 
         Ok(false)
->>>>>>> 8d688863
     }
 }
 
