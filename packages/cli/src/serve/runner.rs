use super::{AppBuilder, ServeUpdate, WebServer};
use crate::{
<<<<<<< HEAD
    BuildArtifacts, BuildId, BuildMode, BuildTargets, BuilderUpdate, Error, HotpatchModuleCache,
    Platform, Result, ServeArgs, TailwindCli, TraceSrc, Workspace,
=======
    platform_override::CommandWithPlatformOverrides, BuildArtifacts, BuildId, BuildMode,
    BuildTargets, Error, HotpatchModuleCache, Platform, Result, ServeArgs, TailwindCli, TraceSrc,
    Workspace,
>>>>>>> f610c6b8
};
use anyhow::Context;
use dioxus_core::internal::{
    HotReloadTemplateWithLocation, HotReloadedTemplate, TemplateGlobalKey,
};
use dioxus_devtools_types::HotReloadMsg;
use dioxus_dx_wire_format::BuildStage;
use dioxus_html::HtmlCtx;
use dioxus_rsx::CallBody;
use dioxus_rsx_hotreload::{ChangedRsx, HotReloadResult};
use futures_channel::mpsc::{UnboundedReceiver, UnboundedSender};
use futures_util::future::OptionFuture;
use futures_util::StreamExt;
use krates::NodeId;
use notify::{
    event::{MetadataKind, ModifyKind},
    Config, EventKind, RecursiveMode, Watcher as NotifyWatcher,
};
use std::{
    collections::{HashMap, HashSet},
    net::{IpAddr, TcpListener},
    path::PathBuf,
    sync::Arc,
    time::Duration,
};
use subsecond_types::JumpTable;
use syn::spanned::Spanned;
use tokio::process::Command;

/// This is the primary "state" object that holds the builds and handles for the running apps.
///
/// It also holds the watcher which is used to watch for changes in the filesystem and trigger rebuilds,
/// hotreloads, asset updates, etc.
///
/// Since we resolve the build request before initializing the CLI, it also serves as a place to store
/// resolved "serve" arguments, which is why it takes ServeArgs instead of BuildArgs. Simply wrap the
/// BuildArgs in a default ServeArgs and pass it in.
pub(crate) struct AppServer {
    /// the platform of the "primary" crate (ie the first)
    pub(crate) workspace: Arc<Workspace>,

    pub(crate) client: AppBuilder,
    pub(crate) server: Option<AppBuilder>,

    // Related to to the filesystem watcher
    pub(crate) watcher: Box<dyn notify::Watcher>,
    pub(crate) _watcher_tx: UnboundedSender<notify::Event>,
    pub(crate) watcher_rx: UnboundedReceiver<notify::Event>,

    // Tracked state related to open builds and hot reloading
    pub(crate) applied_hot_reload_message: HotReloadMsg,
    pub(crate) file_map: HashMap<PathBuf, CachedFile>,

    // Resolved args related to how we go about processing the rebuilds and logging
    pub(crate) use_hotpatch_engine: bool,
    pub(crate) automatic_rebuilds: bool,
    pub(crate) interactive: bool,
    pub(crate) _force_sequential: bool,
    pub(crate) hot_reload: bool,
    pub(crate) open_browser: bool,
    pub(crate) _wsl_file_poll_interval: u16,
    pub(crate) always_on_top: bool,
    pub(crate) fullstack: bool,
    pub(crate) ssg: bool,
    pub(crate) watch_fs: bool,

    // resolve args related to the webserver
    pub(crate) devserver_port: u16,
    pub(crate) devserver_bind_ip: IpAddr,
    pub(crate) proxied_port: Option<u16>,
    pub(crate) cross_origin_policy: bool,

    // The arguments that should be forwarded to the client app when it is opened
    pub(crate) client_args: Vec<String>,
    // The arguments that should be forwarded to the server app when it is opened
    pub(crate) server_args: Vec<String>,

    // Additional plugin-type tools
    pub(crate) tw_watcher: tokio::task::JoinHandle<Result<()>>,
}

pub(crate) struct CachedFile {
    contents: String,
    most_recent: Option<String>,
    templates: HashMap<TemplateGlobalKey, HotReloadedTemplate>,
}

impl AppServer {
    /// Create the AppRunner and then initialize the filemap with the crate directory.
    pub(crate) async fn start(args: ServeArgs) -> Result<Self> {
        let workspace = Workspace::current().await?;

        // Resolve the simpler args
        let interactive = args.is_interactive_tty();
        let force_sequential = args.force_sequential;
        let cross_origin_policy = args.cross_origin_policy;

        // Find the launch args for the client and server
        let split_args = |args: &str| args.split(' ').map(|s| s.to_string()).collect::<Vec<_>>();
        let server_args = args.platform_args.with_server_or_shared(|c| &c.args);
        let server_args = split_args(server_args);
        let client_args = args.platform_args.with_client_or_shared(|c| &c.args);
        let client_args = split_args(client_args);

        // These come from the args but also might come from the workspace settings
        // We opt to use the manually specified args over the workspace settings
        let hot_reload = args
            .hot_reload
            .unwrap_or_else(|| workspace.settings.always_hot_reload.unwrap_or(true));

        let open_browser = args
            .open
            .unwrap_or_else(|| workspace.settings.always_open_browser.unwrap_or_default());

        let wsl_file_poll_interval = args
            .wsl_file_poll_interval
            .unwrap_or_else(|| workspace.settings.wsl_file_poll_interval.unwrap_or(2));

        let always_on_top = args
            .always_on_top
            .unwrap_or_else(|| workspace.settings.always_on_top.unwrap_or(true));

        // Use 127.0.0.1 as the default address if none is specified.
        // If the user wants to export on the network, they can use `0.0.0.0` instead.
        let devserver_bind_ip = args.address.addr.unwrap_or(WebServer::SELF_IP);

        // If the user specified a port, use that, otherwise use any available port, preferring 8080
        let devserver_port = args
            .address
            .port
            .unwrap_or_else(|| get_available_port(devserver_bind_ip, Some(8080)).unwrap_or(8080));

        // Spin up the file watcher
        let (watcher_tx, watcher_rx) = futures_channel::mpsc::unbounded();
        let watcher = create_notify_watcher(watcher_tx.clone(), wsl_file_poll_interval as u64);

<<<<<<< HEAD
        let ssg = args.targets.ssg;
        let BuildTargets { client, server } = args.targets.into_targets().await?;
=======
        let target_args = CommandWithPlatformOverrides {
            shared: args.platform_args.shared.targets,
            server: args.platform_args.server.map(|s| s.targets),
            client: args.platform_args.client.map(|c| c.targets),
        };
        let BuildTargets { client, server } = target_args.into_targets().await?;
>>>>>>> f610c6b8

        // All servers will end up behind us (the devserver) but on a different port
        // This is so we can serve a loading screen as well as devtools without anything particularly fancy
        let fullstack = server.is_some();
        let should_proxy_port = match client.platform {
            Platform::Server => true,
            _ => fullstack && !ssg,
        };

        let proxied_port = should_proxy_port
            .then(|| get_available_port(devserver_bind_ip, None))
            .flatten();

        let watch_fs = args.watch.unwrap_or(true);
        let use_hotpatch_engine = args.hot_patch;
        let build_mode = match use_hotpatch_engine {
            true => BuildMode::Fat,
            false => BuildMode::Base,
        };

        let client = AppBuilder::start(&client, build_mode.clone())?;
        let server = server
            .map(|server| AppBuilder::start(&server, build_mode))
            .transpose()?;

        let tw_watcher = TailwindCli::serve(
            client.build.package_manifest_dir(),
            client.build.config.application.tailwind_input.clone(),
            client.build.config.application.tailwind_output.clone(),
        );

        _ = client.build.start_simulators().await;

        // Encourage the user to update to a new dx version
        crate::update::log_if_cli_could_update();

        // Create the runner
        let mut runner = Self {
            file_map: Default::default(),
            applied_hot_reload_message: Default::default(),
            automatic_rebuilds: true,
            watch_fs,
            use_hotpatch_engine,
            client,
            server,
            hot_reload,
            open_browser,
            _wsl_file_poll_interval: wsl_file_poll_interval,
            always_on_top,
            workspace,
            devserver_port,
            devserver_bind_ip,
            proxied_port,
            watcher,
            watcher_rx,
            _watcher_tx: watcher_tx,
            interactive,
            _force_sequential: force_sequential,
            cross_origin_policy,
            fullstack,
            ssg,
            tw_watcher,
            server_args,
            client_args,
        };

        // Only register the hot-reload stuff if we're watching the filesystem
        if runner.watch_fs {
            // Spin up the notify watcher
            // When builds load though, we're going to parse their depinfo and add the paths to the watcher
            runner.watch_filesystem();

            // todo(jon): this might take a while so we should try and background it, or make it lazy somehow
            // we could spawn a thread to search the FS and then when it returns we can fill the filemap
            // in testing, if this hits a massive directory, it might take several seconds with no feedback.
            // really, we should be using depinfo to get the files that are actually used, but the depinfo file might not be around yet
            // todo(jon): see if we can just guess the depinfo file before it generates. might be stale but at least it catches most of the files
            runner.load_rsx_filemap();
        }

        Ok(runner)
    }

    pub(crate) async fn rebuild_ssg(&mut self, devserver: &WebServer) {
        if self.client.stage != BuildStage::Success {
            return;
        }
        // Run SSG and cache static routes if the server build is done
        if let Some(server) = self.server.as_mut() {
            if !self.ssg || server.stage != BuildStage::Success {
                return;
            }
            if let Err(err) = crate::pre_render_static_routes(
                Some(devserver.devserver_address()),
                server,
                Some(&server.tx.clone()),
            )
            .await
            {
                tracing::error!("Failed to pre-render static routes: {err}");
            }
        }
    }

    pub(crate) async fn wait(&mut self) -> ServeUpdate {
        let client = &mut self.client;
        let server = self.server.as_mut();

        let client_wait = client.wait();
        let server_wait = OptionFuture::from(server.map(|s| s.wait()));
        let watcher_wait = self.watcher_rx.next();

        tokio::select! {
            // Wait for the client to finish
            client_update = client_wait => {
                ServeUpdate::BuilderUpdate {
                    id: BuildId::CLIENT,
                    update: client_update,
                }
            }

            Some(server_update) = server_wait => {
                ServeUpdate::BuilderUpdate {
                    id: BuildId::SERVER,
                    update: server_update,
                }
            }

            // Wait for the watcher to send us an event
            event = watcher_wait => {
                let mut changes: Vec<_> = event.into_iter().collect();

                // Dequeue in bulk if we can, we might've received a lot of events in one go
                while let Some(event) = self.watcher_rx.try_next().ok().flatten() {
                    changes.push(event);
                }

                // Filter the changes
                let mut files: Vec<PathBuf> = vec![];

                // Decompose the events into a list of all the files that have changed
                for event in changes.drain(..) {
                    // Make sure we add new folders to the watch list, provided they're not matched by the ignore list
                    // We'll only watch new folders that are found under the crate, and then update our watcher to watch them
                    // This unfortunately won't pick up new krates added "at a distance" - IE krates not within the workspace.
                    if let EventKind::Create(_create_kind) = event.kind {
                        // If it's a new folder, watch it
                        // If it's a new cargo.toml (ie dep on the fly),
                        // todo(jon) support new folders on the fly
                    }

                    for path in event.paths {
                        // Workaround for notify and vscode-like editor:
                        // - when edit & save a file in vscode, there will be two notifications,
                        // - the first one is a file with empty content.
                        // - filter the empty file notification to avoid false rebuild during hot-reload
                        if let Ok(metadata) = std::fs::metadata(&path) {
                            if metadata.len() == 0 {
                                continue;
                            }
                        }

                        files.push(path);
                    }
                }

                ServeUpdate::FilesChanged { files }
            }

        }
    }

    /// Handle an update from the builder
    pub(crate) async fn new_build_update(&mut self, update: &BuilderUpdate, devserver: &WebServer) {
        if let BuilderUpdate::BuildReady { .. } = update {
            // If the build is ready, we need to check if we need to pre-render with ssg
            self.rebuild_ssg(devserver).await;
        }
    }

    /// Handle the list of changed files from the file watcher, attempting to aggressively prevent
    /// full rebuilds by hot-reloading RSX and hot-patching Rust code.
    ///
    /// This will also handle any assets that are linked in the files, and copy them to the bundle
    /// and send them to the client.
    pub(crate) async fn handle_file_change(&mut self, files: &[PathBuf], server: &mut WebServer) {
        // We can attempt to hotpatch if the build is in a bad state, since this patch might be a recovery.
        if !matches!(
            self.client.stage,
            BuildStage::Failed | BuildStage::Aborted | BuildStage::Success
        ) {
            tracing::debug!(
                "Ignoring file change: client is not ready to receive hotreloads. Files: {:#?}",
                files
            );
            return;
        }

        // If we have any changes to the rust files, we need to update the file map
        let mut templates = vec![];

        // Prepare the hotreload message we need to send
        let mut assets = Vec::new();
        let mut needs_full_rebuild = false;

        // We attempt to hotreload rsx blocks without a full rebuild
        for path in files {
            // for various assets that might be linked in, we just try to hotreloading them forcefully
            // That is, unless they appear in an include! macro, in which case we need to a full rebuild....
            let Some(ext) = path.extension().and_then(|v| v.to_str()) else {
                continue;
            };

            // If it's an asset, we want to hotreload it
            // todo(jon): don't hardcode this here
            if let Some(bundled_names) = self.client.hotreload_bundled_assets(path).await {
                for bundled_name in bundled_names {
                    assets.push(PathBuf::from("/assets/").join(bundled_name));
                }
            }

            // If it's a rust file, we want to hotreload it using the filemap
            if ext == "rs" {
                // And grabout the contents
                let Ok(new_contents) = std::fs::read_to_string(path) else {
                    tracing::debug!("Failed to read rust file while hotreloading: {:?}", path);
                    continue;
                };

                // Get the cached file if it exists - ignoring if it doesn't exist
                let Some(cached_file) = self.file_map.get_mut(path) else {
                    tracing::debug!("No entry for file in filemap: {:?}", path);
                    tracing::debug!("Filemap: {:#?}", self.file_map.keys());
                    continue;
                };

                let Ok(local_path) = path.strip_prefix(self.workspace.workspace_root()) else {
                    tracing::debug!("Skipping file outside workspace dir: {:?}", path);
                    continue;
                };

                // We assume we can parse the old file and the new file, ignoring untracked rust files
                let old_syn = syn::parse_file(&cached_file.contents);
                let new_syn = syn::parse_file(&new_contents);
                let (Ok(old_file), Ok(new_file)) = (old_syn, new_syn) else {
                    tracing::debug!("Diff rsx returned not parseable");
                    continue;
                };

                // Update the most recent version of the file, so when we force a rebuild, we keep operating on the most recent version
                cached_file.most_recent = Some(new_contents);

                // This assumes the two files are structured similarly. If they're not, we can't diff them
                let Some(changed_rsx) = dioxus_rsx_hotreload::diff_rsx(&new_file, &old_file) else {
                    needs_full_rebuild = true;
                    break;
                };

                for ChangedRsx { old, new } in changed_rsx {
                    let old_start = old.span().start();

                    let old_parsed = syn::parse2::<CallBody>(old.tokens);
                    let new_parsed = syn::parse2::<CallBody>(new.tokens);
                    let (Ok(old_call_body), Ok(new_call_body)) = (old_parsed, new_parsed) else {
                        continue;
                    };

                    // Format the template location, normalizing the path
                    let file_name: String = local_path
                        .components()
                        .map(|c| c.as_os_str().to_string_lossy())
                        .collect::<Vec<_>>()
                        .join("/");

                    // Returns a list of templates that are hotreloadable
                    let results = HotReloadResult::new::<HtmlCtx>(
                        &old_call_body.body,
                        &new_call_body.body,
                        file_name.clone(),
                    );

                    // If no result is returned, we can't hotreload this file and need to keep the old file
                    let Some(results) = results else {
                        needs_full_rebuild = true;
                        break;
                    };

                    // Only send down templates that have roots, and ideally ones that have changed
                    // todo(jon): maybe cache these and don't send them down if they're the same
                    for (index, template) in results.templates {
                        if template.roots.is_empty() {
                            continue;
                        }

                        // Create the key we're going to use to identify this template
                        let key = TemplateGlobalKey {
                            file: file_name.clone(),
                            line: old_start.line,
                            column: old_start.column + 1,
                            index,
                        };

                        // if the template is the same, don't send its
                        if cached_file.templates.get(&key) == Some(&template) {
                            continue;
                        };

                        cached_file.templates.insert(key.clone(), template.clone());
                        templates.push(HotReloadTemplateWithLocation { template, key });
                    }
                }
            }
        }

        // todo - we need to distinguish between hotpatchable rebuilds and true full rebuilds.
        //        A full rebuild is required when the user modifies static initializers which we haven't wired up yet.
        if needs_full_rebuild {
            if self.use_hotpatch_engine {
                self.client.patch_rebuild(files.to_vec());
                if let Some(server) = self.server.as_mut() {
                    server.patch_rebuild(files.to_vec());
                }
                self.clear_hot_reload_changes();
                self.clear_cached_rsx();
                server.send_patch_start().await;
            } else {
                self.client.start_rebuild(BuildMode::Base);
                if let Some(server) = self.server.as_mut() {
                    server.start_rebuild(BuildMode::Base);
                }
                self.clear_hot_reload_changes();
                self.clear_cached_rsx();
                server.send_reload_start().await;
            }
        } else {
            let msg = HotReloadMsg {
                templates,
                assets,
                ms_elapsed: 0,
                jump_table: Default::default(),
                for_build_id: None,
                for_pid: None,
            };

            self.add_hot_reload_message(&msg);

            let file = files[0].display().to_string();
            let file =
                file.trim_start_matches(&self.client.build.crate_dir().display().to_string());

            // Only send a hotreload message for templates and assets - otherwise we'll just get a full rebuild
            //
            // todo: move the android file uploading out of hotreload_bundled_asset and
            //
            // Also make sure the builder isn't busy since that might cause issues with hotreloads
            // https://github.com/DioxusLabs/dioxus/issues/3361
            if !msg.is_empty() && self.client.can_receive_hotreloads() {
                use crate::styles::NOTE_STYLE;
                tracing::info!(dx_src = ?TraceSrc::Dev, "Hotreloading: {NOTE_STYLE}{}{NOTE_STYLE:#}", file);

                if !server.has_hotreload_sockets() && self.client.build.platform != Platform::Web {
                    tracing::warn!("No clients to hotreload - try reloading the app!");
                }

                server.send_hotreload(msg).await;
            } else {
                tracing::debug!(dx_src = ?TraceSrc::Dev, "Ignoring file change: {}", file);
            }
        }
    }

    /// Finally "bundle" this app and return a handle to it
    pub(crate) async fn open(
        &mut self,
        artifacts: &BuildArtifacts,
        devserver: &mut WebServer,
    ) -> Result<()> {
        // Make sure to save artifacts regardless of if we're opening the app or not
        match artifacts.platform {
            Platform::Server => {
                if let Some(server) = self.server.as_mut() {
                    server.artifacts = Some(artifacts.clone());
                }
            }
            _ => self.client.artifacts = Some(artifacts.clone()),
        }

        let should_open = self.client.stage == BuildStage::Success
            && (self.server.as_ref().map(|s| s.stage == BuildStage::Success)).unwrap_or(true);

        use crate::cli::styles::GLOW_STYLE;

        if should_open {
            let time_taken = artifacts
                .time_end
                .duration_since(artifacts.time_start)
                .unwrap();

            if self.client.builds_opened == 0 {
                tracing::info!(
                    "Build completed successfully in {GLOW_STYLE}{:?}ms{GLOW_STYLE:#}, launching app! 💫",
                    time_taken.as_millis()
                );
            } else {
                tracing::info!(
                    "Build completed in {GLOW_STYLE}{:?}ms{GLOW_STYLE:#}",
                    time_taken.as_millis()
                );
            }

            let open_browser = self.client.builds_opened == 0 && self.open_browser;
            self.open_all(devserver, open_browser).await?;

            // Give a second for the server to boot
            tokio::time::sleep(Duration::from_millis(300)).await;

            // Update the screen + devserver with the new handle info
            devserver.send_reload_command().await
        }

        Ok(())
    }

    /// Open an existing app bundle, if it exists
    ///
    /// Will attempt to open the server and client together, in a coordinated way such that the server
    /// opens first, initializes, and then the client opens.
    ///
    /// There's a number of issues we need to be careful to work around:
    /// - The server failing to boot or crashing on startup (and entering a boot loop)
    /// -
    pub(crate) async fn open_all(
        &mut self,
        devserver: &WebServer,
        open_browser: bool,
    ) -> Result<()> {
        let devserver_ip = devserver.devserver_address();
        let fullstack_address = devserver.proxied_server_address();
        let displayed_address = devserver.displayed_address();

        // Always open the server first after the client has been built
        // Only open the server if it isn't prerendered
        if let Some(server) = self.server.as_mut().filter(|_| !self.ssg) {
            tracing::debug!("Opening server build");
            server.soft_kill().await;
            server
                .open(
                    devserver_ip,
                    displayed_address,
                    fullstack_address,
                    false,
                    false,
                    BuildId::SERVER,
                    &self.server_args,
                )
                .await?;
        }

        // Start the new app before we kill the old one to give it a little bit of time
        self.client.soft_kill().await;
        self.client
            .open(
                devserver_ip,
                displayed_address,
                fullstack_address,
                open_browser,
                self.always_on_top,
                BuildId::CLIENT,
                &self.client_args,
            )
            .await?;

        Ok(())
    }

    /// Shutdown all the running processes
    pub(crate) async fn shutdown(&mut self) -> Result<()> {
        self.client.soft_kill().await;

        if let Some(server) = self.server.as_mut() {
            server.soft_kill().await;
        }

        // If the client is running on Android, we need to remove the port forwarding
        // todo: use the android tools "adb"
        if matches!(self.client.build.platform, Platform::Android) {
            if let Err(err) = Command::new(&self.workspace.android_tools()?.adb)
                .arg("reverse")
                .arg("--remove")
                .arg(format!("tcp:{}", self.devserver_port))
                .output()
                .await
            {
                tracing::error!(
                    "failed to remove forwarded port {}: {err}",
                    self.devserver_port
                );
            }
        }

        // force the tailwind watcher to stop - if we don't, it eats our stdin
        self.tw_watcher.abort();

        Ok(())
    }

    /// Perform a full rebuild of the app, equivalent to `cargo rustc` from scratch with no incremental
    /// hot-patch engine integration.
    pub(crate) async fn full_rebuild(&mut self) {
        let build_mode = match self.use_hotpatch_engine {
            true => BuildMode::Fat,
            false => BuildMode::Base,
        };

        self.client.start_rebuild(build_mode.clone());
        if let Some(s) = self.server.as_mut() {
            s.start_rebuild(build_mode)
        }

        self.clear_hot_reload_changes();
        self.clear_cached_rsx();
        self.clear_patches();
    }

    pub(crate) async fn hotpatch(
        &mut self,
        res: &BuildArtifacts,
        id: BuildId,
        cache: &HotpatchModuleCache,
    ) -> Result<JumpTable> {
        let jump_table = match id {
            BuildId::CLIENT => self.client.hotpatch(res, cache).await,
            BuildId::SERVER => {
                self.server
                    .as_mut()
                    .context("Server not found")?
                    .hotpatch(res, cache)
                    .await
            }
            _ => return Err(Error::Runtime("Invalid build id".into())),
        }?;

        if id == BuildId::CLIENT {
            self.applied_hot_reload_message.jump_table = self.client.patches.last().cloned();
        }

        Ok(jump_table)
    }

    pub(crate) fn get_build(&self, id: BuildId) -> Option<&AppBuilder> {
        match id {
            BuildId::CLIENT => Some(&self.client),
            BuildId::SERVER => self.server.as_ref(),
            _ => None,
        }
    }

    pub(crate) fn client(&self) -> &AppBuilder {
        &self.client
    }

    /// The name of the app being served, to display
    pub(crate) fn app_name(&self) -> &str {
        self.client.build.executable_name()
    }

    /// Get any hot reload changes that have been applied since the last full rebuild
    pub(crate) fn applied_hot_reload_changes(&mut self, build: BuildId) -> HotReloadMsg {
        let mut msg = self.applied_hot_reload_message.clone();

        if build == BuildId::CLIENT {
            msg.jump_table = self.client.patches.last().cloned();
            msg.for_build_id = Some(BuildId::CLIENT.0 as _);
            if let Some(lib) = msg.jump_table.as_mut() {
                lib.lib = PathBuf::from("/").join(lib.lib.clone());
            }
        }

        if build == BuildId::SERVER {
            if let Some(server) = self.server.as_mut() {
                msg.jump_table = server.patches.last().cloned();
                msg.for_build_id = Some(BuildId::SERVER.0 as _);
            }
        }

        msg
    }

    /// Clear the hot reload changes. This should be called any time a new build is starting
    pub(crate) fn clear_hot_reload_changes(&mut self) {
        self.applied_hot_reload_message = Default::default();
    }

    pub(crate) fn clear_patches(&mut self) {
        self.client.patches.clear();
        if let Some(server) = self.server.as_mut() {
            server.patches.clear();
        }
    }

    pub(crate) async fn client_connected(
        &mut self,
        build_id: BuildId,
        aslr_reference: Option<u64>,
        pid: Option<u32>,
    ) {
        match build_id {
            BuildId::CLIENT => {
                // multiple tabs on web can cause this to be called incorrectly, and it doesn't
                // make any sense anyways
                if self.client.build.platform != Platform::Web {
                    if let Some(aslr_reference) = aslr_reference {
                        self.client.aslr_reference = Some(aslr_reference);
                    }
                    if let Some(pid) = pid {
                        self.client.pid = Some(pid);
                    }
                }
            }
            BuildId::SERVER => {
                if let Some(server) = self.server.as_mut() {
                    server.aslr_reference = aslr_reference;
                }
            }
            _ => {}
        }

        // Assign the runtime asset dir to the runner
        if self.client.build.platform == Platform::Ios {
            // xcrun simctl get_app_container booted com.dioxuslabs
            let res = Command::new("xcrun")
                .arg("simctl")
                .arg("get_app_container")
                .arg("booted")
                .arg(self.client.build.bundle_identifier())
                .output()
                .await;

            if let Ok(res) = res {
                tracing::trace!("Using runtime asset dir: {:?}", res);

                if let Ok(out) = String::from_utf8(res.stdout) {
                    let out = out.trim();

                    tracing::trace!("Setting Runtime asset dir: {out:?}");
                    self.client.runtime_asset_dir = Some(PathBuf::from(out));
                }
            }
        }
    }

    /// Store the hot reload changes for any future clients that connect
    fn add_hot_reload_message(&mut self, msg: &HotReloadMsg) {
        let applied = &mut self.applied_hot_reload_message;

        // Merge the assets, unknown files, and templates
        // We keep the newer change if there is both a old and new change
        let mut templates: HashMap<TemplateGlobalKey, _> = std::mem::take(&mut applied.templates)
            .into_iter()
            .map(|template| (template.key.clone(), template))
            .collect();
        let mut assets: HashSet<PathBuf> =
            std::mem::take(&mut applied.assets).into_iter().collect();
        for template in &msg.templates {
            templates.insert(template.key.clone(), template.clone());
        }
        assets.extend(msg.assets.iter().cloned());
        applied.templates = templates.into_values().collect();
        applied.assets = assets.into_iter().collect();
        applied.jump_table = self.client.patches.last().cloned();
    }

    /// Register the files from the workspace into our file watcher.
    ///
    /// This very simply looks for all Rust files in the workspace and adds them to the filemap.
    ///
    /// Once the builds complete we'll use the depinfo files to get the actual files that are used,
    /// making our watcher more accurate. Filling the filemap here is intended to catch any file changes
    /// in between the first build and the depinfo file being generated.
    ///
    /// We don't want watch any registry files since that generally causes a huge performance hit -
    /// we mostly just care about workspace files and local dependencies.
    ///
    /// Dep-info file background:
    /// <https://doc.rust-lang.org/stable/nightly-rustc/cargo/core/compiler/fingerprint/index.html#dep-info-files>
    fn load_rsx_filemap(&mut self) {
        self.fill_filemap_from_krate(self.client.build.crate_dir());

        if let Some(server) = self.server.as_ref() {
            self.fill_filemap_from_krate(server.build.crate_dir());
        }

        for krate in self.all_watched_crates() {
            self.fill_filemap_from_krate(krate);
        }
    }

    /// Fill the filemap with files from the filesystem, using the given filter to determine which files to include.
    ///
    /// You can use the filter with something like a gitignore to only include files that are relevant to your project.
    /// We'll walk the filesystem from the given path and recursively search for all files that match the filter.
    ///
    /// The filter function takes a path and returns true if the file should be included in the filemap.
    /// Generally this will only be .rs files
    ///
    /// If a file couldn't be parsed, we don't fail. Instead, we save the error.
    ///
    /// todo: There are known bugs here when handling gitignores.
    fn fill_filemap_from_krate(&mut self, crate_dir: PathBuf) {
        for entry in walkdir::WalkDir::new(crate_dir).into_iter().flatten() {
            if self
                .workspace
                .ignore
                .matched(entry.path(), entry.file_type().is_dir())
                .is_ignore()
            {
                continue;
            }

            let path = entry.path();
            if path.extension().and_then(|s| s.to_str()) == Some("rs") {
                if let Ok(contents) = std::fs::read_to_string(path) {
                    self.file_map.insert(
                        path.to_path_buf(),
                        CachedFile {
                            contents,
                            most_recent: None,
                            templates: Default::default(),
                        },
                    );
                }
            }
        }
    }

    /// Commit the changes to the filemap, overwriting the contents of the files
    ///
    /// Removes any cached templates and replaces the contents of the files with the most recent
    ///
    /// todo: we should-reparse the contents so we never send a new version, ever
    fn clear_cached_rsx(&mut self) {
        for cached_file in self.file_map.values_mut() {
            if let Some(most_recent) = cached_file.most_recent.take() {
                cached_file.contents = most_recent;
            }
            cached_file.templates.clear();
        }
    }

    fn watch_filesystem(&mut self) {
        // Watch the folders of the crates that we're interested in
        for path in self.watch_paths(
            self.client.build.crate_dir(),
            self.client.build.crate_package,
        ) {
            tracing::trace!("Watching path {path:?}");

            if let Err(err) = self.watcher.watch(&path, RecursiveMode::Recursive) {
                handle_notify_error(err);
            }
        }

        if let Some(server) = self.server.as_ref() {
            // Watch the server's crate directory as well
            for path in self.watch_paths(server.build.crate_dir(), server.build.crate_package) {
                tracing::trace!("Watching path {path:?}");

                if let Err(err) = self.watcher.watch(&path, RecursiveMode::Recursive) {
                    handle_notify_error(err);
                }
            }
        }

        // Also watch the crates themselves, but not recursively, such that we can pick up new folders
        for krate in self.all_watched_crates() {
            tracing::trace!("Watching path {krate:?}");
            if let Err(err) = self.watcher.watch(&krate, RecursiveMode::NonRecursive) {
                handle_notify_error(err);
            }
        }

        // Also watch the workspace dir, non recursively, such that we can pick up new folders there too
        if let Err(err) = self.watcher.watch(
            self.workspace.krates.workspace_root().as_std_path(),
            RecursiveMode::NonRecursive,
        ) {
            handle_notify_error(err);
        }
    }

    /// Return the list of paths that we should watch for changes.
    fn watch_paths(&self, crate_dir: PathBuf, crate_package: NodeId) -> Vec<PathBuf> {
        let mut watched_paths = vec![];

        // Get a list of *all* the crates with Rust code that we need to watch.
        // This will end up being dependencies in the workspace and non-workspace dependencies on the user's computer.
        let mut watched_crates = self.local_dependencies(crate_package);
        watched_crates.push(crate_dir);

        // Now, watch all the folders in the crates, but respecting their respective ignore files
        for krate_root in watched_crates {
            // Build the ignore builder for this crate, but with our default ignore list as well
            let ignore = self.workspace.ignore_for_krate(&krate_root);

            for entry in krate_root.read_dir().into_iter().flatten() {
                let Ok(entry) = entry else {
                    continue;
                };

                if ignore
                    .matched(entry.path(), entry.path().is_dir())
                    .is_ignore()
                {
                    continue;
                }

                watched_paths.push(entry.path().to_path_buf());
            }
        }

        watched_paths.dedup();

        watched_paths
    }

    /// Get all the Manifest paths for dependencies that we should watch. Will not return anything
    /// in the `.cargo` folder - only local dependencies will be watched.
    ///
    /// This returns a list of manifest paths
    ///
    /// Extend the watch path to include:
    ///
    /// - the assets directory - this is so we can hotreload CSS and other assets by default
    /// - the Cargo.toml file - this is so we can hotreload the project if the user changes dependencies
    /// - the Dioxus.toml file - this is so we can hotreload the project if the user changes the Dioxus config
    fn local_dependencies(&self, crate_package: NodeId) -> Vec<PathBuf> {
        let mut paths = vec![];

        for (dependency, _edge) in self.workspace.krates.get_deps(crate_package) {
            let krate = match dependency {
                krates::Node::Krate { krate, .. } => krate,
                krates::Node::Feature { krate_index, .. } => {
                    &self.workspace.krates[krate_index.index()]
                }
            };

            if krate
                .manifest_path
                .components()
                .any(|c| c.as_str() == ".cargo")
            {
                continue;
            }

            paths.push(
                krate
                    .manifest_path
                    .parent()
                    .unwrap()
                    .to_path_buf()
                    .into_std_path_buf(),
            );
        }

        paths
    }

    // todo: we need to make sure we merge this for all the running packages
    fn all_watched_crates(&self) -> Vec<PathBuf> {
        let crate_package = self.client().build.crate_package;
        let crate_dir = self.client().build.crate_dir();

        let mut krates: Vec<PathBuf> = self
            .local_dependencies(crate_package)
            .into_iter()
            .map(|p| {
                p.parent()
                    .expect("Local manifest to exist and have a parent")
                    .to_path_buf()
            })
            .chain(Some(crate_dir))
            .collect();

        if let Some(server) = self.server.as_ref() {
            let server_crate_package = server.build.crate_package;
            let server_crate_dir = server.build.crate_dir();

            let server_krates: Vec<PathBuf> = self
                .local_dependencies(server_crate_package)
                .into_iter()
                .map(|p| {
                    p.parent()
                        .expect("Server manifest to exist and have a parent")
                        .to_path_buf()
                })
                .chain(Some(server_crate_dir))
                .collect();
            krates.extend(server_krates);
        }

        krates.dedup();

        krates
    }

    /// Check if this is a fullstack build. This means that there is an additional build with the `server` platform.
    pub(crate) fn is_fullstack(&self) -> bool {
        self.fullstack
    }

    /// Return a number between 0 and 1 representing the progress of the server build
    pub(crate) fn server_compile_progress(&self) -> f64 {
        let Some(server) = self.server.as_ref() else {
            return 0.0;
        };

        server.compiled_crates as f64 / server.expected_crates as f64
    }

    pub(crate) async fn open_debugger(&mut self, dev: &WebServer, build: BuildId) {
        if self.use_hotpatch_engine {
            tracing::warn!("Debugging symbols might not work properly with hotpatching enabled. Consider disabling hotpatching for debugging.");
        }

        match build {
            BuildId::CLIENT => {
                _ = self.client.open_debugger(dev).await;
            }
            BuildId::SERVER => {
                if let Some(server) = self.server.as_mut() {
                    _ = server.open_debugger(dev).await;
                }
            }
            _ => {}
        }
    }
}

/// Bind a listener to any point and return it
/// When the listener is dropped, the socket will be closed, but we'll still have a port that we
/// can bind our proxy to.
///
/// Todo: we might want to do this on every new build in case the OS tries to bind things to this port
/// and we don't already have something bound to it. There's no great way of "reserving" a port.
fn get_available_port(address: IpAddr, prefer: Option<u16>) -> Option<u16> {
    // First, try to bind to the preferred port
    if let Some(port) = prefer {
        if let Ok(_listener) = TcpListener::bind((address, port)) {
            return Some(port);
        }
    }

    // Otherwise, try to bind to any port and return the first one we can
    TcpListener::bind((address, 0))
        .and_then(|listener| listener.local_addr().map(|f| f.port()))
        .ok()
}

fn create_notify_watcher(
    tx: UnboundedSender<notify::Event>,
    wsl_poll_interval: u64,
) -> Box<dyn NotifyWatcher> {
    // Build the event handler for notify.
    // This has been known to be a source of many problems, unfortunately, since notify handling seems to be flakey across platforms
    let handler = move |info: notify::Result<notify::Event>| {
        let Ok(event) = info else {
            return;
        };

        let is_allowed_notify_event = match event.kind {
            EventKind::Modify(ModifyKind::Data(_)) => true,
            EventKind::Modify(ModifyKind::Name(_)) => true,
            // The primary modification event on WSL's poll watcher.
            EventKind::Modify(ModifyKind::Metadata(MetadataKind::WriteTime)) => true,
            // Catch-all for unknown event types (windows)
            EventKind::Modify(ModifyKind::Any) => true,
            EventKind::Modify(ModifyKind::Metadata(_)) => false,
            // Don't care about anything else.
            EventKind::Create(_) => true,
            EventKind::Remove(_) => true,
            _ => false,
        };

        if is_allowed_notify_event {
            _ = tx.unbounded_send(event);
        }
    };

    const NOTIFY_ERROR_MSG: &str = "Failed to create file watcher.\nEnsure you have the required permissions to watch the specified directories.";

    // On wsl, we need to poll the filesystem for changes
    if is_wsl() {
        return Box::new(
            notify::PollWatcher::new(
                handler,
                Config::default().with_poll_interval(Duration::from_secs(wsl_poll_interval)),
            )
            .expect(NOTIFY_ERROR_MSG),
        );
    }

    // Otherwise we can use the recommended watcher
    Box::new(notify::recommended_watcher(handler).expect(NOTIFY_ERROR_MSG))
}

fn handle_notify_error(err: notify::Error) {
    tracing::debug!("Failed to watch path: {}", err);
    match err.kind {
        notify::ErrorKind::Io(error) if error.kind() == std::io::ErrorKind::PermissionDenied => {
            tracing::error!("Failed to watch path: permission denied. {:?}", err.paths)
        }
        notify::ErrorKind::MaxFilesWatch => {
            tracing::error!("Failed to set up file watcher: too many files to watch")
        }
        _ => {}
    }
}

/// Detects if `dx` is being ran in a WSL environment.
///
/// We determine this based on whether the keyword `microsoft` or `wsl` is contained within the `WSL_1` or `WSL_2` files.
/// This may fail in the future as it isn't guaranteed by Microsoft.
/// See <https://github.com/microsoft/WSL/issues/423#issuecomment-221627364>
fn is_wsl() -> bool {
    const WSL_1: &str = "/proc/sys/kernel/osrelease";
    const WSL_2: &str = "/proc/version";
    const WSL_KEYWORDS: [&str; 2] = ["microsoft", "wsl"];

    // Test 1st File
    if let Ok(content) = std::fs::read_to_string(WSL_1) {
        let lowercase = content.to_lowercase();
        for keyword in WSL_KEYWORDS {
            if lowercase.contains(keyword) {
                return true;
            }
        }
    }

    // Test 2nd File
    if let Ok(content) = std::fs::read_to_string(WSL_2) {
        let lowercase = content.to_lowercase();
        for keyword in WSL_KEYWORDS {
            if lowercase.contains(keyword) {
                return true;
            }
        }
    }

    false
}<|MERGE_RESOLUTION|>--- conflicted
+++ resolved
@@ -1,13 +1,8 @@
 use super::{AppBuilder, ServeUpdate, WebServer};
 use crate::{
-<<<<<<< HEAD
-    BuildArtifacts, BuildId, BuildMode, BuildTargets, BuilderUpdate, Error, HotpatchModuleCache,
-    Platform, Result, ServeArgs, TailwindCli, TraceSrc, Workspace,
-=======
     platform_override::CommandWithPlatformOverrides, BuildArtifacts, BuildId, BuildMode,
-    BuildTargets, Error, HotpatchModuleCache, Platform, Result, ServeArgs, TailwindCli, TraceSrc,
-    Workspace,
->>>>>>> f610c6b8
+    BuildTargets, BuilderUpdate, Error, HotpatchModuleCache, Platform, Result, ServeArgs,
+    TailwindCli, TraceSrc, Workspace,
 };
 use anyhow::Context;
 use dioxus_core::internal::{
@@ -144,17 +139,13 @@
         let (watcher_tx, watcher_rx) = futures_channel::mpsc::unbounded();
         let watcher = create_notify_watcher(watcher_tx.clone(), wsl_file_poll_interval as u64);
 
-<<<<<<< HEAD
         let ssg = args.targets.ssg;
-        let BuildTargets { client, server } = args.targets.into_targets().await?;
-=======
         let target_args = CommandWithPlatformOverrides {
             shared: args.platform_args.shared.targets,
             server: args.platform_args.server.map(|s| s.targets),
             client: args.platform_args.client.map(|c| c.targets),
         };
         let BuildTargets { client, server } = target_args.into_targets().await?;
->>>>>>> f610c6b8
 
         // All servers will end up behind us (the devserver) but on a different port
         // This is so we can serve a loading screen as well as devtools without anything particularly fancy
