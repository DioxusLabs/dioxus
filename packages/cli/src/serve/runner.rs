use super::{AppBuilder, ServeUpdate, WebServer, SELF_IP};
use crate::{
    AddressArguments, BuildArtifacts, BuildId, BuildMode, BuildRequest, Platform, Result,
    ServeArgs, TraceSrc, Workspace,
};
use anyhow::Context;
use axum::extract::ws::Message as WsMessage;
use dioxus_core::internal::{
    HotReloadTemplateWithLocation, HotReloadedTemplate, TemplateGlobalKey,
};
use dioxus_core_types::HotReloadingContext;
use dioxus_devtools_types::ClientMsg;
use dioxus_devtools_types::HotReloadMsg;
use dioxus_html::HtmlCtx;
use dioxus_rsx::CallBody;
use dioxus_rsx_hotreload::{ChangedRsx, HotReloadResult};
use futures_channel::mpsc::{UnboundedReceiver, UnboundedSender};
use futures_util::StreamExt;
use futures_util::{future::OptionFuture, pin_mut};
use ignore::gitignore::Gitignore;
use krates::NodeId;
use notify::{
    event::{MetadataKind, ModifyKind},
    Config, EventKind, RecursiveMode, Watcher as NotifyWatcher,
};
use std::{
    collections::{HashMap, HashSet},
    net::{IpAddr, Ipv4Addr, SocketAddr, TcpListener},
    path::PathBuf,
    process::Stdio,
    str::FromStr,
    sync::Arc,
    time::Duration,
};
use std::{path::Path, time::SystemTime};
use subsecond_cli_support::JumpTable;
use syn::spanned::Spanned;
use target_lexicon::Triple;
use tokio::process::Command;

/// This is the primary "state" object that holds the builds and handles for the running apps.
///
/// It holds the resolved state from the ServeArgs, providing a source of truth for the rest of the app
///
/// It also holds the watcher which is used to watch for changes in the filesystem and trigger rebuilds,
/// hotreloads, asset updates, etc.
pub(crate) struct AppRunner {
    /// the platform of the "primary" crate (ie the first)
    pub(crate) workspace: Arc<Workspace>,

    pub(crate) client: AppBuilder,
    pub(crate) server: Option<AppBuilder>,

    // Related to to the filesystem watcher
    pub(crate) watcher: Box<dyn notify::Watcher>,
    pub(crate) watcher_tx: UnboundedSender<notify::Event>,
    pub(crate) watcher_rx: UnboundedReceiver<notify::Event>,

    // Tracked state related to open builds and hot reloading
    pub(crate) applied_hot_reload_message: HotReloadMsg,
    pub(crate) builds_opened: usize,
    pub(crate) file_map: HashMap<PathBuf, CachedFile>,

    // Resolved args related to how we go about processing the rebuilds and logging
    pub(crate) automatic_rebuilds: bool,
    pub(crate) interactive: bool,
    pub(crate) force_sequential: bool,
    pub(crate) hot_reload: bool,
    pub(crate) open_browser: bool,
    pub(crate) wsl_file_poll_interval: u16,
    pub(crate) always_on_top: bool,
    pub(crate) fullstack: bool,

    // resolve args related to the webserver
    pub(crate) devserver_port: u16,
    pub(crate) devserver_bind_ip: IpAddr,
    pub(crate) proxied_port: Option<u16>,
    pub(crate) cross_origin_policy: bool,
}

pub(crate) struct CachedFile {
    contents: String,
    most_recent: Option<String>,
    templates: HashMap<TemplateGlobalKey, HotReloadedTemplate>,
}

impl AppRunner {
    /// Create the AppRunner and then initialize the filemap with the crate directory.
    pub(crate) async fn start(args: ServeArgs) -> Result<Self> {
        let workspace = Workspace::current().await?;

        // Resolve the simpler args
        let interactive = args.is_interactive_tty();
        let force_sequential = args.build_arguments.force_sequential;
        let cross_origin_policy = args.cross_origin_policy;

        // These come from the args but also might come from the workspace settings
        // We opt to use the manually specified args over the workspace settings
        let hot_reload = args
            .hot_reload
            .unwrap_or_else(|| workspace.settings.always_hot_reload.unwrap_or(true));

        let open_browser = args
            .open
            .unwrap_or_else(|| workspace.settings.always_open_browser.unwrap_or_default());

        let wsl_file_poll_interval = args
            .wsl_file_poll_interval
            .unwrap_or_else(|| workspace.settings.wsl_file_poll_interval.unwrap_or(2));

        let always_on_top = args
            .always_on_top
            .unwrap_or_else(|| workspace.settings.always_on_top.unwrap_or(true));

        // Use 0.0.0.0 as the default address if none is specified - this will let us expose the
        // devserver to the network (for other devices like phones/embedded)
        let devserver_bind_ip = args.address.addr.unwrap_or(SELF_IP);

        // If the user specified a port, use that, otherwise use any available port, preferring 8080
        let devserver_port = args
            .address
            .port
            .unwrap_or_else(|| get_available_port(devserver_bind_ip, Some(8080)).unwrap_or(8080));

        // Spin up the file watcher
        let (watcher_tx, watcher_rx) = futures_channel::mpsc::unbounded();
        let watcher = create_notify_watcher(watcher_tx.clone(), wsl_file_poll_interval as u64);

        // Now resolve the builds that we need to.
        // These come from the args, but we'd like them to come from the `TargetCmd` chained object
        //
        // The process here is as follows:
        //
        // - Create the BuildRequest for the primary target
        // - If that BuildRequest is "fullstack", then add the client features
        // - If that BuildRequest is "fullstack", then also create a BuildRequest for the server
        //   with the server features
        //
        // This involves modifying the BuildRequest to add the client features and server features
        // only if we can properly detect that it's a fullstack build. Careful with this, since
        // we didn't build BuildRequest to be generally mutable.
        let client = BuildRequest::new(&args.build_arguments).await?;
        let mut server = None;

        // Now we need to resolve the client features
        let fullstack = client.fullstack_feature_enabled() || args.fullstack.unwrap_or(false);
        if fullstack {
            let mut build_args = args.build_arguments.clone();
            build_args.platform = Some(Platform::Server);
            let _server = BuildRequest::new(&build_args).await?;
            // ... todo: add the server features to the server build
            // ... todo: add the client features to the client build
            // // Make sure we have a server feature if we're building a fullstack app
            // if self.fullstack && self.server_features.is_empty() {
            //     return Err(anyhow::anyhow!("Fullstack builds require a server feature on the target crate. Add a `server` feature to the crate and try again.").into());
            // }

            // // Make sure we set the fullstack platform so we actually build the fullstack variant
            // // Users need to enable "fullstack" in their default feature set.
            // // todo(jon): fullstack *could* be a feature of the app, but right now we're assuming it's always enabled
            // let fullstack = args.fullstack.unwrap_or_default()
            //     || client.workspace.has_dioxus_feature("fullstack");

            server = Some(_server);
        }

        // All servers will end up behind us (the devserver) but on a different port
        // This is so we can serve a loading screen as well as devtools without anything particularly fancy
        let should_proxy_port = match client.platform {
            Platform::Server => true,
            _ => fullstack,
            // During SSG, just serve the static files instead of running the server
            // _ => builds[0].fullstack && !self.build_arguments.ssg,
        };

        let proxied_port = should_proxy_port
            .then(|| get_available_port(devserver_bind_ip, None))
            .flatten();

        let client = AppBuilder::start(&client).unwrap();
        let server = server.map(|server| AppBuilder::start(&server).unwrap());

        tracing::debug!("Proxied port: {:?}", proxied_port);

        // Create the runner
        let mut runner = Self {
            file_map: Default::default(),
            applied_hot_reload_message: Default::default(),
            builds_opened: 0,
            automatic_rebuilds: true,
            client,
            server,
            hot_reload,
            open_browser,
            wsl_file_poll_interval,
            always_on_top,
            workspace,
            devserver_port,
            devserver_bind_ip,
            proxied_port,
            watcher,
            watcher_rx,
            watcher_tx,
            interactive,
            force_sequential,
            cross_origin_policy,
            fullstack,
        };

        // Spin up the notify watcher
        // When builds load though, we're going to parse their depinfo and add the paths to the watcher
        runner.watch_filesystem();

        // todo(jon): this might take a while so we should try and background it, or make it lazy somehow
        // we could spawn a thread to search the FS and then when it returns we can fill the filemap
        // in testing, if this hits a massive directory, it might take several seconds with no feedback.
        // really, we should be using depinfo to get the files that are actually used, but the depinfo file might not be around yet
        // todo(jon): see if we can just guess the depinfo file before it generates. might be stale but at least it catches most of the files
        runner.load_rsx_filemap();

        Ok(runner)
    }

    pub(crate) async fn wait(&mut self) -> ServeUpdate {
        let client = &mut self.client;
        let server = self.server.as_mut();

        let client_wait = client.wait();
        let server_wait = OptionFuture::from(server.map(|s| s.wait()));
        let watcher_wait = self.watcher_rx.next();

        // // If there are no running apps, we can just return pending to avoid deadlocking
        // let Some(handle) = self.running.as_mut() else {
        //     return futures_util::future::pending().await;
        // };

        tokio::select! {
            // Wait for the client to finish
            client_update = client_wait => {
                ServeUpdate::BuilderUpdate {
                    id: BuildId(0),
                    update: client_update,
                }
            }

            Some(server_update) = server_wait => {
                ServeUpdate::BuilderUpdate {
                    id: BuildId(1),
                    update: server_update,
                }
            }

<<<<<<< HEAD
            // Wait for the watcher to send us an event
            event = watcher_wait => {
                let mut changes: Vec<_> = event.into_iter().collect();
=======
    /// Finally "bundle" this app and return a handle to it
    pub(crate) async fn open(
        &mut self,
        app: AppBundle,
        devserver_ip: SocketAddr,
        open_address: Option<SocketAddr>,
        fullstack_address: Option<SocketAddr>,
        should_open_web: bool,
    ) -> Result<&AppHandle> {
        // Drop the old handle
        // This is a more forceful kill than soft_kill since the app entropy will be wiped
        self.cleanup().await;
>>>>>>> b6243d32

                // Dequeue in bulk if we can, we might've received a lot of events in one go
                while let Some(event) = self.watcher_rx.try_next().ok().flatten() {
                    changes.push(event);
                }

<<<<<<< HEAD
                // Filter the changes
                let mut files: Vec<PathBuf> = vec![];
=======
        // Start the new app before we kill the old one to give it a little bit of time
        let mut handle = AppHandle::new(app).await?;
        handle
            .open(
                devserver_ip,
                open_address,
                fullstack_address,
                self.builds_opened == 0 && should_open_web,
            )
            .await?;
>>>>>>> b6243d32

                // Decompose the events into a list of all the files that have changed
                for event in changes.drain(..) {
                    // Make sure we add new folders to the watch list, provided they're not matched by the ignore list
                    // We'll only watch new folders that are found under the crate, and then update our watcher to watch them
                    // This unfortunately won't pick up new krates added "at a distance" - IE krates not within the workspace.
                    if let EventKind::Create(_create_kind) = event.kind {
                        // If it's a new folder, watch it
                        // If it's a new cargo.toml (ie dep on the fly),
                        // todo(jon) support new folders on the fly
                    }

                    for path in event.paths {
                        // Workaround for notify and vscode-like editor:
                        // - when edit & save a file in vscode, there will be two notifications,
                        // - the first one is a file with empty content.
                        // - filter the empty file notification to avoid false rebuild during hot-reload
                        if let Ok(metadata) = std::fs::metadata(&path) {
                            if metadata.len() == 0 {
                                continue;
                            }
                        }

                        files.push(path);
                    }
                }

<<<<<<< HEAD
                tracing::debug!("Files changed: {files:?}");
=======
        if let Some(runner) = self.running.as_mut() {
            runner.soft_kill().await;
            runner
                .open(
                    devserver.devserver_address(),
                    devserver.displayed_address(),
                    fullstack_address,
                    true,
                )
                .await?;
        }
>>>>>>> b6243d32

                ServeUpdate::FilesChanged { files }
            }

        }
    }

    /// Handle the list of changed files from the file watcher, attempting to aggressively prevent
    /// full rebuilds by hot-reloading RSX and hot-patching Rust code.
    ///
    /// This will also handle any assets that are linked in the files, and copy them to the bundle
    /// and send them to the client.
    pub(crate) async fn handle_file_change(&mut self, files: &[PathBuf], server: &mut WebServer) {
        // If we have any changes to the rust files, we need to update the file map
        let mut templates = vec![];

        // Prepare the hotreload message we need to send
        let mut assets = Vec::new();
        let mut needs_full_rebuild = false;

        // We attempt to hotreload rsx blocks without a full rebuild
        for path in files {
            // for various assets that might be linked in, we just try to hotreloading them forcefully
            // That is, unless they appear in an include! macro, in which case we need to a full rebuild....
            let Some(ext) = path.extension().and_then(|v| v.to_str()) else {
                continue;
            };

            // If it's an asset, we want to hotreload it
            // todo(jon): don't hardcode this here
            if let Some(bundled_name) = self.client.hotreload_bundled_asset(&path).await {
                assets.push(PathBuf::from("/assets/").join(bundled_name));
            }

            // If it's a rust file, we want to hotreload it using the filemap
            if ext == "rs" {
                // And grabout the contents
                let Ok(new_contents) = std::fs::read_to_string(&path) else {
                    tracing::debug!("Failed to read rust file while hotreloading: {:?}", path);
                    continue;
                };

                // Get the cached file if it exists - ignoring if it doesn't exist
                let Some(cached_file) = self.file_map.get_mut(path) else {
                    tracing::debug!("No entry for file in filemap: {:?}", path);
                    continue;
                };

                // We assume we can parse the old file and the new file, ignoring untracked rust files
                let old_syn = syn::parse_file(&cached_file.contents);
                let new_syn = syn::parse_file(&new_contents);
                let (Ok(old_file), Ok(new_file)) = (old_syn, new_syn) else {
                    tracing::debug!("Diff rsx returned not parseable");
                    continue;
                };

                // This assumes the two files are structured similarly. If they're not, we can't diff them
                let Some(changed_rsx) = dioxus_rsx_hotreload::diff_rsx(&new_file, &old_file) else {
                    needs_full_rebuild = true;
                    break;
                };

                // Update the most recent version of the file, so when we force a rebuild, we keep operating on the most recent version
                cached_file.most_recent = Some(new_contents);

                for ChangedRsx { old, new } in changed_rsx {
                    let old_start = old.span().start();

                    let old_parsed = syn::parse2::<CallBody>(old.tokens);
                    let new_parsed = syn::parse2::<CallBody>(new.tokens);
                    let (Ok(old_call_body), Ok(new_call_body)) = (old_parsed, new_parsed) else {
                        continue;
                    };

                    // Format the template location, normalizing the path
                    let file_name: String = path
                        .components()
                        .map(|c| c.as_os_str().to_string_lossy())
                        .collect::<Vec<_>>()
                        .join("/");

                    // Returns a list of templates that are hotreloadable
                    let results = HotReloadResult::new::<HtmlCtx>(
                        &old_call_body.body,
                        &new_call_body.body,
                        file_name.clone(),
                    );

                    // If no result is returned, we can't hotreload this file and need to keep the old file
                    let Some(results) = results else {
                        needs_full_rebuild = true;
                        break;
                    };

                    // Only send down templates that have roots, and ideally ones that have changed
                    // todo(jon): maybe cache these and don't send them down if they're the same
                    for (index, template) in results.templates {
                        if template.roots.is_empty() {
                            continue;
                        }

                        // Create the key we're going to use to identify this template
                        let key = TemplateGlobalKey {
                            file: file_name.clone(),
                            line: old_start.line,
                            column: old_start.column + 1,
                            index,
                        };

                        // if the template is the same, don't send its
                        if cached_file.templates.get(&key) == Some(&template) {
                            continue;
                        };

                        cached_file.templates.insert(key.clone(), template.clone());
                        templates.push(HotReloadTemplateWithLocation { template, key });
                    }
                }
            }
        }

        // For now, always run a patch instead of rsx hot-reload
        if needs_full_rebuild || true {
            self.client.patch_rebuild(files.to_vec());

            self.clear_hot_reload_changes();
            self.clear_cached_rsx();
            server.start_patch().await
        } else {
            let msg = HotReloadMsg {
                templates,
                assets,
                ..Default::default()
            };

            self.add_hot_reload_message(&msg);

            let file = files[0].display().to_string();
            let file =
                file.trim_start_matches(&self.client.build.crate_dir().display().to_string());

            // Only send a hotreload message for templates and assets - otherwise we'll just get a full rebuild
            //
            // todo: move the android file uploading out of hotreload_bundled_asset and
            //
            // Also make sure the builder isn't busy since that might cause issues with hotreloads
            // https://github.com/DioxusLabs/dioxus/issues/3361
            if !msg.is_empty() && self.client.can_receive_hotreloads() {
                tracing::info!(dx_src = ?TraceSrc::Dev, "Hotreloading: {}", file);
                server.send_hotreload(msg).await;
            } else {
                tracing::debug!(dx_src = ?TraceSrc::Dev, "Ignoring file change: {}", file);
            }
        }
    }

    pub(crate) fn rebuild_all(&mut self) {
        self.client.fat_rebuild();
        self.server.as_mut().map(|s| s.fat_rebuild());
    }

    /// Finally "bundle" this app and return a handle to it
    pub(crate) async fn open(
        &mut self,
        app: BuildArtifacts,
        devserver_ip: SocketAddr,
        fullstack_address: Option<SocketAddr>,
    ) -> Result<()> {
        // Add some cute logging
        let time_taken = app.time_end.duration_since(app.time_start).unwrap();
        if self.builds_opened == 0 {
            tracing::info!(
                "Build completed successfully in {:?}ms, launching app! 💫",
                time_taken.as_millis()
            );
        } else {
            tracing::info!("Build completed in {:?}ms", time_taken.as_millis());
        }

        // The builds are different and need to be cleaned up independently.
        match app.platform {
            Platform::Server => {
                tracing::debug!("Opening server build");
                if let Some(server) = self.server.as_mut() {
                    server.cleanup().await;

                    server
                        .open(devserver_ip, fullstack_address, false, false)
                        .await?;

                    // Save the artifacts and clear the patches(?)
                    server.artifacts = Some(app);
                }
            }
            _ => {
                tracing::debug!("Opening client build");

                self.client.cleanup().await;

                // Start the new app before we kill the old one to give it a little bit of time
                let open_browser = self.builds_opened == 0 && self.open_browser;
                let always_on_top = self.always_on_top;

                self.client
                    .open(devserver_ip, fullstack_address, open_browser, always_on_top)
                    .await?;

                self.builds_opened += 1;

                // Save the artifacts and clear the patches(?)
                self.client.artifacts = Some(app);
            }
        }

        Ok(())
    }

    /// Open an existing app bundle, if it exists
    pub(crate) async fn open_existing(&mut self, devserver: &WebServer) -> Result<()> {
        let fullstack_address = devserver.proxied_server_address();

        todo!();
        // if let Some(runner) = self.running.as_mut() {
        //     runner.soft_kill().await;
        //     runner
        //         .open(devserver.devserver_address(), fullstack_address, true)
        //         .await?;
        // }

        Ok(())
    }

    /// Shutdown all the running processes
    pub(crate) async fn cleanup_all(&mut self) {
        self.client.cleanup().await;

        if let Some(server) = self.server.as_mut() {
            server.cleanup().await;
        }

        // If the client is running on Android, we need to remove the port forwarding
        // todo: use the android tools "adb"
        if matches!(self.client.build.platform, Platform::Android) {
            if let Err(err) = Command::new("adb")
                .arg("reverse")
                .arg("--remove")
                .arg(format!("tcp:{}", self.devserver_port))
                .output()
                .await
            {
                tracing::error!(
                    "failed to remove forwarded port {}: {err}",
                    self.devserver_port
                );
            }
        }
    }

    pub(crate) fn get_build(&self, id: BuildId) -> Option<&AppBuilder> {
        match id.0 {
            0 => Some(&self.client),
            1 => self.server.as_ref(),
            _ => None,
        }
    }

    pub(crate) fn client(&self) -> &AppBuilder {
        &self.client
    }

    /// The name of the app being served, to display
    pub(crate) fn app_name(&self) -> &str {
        self.client.build.executable_name()
    }

    /// Get any hot reload changes that have been applied since the last full rebuild
    pub(crate) fn applied_hot_reload_changes(&mut self) -> HotReloadMsg {
        self.applied_hot_reload_message.clone()
    }

    /// Clear the hot reload changes. This should be called any time a new build is starting
    pub(crate) fn clear_hot_reload_changes(&mut self) {
        self.applied_hot_reload_message = Default::default();
    }

    pub(crate) async fn client_connected(&mut self) {
        // Assign the runtime asset dir to the runner
        if self.client.build.platform == Platform::Ios {
            // xcrun simctl get_app_container booted com.dioxuslabs
            let res = Command::new("xcrun")
                .arg("simctl")
                .arg("get_app_container")
                .arg("booted")
                .arg(self.client.build.bundle_identifier())
                .output()
                .await;

            if let Ok(res) = res {
                tracing::trace!("Using runtime asset dir: {:?}", res);

                if let Ok(out) = String::from_utf8(res.stdout) {
                    let out = out.trim();

                    tracing::trace!("Setting Runtime asset dir: {out:?}");
                    self.client.runtime_asset_dir = Some(PathBuf::from(out));
                }
            }
        }
    }

    /// Store the hot reload changes for any future clients that connect
    fn add_hot_reload_message(&mut self, msg: &HotReloadMsg) {
        let applied = &mut self.applied_hot_reload_message;

        // Merge the assets, unknown files, and templates
        // We keep the newer change if there is both a old and new change
        let mut templates: HashMap<TemplateGlobalKey, _> = std::mem::take(&mut applied.templates)
            .into_iter()
            .map(|template| (template.key.clone(), template))
            .collect();
        let mut assets: HashSet<PathBuf> =
            std::mem::take(&mut applied.assets).into_iter().collect();
        for template in &msg.templates {
            templates.insert(template.key.clone(), template.clone());
        }
        assets.extend(msg.assets.iter().cloned());
        applied.templates = templates.into_values().collect();
        applied.assets = assets.into_iter().collect();
    }

    /// Register the files from the workspace into our file watcher.
    ///
    /// This very simply looks for all Rust files in the workspace and adds them to the filemap.
    ///
    /// Once the builds complete we'll use the depinfo files to get the actual files that are used,
    /// making our watcher more accurate. Filling the filemap here is intended to catch any file changes
    /// in between the first build and the depinfo file being generated.
    ///
    /// We don't want watch any registry files since that generally causes a huge performance hit -
    /// we mostly just care about workspace files and local dependencies.
    ///
    /// Dep-info file background:
    /// https://doc.rust-lang.org/stable/nightly-rustc/cargo/core/compiler/fingerprint/index.html#dep-info-files
    fn load_rsx_filemap(&mut self) {
        self.fill_filemap_from_krate(self.client.build.crate_dir());

        for krate in self.all_watched_crates() {
            self.fill_filemap_from_krate(krate);
        }
    }

    /// Fill the filemap with files from the filesystem, using the given filter to determine which files to include.
    ///
    /// You can use the filter with something like a gitignore to only include files that are relevant to your project.
    /// We'll walk the filesystem from the given path and recursively search for all files that match the filter.
    ///
    /// The filter function takes a path and returns true if the file should be included in the filemap.
    /// Generally this will only be .rs files
    ///
    /// If a file couldn't be parsed, we don't fail. Instead, we save the error.
    ///
    /// todo: There are known bugs here when handling gitignores.
    fn fill_filemap_from_krate(&mut self, crate_dir: PathBuf) {
        for entry in walkdir::WalkDir::new(crate_dir).into_iter().flatten() {
            if self
                .workspace
                .ignore
                .matched(&entry.path(), entry.file_type().is_dir())
                .is_ignore()
            {
                continue;
            }

            let path = entry.path();
            if path.extension().and_then(|s| s.to_str()) == Some("rs") {
                if let Ok(contents) = std::fs::read_to_string(&path) {
                    // if let Ok(path) = path.strip_prefix(self.workspace.workspace_dir()) {
                    self.file_map.insert(
                        path.to_path_buf(),
                        CachedFile {
                            contents,
                            most_recent: None,
                            templates: Default::default(),
                        },
                    );
                    // }
                }
            }
        }
    }

    /// Commit the changes to the filemap, overwriting the contents of the files
    ///
    /// Removes any cached templates and replaces the contents of the files with the most recent
    ///
    /// todo: we should-reparse the contents so we never send a new version, ever
    pub(crate) fn clear_cached_rsx(&mut self) {
        for cached_file in self.file_map.values_mut() {
            if let Some(most_recent) = cached_file.most_recent.take() {
                cached_file.contents = most_recent;
            }
            cached_file.templates.clear();
        }
    }

    pub(crate) async fn patch(&mut self, res: &BuildArtifacts) -> Result<JumpTable> {
        let client = &self.client;
        let original = client.build.main_exe();
        let new = client.build.patch_exe(res.time_start);
        let triple = client.build.triple.clone();

        tracing::debug!("Patching {} -> {}", original.display(), new.display());

        let mut jump_table =
            subsecond_cli_support::create_jump_table(&original, &new, &triple).unwrap();

        // If it's android, we need to copy the assets to the device and then change the location of the patch
        if client.build.platform == Platform::Android {
            jump_table.lib = client
                .copy_file_to_android_tmp(&new, &(PathBuf::from(new.file_name().unwrap())))
                .await?;
        }

        // Rebase the wasm binary to be relocatable once the jump table is generated
        if triple.architecture == target_lexicon::Architecture::Wasm32 {
            let old_bytes = std::fs::read(&original).unwrap();
            let new_bytes = std::fs::read(&jump_table.lib).unwrap();
            let res_ = subsecond_cli_support::satisfy_got_imports(&old_bytes, &new_bytes).unwrap();
            std::fs::write(&jump_table.lib, res_).unwrap();

            // make sure we use the dir relative to the public dir
            let public_dir = client.build.root_dir();
            jump_table.lib = jump_table
                .lib
                .strip_prefix(&public_dir)
                .unwrap()
                .to_path_buf();
        }

        let changed_files = match &res.mode {
            BuildMode::Thin { changed_files, .. } => changed_files.clone(),
            _ => vec![],
        };

        let changed_file = changed_files.first().unwrap();
        tracing::info!(
            "Hot-patching: {} in {:?}ms",
            changed_file
                .strip_prefix(std::env::current_dir().unwrap())
                .unwrap_or_else(|_| changed_file.as_path())
                .display(),
            SystemTime::now()
                .duration_since(res.time_start)
                .unwrap()
                .as_millis()
        );

        // Save this patch
        self.client.patches.push(jump_table.clone());

        Ok(jump_table)
    }

    /// Handles incoming WebSocket messages from the client.
    ///
    /// This function processes messages sent by the client over the WebSocket connection. We only
    /// handle text messages, and we expect them to be in JSON format.
    ///
    /// Specifically, it handles the initialization message to set the Address Space Layout Randomization (ASLR) reference offset.
    ///
    /// For WebAssembly (Wasm) targets, ASLR is not used, so this value is ignored.
    pub(crate) async fn handle_ws_message(&mut self, msg: &WsMessage) -> Result<()> {
        let as_text = msg
            .to_text()
            .context("client message not proper encoding")?;

        match serde_json::from_str::<ClientMsg>(as_text) {
            Ok(ClientMsg::Initialize { aslr_reference }) => {
                tracing::debug!("Setting aslr_reference: {aslr_reference}");
                self.client.aslr_reference = Some(aslr_reference);
            }
            Ok(_client) => {}
            Err(err) => {
                tracing::error!(dx_src = ?TraceSrc::Dev, "Error parsing message from {}: {}", Platform::Web, err);
            }
        };

        Ok(())
    }

    fn watch_filesystem(&mut self) {
        // Watch the folders of the crates that we're interested in
        for path in self.watch_paths(
            self.client.build.crate_dir(),
            self.client.build.crate_package,
        ) {
            tracing::debug!("Watching path {path:?}");

            if let Err(err) = self.watcher.watch(&path, RecursiveMode::Recursive) {
                handle_notify_error(err);
            }
        }

        // Also watch the crates themselves, but not recursively, such that we can pick up new folders
        for krate in self.all_watched_crates() {
            tracing::debug!("Watching path {krate:?}");
            if let Err(err) = self.watcher.watch(&krate, RecursiveMode::NonRecursive) {
                handle_notify_error(err);
            }
        }

        // Also watch the workspace dir, non recursively, such that we can pick up new folders there too
        if let Err(err) = self.watcher.watch(
            &self.workspace.krates.workspace_root().as_std_path(),
            RecursiveMode::NonRecursive,
        ) {
            handle_notify_error(err);
        }
    }

    /// Return the list of paths that we should watch for changes.
    pub(crate) fn watch_paths(&self, crate_dir: PathBuf, crate_package: NodeId) -> Vec<PathBuf> {
        let mut watched_paths = vec![];

        // Get a list of *all* the crates with Rust code that we need to watch.
        // This will end up being dependencies in the workspace and non-workspace dependencies on the user's computer.
        let mut watched_crates = self.local_dependencies(crate_package);
        watched_crates.push(crate_dir);

        // Now, watch all the folders in the crates, but respecting their respective ignore files
        for krate_root in watched_crates {
            // Build the ignore builder for this crate, but with our default ignore list as well
            let ignore = self.workspace.ignore_for_krate(&krate_root);

            for entry in krate_root.read_dir().unwrap() {
                let Ok(entry) = entry else {
                    continue;
                };

                if ignore
                    .matched(entry.path(), entry.path().is_dir())
                    .is_ignore()
                {
                    continue;
                }

                watched_paths.push(entry.path().to_path_buf());
            }
        }

        watched_paths.dedup();

        watched_paths
    }

    /// Get all the Manifest paths for dependencies that we should watch. Will not return anything
    /// in the `.cargo` folder - only local dependencies will be watched.
    ///
    /// This returns a list of manifest paths
    ///
    /// Extend the watch path to include:
    ///
    /// - the assets directory - this is so we can hotreload CSS and other assets by default
    /// - the Cargo.toml file - this is so we can hotreload the project if the user changes dependencies
    /// - the Dioxus.toml file - this is so we can hotreload the project if the user changes the Dioxus config
    pub(crate) fn local_dependencies(&self, crate_package: NodeId) -> Vec<PathBuf> {
        let mut paths = vec![];

        for (dependency, _edge) in self.workspace.krates.get_deps(crate_package) {
            let krate = match dependency {
                krates::Node::Krate { krate, .. } => krate,
                krates::Node::Feature { krate_index, .. } => {
                    &self.workspace.krates[krate_index.index()]
                }
            };

            if krate
                .manifest_path
                .components()
                .any(|c| c.as_str() == ".cargo")
            {
                continue;
            }

            paths.push(
                krate
                    .manifest_path
                    .parent()
                    .unwrap()
                    .to_path_buf()
                    .into_std_path_buf(),
            );
        }

        paths
    }

    // todo: we need to make sure we merge this for all the running packages
    fn all_watched_crates(&self) -> Vec<PathBuf> {
        let crate_package = self.client().build.crate_package;
        let crate_dir = self.client().build.crate_dir();

        let mut krates: Vec<PathBuf> = self
            .local_dependencies(crate_package)
            .into_iter()
            .map(|p| {
                p.parent()
                    .expect("Local manifest to exist and have a parent")
                    .to_path_buf()
            })
            .chain(Some(crate_dir))
            .collect();

        krates.dedup();

        krates
    }

    /// Check if this is a fullstack build. This means that there is an additional build with the `server` platform.
    pub(crate) fn is_fullstack(&self) -> bool {
        self.fullstack
    }

    /// Return a number between 0 and 1 representing the progress of the server build
    pub(crate) fn server_compile_progress(&self) -> f64 {
        let Some(server) = self.server.as_ref() else {
            return 0.0;
        };

        server.compiled_crates as f64 / server.expected_crates as f64
    }

    pub(crate) async fn full_rebuild(&mut self) {
        self.rebuild_all();
        self.clear_hot_reload_changes();
        self.clear_cached_rsx();
    }
}

/// Bind a listener to any point and return it
/// When the listener is dropped, the socket will be closed, but we'll still have a port that we
/// can bind our proxy to.
///
/// Todo: we might want to do this on every new build in case the OS tries to bind things to this port
/// and we don't already have something bound to it. There's no great way of "reserving" a port.
fn get_available_port(address: IpAddr, prefer: Option<u16>) -> Option<u16> {
    // First, try to bind to the preferred port
    if let Some(port) = prefer {
        if let Ok(_listener) = TcpListener::bind((address, port)) {
            return Some(port);
        }
    }

    // Otherwise, try to bind to any port and return the first one we can
    TcpListener::bind((address, 0))
        .map(|listener| listener.local_addr().unwrap().port())
        .ok()
}

fn create_notify_watcher(
    tx: UnboundedSender<notify::Event>,
    wsl_poll_interval: u64,
) -> Box<dyn NotifyWatcher> {
    // Build the event handler for notify.
    // This has been known to be a source of many problems, unfortunately, since notify handling seems to be flakey across platforms
    let handler = move |info: notify::Result<notify::Event>| {
        let Ok(event) = info else {
            return;
        };

        let is_allowed_notify_event = match event.kind {
            EventKind::Modify(ModifyKind::Data(_)) => true,
            EventKind::Modify(ModifyKind::Name(_)) => true,
            // The primary modification event on WSL's poll watcher.
            EventKind::Modify(ModifyKind::Metadata(MetadataKind::WriteTime)) => true,
            // Catch-all for unknown event types (windows)
            EventKind::Modify(ModifyKind::Any) => true,
            EventKind::Modify(ModifyKind::Metadata(_)) => false,
            // Don't care about anything else.
            EventKind::Create(_) => true,
            EventKind::Remove(_) => true,
            _ => false,
        };

        if is_allowed_notify_event {
            _ = tx.unbounded_send(event);
        }
    };

    const NOTIFY_ERROR_MSG: &str = "Failed to create file watcher.\nEnsure you have the required permissions to watch the specified directories.";

    // On wsl, we need to poll the filesystem for changes
    if is_wsl() {
        return Box::new(
            notify::PollWatcher::new(
                handler,
                Config::default().with_poll_interval(Duration::from_secs(wsl_poll_interval)),
            )
            .expect(NOTIFY_ERROR_MSG),
        );
    }

    // Otherwise we can use the recommended watcher
    Box::new(notify::recommended_watcher(handler).expect(NOTIFY_ERROR_MSG))
}

fn handle_notify_error(err: notify::Error) {
    tracing::debug!("Failed to watch path: {}", err);
    match err.kind {
        notify::ErrorKind::Io(error) if error.kind() == std::io::ErrorKind::PermissionDenied => {
            tracing::error!("Failed to watch path: permission denied. {:?}", err.paths)
        }
        notify::ErrorKind::MaxFilesWatch => {
            tracing::error!("Failed to set up file watcher: too many files to watch")
        }
        _ => {}
    }
}

/// Detects if `dx` is being ran in a WSL environment.
///
/// We determine this based on whether the keyword `microsoft` or `wsl` is contained within the [`WSL_1`] or [`WSL_2`] files.
/// This may fail in the future as it isn't guaranteed by Microsoft.
/// See https://github.com/microsoft/WSL/issues/423#issuecomment-221627364
fn is_wsl() -> bool {
    const WSL_1: &str = "/proc/sys/kernel/osrelease";
    const WSL_2: &str = "/proc/version";
    const WSL_KEYWORDS: [&str; 2] = ["microsoft", "wsl"];

    // Test 1st File
    if let Ok(content) = std::fs::read_to_string(WSL_1) {
        let lowercase = content.to_lowercase();
        for keyword in WSL_KEYWORDS {
            if lowercase.contains(keyword) {
                return true;
            }
        }
    }

    // Test 2nd File
    if let Ok(content) = std::fs::read_to_string(WSL_2) {
        let lowercase = content.to_lowercase();
        for keyword in WSL_KEYWORDS {
            if lowercase.contains(keyword) {
                return true;
            }
        }
    }

    false
}<|MERGE_RESOLUTION|>--- conflicted
+++ resolved
@@ -250,45 +250,17 @@
                 }
             }
 
-<<<<<<< HEAD
             // Wait for the watcher to send us an event
             event = watcher_wait => {
                 let mut changes: Vec<_> = event.into_iter().collect();
-=======
-    /// Finally "bundle" this app and return a handle to it
-    pub(crate) async fn open(
-        &mut self,
-        app: AppBundle,
-        devserver_ip: SocketAddr,
-        open_address: Option<SocketAddr>,
-        fullstack_address: Option<SocketAddr>,
-        should_open_web: bool,
-    ) -> Result<&AppHandle> {
-        // Drop the old handle
-        // This is a more forceful kill than soft_kill since the app entropy will be wiped
-        self.cleanup().await;
->>>>>>> b6243d32
 
                 // Dequeue in bulk if we can, we might've received a lot of events in one go
                 while let Some(event) = self.watcher_rx.try_next().ok().flatten() {
                     changes.push(event);
                 }
 
-<<<<<<< HEAD
                 // Filter the changes
                 let mut files: Vec<PathBuf> = vec![];
-=======
-        // Start the new app before we kill the old one to give it a little bit of time
-        let mut handle = AppHandle::new(app).await?;
-        handle
-            .open(
-                devserver_ip,
-                open_address,
-                fullstack_address,
-                self.builds_opened == 0 && should_open_web,
-            )
-            .await?;
->>>>>>> b6243d32
 
                 // Decompose the events into a list of all the files that have changed
                 for event in changes.drain(..) {
@@ -316,21 +288,7 @@
                     }
                 }
 
-<<<<<<< HEAD
                 tracing::debug!("Files changed: {files:?}");
-=======
-        if let Some(runner) = self.running.as_mut() {
-            runner.soft_kill().await;
-            runner
-                .open(
-                    devserver.devserver_address(),
-                    devserver.displayed_address(),
-                    fullstack_address,
-                    true,
-                )
-                .await?;
-        }
->>>>>>> b6243d32
 
                 ServeUpdate::FilesChanged { files }
             }
@@ -552,6 +510,20 @@
     pub(crate) async fn open_existing(&mut self, devserver: &WebServer) -> Result<()> {
         let fullstack_address = devserver.proxied_server_address();
 
+        // let fullstack_address = devserver.proxied_server_address();
+
+        // if let Some(runner) = self.running.as_mut() {
+        //     runner.soft_kill().await;
+        //     runner
+        //         .open(
+        //             devserver.devserver_address(),
+        //             devserver.displayed_address(),
+        //             fullstack_address,
+        //             true,
+        //         )
+        //         .await?;
+        // }
+
         todo!();
         // if let Some(runner) = self.running.as_mut() {
         //     runner.soft_kill().await;
