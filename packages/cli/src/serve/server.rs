--- conflicted
+++ resolved
@@ -439,11 +439,7 @@
         // For fullstack, liveview, and server, forward all requests to the inner server
         let address = fullstack_address.unwrap();
         tracing::debug!("Proxying requests to fullstack server at {address}");
-<<<<<<< HEAD
         router.fallback_service(super::proxy::proxy_to(
-=======
-        router = router.fallback_service(super::proxy::proxy_to(
->>>>>>> 1379de7c
             format!("http://{address}").parse().unwrap(),
             true,
             |error| {
@@ -470,7 +466,6 @@
                 .unwrap_or_default()
                 .trim_matches('/')
         );
-<<<<<<< HEAD
 
         if base_path == "/" {
             router.fallback_service(build_serve_dir(args, krate))
@@ -478,14 +473,6 @@
             router.nest_service(&base_path, build_serve_dir(args, krate))
         }
     };
-=======
-        if base_path == "/" {
-            router = router.fallback_service(build_serve_dir(args, krate));
-        } else {
-            router = router.nest_service(&base_path, build_serve_dir(args, krate));
-        }
-    }
->>>>>>> 1379de7c
 
     // Setup middleware to intercept html requests if the build status is "Building"
     router = router.layer(middleware::from_fn_with_state(
