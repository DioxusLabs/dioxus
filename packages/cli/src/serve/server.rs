--- conflicted
+++ resolved
@@ -444,12 +444,8 @@
     if runner.proxied_port.is_some() {
         tracing::debug!("Proxying requests to fullstack server at {fullstack_address:?}");
         let address = fullstack_address.unwrap();
-<<<<<<< HEAD
-        router = router.nest_service("/",super::proxy::proxy_to(
-=======
         tracing::debug!("Proxying requests to fullstack server at {address}");
         router = router.fallback_service(super::proxy::proxy_to(
->>>>>>> 1001d78c
             format!("http://{address}").parse().unwrap(),
             true,
             |error| {
@@ -478,16 +474,11 @@
                 .unwrap_or_default()
                 .trim_matches('/')
         );
-<<<<<<< HEAD
-
-        router = router.nest_service(&base_path, build_serve_dir(runner));
-=======
         if base_path == "/" {
-            router = router.fallback_service(build_serve_dir(args, krate));
+            router = router.fallback_service(build_serve_dir(runner));
         } else {
-            router = router.nest_service(&base_path, build_serve_dir(args, krate));
-        }
->>>>>>> 1001d78c
+            router = router.nest_service(&base_path, build_serve_dir(runner));
+        }
     }
 
     // Setup middleware to intercept html requests if the build status is "Building"
