use crate::{
<<<<<<< HEAD
    config::WebHttpsConfig, serve::ServeUpdate, telemetry::send_telemetry_event, BuildId,
    BuildStage, BuilderUpdate, Platform, Result, TraceSrc,
=======
    config::WebHttpsConfig, serve::ServeUpdate, BuildId, BuildStage, BuilderUpdate, BundleFormat,
    Result, TraceSrc,
>>>>>>> 86f22983
};
use anyhow::{bail, Context};
use axum::{
    body::Body,
    extract::{
        ws::{Message, WebSocket},
        Query, Request, State, WebSocketUpgrade,
    },
    http::{
        header::{HeaderName, HeaderValue, CACHE_CONTROL, EXPIRES, PRAGMA},
        Method, Response, StatusCode,
    },
    middleware::{self, Next},
    response::IntoResponse,
    routing::{get, get_service},
    Extension, Router,
};
use dioxus_cli_telemetry::TelemetryEvent;
use dioxus_devtools_types::{DevserverMsg, HotReloadMsg};
use futures_channel::mpsc::{UnboundedReceiver, UnboundedSender};
use futures_util::{
    future,
    stream::{self, FuturesUnordered},
    StreamExt,
};
use hyper::HeaderMap;
use serde::{Deserialize, Serialize};
use std::{
    convert::Infallible,
    fs, io,
    net::{IpAddr, Ipv4Addr, SocketAddr, TcpListener},
    path::Path,
    sync::{Arc, RwLock},
    time::Duration,
};
use subsecond_types::JumpTable;
use tokio::process::Command;
use tower_http::{
    cors::Any,
    services::fs::{ServeDir, ServeFileSystemResponseBody},
    ServiceBuilderExt,
};

use super::AppServer;

/// The webserver that serves statics assets (if fullstack isn't already doing that) and the websocket
/// communication layer that we use to send status updates and hotreloads to the client.
///
/// todo(jon): we should merge the build status and hotreload sockets into just a "devtools" socket
/// which carries all the message types. This would make it easier for us to add more message types
/// and better tooling on the pages that we serve.
pub(crate) struct WebServer {
    devserver_exposed_ip: IpAddr,
    devserver_bind_ip: IpAddr,
    devserver_port: u16,
    proxied_port: Option<u16>,
    hot_reload_sockets: Vec<ConnectedWsClient>,
    build_status_sockets: Vec<ConnectedWsClient>,
    new_hot_reload_sockets: UnboundedReceiver<ConnectedWsClient>,
    new_build_status_sockets: UnboundedReceiver<ConnectedWsClient>,
    build_status: SharedStatus,
    last_build_status_identifier: &'static str,
    application_name: String,
    bundle: BundleFormat,
}

pub(crate) struct ConnectedWsClient {
    socket: WebSocket,
    build_id: Option<BuildId>,
    aslr_reference: Option<u64>,
    pid: Option<u32>,
}

impl WebServer {
    pub const SELF_IP: IpAddr = IpAddr::V4(Ipv4Addr::new(127, 0, 0, 1));

    /// Start the development server.
    /// This will set up the default http server if there's no server specified (usually via fullstack).
    ///
    /// This will also start the websocket server that powers the devtools. If you want to communicate
    /// with connected devtools clients, this is the place to do it.
    pub(crate) fn start(runner: &AppServer) -> Result<Self> {
        let (hot_reload_sockets_tx, hot_reload_sockets_rx) = futures_channel::mpsc::unbounded();
        let (build_status_sockets_tx, build_status_sockets_rx) = futures_channel::mpsc::unbounded();

        // Create the listener that we'll pass into the devserver, but save its IP here so
        // we can display it to the user in the tui
        let devserver_bind_ip = runner.devserver_bind_ip;
        let devserver_port = runner.devserver_port;
        let proxied_port = runner.proxied_port;
        let devserver_exposed_ip = devserver_bind_ip;

        let devserver_bind_address = SocketAddr::new(devserver_bind_ip, devserver_port);
        let listener = std::net::TcpListener::bind(devserver_bind_address).with_context(|| {
            anyhow::anyhow!(
                "Failed to bind server to: {devserver_bind_address}, is there another devserver running?\nTo run multiple devservers, use the --port flag to specify a different port"
            )
        })?;

        let proxied_address = proxied_port.map(|port| SocketAddr::new(devserver_exposed_ip, port));

        // Set up the router with some shared state that we'll update later to reflect the current state of the build
        let build_status = SharedStatus::new_with_starting_build();
        let router = build_devserver_router(
            runner,
            hot_reload_sockets_tx,
            build_status_sockets_tx,
            proxied_address,
            build_status.clone(),
        )?;

        // And finally, start the server mainloop
        tokio::spawn(devserver_mainloop(
            runner.client().build.config.web.https.clone(),
            listener,
            router,
        ));

        Ok(Self {
            build_status,
            last_build_status_identifier: "",
            proxied_port,
            devserver_bind_ip,
            devserver_exposed_ip,
            devserver_port,
            hot_reload_sockets: Default::default(),
            build_status_sockets: Default::default(),
            new_hot_reload_sockets: hot_reload_sockets_rx,
            new_build_status_sockets: build_status_sockets_rx,
            application_name: runner.app_name().to_string(),
            bundle: runner.client.build.bundle,
        })
    }

    /// Wait for new clients to be connected and then save them
    pub(crate) async fn wait(&mut self) -> ServeUpdate {
        let mut new_hot_reload_socket = self.new_hot_reload_sockets.next();
        let mut new_build_status_socket = self.new_build_status_sockets.next();
        let mut new_message = self
            .hot_reload_sockets
            .iter_mut()
            .enumerate()
            .map(|(idx, socket)| async move { (idx, socket.socket.next().await) })
            .collect::<FuturesUnordered<_>>();

        tokio::select! {
            new_hot_reload_socket = &mut new_hot_reload_socket => {
                if let Some(new_socket) = new_hot_reload_socket {
                    let aslr_reference = new_socket.aslr_reference;
                    let pid = new_socket.pid;
                    let id = new_socket.build_id.unwrap_or(BuildId::CLIENT);

                    drop(new_message);
                    self.hot_reload_sockets.push(new_socket);

                    return ServeUpdate::NewConnection { aslr_reference, id, pid };
                } else {
                    panic!("Could not receive a socket - the devtools could not boot - the port is likely already in use");
                }
            }
            new_build_status_socket = &mut new_build_status_socket => {
                if let Some(mut new_socket) = new_build_status_socket {
                    drop(new_message);

                    // Update the socket with project info and current build status
                    let project_info = SharedStatus::new(Status::ClientInit { application_name: self.application_name.clone(), bundle: self.bundle });
                    if project_info.send_to(&mut new_socket.socket).await.is_ok() {
                        _ = self.build_status.send_to(&mut new_socket.socket).await;
                        self.build_status_sockets.push(new_socket);
                    }
                    return future::pending::<ServeUpdate>().await;
                } else {
                    panic!("Could not receive a socket - the devtools could not boot - the port is likely already in use");
                }
            }
            Some((idx, message)) = new_message.next() => {
                match message {
                    Some(Ok(msg)) => return ServeUpdate::WsMessage { msg, bundle: BundleFormat::Web },
                    _ => {
                        drop(new_message);
                        _ = self.hot_reload_sockets.remove(idx);
                    }
                }
            }
        }

        future::pending().await
    }

    pub(crate) async fn shutdown(&mut self) {
        self.send_shutdown().await;
        for mut socket in self.hot_reload_sockets.drain(..) {
            _ = socket.socket.send(Message::Close(None)).await;
        }
    }

    /// Sends the current build status to all clients.
    async fn send_build_status(&mut self) {
        let mut i = 0;
        while i < self.build_status_sockets.len() {
            let socket = &mut self.build_status_sockets[i];
            if self.build_status.send_to(&mut socket.socket).await.is_err() {
                self.build_status_sockets.remove(i);
            } else {
                i += 1;
            }
        }
    }

    /// Sends a start build message to all clients.
    pub(crate) async fn start_build(&mut self) {
        self.build_status.set(Status::Building {
            progress: 0.0,
            build_message: "Starting the build...".to_string(),
        });
        self.send_build_status().await;
    }

    /// Sends an updated build status to all clients.
    pub(crate) async fn new_build_update(&mut self, update: &BuilderUpdate) {
        match update {
            BuilderUpdate::Progress { stage } => {
                // Todo(miles): wire up more messages into the splash screen UI
                let identifier = stage.identifier();
                // Only log the event if the identifier has changed
                if self.last_build_status_identifier != identifier {
                    self.last_build_status_identifier = identifier;
                    send_telemetry_event(TelemetryEvent::new(
                        "build_stage",
                        None,
                        "Build stage update",
                        identifier,
                    ));
                }
                match stage {
                    BuildStage::Success => {}
                    BuildStage::Failed => self.send_reload_failed().await,
                    BuildStage::Restarting => self.send_reload_start().await,
                    BuildStage::Initializing => {}
                    BuildStage::InstallingTooling => {}
                    BuildStage::Compiling {
                        current,
                        total,
                        krate,
                        ..
                    } => {
                        if !matches!(
                            self.build_status.get(),
                            Status::Ready | Status::BuildError { .. }
                        ) {
                            self.build_status.set(Status::Building {
                                progress: (*current as f64 / *total as f64).clamp(0.0, 1.0),
                                build_message: format!("{krate} compiling"),
                            });
                            self.send_build_status().await;
                        }
                    }
                    BuildStage::OptimizingWasm => {}
                    BuildStage::Aborted => {}
                    BuildStage::CopyingAssets { .. } => {}
                    _ => {}
                }
            }
            BuilderUpdate::CompilerMessage { .. } => {}
            BuilderUpdate::BuildReady { .. } => {}
            BuilderUpdate::BuildFailed { err } => {
                let error = err.to_string();
                self.build_status.set(Status::BuildError {
                    error: ansi_to_html::convert(&error).unwrap_or(error),
                });
                self.send_reload_failed().await;
                self.send_build_status().await;
            }
            BuilderUpdate::StdoutReceived { .. } => {}
            BuilderUpdate::StderrReceived { .. } => {}
            BuilderUpdate::ProcessExited { .. } => {}
            BuilderUpdate::ProcessWaitFailed { .. } => {}
        }
    }

    pub(crate) fn has_hotreload_sockets(&self) -> bool {
        !self.hot_reload_sockets.is_empty()
    }

    /// Sends hot reloadable changes to all clients.
    pub(crate) async fn send_hotreload(&mut self, reload: HotReloadMsg) {
        if reload.is_empty() {
            return;
        }

        tracing::trace!("Sending hotreload to clients {:?}", reload);

        let msg = DevserverMsg::HotReload(reload);
        let msg = serde_json::to_string(&msg).unwrap();

        // Send the changes to any connected clients
        let mut i = 0;
        while i < self.hot_reload_sockets.len() {
            let socket = &mut self.hot_reload_sockets[i];
            if socket
                .socket
                .send(Message::Text(msg.clone().into()))
                .await
                .is_err()
            {
                self.hot_reload_sockets.remove(i);
            } else {
                i += 1;
            }
        }
    }

    pub(crate) async fn send_patch(
        &mut self,
        jump_table: JumpTable,
        time_taken: Duration,
        build: BuildId,
        for_pid: Option<u32>,
    ) {
        let msg = DevserverMsg::HotReload(HotReloadMsg {
            jump_table: Some(jump_table),
            ms_elapsed: time_taken.as_millis() as u64,
            templates: vec![],
            assets: vec![],
            for_pid,
            for_build_id: Some(build.0 as _),
        });
        self.send_devserver_message_to_all(msg).await;
    }

    /// Tells all clients that a hot patch has started.
    pub(crate) async fn send_patch_start(&mut self) {
        self.send_devserver_message_to_all(DevserverMsg::HotPatchStart)
            .await;
    }

    /// Tells all clients that a full rebuild has started.
    pub(crate) async fn send_reload_start(&mut self) {
        self.send_devserver_message_to_all(DevserverMsg::FullReloadStart)
            .await;
    }

    /// Tells all clients that a full rebuild has failed.
    pub(crate) async fn send_reload_failed(&mut self) {
        self.send_devserver_message_to_all(DevserverMsg::FullReloadFailed)
            .await;
    }

    /// Tells all clients to reload if possible for new changes.
    pub(crate) async fn send_reload_command(&mut self) {
        tracing::trace!("Sending reload to toast");

        tokio::time::sleep(std::time::Duration::from_millis(500)).await;

        self.build_status.set(Status::Ready);
        self.send_build_status().await;
        self.send_devserver_message_to_all(DevserverMsg::FullReloadCommand)
            .await;
    }

    /// Send a shutdown message to all connected clients.
    pub(crate) async fn send_shutdown(&mut self) {
        self.send_devserver_message_to_all(DevserverMsg::Shutdown)
            .await;
    }

    /// Sends a devserver message to all connected clients.
    async fn send_devserver_message_to_all(&mut self, msg: DevserverMsg) {
        for socket in self.hot_reload_sockets.iter_mut() {
            _ = socket
                .socket
                .send(Message::Text(serde_json::to_string(&msg).unwrap().into()))
                .await;
        }
    }

    /// Get the address the devserver should run on
    pub fn devserver_address(&self) -> SocketAddr {
        SocketAddr::new(self.devserver_exposed_ip, self.devserver_port)
    }

    // Get the address the server should run on if we're serving the user's server
    pub fn proxied_server_address(&self) -> Option<SocketAddr> {
        self.proxied_port
            .map(|port| SocketAddr::new(self.devserver_exposed_ip, port))
    }

    pub fn server_address(&self) -> Option<SocketAddr> {
        match self.bundle {
            BundleFormat::Web | BundleFormat::Server => Some(self.devserver_address()),
            _ => self.proxied_server_address(),
        }
    }

    /// Get the address the server is running - showing 127.0.0.1 if the devserver is bound to 0.0.0.0
    /// This is designed this way to not confuse users who expect the devserver to be bound to localhost
    /// ... which it is, but they don't know that 0.0.0.0 also serves localhost.
    pub fn displayed_address(&self) -> Option<SocketAddr> {
        let mut address = self.server_address()?;

        // Set the port to the devserver port since that's usually what people expect
        address.set_port(self.devserver_port);

        if self.devserver_bind_ip == IpAddr::V4(Ipv4Addr::new(0, 0, 0, 0)) {
            address = SocketAddr::new(IpAddr::V4(Ipv4Addr::new(127, 0, 0, 1)), address.port());
        }

        Some(address)
    }
}

async fn devserver_mainloop(
    https_cfg: WebHttpsConfig,
    listener: TcpListener,
    router: Router,
) -> Result<()> {
    // We have a native listener that we're going to give to tokio, so we need to make it non-blocking
    let _ = listener.set_nonblocking(true);

    // If we're not using rustls, just use regular axum
    if https_cfg.enabled != Some(true) {
        axum::serve(
            tokio::net::TcpListener::from_std(listener).unwrap(),
            router.into_make_service(),
        )
        .await?;
        return Ok(());
    }

    // If we're using rustls, we need to get the cert/key paths and then set up rustls
    let (cert_path, key_path) = get_rustls(&https_cfg).await?;
    let rustls = axum_server::tls_rustls::RustlsConfig::from_pem_file(cert_path, key_path).await?;

    axum_server::from_tcp_rustls(listener, rustls)
        .serve(router.into_make_service())
        .await?;

    Ok(())
}

/// Sets up and returns a router
///
/// Steps include:
/// - Setting up cors
/// - Setting up the proxy to the endpoint specified in the config
/// - Setting up the file serve service
/// - Setting up the websocket endpoint for devtools
fn build_devserver_router(
    runner: &AppServer,
    hot_reload_sockets: UnboundedSender<ConnectedWsClient>,
    build_status_sockets: UnboundedSender<ConnectedWsClient>,
    fullstack_address: Option<SocketAddr>,
    build_status: SharedStatus,
) -> Result<Router> {
    let mut router = Router::new();
    let build = runner.client();

    // Setup proxy for the endpoint specified in the config
    for proxy_config in build.build.config.web.proxy.iter() {
        router = super::proxy::add_proxy(router, proxy_config)?;
    }

    // For fullstack, liveview, and server, forward all requests to the inner server
    if runner.proxied_port.is_some() {
        tracing::debug!("Proxying requests to fullstack server at {fullstack_address:?}");
        let address = fullstack_address.context("No fullstack address specified")?;
        tracing::debug!("Proxying requests to fullstack server at {address}");
        router = router.fallback_service(super::proxy::proxy_to(
            format!("http://{address}").parse().unwrap(),
            true,
            |error| {
                Response::builder()
                    .status(StatusCode::INTERNAL_SERVER_ERROR)
                    .body(Body::from(format!(
                        "Backend connection failed. The backend is likely still starting up. Please try again in a few seconds. Error: {error:#?}"
                    )))
                    .unwrap()
            },
        ));
    } else {
        // Otherwise, just serve the dir ourselves
        // Route file service to output the .wasm and assets if this is a web build
        let base_path = format!(
            "/{}",
            runner
                .client()
                .build
                .base_path()
                .unwrap_or_default()
                .trim_matches('/')
        );
        if base_path == "/" {
            router = router.fallback_service(build_serve_dir(runner));
        } else {
            router = router.nest_service(&base_path, build_serve_dir(runner));
        }
    }

    // Setup middleware to intercept html requests if the build status is "Building"
    router = router.layer(middleware::from_fn_with_state(
        build_status,
        build_status_middleware,
    ));

    #[derive(Deserialize, Debug)]
    struct ConnectionQuery {
        aslr_reference: Option<u64>,
        build_id: Option<BuildId>,
        pid: Option<u32>,
    }

    // Setup websocket endpoint - and pass in the extension layer immediately after
    router = router.nest(
        "/_dioxus",
        Router::new()
            .route(
                "/",
                get(
                    |ws: WebSocketUpgrade, ext: Extension<UnboundedSender<ConnectedWsClient>>, query: Query<ConnectionQuery>| async move {
                        tracing::debug!("New devtool websocket connection: {:?}", query);
                        ws.on_upgrade(move |socket| async move { _ = ext.0.unbounded_send(ConnectedWsClient { socket, aslr_reference: query.aslr_reference, build_id: query.build_id, pid: query.pid }) })
                    },
                ),
            )
            .layer(Extension(hot_reload_sockets))
            .route(
                "/build_status",
                get(
                    |ws: WebSocketUpgrade, ext: Extension<UnboundedSender<ConnectedWsClient>>| async move {
                        ws.on_upgrade(move |socket| async move { _ = ext.0.unbounded_send(ConnectedWsClient { socket, aslr_reference: None, build_id: None, pid: None }) })
                    },
                ),
            )
            .layer(Extension(build_status_sockets)),
    );

    // Setup cors
    router = router.layer(
        tower_http::cors::CorsLayer::new()
            // allow `GET` and `POST` when accessing the resource
            .allow_methods([Method::GET, Method::POST])
            // allow requests from any origin
            .allow_origin(Any)
            .allow_headers(Any),
    );

    Ok(router)
}

fn build_serve_dir(runner: &AppServer) -> axum::routing::MethodRouter {
    use tower::ServiceBuilder;

    static CORS_UNSAFE: (HeaderValue, HeaderValue) = (
        HeaderValue::from_static("unsafe-none"),
        HeaderValue::from_static("unsafe-none"),
    );

    static CORS_REQUIRE: (HeaderValue, HeaderValue) = (
        HeaderValue::from_static("require-corp"),
        HeaderValue::from_static("same-origin"),
    );

    let (coep, coop) = match runner.cross_origin_policy {
        true => CORS_REQUIRE.clone(),
        false => CORS_UNSAFE.clone(),
    };

    let app = &runner.client;
    let cfg = &runner.client.build.config;

    let out_dir = app.build.root_dir();
    let index_on_404: bool = cfg.web.watcher.index_on_404;

    get_service(
        ServiceBuilder::new()
            .override_response_header(
                HeaderName::from_static("cross-origin-embedder-policy"),
                coep,
            )
            .override_response_header(HeaderName::from_static("cross-origin-opener-policy"), coop)
            .and_then({
                let out_dir = out_dir.clone();
                move |response| async move { Ok(no_cache(index_on_404, &out_dir, response)) }
            })
            .service(ServeDir::new(&out_dir)),
    )
    .handle_error(|error: Infallible| async move {
        (
            StatusCode::INTERNAL_SERVER_ERROR,
            format!("Unhandled internal error: {error}"),
        )
    })
}

fn no_cache(
    index_on_404: bool,
    out_dir: &Path,
    response: Response<ServeFileSystemResponseBody>,
) -> Response<Body> {
    // By default we just decompose into the response
    let mut response = response.into_response();

    // If there's a 404 and we're supposed to index on 404, upgrade that failed request to the index.html
    // We might want to isnert a header here saying we *did* that but oh well
    if response.status() == StatusCode::NOT_FOUND && index_on_404 {
        let fallback = out_dir.join("index.html");
        let contents = std::fs::read_to_string(fallback).unwrap_or_else(|_| {
            String::from(
                r#"
            <!DOCTYPE html>
            <html>
                <head>
                    <title>Err 404 - dx is not serving a web app</title>
                </head>
                <body>
                <p>Err 404 - dioxus is not currently serving a web app</p>
                </body>
            </html>
            "#,
            )
        });
        let body = Body::from(contents);

        response = Response::builder()
            .status(StatusCode::OK)
            .body(body)
            .unwrap();
    };

    insert_no_cache_headers(response.headers_mut());

    response
}

pub(crate) fn insert_no_cache_headers(headers: &mut HeaderMap) {
    headers.insert(CACHE_CONTROL, HeaderValue::from_static("no-cache"));
    headers.insert(PRAGMA, HeaderValue::from_static("no-cache"));
    headers.insert(EXPIRES, HeaderValue::from_static("0"));
}

async fn get_rustls(web_config: &WebHttpsConfig) -> Result<(String, String)> {
    // If we're not using mkcert, just use the cert/key paths given to use in the config
    if !web_config.mkcert.unwrap_or(false) {
        if let (Some(key), Some(cert)) = (web_config.key_path.clone(), web_config.cert_path.clone())
        {
            return Ok((cert, key));
        } else {
            bail!("https is enabled but cert or key path is missing");
        }
    }

    const DEFAULT_KEY_PATH: &str = "ssl/key.pem";
    const DEFAULT_CERT_PATH: &str = "ssl/cert.pem";

    // Get paths to store certs, otherwise use ssl/item.pem
    let key_path = web_config
        .key_path
        .clone()
        .unwrap_or(DEFAULT_KEY_PATH.to_string());

    let cert_path = web_config
        .cert_path
        .clone()
        .unwrap_or(DEFAULT_CERT_PATH.to_string());

    // Create ssl directory if using defaults
    if key_path == DEFAULT_KEY_PATH && cert_path == DEFAULT_CERT_PATH {
        _ = fs::create_dir("ssl");
    }

    let cmd = Command::new("mkcert")
        .args([
            "-install",
            "-key-file",
            &key_path,
            "-cert-file",
            &cert_path,
            "localhost",
            "::1",
            "127.0.0.1",
        ])
        .spawn();

    match cmd {
        Err(e) => {
            match e.kind() {
                io::ErrorKind::NotFound => {
                    tracing::error!(dx_src = ?TraceSrc::Dev, "`mkcert` is not installed. See https://github.com/FiloSottile/mkcert#installation for installation instructions.")
                }
                e => {
                    tracing::error!(dx_src = ?TraceSrc::Dev, "An error occurred while generating mkcert certificates: {}", e.to_string())
                }
            };
            bail!("failed to generate mkcert certificates");
        }
        Ok(mut cmd) => {
            cmd.wait().await?;
        }
    }

    Ok((cert_path, key_path))
}

/// Middleware that intercepts html requests if the status is "Building" and returns a loading page instead
async fn build_status_middleware(
    state: State<SharedStatus>,
    request: Request,
    next: Next,
) -> axum::response::Response {
    // If the request is for html, and the status is "Building", return the loading page instead of the contents of the response
    let accepts = request.headers().get(hyper::header::ACCEPT);
    let accepts_html = accepts
        .and_then(|v| v.to_str().ok())
        .map(|v| v.contains("text/html"));

    if let Some(true) = accepts_html {
        let status = state.get();
        if status != Status::Ready {
            let html = include_str!("../../assets/web/dev.loading.html");
            return axum::response::Response::builder()
                .status(StatusCode::OK)
                // Load the html loader then keep loading forever
                // We never close the stream so any headless testing framework (like playwright) will wait until the real build is done
                .body(Body::from_stream(
                    stream::once(async move { Ok::<_, std::convert::Infallible>(html) })
                        .chain(stream::pending()),
                ))
                .unwrap();
        }
    }

    next.run(request).await
}

#[derive(Debug, Clone)]
struct SharedStatus(Arc<RwLock<Status>>);

#[derive(Debug, Clone, PartialEq, Serialize, Deserialize)]
#[serde(tag = "type", content = "data")]
enum Status {
    ClientInit {
        application_name: String,
        bundle: BundleFormat,
    },
    Building {
        progress: f64,
        build_message: String,
    },
    BuildError {
        error: String,
    },
    Ready,
}

impl SharedStatus {
    fn new(status: Status) -> Self {
        Self(Arc::new(RwLock::new(status)))
    }

    fn new_with_starting_build() -> Self {
        Self::new(Status::Building {
            progress: 0.0,
            build_message: "Starting the build...".to_string(),
        })
    }

    fn set(&self, status: Status) {
        *self.0.write().unwrap() = status;
    }

    fn get(&self) -> Status {
        self.0.read().unwrap().clone()
    }

    async fn send_to(&self, socket: &mut WebSocket) -> Result<(), axum::Error> {
        let msg = serde_json::to_string(&self.get()).unwrap();
        socket.send(Message::Text(msg.into())).await
    }
}<|MERGE_RESOLUTION|>--- conflicted
+++ resolved
@@ -1,11 +1,6 @@
 use crate::{
-<<<<<<< HEAD
     config::WebHttpsConfig, serve::ServeUpdate, telemetry::send_telemetry_event, BuildId,
-    BuildStage, BuilderUpdate, Platform, Result, TraceSrc,
-=======
-    config::WebHttpsConfig, serve::ServeUpdate, BuildId, BuildStage, BuilderUpdate, BundleFormat,
-    Result, TraceSrc,
->>>>>>> 86f22983
+    BuildStage, BuilderUpdate, BundleFormat, Result, TraceSrc,
 };
 use anyhow::{bail, Context};
 use axum::{
