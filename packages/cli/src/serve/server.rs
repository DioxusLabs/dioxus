use crate::{
    config::WebHttpsConfig,
    serve::{ServeArgs, ServeUpdate},
    BuildStage, BuildUpdate, DioxusCrate, Platform, Result, TraceSrc,
};
use anyhow::Context;
use axum::{
    body::Body,
    extract::{
        ws::{Message, WebSocket},
        WebSocketUpgrade,
    },
    extract::{Request, State},
    http::{
        header::{HeaderName, HeaderValue, CACHE_CONTROL, EXPIRES, PRAGMA},
        Method, Response, StatusCode,
    },
    middleware::{self, Next},
    response::IntoResponse,
    routing::{get, get_service},
    Extension, Router,
};
use dioxus_devtools_types::{DevserverMsg, HotReloadMsg};
use futures_channel::mpsc::{UnboundedReceiver, UnboundedSender};
use futures_util::{
    future,
    stream::{self, FuturesUnordered},
    StreamExt,
};
use hyper::HeaderMap;
use serde::{Deserialize, Serialize};
use std::{
    convert::Infallible,
    fs, io,
    net::{IpAddr, SocketAddr, TcpListener},
    path::Path,
    sync::Arc,
    sync::RwLock,
};
use tower_http::{
    cors::Any,
    services::fs::{ServeDir, ServeFileSystemResponseBody},
    ServiceBuilderExt,
};

/// The webserver that serves statics assets (if fullstack isn't already doing that) and the websocket
/// communication layer that we use to send status updates and hotreloads to the client.
///
/// todo(jon): we should merge the build status and hotreload sockets into just a "devtools" socket
/// which carries all the message types. This would make it easier for us to add more message types
/// and better tooling on the pages that we serve.
pub(crate) struct WebServer {
    devserver_ip: IpAddr,
    devserver_port: u16,
    proxied_port: Option<u16>,
    hot_reload_sockets: Vec<WebSocket>,
    build_status_sockets: Vec<WebSocket>,
    new_hot_reload_sockets: UnboundedReceiver<WebSocket>,
    new_build_status_sockets: UnboundedReceiver<WebSocket>,
    build_status: SharedStatus,
    application_name: String,
    platform: Platform,
}

impl WebServer {
    /// Start the development server.
    /// This will set up the default http server if there's no server specified (usually via fullstack).
    ///
    /// This will also start the websocket server that powers the devtools. If you want to communicate
    /// with connected devtools clients, this is the place to do it.
    pub(crate) fn start(args: &ServeArgs, cfg: &DioxusCrate) -> Result<Self> {
        let (hot_reload_sockets_tx, hot_reload_sockets_rx) = futures_channel::mpsc::unbounded();
        let (build_status_sockets_tx, build_status_sockets_rx) = futures_channel::mpsc::unbounded();

        let devserver_ip = args.address.addr;
        let devserver_port = args.address.port;
        let devserver_address = SocketAddr::new(devserver_ip, devserver_port);

<<<<<<< HEAD
        // All servers will end up behind us (the devserver) but on a different port
        // This is so we can serve a loading screen as well as devtools without anything particularly fancy
        let proxied_port = args
            .should_proxy_build()
            .then(|| get_available_port(devserver_ip))
            .flatten();
=======
        // If we're serving a fullstack app, we need to find a port to proxy to
        let fullstack_port = if matches!(
            serve.build_arguments.platform(),
            Platform::Liveview | Platform::Fullstack
        ) {
            get_available_port(addr.ip())
        } else {
            None
        };
>>>>>>> 20d146d9

        let proxied_address = proxied_port.map(|port| SocketAddr::new(devserver_ip, port));

        // Set up the router with some shared state that we'll update later to reflect the current state of the build
        let build_status = SharedStatus::new_with_starting_build();
        let router = build_devserver_router(
            args,
            cfg,
            hot_reload_sockets_tx,
            build_status_sockets_tx,
            proxied_address,
            build_status.clone(),
        )?;

        // Create the listener that we'll pass into the devserver, but save its IP here so
        // we can display it to the user in the tui
        let listener = std::net::TcpListener::bind(devserver_address).with_context(|| {
            anyhow::anyhow!(
                "Failed to bind server to: {devserver_address}, is there another devserver running?\nTo run multiple devservers, use the --address flag to specify a different port"
            )
        })?;

        // And finally, start the server mainloop
        tokio::spawn(devserver_mainloop(
            cfg.config.web.https.clone(),
            listener,
            router,
        ));

        Ok(Self {
            build_status,
            proxied_port,
            devserver_ip,
            devserver_port,
            hot_reload_sockets: Default::default(),
            build_status_sockets: Default::default(),
            new_hot_reload_sockets: hot_reload_sockets_rx,
            new_build_status_sockets: build_status_sockets_rx,
            application_name: cfg.config.application.name.clone(),
            platform: args.build_arguments.platform(),
        })
    }

    /// Wait for new clients to be connected and then save them
    pub(crate) async fn wait(&mut self) -> ServeUpdate {
        let mut new_hot_reload_socket = self.new_hot_reload_sockets.next();
        let mut new_build_status_socket = self.new_build_status_sockets.next();
        let mut new_message = self
            .hot_reload_sockets
            .iter_mut()
            .enumerate()
            .map(|(idx, socket)| async move { (idx, socket.next().await) })
            .collect::<FuturesUnordered<_>>();

        tokio::select! {
            new_hot_reload_socket = &mut new_hot_reload_socket => {
                if let Some(new_socket) = new_hot_reload_socket {
                    drop(new_message);
                    self.hot_reload_sockets.push(new_socket);
                    return ServeUpdate::NewConnection;
                } else {
                    panic!("Could not receive a socket - the devtools could not boot - the port is likely already in use");
                }
            }
            new_build_status_socket = &mut new_build_status_socket => {
                if let Some(mut new_socket) = new_build_status_socket {
                    drop(new_message);

                    // Update the socket with project info and current build status
                    let project_info = SharedStatus::new(Status::ClientInit { application_name: self.application_name.clone(), platform: self.platform.clone() });
                    if project_info.send_to(&mut new_socket).await.is_ok() {
                        _ = self.build_status.send_to(&mut new_socket).await;
                        self.build_status_sockets.push(new_socket);
                    }
                    return future::pending::<ServeUpdate>().await;
                } else {
                    panic!("Could not receive a socket - the devtools could not boot - the port is likely already in use");
                }
            }
            Some((idx, message)) = new_message.next() => {
                match message {
                    Some(Ok(message)) => return ServeUpdate::WsMessage(message),
                    _ => {
                        drop(new_message);
                        _ = self.hot_reload_sockets.remove(idx);
                    }
                }
            }
        }

        future::pending().await
    }

    pub(crate) async fn shutdown(&mut self) {
        self.send_shutdown().await;
        for socket in self.hot_reload_sockets.drain(..) {
            _ = socket.close().await;
        }
    }

    /// Sends the current build status to all clients.
    async fn send_build_status(&mut self) {
        let mut i = 0;
        while i < self.build_status_sockets.len() {
            let socket = &mut self.build_status_sockets[i];
            if self.build_status.send_to(socket).await.is_err() {
                self.build_status_sockets.remove(i);
            } else {
                i += 1;
            }
        }
    }

    /// Sends a start build message to all clients.
    pub(crate) async fn start_build(&mut self) {
        self.build_status.set(Status::Building {
            progress: 0.0,
            build_message: "Starting the build...".to_string(),
        });
        self.send_build_status().await;
    }

    /// Sends an updated build status to all clients.
    pub(crate) async fn new_build_update(&mut self, update: &BuildUpdate) {
        match update {
            BuildUpdate::Progress { stage } => {
                // Todo(miles): wire up more messages into the splash screen UI
                match stage {
                    BuildStage::Success => {}
                    BuildStage::Failed => self.send_reload_failed().await,
                    BuildStage::Restarting => self.send_reload_start().await,
                    BuildStage::Initializing => {}
                    BuildStage::InstallingTooling {} => {}
                    BuildStage::Compiling {
                        current,
                        total,
                        server: _,
                        krate,
                    } => {
                        self.build_status.set(Status::Building {
                            progress: (*current as f64 / *total as f64).clamp(0.0, 1.0),
                            build_message: format!("{krate} compiling"),
                        });
                        self.send_build_status().await;
                    }
                    BuildStage::OptimizingWasm {} => {}
                    BuildStage::OptimizingAssets {} => {}
                    BuildStage::Aborted => {}
                    BuildStage::CopyingAssets { .. } => {}
                    _ => {}
                }
            }
            BuildUpdate::CompilerMessage { .. } => {}
            BuildUpdate::BuildReady { .. } => {}
            BuildUpdate::BuildFailed { err } => {
                let error = err.to_string();
                self.build_status.set(Status::BuildError {
                    error: ansi_to_html::convert(&error).unwrap_or(error),
                });
                self.send_build_status().await;
            }
        }
    }

    /// Sends hot reloadable changes to all clients.
    pub(crate) async fn send_hotreload(&mut self, reload: HotReloadMsg) {
        tracing::debug!("Sending hotreload to clients {:?}", reload);

        let msg = DevserverMsg::HotReload(reload);
        let msg = serde_json::to_string(&msg).unwrap();

        // Send the changes to any connected clients
        let mut i = 0;
        while i < self.hot_reload_sockets.len() {
            let socket = &mut self.hot_reload_sockets[i];
            if socket.send(Message::Text(msg.clone())).await.is_err() {
                self.hot_reload_sockets.remove(i);
            } else {
                i += 1;
            }
        }
    }

    /// Tells all clients that a full rebuild has started.
    pub(crate) async fn send_reload_start(&mut self) {
        self.send_devserver_message(DevserverMsg::FullReloadStart)
            .await;
    }

    /// Tells all clients that a full rebuild has failed.
    pub(crate) async fn send_reload_failed(&mut self) {
        self.send_devserver_message(DevserverMsg::FullReloadFailed)
            .await;
    }

    /// Tells all clients to reload if possible for new changes.
    pub(crate) async fn send_reload_command(&mut self) {
        self.build_status.set(Status::Ready);
        self.send_build_status().await;
        self.send_devserver_message(DevserverMsg::FullReloadCommand)
            .await;
    }

    /// Send a shutdown message to all connected clients.
    pub(crate) async fn send_shutdown(&mut self) {
        self.send_devserver_message(DevserverMsg::Shutdown).await;
    }

    /// Sends a devserver message to all connected clients.
    async fn send_devserver_message(&mut self, msg: DevserverMsg) {
        for socket in self.hot_reload_sockets.iter_mut() {
            _ = socket
                .send(Message::Text(serde_json::to_string(&msg).unwrap()))
                .await;
        }
    }

    /// Get the address the devserver should run on
    pub fn devserver_address(&self) -> SocketAddr {
        SocketAddr::new(self.devserver_ip, self.devserver_port)
    }

    // Get the address the server should run on if we're serving the user's server
    pub fn proxied_server_address(&self) -> Option<SocketAddr> {
        self.proxied_port
            .map(|port| SocketAddr::new(self.devserver_ip, port))
    }

    pub fn server_address(&self) -> Option<SocketAddr> {
        match self.platform {
            Platform::Web | Platform::Server => Some(self.devserver_address()),
            _ => self.proxied_server_address(),
        }
    }
}

async fn devserver_mainloop(
    https_cfg: WebHttpsConfig,
    listener: TcpListener,
    router: Router,
) -> Result<()> {
    // We have a native listener that we're going to give to tokio, so we need to make it non-blocking
    let _ = listener.set_nonblocking(true);

    // If we're not using rustls, just use regular axum
    if https_cfg.enabled != Some(true) {
        axum::serve(listener.try_into().unwrap(), router.into_make_service()).await?;
        return Ok(());
    }

    // If we're using rustls, we need to get the cert/key paths and then set up rustls
    let (cert_path, key_path) = get_rustls(&https_cfg).await?;
    let rustls = axum_server::tls_rustls::RustlsConfig::from_pem_file(cert_path, key_path).await?;

    axum_server::from_tcp_rustls(listener, rustls)
        .serve(router.into_make_service())
        .await?;

    Ok(())
}

/// Sets up and returns a router
///
/// Steps include:
/// - Setting up cors
/// - Setting up the proxy to the endpoint specified in the config
/// - Setting up the file serve service
/// - Setting up the websocket endpoint for devtools
fn build_devserver_router(
    args: &ServeArgs,
    krate: &DioxusCrate,
    hot_reload_sockets: UnboundedSender<WebSocket>,
    build_status_sockets: UnboundedSender<WebSocket>,
    fullstack_address: Option<SocketAddr>,
    build_status: SharedStatus,
) -> Result<Router> {
    let mut router = Router::new();

    // Setup proxy for the endpoint specified in the config
    for proxy_config in krate.config.web.proxy.iter() {
        router = super::proxy::add_proxy(router, proxy_config)?;
    }

<<<<<<< HEAD
    if args.should_proxy_build() {
        // For fullstack, liveview, and server, forward all requests to the inner server
        let address = fullstack_address.unwrap();
        router = router.nest_service("/",super::proxy::proxy_to(
=======
    // server the dir if it's web, otherwise let the fullstack server itself handle it
    match platform {
        Platform::Web | Platform::StaticGeneration => {
            // Route file service to output the .wasm and assets if this is a web build
            let base_path = format!(
                "/{}",
                config
                    .dioxus_config
                    .web
                    .app
                    .base_path
                    .as_deref()
                    .unwrap_or_default()
                    .trim_matches('/')
            );

            router = router.nest_service(&base_path, build_serve_dir(serve, config, platform));
        }
        Platform::Liveview | Platform::Fullstack => {
            // For fullstack and static generation, forward all requests to the server
            let address = fullstack_address.unwrap();

            router = router.nest_service("/",super::proxy::proxy_to(
>>>>>>> 20d146d9
                format!("http://{address}").parse().unwrap(),
                true,
                |error| {
                    Response::builder()
                        .status(StatusCode::INTERNAL_SERVER_ERROR)
                        .body(Body::from(format!(
                            "Backend connection failed. The backend is likely still starting up. Please try again in a few seconds. Error: {:#?}",
                            error
                        )))
                        .unwrap()
                },
            ));
    } else {
        // Otherwise, just serve the dir ourselves
        // Route file service to output the .wasm and assets if this is a web build
        let base_path = format!(
            "/{}",
            krate
                .config
                .web
                .app
                .base_path
                .as_deref()
                .unwrap_or_default()
                .trim_matches('/')
        );

        router = router.nest_service(&base_path, build_serve_dir(args, krate));
    }

    // Setup middleware to intercept html requests if the build status is "Building"
    router = router.layer(middleware::from_fn_with_state(
        build_status,
        build_status_middleware,
    ));

    // Setup websocket endpoint - and pass in the extension layer immediately after
    router = router.nest(
        "/_dioxus",
        Router::new()
            .route(
                "/",
                get(
                    |ws: WebSocketUpgrade, ext: Extension<UnboundedSender<WebSocket>>| async move {
                        tracing::debug!("New devtool websocket connection: {ws:#?}");
                        ws.on_upgrade(move |socket| async move { _ = ext.0.unbounded_send(socket) })
                    },
                ),
            )
            .layer(Extension(hot_reload_sockets))
            .route(
                "/build_status",
                get(
                    |ws: WebSocketUpgrade, ext: Extension<UnboundedSender<WebSocket>>| async move {
                        ws.on_upgrade(move |socket| async move { _ = ext.0.unbounded_send(socket) })
                    },
                ),
            )
            .layer(Extension(build_status_sockets)),
    );

    // Setup cors
    router = router.layer(
        tower_http::cors::CorsLayer::new()
            // allow `GET` and `POST` when accessing the resource
            .allow_methods([Method::GET, Method::POST])
            // allow requests from any origin
            .allow_origin(Any)
            .allow_headers(Any),
    );

    Ok(router)
}

<<<<<<< HEAD
fn build_serve_dir(args: &ServeArgs, cfg: &DioxusCrate) -> axum::routing::MethodRouter {
    use tower::ServiceBuilder;

=======
fn build_serve_dir(
    serve: &Serve,
    cfg: &DioxusCrate,
    platform: Platform,
) -> axum::routing::MethodRouter {
>>>>>>> 20d146d9
    static CORS_UNSAFE: (HeaderValue, HeaderValue) = (
        HeaderValue::from_static("unsafe-none"),
        HeaderValue::from_static("unsafe-none"),
    );

    static CORS_REQUIRE: (HeaderValue, HeaderValue) = (
        HeaderValue::from_static("require-corp"),
        HeaderValue::from_static("same-origin"),
    );

    let (coep, coop) = match args.cross_origin_policy {
        true => CORS_REQUIRE.clone(),
        false => CORS_UNSAFE.clone(),
    };

<<<<<<< HEAD
    let out_dir = cfg.build_dir(Platform::Web, args.build_arguments.release);
    let index_on_404 = cfg.config.web.watcher.index_on_404;
=======
    let out_dir = match platform {
        // Static generation only serves files from the public directory
        Platform::StaticGeneration => cfg.out_dir().join("public"),
        _ => cfg.out_dir(),
    };
    let index_on_404 = cfg.dioxus_config.web.watcher.index_on_404;
>>>>>>> 20d146d9

    get_service(
        ServiceBuilder::new()
            .override_response_header(
                HeaderName::from_static("cross-origin-embedder-policy"),
                coep,
            )
            .override_response_header(HeaderName::from_static("cross-origin-opener-policy"), coop)
            .and_then({
                let out_dir = out_dir.clone();
                move |response| async move { Ok(no_cache(index_on_404, &out_dir, response)) }
            })
            .service(ServeDir::new(&out_dir)),
    )
    .handle_error(|error: Infallible| async move {
        (
            StatusCode::INTERNAL_SERVER_ERROR,
            format!("Unhandled internal error: {}", error),
        )
    })
}

fn no_cache(
    index_on_404: bool,
    out_dir: &Path,
    response: Response<ServeFileSystemResponseBody>,
) -> Response<Body> {
    // By default we just decompose into the response
    let mut response = response.into_response();

    // If there's a 404 and we're supposed to index on 404, upgrade that failed request to the index.html
    // We might want to isnert a header here saying we *did* that but oh well
    if response.status() == StatusCode::NOT_FOUND && index_on_404 {
<<<<<<< HEAD
        let fallback = out_dir.join("index.html");
        let contents = std::fs::read_to_string(fallback).unwrap_or_else(|_| {
            String::from(
                r#"
            <!DOCTYPE html>
            <html>
                <head>
                    <title>Err 404 - dx is not serving a web app</title>
                </head>
                <body>
                <p>Err 404 - dioxus is not currently serving a web app</p>
                </body>
            </html>
            "#,
            )
        });
        let body = Body::from(contents);
=======
        // First try to find a 404.html or 404/index.html file
        let out_dir_404_html = out_dir.join("404.html");
        let out_dir_404_index_html = out_dir.join("404").join("index.html");
        let path = if out_dir_404_html.exists() {
            out_dir_404_html
        } else if out_dir_404_index_html.exists() {
            out_dir_404_index_html
        } else {
            // If we can't find a 404.html or 404/index.html, just use the index.html
            out_dir.join("index.html")
        };
        let body = Body::from(std::fs::read_to_string(path).unwrap());
>>>>>>> 20d146d9

        response = Response::builder()
            .status(StatusCode::OK)
            .body(body)
            .unwrap();
    };

    insert_no_cache_headers(response.headers_mut());

    response
}

pub(crate) fn insert_no_cache_headers(headers: &mut HeaderMap) {
    headers.insert(CACHE_CONTROL, HeaderValue::from_static("no-cache"));
    headers.insert(PRAGMA, HeaderValue::from_static("no-cache"));
    headers.insert(EXPIRES, HeaderValue::from_static("0"));
}

async fn get_rustls(web_config: &WebHttpsConfig) -> Result<(String, String)> {
    // If we're not using mkcert, just use the cert/key paths given to use in the config
    if !web_config.mkcert.unwrap_or(false) {
        if let (Some(key), Some(cert)) = (web_config.key_path.clone(), web_config.cert_path.clone())
        {
            return Ok((cert, key));
        } else {
            // missing cert or key
            return Err("https is enabled but cert or key path is missing".into());
        }
    }

    const DEFAULT_KEY_PATH: &str = "ssl/key.pem";
    const DEFAULT_CERT_PATH: &str = "ssl/cert.pem";

    // Get paths to store certs, otherwise use ssl/item.pem
    let key_path = web_config
        .key_path
        .clone()
        .unwrap_or(DEFAULT_KEY_PATH.to_string());

    let cert_path = web_config
        .cert_path
        .clone()
        .unwrap_or(DEFAULT_CERT_PATH.to_string());

    // Create ssl directory if using defaults
    if key_path == DEFAULT_KEY_PATH && cert_path == DEFAULT_CERT_PATH {
        _ = fs::create_dir("ssl");
    }

    let cmd = tokio::process::Command::new("mkcert")
        .args([
            "-install",
            "-key-file",
            &key_path,
            "-cert-file",
            &cert_path,
            "localhost",
            "::1",
            "127.0.0.1",
        ])
        .spawn();

    match cmd {
        Err(e) => {
            match e.kind() {
                io::ErrorKind::NotFound => {
                    tracing::error!(dx_src = ?TraceSrc::Dev, "`mkcert` is not installed. See https://github.com/FiloSottile/mkcert#installation for installation instructions.")
                }
                e => {
                    tracing::error!(dx_src = ?TraceSrc::Dev, "An error occurred while generating mkcert certificates: {}", e.to_string())
                }
            };
            return Err("failed to generate mkcert certificates".into());
        }
        Ok(mut cmd) => {
            cmd.wait().await?;
        }
    }

    Ok((cert_path, key_path))
}
/// Bind a listener to any point and return it
/// When the listener is dropped, the socket will be closed, but we'll still have a port that we
/// can bind our proxy to.
///
/// Todo: we might want to do this on every new build in case the OS tries to bind things to this port
/// and we don't already have something bound to it. There's no great way of "reserving" a port.
fn get_available_port(address: IpAddr) -> Option<u16> {
    TcpListener::bind((address, 0))
        .map(|listener| listener.local_addr().unwrap().port())
        .ok()
}

/// Middleware that intercepts html requests if the status is "Building" and returns a loading page instead
async fn build_status_middleware(
    state: State<SharedStatus>,
    request: Request,
    next: Next,
) -> axum::response::Response {
    // If the request is for html, and the status is "Building", return the loading page instead of the contents of the response
    let accepts = request.headers().get(hyper::header::ACCEPT);
    let accepts_html = accepts
        .and_then(|v| v.to_str().ok())
        .map(|v| v.contains("text/html"));

    if let Some(true) = accepts_html {
        let status = state.get();
        if status != Status::Ready {
            let html = include_str!("../../assets/web/loading.html");
            return axum::response::Response::builder()
                .status(StatusCode::OK)
                // Load the html loader then keep loading forever
                // We never close the stream so any headless testing framework (like playwright) will wait until the real build is done
                .body(Body::from_stream(
                    stream::once(async move { Ok::<_, std::convert::Infallible>(html) })
                        .chain(stream::pending()),
                ))
                .unwrap();
        }
    }

    next.run(request).await
}

#[derive(Debug, Clone)]
struct SharedStatus(Arc<RwLock<Status>>);

#[derive(Debug, Clone, PartialEq, Serialize, Deserialize)]
#[serde(tag = "type", content = "data")]
enum Status {
    ClientInit {
        application_name: String,
        platform: Platform,
    },
    Building {
        progress: f64,
        build_message: String,
    },
    BuildError {
        error: String,
    },
    Ready,
}

impl SharedStatus {
    fn new(status: Status) -> Self {
        Self(Arc::new(RwLock::new(status)))
    }

    fn new_with_starting_build() -> Self {
        Self::new(Status::Building {
            progress: 0.0,
            build_message: "Starting the build...".to_string(),
        })
    }

    fn set(&self, status: Status) {
        *self.0.write().unwrap() = status;
    }

    fn get(&self) -> Status {
        self.0.read().unwrap().clone()
    }

    async fn send_to(&self, socket: &mut WebSocket) -> Result<(), axum::Error> {
        let msg = serde_json::to_string(&self.get()).unwrap();
        socket.send(Message::Text(msg)).await
    }
}<|MERGE_RESOLUTION|>--- conflicted
+++ resolved
@@ -76,24 +76,12 @@
         let devserver_port = args.address.port;
         let devserver_address = SocketAddr::new(devserver_ip, devserver_port);
 
-<<<<<<< HEAD
         // All servers will end up behind us (the devserver) but on a different port
         // This is so we can serve a loading screen as well as devtools without anything particularly fancy
         let proxied_port = args
             .should_proxy_build()
             .then(|| get_available_port(devserver_ip))
             .flatten();
-=======
-        // If we're serving a fullstack app, we need to find a port to proxy to
-        let fullstack_port = if matches!(
-            serve.build_arguments.platform(),
-            Platform::Liveview | Platform::Fullstack
-        ) {
-            get_available_port(addr.ip())
-        } else {
-            None
-        };
->>>>>>> 20d146d9
 
         let proxied_address = proxied_port.map(|port| SocketAddr::new(devserver_ip, port));
 
@@ -377,36 +365,10 @@
         router = super::proxy::add_proxy(router, proxy_config)?;
     }
 
-<<<<<<< HEAD
     if args.should_proxy_build() {
         // For fullstack, liveview, and server, forward all requests to the inner server
         let address = fullstack_address.unwrap();
         router = router.nest_service("/",super::proxy::proxy_to(
-=======
-    // server the dir if it's web, otherwise let the fullstack server itself handle it
-    match platform {
-        Platform::Web | Platform::StaticGeneration => {
-            // Route file service to output the .wasm and assets if this is a web build
-            let base_path = format!(
-                "/{}",
-                config
-                    .dioxus_config
-                    .web
-                    .app
-                    .base_path
-                    .as_deref()
-                    .unwrap_or_default()
-                    .trim_matches('/')
-            );
-
-            router = router.nest_service(&base_path, build_serve_dir(serve, config, platform));
-        }
-        Platform::Liveview | Platform::Fullstack => {
-            // For fullstack and static generation, forward all requests to the server
-            let address = fullstack_address.unwrap();
-
-            router = router.nest_service("/",super::proxy::proxy_to(
->>>>>>> 20d146d9
                 format!("http://{address}").parse().unwrap(),
                 true,
                 |error| {
@@ -481,17 +443,9 @@
     Ok(router)
 }
 
-<<<<<<< HEAD
 fn build_serve_dir(args: &ServeArgs, cfg: &DioxusCrate) -> axum::routing::MethodRouter {
     use tower::ServiceBuilder;
 
-=======
-fn build_serve_dir(
-    serve: &Serve,
-    cfg: &DioxusCrate,
-    platform: Platform,
-) -> axum::routing::MethodRouter {
->>>>>>> 20d146d9
     static CORS_UNSAFE: (HeaderValue, HeaderValue) = (
         HeaderValue::from_static("unsafe-none"),
         HeaderValue::from_static("unsafe-none"),
@@ -507,17 +461,8 @@
         false => CORS_UNSAFE.clone(),
     };
 
-<<<<<<< HEAD
     let out_dir = cfg.build_dir(Platform::Web, args.build_arguments.release);
     let index_on_404 = cfg.config.web.watcher.index_on_404;
-=======
-    let out_dir = match platform {
-        // Static generation only serves files from the public directory
-        Platform::StaticGeneration => cfg.out_dir().join("public"),
-        _ => cfg.out_dir(),
-    };
-    let index_on_404 = cfg.dioxus_config.web.watcher.index_on_404;
->>>>>>> 20d146d9
 
     get_service(
         ServiceBuilder::new()
@@ -551,7 +496,6 @@
     // If there's a 404 and we're supposed to index on 404, upgrade that failed request to the index.html
     // We might want to isnert a header here saying we *did* that but oh well
     if response.status() == StatusCode::NOT_FOUND && index_on_404 {
-<<<<<<< HEAD
         let fallback = out_dir.join("index.html");
         let contents = std::fs::read_to_string(fallback).unwrap_or_else(|_| {
             String::from(
@@ -569,20 +513,6 @@
             )
         });
         let body = Body::from(contents);
-=======
-        // First try to find a 404.html or 404/index.html file
-        let out_dir_404_html = out_dir.join("404.html");
-        let out_dir_404_index_html = out_dir.join("404").join("index.html");
-        let path = if out_dir_404_html.exists() {
-            out_dir_404_html
-        } else if out_dir_404_index_html.exists() {
-            out_dir_404_index_html
-        } else {
-            // If we can't find a 404.html or 404/index.html, just use the index.html
-            out_dir.join("index.html")
-        };
-        let body = Body::from(std::fs::read_to_string(path).unwrap());
->>>>>>> 20d146d9
 
         response = Response::builder()
             .status(StatusCode::OK)
