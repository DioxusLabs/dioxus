--- conflicted
+++ resolved
@@ -1,13 +1,7 @@
-<<<<<<< HEAD
 use crate::dioxus_crate::DioxusCrate;
 use crate::TraceSrc;
 use crate::{builder::Platform, serve::ServeArgs};
 use crate::{config::WebHttpsConfig, serve::update::ServeUpdate};
-=======
-use crate::config::{Platform, WebHttpsConfig};
-use crate::serve::{next_or_pending, Serve};
-use crate::{dioxus_crate::DioxusCrate, TraceSrc};
->>>>>>> 3fb1f739
 use crate::{Error, Result};
 use axum::{
     body::Body,
@@ -26,11 +20,7 @@
     Extension, Router,
 };
 use axum_server::tls_rustls::RustlsConfig;
-<<<<<<< HEAD
 use dioxus_devtools_types::{DevserverMsg, HotReloadMsg};
-=======
-use dioxus_devtools::{DevserverMsg, HotReloadMsg};
->>>>>>> 3fb1f739
 use futures_channel::mpsc::{UnboundedReceiver, UnboundedSender};
 use futures_util::{
     future,
@@ -361,7 +351,6 @@
                         .unwrap()
                 },
             ));
-<<<<<<< HEAD
         } else {
             // Otherwise, just serve the dir ourselves
             // Route file service to output the .wasm and assets if this is a web build
@@ -376,42 +365,6 @@
                     .unwrap_or_default()
                     .trim_matches('/')
             );
-=======
-        }
-        _ => {}
-    }
-
-    // Setup middleware to intercept html requests if the build status is "Building"
-    router = router.layer(middleware::from_fn_with_state(
-        build_status,
-        build_status_middleware,
-    ));
-
-    // Setup websocket endpoint - and pass in the extension layer immediately after
-    router = router.nest(
-        "/_dioxus",
-        Router::new()
-            .route(
-                "/",
-                get(
-                    |ws: WebSocketUpgrade, ext: Extension<UnboundedSender<WebSocket>>| async move {
-                        tracing::info!("Incoming hotreload websocket request: {ws:?}");
-                        ws.on_upgrade(move |socket| async move { _ = ext.0.unbounded_send(socket) })
-                    },
-                ),
-            )
-            .layer(Extension(hot_reload_sockets))
-            .route(
-                "/build_status",
-                get(
-                    |ws: WebSocketUpgrade, ext: Extension<UnboundedSender<WebSocket>>| async move {
-                        ws.on_upgrade(move |socket| async move { _ = ext.0.unbounded_send(socket) })
-                    },
-                ),
-            )
-            .layer(Extension(build_status_sockets)),
-    );
->>>>>>> 3fb1f739
 
             router = router.nest_service(&base_path, build_serve_dir(args, krate));
         }
@@ -458,6 +411,49 @@
 
         Ok(router)
     }
+
+    // // Setup middleware to intercept html requests if the build status is "Building"
+    // router = router.layer(middleware::from_fn_with_state(
+    //     build_status,
+    //     build_status_middleware,
+    // ));
+
+    // // Setup websocket endpoint - and pass in the extension layer immediately after
+    // router = router.nest(
+    //     "/_dioxus",
+    //     Router::new()
+    //         .route(
+    //             "/",
+    //             get(
+    //                 |ws: WebSocketUpgrade, ext: Extension<UnboundedSender<WebSocket>>| async move {
+    //                     tracing::info!("Incoming hotreload websocket request: {ws:?}");
+    //                     ws.on_upgrade(move |socket| async move { _ = ext.0.unbounded_send(socket) })
+    //                 },
+    //             ),
+    //         )
+    //         .layer(Extension(hot_reload_sockets))
+    //         .route(
+    //             "/build_status",
+    //             get(
+    //                 |ws: WebSocketUpgrade, ext: Extension<UnboundedSender<WebSocket>>| async move {
+    //                     ws.on_upgrade(move |socket| async move { _ = ext.0.unbounded_send(socket) })
+    //                 },
+    //             ),
+    //         )
+    //         .layer(Extension(build_status_sockets)),
+    // );
+
+    // // Setup cors
+    // router = router.layer(
+    //     CorsLayer::new()
+    //         // allow `GET` and `POST` when accessing the resource
+    //         .allow_methods([Method::GET, Method::POST])
+    //         // allow requests from any origin
+    //         .allow_origin(Any)
+    //         .allow_headers(Any),
+    // );
+
+    Ok(router)
 }
 
 fn build_serve_dir(args: &ServeArgs, cfg: &DioxusCrate) -> axum::routing::MethodRouter {
