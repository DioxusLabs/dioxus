--- conflicted
+++ resolved
@@ -16,12 +16,9 @@
     fn default() -> Self {
         Self {
             application: ApplicationConfig {
-<<<<<<< HEAD
-=======
                 name: None,
                 asset_dir: None,
                 sub_package: None,
->>>>>>> 31dd1157
                 out_dir: None,
                 tailwind_input: None,
                 tailwind_output: None,
