use serde::{Deserialize, Serialize};
use std::path::PathBuf;

#[derive(Debug, Clone, Serialize, Deserialize)]
pub(crate) struct ApplicationConfig {
    #[serde(default)]
<<<<<<< HEAD
    pub(crate) out_dir: Option<PathBuf>,
=======
    pub(crate) name: Option<String>,

    #[serde(default)]
    pub(crate) asset_dir: Option<PathBuf>,
>>>>>>> 31dd1157

    #[serde(default)]
    pub(crate) tailwind_input: Option<PathBuf>,

    #[serde(default)]
    pub(crate) tailwind_output: Option<PathBuf>,

    /// Use this file for the info.plist associated with the iOS app.
    /// `dx` will merge any required settings into this file required to build the app
    #[serde(default)]
    pub(crate) ios_info_plist: Option<PathBuf>,

    /// Use this file for the info.plist associated with the macOS app.
    /// `dx` will merge any required settings into this file required to build the app
    #[serde(default)]
    pub(crate) macos_info_plist: Option<PathBuf>,

    /// Use this file for the entitlements.plist associated with the iOS app.
    #[serde(default)]
    pub(crate) ios_entitlements: Option<PathBuf>,

    /// Use this file for the entitlements.plist associated with the macOS app.
    #[serde(default)]
    pub(crate) macos_entitlements: Option<PathBuf>,

    /// Use this file for the AndroidManifest.xml associated with the Android app.
    /// `dx` will merge any required settings into this file required to build the app
    #[serde(default)]
    pub(crate) android_manifest: Option<PathBuf>,
}<|MERGE_RESOLUTION|>--- conflicted
+++ resolved
@@ -4,14 +4,16 @@
 #[derive(Debug, Clone, Serialize, Deserialize)]
 pub(crate) struct ApplicationConfig {
     #[serde(default)]
-<<<<<<< HEAD
-    pub(crate) out_dir: Option<PathBuf>,
-=======
     pub(crate) name: Option<String>,
 
     #[serde(default)]
     pub(crate) asset_dir: Option<PathBuf>,
->>>>>>> 31dd1157
+
+    #[serde(default)]
+    pub(crate) sub_package: Option<String>,
+
+    #[serde(default)]
+    pub(crate) out_dir: Option<PathBuf>,
 
     #[serde(default)]
     pub(crate) tailwind_input: Option<PathBuf>,
