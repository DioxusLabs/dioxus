--- conflicted
+++ resolved
@@ -105,15 +105,9 @@
                 },
                 proxy: vec![],
                 watcher: WebWatcherConfig {
-<<<<<<< HEAD
                     watch_path: watch_path_default(),
                     reload_html: false,
                     index_on_404: true,
-=======
-                    watch_path: Some(vec![PathBuf::from("src"), PathBuf::from("examples")]),
-                    reload_html: Some(false),
-                    index_on_404: Some(true),
->>>>>>> d4b0451d
                 },
                 resource: WebResourceConfig {
                     dev: WebDevResourceConfig {
@@ -222,7 +216,7 @@
 }
 
 fn watch_path_default() -> Vec<PathBuf> {
-    vec![PathBuf::from("src")]
+    vec![PathBuf::from("src"), PathBuf::from("examples")]
 }
 
 #[derive(Debug, Clone, Serialize, Deserialize)]
