--- conflicted
+++ resolved
@@ -30,13 +30,8 @@
 
 /// Run rustc directly, but output the result to a file.
 ///
-<<<<<<< HEAD
-/// https://doc.rust-lang.org/cargo/reference/config.html#buildrustc
+/// <https://doc.rust-lang.org/cargo/reference/config.html#buildrustc>
 pub fn run_rustc() {
-=======
-/// <https://doc.rust-lang.org/cargo/reference/config.html#buildrustc>
-pub async fn run_rustc() {
->>>>>>> 86086477
     // if we happen to be both a rustc wrapper and a linker, we want to run the linker if the arguments seem linker-y
     // this is a stupid hack
     if std::env::args()
