use serde::{Deserialize, Serialize};
use std::{
    env::{args, vars},
    path::PathBuf,
};

/// The environment variable indicating where the args file is located.
///
/// When `dx-rustc` runs, it writes its arguments to this file.
pub const DX_RUSTC_WRAPPER_ENV_VAR: &str = "DX_RUSTC";

/// Is `dx` being used as a rustc wrapper?
///
/// This is primarily used to intercept cargo, enabling fast hot-patching by caching the environment
/// cargo setups up for the user's current project.
///
/// In a different world we could simply rely on cargo printing link args and the rustc command, but
/// it doesn't seem to output that in a reliable, parseable, cross-platform format (ie using command
/// files on windows...), so we're forced to do this interception nonsense.
pub fn is_wrapping_rustc() -> bool {
    std::env::var(DX_RUSTC_WRAPPER_ENV_VAR).is_ok()
}

#[derive(Default, Clone, Debug, PartialEq, Serialize, Deserialize)]
pub struct RustcArgs {
    pub args: Vec<String>,
    pub envs: Vec<(String, String)>,
    pub link_args: Vec<String>, // I don't believe this is used anymore
}

/// Check if the arguments indicate a linking step, including those in command files.
fn has_linking_args() -> bool {
    for arg in std::env::args() {
        // Direct check for linker-like arguments
        if arg.ends_with(".o") || arg == "-flavor" {
            return true;
        }

        // Check inside command files
        if let Some(path_str) = arg.strip_prefix('@') {
            if let Ok(file_binary) = std::fs::read(path_str) {
                // Handle both UTF-8 and UTF-16LE encodings for response files.
                let content = String::from_utf8(file_binary.clone()).unwrap_or_else(|_| {
                    let binary_u16le: Vec<u16> = file_binary
                        .chunks_exact(2)
                        .map(|a| u16::from_le_bytes([a[0], a[1]]))
                        .collect();
                    String::from_utf16_lossy(&binary_u16le)
                });

                // Check if any line in the command file contains linking indicators.
                if content.lines().any(|line| {
                    let trimmed_line = line.trim().trim_matches('"');
                    trimmed_line.ends_with(".o") || trimmed_line == "-flavor"
                }) {
                    return true;
                }
            }
        }
    }

    false
}

/// Run rustc directly, but output the result to a file.
///
/// <https://doc.rust-lang.org/cargo/reference/config.html#buildrustc>
<<<<<<< HEAD
pub fn run_rustc() {
    // if we happen to be both a rustc wrapper and a linker, we want to run the linker if the arguments seem linker-y
    // this is a stupid hack
    if std::env::args()
        .take(5)
        .any(|arg| arg.ends_with(".o") || arg == "-flavor" || arg.starts_with("@"))
    {
=======
pub async fn run_rustc() {
    // If we are being asked to link, delegate to the linker action.
    if has_linking_args() {
>>>>>>> 89834bc1
        return crate::link::LinkAction::from_env()
            .expect("Linker action not found")
            .run_link();
    }

    let var_file: PathBuf = std::env::var(DX_RUSTC_WRAPPER_ENV_VAR)
        .expect("DX_RUSTC env var must be set")
        .into();

    // Cargo invokes a wrapper like: `wrapper-name rustc [args...]`
    // We skip our own executable name (`wrapper-name`) to get the args passed to us.
    let captured_args = args().skip(1).collect::<Vec<_>>();

    let rustc_args = RustcArgs {
        args: captured_args.clone(),
        envs: vars().collect::<_>(),
        link_args: Default::default(),
    };

    // Another terrible hack to avoid caching non-sensical args when
    // a build is completely fresh (rustc is invoked with --crate-name ___)
    if rustc_args
        .args
        .iter()
        .skip_while(|arg| *arg != "--crate-name")
        .nth(1)
        .is_some_and(|name| name != "___")
    {
        let parent_dir = var_file
            .parent()
            .expect("Args file path has no parent directory");
        std::fs::create_dir_all(parent_dir)
            .expect("Failed to create parent directory for args file");

        let serialized_args =
            serde_json::to_string(&rustc_args).expect("Failed to serialize rustc args");

        std::fs::write(&var_file, serialized_args).expect("Failed to write rustc args to file");
    }

    // Run the actual rustc command.
    // We want all stdout/stderr to be inherited, so the user sees the compiler output.
    let mut cmd = std::process::Command::new("rustc");

    // The first argument in `captured_args` is "rustc", which we need to skip
    // when passing arguments to the `rustc` command we are spawning.
    cmd.args(captured_args.iter().skip(1));
    cmd.envs(rustc_args.envs);
    cmd.stdout(std::process::Stdio::inherit());
    cmd.stderr(std::process::Stdio::inherit());
    cmd.current_dir(std::env::current_dir().expect("Failed to get current dir"));

    // Spawn the process and propagate its exit code.
    let status = cmd.status().expect("Failed to execute rustc command");
    std::process::exit(status.code().unwrap_or(1)); // Exit with 1 if process was killed by signal
}<|MERGE_RESOLUTION|>--- conflicted
+++ resolved
@@ -65,19 +65,9 @@
 /// Run rustc directly, but output the result to a file.
 ///
 /// <https://doc.rust-lang.org/cargo/reference/config.html#buildrustc>
-<<<<<<< HEAD
-pub fn run_rustc() {
-    // if we happen to be both a rustc wrapper and a linker, we want to run the linker if the arguments seem linker-y
-    // this is a stupid hack
-    if std::env::args()
-        .take(5)
-        .any(|arg| arg.ends_with(".o") || arg == "-flavor" || arg.starts_with("@"))
-    {
-=======
 pub async fn run_rustc() {
     // If we are being asked to link, delegate to the linker action.
     if has_linking_args() {
->>>>>>> 89834bc1
         return crate::link::LinkAction::from_env()
             .expect("Linker action not found")
             .run_link();
