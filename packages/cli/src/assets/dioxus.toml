--- conflicted
+++ resolved
@@ -14,14 +14,10 @@
 # resource (static) file folder
 asset_dir = "public"
 
-<<<<<<< HEAD
-[watcher]
-=======
 # hot reload by default
 hot_reload = true
 
-[web.app]
->>>>>>> 41809f9a
+[watcher]
 
 watch_path = ["src", "examples"]
 
