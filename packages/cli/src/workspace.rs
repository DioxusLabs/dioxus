use crate::CliSettings;
use crate::Result;
use crate::{config::DioxusConfig, AndroidTools};
use anyhow::Context;
use ignore::gitignore::Gitignore;
use krates::{semver::Version, KrateDetails, LockOptions};
use krates::{Cmd, Krates, NodeId};
use std::path::PathBuf;
use std::sync::Arc;
use std::{collections::HashSet, path::Path};
use target_lexicon::Triple;
use tokio::process::Command;

pub struct Workspace {
    pub(crate) krates: Krates,
    pub(crate) settings: CliSettings,
    pub(crate) wasm_opt: Option<PathBuf>,
    pub(crate) sysroot: Sysroot,
    pub(crate) rustc_version: String,
    pub(crate) ignore: Gitignore,
    pub(crate) cargo_toml: cargo_toml::Manifest,
    pub(crate) android_tools: Option<Arc<AndroidTools>>,
}

impl Workspace {
    /// Load the workspace from the current directory. This is cached and will only be loaded once.
    pub async fn current() -> Result<Arc<Workspace>> {
        static WS: tokio::sync::Mutex<Option<Arc<Workspace>>> = tokio::sync::Mutex::const_new(None);

        // Lock the workspace to prevent multiple threads from loading it at the same time
        // If loading the workspace failed the first time, it won't be set and therefore permeate an error.
        let mut lock = WS.lock().await;
        if let Some(ws) = lock.as_ref() {
            return Ok(ws.clone());
        }

        let mut cmd = Cmd::new();
        cmd.lock_opts(LockOptions {
            offline: true,
            frozen: false,
            locked: false,
        });
        let mut builder = krates::Builder::new();
        builder.workspace(true);
        let krates = builder
            .build(cmd, |_| {})
            .context("Failed to run cargo metadata")?;

        let settings = CliSettings::global_or_default();
        let sysroot = Sysroot::new().await?;

        let rustc_version = Command::new("rustc")
            .args(["--version"])
            .output()
            .await
            .map(|out| String::from_utf8(out.stdout))?
            .context("Failed to extract rustc version output")?;

        let wasm_opt = which::which("wasm-opt").ok();

        let ignore = Self::workspace_gitignore(krates.workspace_root().as_std_path());

        let cargo_toml =
            cargo_toml::Manifest::from_path(krates.workspace_root().join("Cargo.toml"))
                .context("Failed to load Cargo.toml")?;

        let android_tools = crate::build::get_android_tools();

        let workspace = Arc::new(Self {
            krates,
            settings,
            wasm_opt,
            sysroot,
            rustc_version: rustc_version.trim().into(),
            ignore,
            cargo_toml,
            android_tools,
        });

        tracing::debug!(
            r#"Initialized workspace:
               • sysroot: {sysroot}
               • rustc version: {rustc_version}
               • workspace root: {workspace_root}
               • dioxus versions: [{dioxus_versions:?}]"#,
            sysroot = workspace.sysroot.display(),
            rustc_version = workspace.rustc_version,
            workspace_root = workspace.workspace_root().display(),
            dioxus_versions = workspace
                .dioxus_versions()
                .iter()
                .map(|v| v.to_string())
                .collect::<Vec<_>>()
                .join(", ")
        );

        lock.replace(workspace.clone());

        Ok(workspace)
    }

    pub fn android_tools(&self) -> Result<Arc<AndroidTools>> {
        Ok(self
            .android_tools
            .clone()
            .context("Android not installed properly. Please set the `ANDROID_NDK_HOME` environment variable to the root of your NDK installation.")?)
    }

    pub fn is_release_profile(&self, profile: &str) -> bool {
        // Check if the profile inherits from release by traversing the `inherits` chain
        let mut current_profile_name = profile;

        // Try to find the current profile in the custom profiles section
        while let Some(profile_settings) = self.cargo_toml.profile.custom.get(current_profile_name)
        {
            if profile == "release" {
                return true;
            }

            // Check what this profile inherits from
            match &profile_settings.inherits {
                // Otherwise, continue checking the profile it inherits from
                Some(inherits_name) => current_profile_name = inherits_name,

                // This profile doesn't explicitly inherit anything, so the chain ends here.
                // Since it didn't lead to "release", return false.
                None => break,
            }
        }

        false
    }

<<<<<<< HEAD
=======
    pub fn check_dioxus_version_against_cli(&self) {
        let dx_semver = Version::parse(env!("CARGO_PKG_VERSION")).unwrap();
        let dioxus_versions = self.dioxus_versions();

        tracing::trace!("dx version: {}", dx_semver);
        tracing::trace!("dioxus versions: {:?}", dioxus_versions);

        // if there are no dioxus versions in the workspace, we don't need to check anything
        // dx is meant to be compatible with non-dioxus projects too.
        if dioxus_versions.is_empty() {
            return;
        }

        let min = dioxus_versions.iter().min().unwrap();
        let max = dioxus_versions.iter().max().unwrap();

        // If the minimum dioxus version is greater than the current cli version, warn the user
        if min > &dx_semver || max < &dx_semver {
            tracing::error!(
                r#"🚫dx and dioxus versions are incompatible!
                  • dx version: {dx_semver}
                  • dioxus versions: [{}]"#,
                dioxus_versions
                    .iter()
                    .map(|v| v.to_string())
                    .collect::<Vec<_>>()
                    .join(", ")
            );
        }
    }

    /// Get all the versions of dioxus in the workspace
    pub fn dioxus_versions(&self) -> Vec<Version> {
        let mut versions = HashSet::new();
        for krate in self.krates.krates() {
            if krate.name == "dioxus" {
                versions.insert(krate.version.clone());
            }
        }
        let mut versions = versions.into_iter().collect::<Vec<_>>();
        versions.sort();
        versions
    }

    #[allow(unused)]
    pub fn rust_lld(&self) -> PathBuf {
        self.sysroot
            .join("lib")
            .join("rustlib")
            .join(Triple::host().to_string())
            .join("bin")
            .join("rust-lld")
    }

    /// Return the path to the `cc` compiler
    ///
    /// This is used for the patching system to run the linker.
    /// We could also just use lld given to us by rust itself.
    pub fn cc(&self) -> PathBuf {
        PathBuf::from("cc")
    }

    /// The windows linker
    pub fn lld_link(&self) -> PathBuf {
        self.gcc_ld_dir().join("lld-link")
    }

    pub fn wasm_ld(&self) -> PathBuf {
        self.gcc_ld_dir().join("wasm-ld")
    }

    // wasm-ld: ./rustup/toolchains/nightly-x86_64-unknown-linux-gnu/bin/wasm-ld
    // rust-lld: ./rustup/toolchains/nightly-x86_64-unknown-linux-gnu/bin/rust-lld
    fn gcc_ld_dir(&self) -> PathBuf {
        self.sysroot
            .join("lib")
            .join("rustlib")
            .join(Triple::host().to_string())
            .join("bin")
            .join("gcc-ld")
    }

    pub fn has_wasm32_unknown_unknown(&self) -> bool {
        self.sysroot
            .join("lib/rustlib/wasm32-unknown-unknown")
            .exists()
    }

>>>>>>> c2c18aec
    /// Find the "main" package in the workspace. There might not be one!
    pub fn find_main_package(&self, package: Option<String>) -> Result<NodeId> {
        if let Some(package) = package {
            let mut workspace_members = self.krates.workspace_members();
            let found = workspace_members.find_map(|node| {
                if let krates::Node::Krate { id, krate, .. } = node {
                    if krate.name == package {
                        return Some(id);
                    }
                }
                None
            });

            if found.is_none() {
                tracing::error!("Could not find package {package} in the workspace. Did you forget to add it to the workspace?");
                tracing::error!("Packages in the workspace:");
                for package in self.krates.workspace_members() {
                    if let krates::Node::Krate { krate, .. } = package {
                        tracing::error!("{}", krate.name());
                    }
                }
            }

            let kid = found.ok_or_else(|| anyhow::anyhow!("Failed to find package {package}"))?;

            return Ok(self.krates.nid_for_kid(kid).unwrap());
        };

        // Otherwise find the package that is the closest parent of the current directory
        let current_dir = std::env::current_dir()?;
        let current_dir = current_dir.as_path();

        // Go through each member and find the path that is a parent of the current directory
        let mut closest_parent = None;
        for member in self.krates.workspace_members() {
            if let krates::Node::Krate { id, krate, .. } = member {
                let member_path = krate.manifest_path.parent().unwrap();
                if let Ok(path) = current_dir.strip_prefix(member_path.as_std_path()) {
                    let len = path.components().count();
                    match closest_parent {
                        Some((_, closest_parent_len)) => {
                            if len < closest_parent_len {
                                closest_parent = Some((id, len));
                            }
                        }
                        None => {
                            closest_parent = Some((id, len));
                        }
                    }
                }
            }
        }

        let kid = closest_parent
        .map(|(id, _)| id)
        .with_context(|| {
            let bin_targets = self.krates.workspace_members().filter_map(|krate|match krate {
                krates::Node::Krate { krate, .. } if krate.targets.iter().any(|t| t.kind.contains(&krates::cm::TargetKind::Bin))=> {
                    Some(format!("- {}", krate.name))
                }
                _ => None
            }).collect::<Vec<_>>();
            format!("Failed to find binary package to build.\nYou need to either run dx from inside a binary crate or specify a binary package to build with the `--package` flag. Try building again with one of the binary packages in the workspace:\n{}", bin_targets.join("\n"))
        })?;

        let package = self.krates.nid_for_kid(kid).unwrap();
        Ok(package)
    }

    pub fn load_dioxus_config(&self, package: NodeId) -> Result<Option<DioxusConfig>> {
        // Walk up from the cargo.toml to the root of the workspace looking for Dioxus.toml
        let mut current_dir = self.krates[package]
            .manifest_path
            .parent()
            .unwrap()
            .as_std_path()
            .to_path_buf()
            .canonicalize()?;

        let workspace_path = self
            .krates
            .workspace_root()
            .as_std_path()
            .to_path_buf()
            .canonicalize()?;

        let mut dioxus_conf_file = None;
        while current_dir.starts_with(&workspace_path) {
            let config = ["Dioxus.toml", "dioxus.toml"]
                .into_iter()
                .map(|file| current_dir.join(file))
                .find(|path| path.is_file());

            // Try to find Dioxus.toml in the current directory
            if let Some(new_config) = config {
                dioxus_conf_file = Some(new_config.as_path().to_path_buf());
                break;
            }
            // If we can't find it, go up a directory
            current_dir = current_dir
                .parent()
                .context("Failed to find Dioxus.toml")?
                .to_path_buf();
        }

        let Some(dioxus_conf_file) = dioxus_conf_file else {
            return Ok(None);
        };

        toml::from_str::<DioxusConfig>(&std::fs::read_to_string(&dioxus_conf_file)?)
            .map_err(|err| {
                anyhow::anyhow!("Failed to parse Dioxus.toml at {dioxus_conf_file:?}: {err}").into()
            })
            .map(Some)
    }

    /// Create a new gitignore map for this target crate
    ///
    /// todo(jon): this is a bit expensive to build, so maybe we should cache it?
    pub fn workspace_gitignore(workspace_dir: &Path) -> Gitignore {
        let mut ignore_builder = ignore::gitignore::GitignoreBuilder::new(workspace_dir);
        ignore_builder.add(workspace_dir.join(".gitignore"));

        // todo!()
        // let workspace_dir = self.workspace_dir();
        // ignore_builder.add(workspace_dir.join(".gitignore"));

        for path in Self::default_ignore_list() {
            ignore_builder
                .add_line(None, path)
                .expect("failed to add path to file excluded");
        }

        ignore_builder.build().unwrap()
    }

    pub fn ignore_for_krate(&self, path: &Path) -> ignore::gitignore::Gitignore {
        let mut ignore_builder = ignore::gitignore::GitignoreBuilder::new(path);
        for path in Self::default_ignore_list() {
            ignore_builder
                .add_line(None, path)
                .expect("failed to add path to file excluded");
        }
        ignore_builder.build().unwrap()
    }

    pub fn default_ignore_list() -> Vec<&'static str> {
        vec![
            ".git",
            ".github",
            ".vscode",
            "target",
            "node_modules",
            "dist",
            "*~",
            ".*",
            "*.lock",
            "*.log",
        ]
    }

    pub(crate) fn workspace_root(&self) -> PathBuf {
        self.krates.workspace_root().as_std_path().to_path_buf()
    }

    /// Returns the root of the crate that the command is run from, without calling `cargo metadata`
    ///
    /// If the command is run from the workspace root, this will return the top-level Cargo.toml
    pub(crate) fn crate_root_from_path() -> Result<PathBuf> {
        /// How many parent folders are searched for a `Cargo.toml`
        const MAX_ANCESTORS: u32 = 10;

        /// Checks if the directory contains `Cargo.toml`
        fn contains_manifest(path: &Path) -> bool {
            std::fs::read_dir(path)
                .map(|entries| {
                    entries
                        .filter_map(Result::ok)
                        .any(|ent| &ent.file_name() == "Cargo.toml")
                })
                .unwrap_or(false)
        }

        // From the current directory we work our way up, looking for `Cargo.toml`
        std::env::current_dir()
            .ok()
            .and_then(|mut wd| {
                for _ in 0..MAX_ANCESTORS {
                    if contains_manifest(&wd) {
                        return Some(wd);
                    }
                    if !wd.pop() {
                        break;
                    }
                }
                None
            })
            .ok_or_else(|| {
                crate::Error::Cargo("Failed to find directory containing Cargo.toml".to_string())
            })
    }

    /// Returns the properly canonicalized path to the dx executable, used for linking and wrapping rustc
    pub(crate) fn path_to_dx() -> Result<PathBuf> {
        Ok(
            dunce::canonicalize(std::env::current_exe().context("Failed to find dx")?)
                .context("Failed to find dx")?,
        )
    }

    /// Returns the path to the dioxus home directory, used to install tools and other things
    pub(crate) fn dioxus_home_dir() -> PathBuf {
        dirs::data_local_dir()
            .map(|f| f.join("dioxus/"))
            .unwrap_or_else(|| dirs::home_dir().unwrap().join(".dioxus"))
    }
}

impl std::fmt::Debug for Workspace {
    fn fmt(&self, f: &mut std::fmt::Formatter<'_>) -> std::fmt::Result {
        f.debug_struct("Workspace")
            .field("krates", &"..")
            .field("settings", &self.settings)
            .field("rustc_version", &self.rustc_version)
            .field("sysroot", &self.sysroot)
            .field("wasm_opt", &self.wasm_opt)
            .finish()
    }
}

#[derive(Debug)]
pub(crate) struct Sysroot {
    sysroot: PathBuf,
}

impl Sysroot {
    pub(crate) async fn new() -> Result<Self> {
        let sysroot = Command::new("rustc")
            .args(["--print", "sysroot"])
            .output()
            .await
            .map(|out| String::from_utf8(out.stdout))?
            .context("Failed to extract rustc sysroot output")?;

        Ok(Self {
            sysroot: sysroot.trim().into(),
        })
    }

    #[allow(unused)]
    pub fn rust_lld(&self) -> PathBuf {
        self.sysroot
            .join("lib")
            .join("rustlib")
            .join(Triple::host().to_string())
            .join("bin")
            .join("rust-lld")
    }

    /// Return the path to the `cc` compiler
    ///
    /// This is used for the patching system to run the linker.
    /// We could also just use lld given to us by rust itself.
    pub fn cc(&self) -> PathBuf {
        PathBuf::from("cc")
    }

    /// The windows linker
    pub fn lld_link(&self) -> PathBuf {
        self.gcc_ld_dir().join("lld-link")
    }

    pub fn wasm_ld(&self) -> PathBuf {
        self.gcc_ld_dir().join("wasm-ld")
    }

    // wasm-ld: ./rustup/toolchains/nightly-x86_64-unknown-linux-gnu/bin/wasm-ld
    // rust-lld: ./rustup/toolchains/nightly-x86_64-unknown-linux-gnu/bin/rust-lld
    fn gcc_ld_dir(&self) -> PathBuf {
        self.sysroot
            .join("lib")
            .join("rustlib")
            .join(Triple::host().to_string())
            .join("bin")
            .join("gcc-ld")
    }

    pub fn has_wasm32_unknown_unknown(&self) -> bool {
        self.sysroot
            .join("lib/rustlib/wasm32-unknown-unknown")
            .exists()
    }
}<|MERGE_RESOLUTION|>--- conflicted
+++ resolved
@@ -131,8 +131,6 @@
         false
     }
 
-<<<<<<< HEAD
-=======
     pub fn check_dioxus_version_against_cli(&self) {
         let dx_semver = Version::parse(env!("CARGO_PKG_VERSION")).unwrap();
         let dioxus_versions = self.dioxus_versions();
@@ -176,52 +174,6 @@
         versions.sort();
         versions
     }
-
-    #[allow(unused)]
-    pub fn rust_lld(&self) -> PathBuf {
-        self.sysroot
-            .join("lib")
-            .join("rustlib")
-            .join(Triple::host().to_string())
-            .join("bin")
-            .join("rust-lld")
-    }
-
-    /// Return the path to the `cc` compiler
-    ///
-    /// This is used for the patching system to run the linker.
-    /// We could also just use lld given to us by rust itself.
-    pub fn cc(&self) -> PathBuf {
-        PathBuf::from("cc")
-    }
-
-    /// The windows linker
-    pub fn lld_link(&self) -> PathBuf {
-        self.gcc_ld_dir().join("lld-link")
-    }
-
-    pub fn wasm_ld(&self) -> PathBuf {
-        self.gcc_ld_dir().join("wasm-ld")
-    }
-
-    // wasm-ld: ./rustup/toolchains/nightly-x86_64-unknown-linux-gnu/bin/wasm-ld
-    // rust-lld: ./rustup/toolchains/nightly-x86_64-unknown-linux-gnu/bin/rust-lld
-    fn gcc_ld_dir(&self) -> PathBuf {
-        self.sysroot
-            .join("lib")
-            .join("rustlib")
-            .join(Triple::host().to_string())
-            .join("bin")
-            .join("gcc-ld")
-    }
-
-    pub fn has_wasm32_unknown_unknown(&self) -> bool {
-        self.sysroot
-            .join("lib/rustlib/wasm32-unknown-unknown")
-            .exists()
-    }
-
->>>>>>> c2c18aec
     /// Find the "main" package in the workspace. There might not be one!
     pub fn find_main_package(&self, package: Option<String>) -> Result<NodeId> {
         if let Some(package) = package {
