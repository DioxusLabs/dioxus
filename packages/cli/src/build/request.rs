--- conflicted
+++ resolved
@@ -3340,8 +3340,14 @@
             wasm_opt::optimize(&post_bindgen_wasm, &post_bindgen_wasm, &wasm_opt_options).await?;
         }
 
-        // In release mode, we make the wasm and bindgen files into assets so they get bundled with max
-        // optimizations.
+        if self.should_bundle_to_asset() {
+            // Make sure to register the main wasm file with the asset system
+            assets.register_asset(&post_bindgen_wasm, AssetOptions::Unknown)?;
+        }
+
+        // Now that the wasm is registered as an asset, we can write the js glue shim
+        self.write_js_glue_shim(assets)?;
+
         if self.should_bundle_to_asset() {
             // Register the main.js with the asset system so it bundles in the snippets and optimizes
             assets.register_asset(
@@ -3350,13 +3356,40 @@
             )?;
         }
 
-        if self.should_bundle_to_asset() {
-            // Make sure to register the main wasm file with the asset system
-            assets.register_asset(&post_bindgen_wasm, AssetOptions::Unknown)?;
-        }
-
         // Write the index.html file with the pre-configured contents we got from pre-rendering
         self.write_index_html(assets)?;
+
+        Ok(())
+    }
+
+    fn write_js_glue_shim(&self, assets: &AssetManifest) -> Result<()> {
+        let wasm_path = self.bundled_wasm_path(assets);
+
+        // Load and initialize wasm without requiring a separate javascript file.
+        // This also allows using a strict Content-Security-Policy.
+        let mut js = std::fs::read(self.wasm_bindgen_js_output_file())?;
+        writeln!(
+            js,
+            r#"
+window.__wasm_split_main_initSync = initSync;
+
+// Actually perform the load
+__wbg_init({{module_or_path: "/{}/{wasm_path}"}}).then((wasm) => {{
+    // assign this module to be accessible globally
+    window.__dx_mainWasm = wasm;
+    window.__dx_mainInit = __wbg_init;
+    window.__dx_mainInitSync = initSync;
+    window.__dx___wbg_get_imports = __wbg_get_imports;
+
+    if (wasm.__wbindgen_start == undefined) {{
+        wasm.main();
+    }}
+}});
+"#,
+            self.base_path_or_default(),
+        )?;
+
+        std::fs::write(self.wasm_bindgen_js_output_file(), js)?;
 
         Ok(())
     }
@@ -3364,9 +3397,37 @@
     /// Write the index.html file to the output directory. This must be called after the wasm and js
     /// assets are registered with the asset system if this is a release build.
     pub(crate) fn write_index_html(&self, assets: &AssetManifest) -> Result<()> {
-        // Get the path to the wasm-bindgen output files. Either the direct file or the opitmized one depending on the build mode
+        let wasm_path = self.bundled_wasm_path(assets);
+        let js_path = self.bundled_js_path(assets);
+
+        // Write the index.html file with the pre-configured contents we got from pre-rendering
+        std::fs::write(
+            self.root_dir().join("index.html"),
+            self.prepare_html(assets, &wasm_path, &js_path).unwrap(),
+        )?;
+
+        Ok(())
+    }
+
+    fn bundled_js_path(&self, assets: &AssetManifest) -> String {
+        let wasm_bindgen_js_out = self.wasm_bindgen_js_output_file();
+        if self.should_bundle_to_asset() {
+            let name = assets
+                .get_first_asset_for_source(&wasm_bindgen_js_out)
+                .expect("The js source must exist before creating index.html");
+            format!("assets/{}", name.bundled_path())
+        } else {
+            format!(
+                "wasm/{}",
+                wasm_bindgen_js_out.file_name().unwrap().to_str().unwrap()
+            )
+        }
+    }
+
+    /// Get the path to the wasm-bindgen output files. Either the direct file or the opitmized one depending on the build mode
+    fn bundled_wasm_path(&self, assets: &AssetManifest) -> String {
         let wasm_bindgen_wasm_out = self.wasm_bindgen_wasm_output_file();
-        let wasm_path = if self.should_bundle_to_asset() {
+        if self.should_bundle_to_asset() {
             let name = assets
                 .get_first_asset_for_source(&wasm_bindgen_wasm_out)
                 .expect("The wasm source must exist before creating index.html");
@@ -3376,61 +3437,7 @@
                 "wasm/{}",
                 wasm_bindgen_wasm_out.file_name().unwrap().to_str().unwrap()
             )
-        };
-
-<<<<<<< HEAD
-        // Load and initialize wasm without requiring a separate javascript file.
-        // This also allows using a strict Content-Security-Policy.
-        let mut js = std::fs::read(self.wasm_bindgen_js_output_file())?;
-        writeln!(
-            js,
-            r#"
-window.__wasm_split_main_initSync = initSync;
-
-// Actually perform the load
-__wbg_init({{module_or_path: "/{}/{wasm_path}"}}).then((wasm) => {{
-    // assign this module to be accessible globally
-    window.__dx_mainWasm = wasm;
-    window.__dx_mainInit = __wbg_init;
-    window.__dx_mainInitSync = initSync;
-    window.__dx___wbg_get_imports = __wbg_get_imports;
-
-    if (wasm.__wbindgen_start == undefined) {{
-        wasm.main();
-    }}
-}});
-"#,
-            self.base_path_or_default(),
-        )?;
-        std::fs::write(self.wasm_bindgen_js_output_file(), js)?;
-
-        let js_path = if package_to_asset {
-            // Register the main.js with the asset system so it bundles in the snippets and optimizes
-            let name = assets.register_asset(
-                &self.wasm_bindgen_js_output_file(),
-                AssetOptions::Js(JsAssetOptions::new().with_minify(true).with_preload(true)),
-            )?;
-=======
-        let wasm_bindgen_js_out = self.wasm_bindgen_js_output_file();
-        let js_path = if self.should_bundle_to_asset() {
-            let name = assets
-                .get_first_asset_for_source(&wasm_bindgen_js_out)
-                .expect("The js source must exist before creating index.html");
->>>>>>> bfb0642a
-            format!("assets/{}", name.bundled_path())
-        } else {
-            format!(
-                "wasm/{}",
-                wasm_bindgen_js_out.file_name().unwrap().to_str().unwrap()
-            )
-        };
-
-        // Write the index.html file with the pre-configured contents we got from pre-rendering
-        std::fs::write(
-            self.root_dir().join("index.html"),
-            self.prepare_html(assets, &wasm_path, &js_path).unwrap(),
-        )?;
-        Ok(())
+        }
     }
 
     fn info_plist_contents(&self, platform: Platform) -> Result<String> {
