//! # [`BuildRequest`] - the core of the build process
//!
//! The [`BuildRequest`] object is the core of the build process. It contains all the resolved arguments
//! flowing in from the CLI, dioxus.toml, env vars, and the workspace.
//!
//! Every BuildRequest is tied to a given workspace and BuildArgs. For simplicity's sake, the BuildArgs
//! struct is used to represent the CLI arguments and all other configuration is basically just
//! extra CLI arguments, but in a configuration format.
//!
//! When [`BuildRequest::build`] is called, it will prepare its work directory in the target folder
//! and then start running the build process. A [`BuildContext`] is required to customize this
//! build process, containing a channel for progress updates and the build mode.
//!
//! The [`BuildMode`] is extremely important since it influences how the build is performed. Most
//! "normal" builds just use [`BuildMode::Base`], but we also support [`BuildMode::Fat`] and
//! [`BuildMode::Thin`]. These builds are used together to power the hot-patching and fast-linking
//! engine.
//! - BuildMode::Base: A normal build generated using `cargo rustc`
//! - BuildMode::Fat: A "fat" build where all dependency rlibs are merged into a static library
//! - BuildMode::Thin: A "thin" build that dynamically links against the artifacts produced by the "fat" build
//!
//! The BuildRequest is also responsible for writing the final build artifacts to disk. This includes
//!
//! - Writing the executable
//! - Processing assets from the artifact
//! - Writing any metadata or configuration files (Info.plist, AndroidManifest.xml)
//! - Bundle splitting (for wasm) and wasm-bindgen
//!
//! In some cases, the BuildRequest also handles the linking of the final executable. Specifically,
//! - For Android, we use `dx` as an opaque linker to dynamically find the true android linker
//! - For hotpatching, the CLI manually links the final executable with a stub file
//!
//! ## Build formats:
//!
//! We support building for the most popular platforms:
//! - Web via wasm-bindgen
//! - macOS via app-bundle
//! - iOS via app-bundle
//! - Android via gradle
//! - Linux via app-image
//! - Windows via exe, msi/msix
//!
//! Note that we are missing some setups that we *should* support:
//! - PWAs, WebWorkers, ServiceWorkers
//! - Web Extensions
//! - Linux via flatpak/snap
//!
//! There are some less popular formats that we might want to support eventually:
//! - TVOS, watchOS
//! - OpenHarmony
//!
//! Also, some deploy platforms have their own bespoke formats:
//! - Cloudflare workers
//! - AWS Lambda
//!
//! Currently, we defer most of our deploy-based bundling to Tauri bundle, though we should migrate
//! to just bundling everything ourselves. This would require us to implement code-signing which
//! is a bit of a pain, but fortunately a solved process (https://github.com/rust-mobile/xbuild).
//!
//! ## Build Structure
//!
//! Builds generally follow the same structure everywhere:
//! - A main executable
//! - Sidecars (alternate entrypoints, framewrok plugins, etc)
//! - Assets (images, fonts, etc)
//! - Metadata (Info.plist, AndroidManifest.xml)
//! - Glue code (java, kotlin, javascript etc)
//! - Entitlements for code-signing and verification
//!
//! We need to be careful to not try and put a "round peg in a square hole," but most platforms follow
//! the same pattern.
//!
//! As such, we try to assemble a build directory that's somewhat sensible:
//! - A main "staging" dir for a given app
//! - Per-profile dirs (debug/release)
//! - A platform dir (ie web/desktop/android/ios)
//! - The "bundle" dir which is basically the `.app` format or `wwww` dir.
//! - The "executable" dir where the main exe is housed
//! - The "assets" dir where the assets are housed
//! - The "meta" dir where stuff like Info.plist, AndroidManifest.xml, etc are housed
//!
//! There's also some "quirky" folders that need to be stable between builds but don't influence the
//! bundle itself:
//! - session_cache_dir which stores stuff like window position
//!
//! ### Web:
//!
//! Create a folder that is somewhat similar to an app-image (exe + asset)
//! The server is dropped into the `web` folder, even if there's no `public` folder.
//! If there's no server (SPA), we still use the `web` folder, but it only contains the
//! public folder.
//!
//! ```
//! web/
//!     server
//!     assets/
//!     public/
//!         index.html
//!         wasm/
//!            app.wasm
//!            glue.js
//!            snippets/
//!                ...
//!         assets/
//!            logo.png
//! ```
//!
//! ### Linux:
//!
//! https://docs.appimage.org/reference/appdir.html#ref-appdir
//! current_exe.join("Assets")
//! ```
//! app.appimage/
//!     AppRun
//!     app.desktop
//!     package.json
//!     assets/
//!         logo.png
//! ```
//!
//! ### Macos
//!
//! We simply use the macos format where binaries are in `Contents/MacOS` and assets are in `Contents/Resources`
//! We put assets in an assets dir such that it generally matches every other platform and we can
//! output `/assets/blah` from manganis.
//! ```
//! App.app/
//!     Contents/
//!         Info.plist
//!         MacOS/
//!             Frameworks/
//!         Resources/
//!             assets/
//!                 blah.icns
//!                 blah.png
//!         CodeResources
//!         _CodeSignature/
//! ```
//!
//! ### iOS
//!
//! Not the same as mac! ios apps are a bit "flattened" in comparison. simpler format, presumably
//! since most ios apps don't ship frameworks/plugins and such.
//!
//! todo(jon): include the signing and entitlements in this format diagram.
//! ```
//! App.app/
//!     main
//!     assets/
//! ```
//!
//! ### Android:
//!
//! Currently we need to generate a `src` type structure, not a pre-packaged apk structure, since
//! we need to compile kotlin and java. This pushes us into using gradle and following a structure
//! similar to that of cargo mobile2. Eventually I'd like to slim this down (drop buildSrc) and
//! drive the kotlin build ourselves. This would let us drop gradle (yay! no plugins!) but requires
//! us to manage dependencies (like kotlinc) ourselves (yuck!).
//!
//! https://github.com/WanghongLin/miscellaneous/blob/master/tools/build-apk-manually.sh
//!
//! Unfortunately, it seems that while we can drop the `android` build plugin, we still will need
//! gradle since kotlin is basically gradle-only.
//!
//! Pre-build:
//! ```
//! app.apk/
//!     .gradle
//!     app/
//!         src/
//!             main/
//!                 assets/
//!                 jniLibs/
//!                 java/
//!                 kotlin/
//!                 res/
//!                 AndroidManifest.xml
//!             build.gradle.kts
//!             proguard-rules.pro
//!         buildSrc/
//!             build.gradle.kts
//!             src/
//!                 main/
//!                     kotlin/
//!                          BuildTask.kt
//!     build.gradle.kts
//!     gradle.properties
//!     gradlew
//!     gradlew.bat
//!     settings.gradle
//! ```
//!
//! Final build:
//! ```
//! app.apk/
//!   AndroidManifest.xml
//!   classes.dex
//!   assets/
//!       logo.png
//!   lib/
//!       armeabi-v7a/
//!           libmyapp.so
//!       arm64-v8a/
//!           libmyapp.so
//! ```
//! Notice that we *could* feasibly build this ourselves :)
//!
//! ### Windows:
//! <https://superuser.com/questions/749447/creating-a-single-file-executable-from-a-directory-in-windows>
//! Windows does not provide an AppImage format, so instead we're going build the same folder
//! structure as an AppImage, but when distributing, we'll create a .exe that embeds the resources
//! as an embedded .zip file. When the app runs, it will implicitly unzip its resources into the
//! Program Files folder. Any subsequent launches of the parent .exe will simply call the AppRun.exe
//! entrypoint in the associated Program Files folder.
//!
//! This is, in essence, the same as an installer, so we might eventually just support something like msi/msix
//! which functionally do the same thing but with a sleeker UI.
//!
//! This means no installers are required and we can bake an updater into the host exe.
//!
//! ## Handling asset lookups:
//! current_exe.join("assets")
//! ```
//! app.appimage/
//!     main.exe
//!     main.desktop
//!     package.json
//!     assets/
//!         logo.png
//! ```
//!
//! Since we support just a few locations, we could just search for the first that exists
//! - usr
//! - ../Resources
//! - assets
//! - Assets
//! - $cwd/assets
//!
//! ```
//! assets::root() ->
//!     mac -> ../Resources/
//!     ios -> ../Resources/
//!     android -> assets/
//!     server -> assets/
//!     liveview -> assets/
//!     web -> /assets/
//! root().join(bundled)
//! ```
//!
//! Every dioxus app can have an optional server executable which will influence the final bundle.
//! This is built in parallel with the app executable during the `build` phase and the progres/status
//! of the build is aggregated.
//!
//! The server will *always* be dropped into the `web` folder since it is considered "web" in nature,
//! and will likely need to be combined with the public dir to be useful.
//!
//! We do our best to assemble read-to-go bundles here, such that the "bundle" step for each platform
//! can just use the build dir
//!
//! When we write the AppBundle to a folder, it'll contain each bundle for each platform under the app's name:
//! ```
//! dog-app/
//!   build/
//!       web/
//!         server.exe
//!         assets/
//!           some-secret-asset.txt (a server-side asset)
//!         public/
//!           index.html
//!           assets/
//!             logo.png
//!       desktop/
//!          App.app
//!          App.appimage
//!          App.exe
//!          server/
//!              server
//!              assets/
//!                some-secret-asset.txt (a server-side asset)
//!       ios/
//!          App.app
//!          App.ipa
//!       android/
//!          App.apk
//!   bundle/
//!       build.json
//!       Desktop.app
//!       Mobile_x64.ipa
//!       Mobile_arm64.ipa
//!       Mobile_rosetta.ipa
//!       web.appimage
//!       web/
//!         server.exe
//!         assets/
//!             some-secret-asset.txt
//!         public/
//!             index.html
//!             assets/
//!                 logo.png
//!                 style.css
//! ```
//!
//! When deploying, the build.json file will provide all the metadata that dx-deploy will use to
//! push the app to stores, set up infra, manage versions, etc.
//!
//! The format of each build will follow the name plus some metadata such that when distributing you
//! can easily trim off the metadata.
//!
//! The idea here is that we can run any of the programs in the same way that they're deployed.
//!
//! ## Bundle structure links
//! - apple: <https>://developer.apple.com/documentation/bundleresources/placing_content_in_a_bundle>
//! - appimage: <https>://docs.appimage.org/packaging-guide/manual.html#ref-manual>
//!
//! ## Extra links
//! - xbuild: <https://github.com/rust-mobile/xbuild/blob/master/xbuild/src/command/build.rs>

use crate::{
    AndroidTools, BuildContext, DioxusConfig, Error, LinkAction, LinkerFlavor, Platform, Result,
    RustcArgs, TargetArgs, TraceSrc, WasmBindgen, WasmOptConfig, Workspace,
    DX_RUSTC_WRAPPER_ENV_VAR,
};
use anyhow::Context;
use cargo_metadata::diagnostic::Diagnostic;
use dioxus_cli_config::format_base_path_meta_element;
use dioxus_cli_config::{APP_TITLE_ENV, ASSET_ROOT_ENV};
use dioxus_cli_opt::{process_file_to, AssetManifest};
use itertools::Itertools;
use krates::{cm::TargetKind, NodeId};
use manganis::{AssetOptions, JsAssetOptions};
use rayon::prelude::{IntoParallelRefIterator, ParallelIterator};
use serde::{Deserialize, Serialize};
use std::{
    collections::{BTreeMap, HashSet},
    io::Write,
    path::{Path, PathBuf},
    process::Stdio,
    sync::{
        atomic::{AtomicUsize, Ordering},
        Arc,
    },
    time::{SystemTime, UNIX_EPOCH},
};
use target_lexicon::{OperatingSystem, Triple};
use tempfile::{NamedTempFile, TempDir};
use tokio::{io::AsyncBufReadExt, process::Command};
use toml_edit::Item;
use uuid::Uuid;

use super::HotpatchModuleCache;

/// This struct is used to plan the build process.
///
/// The point here is to be able to take in the user's config from the CLI without modifying the
/// arguments in place. Creating a buildplan "resolves" their config into a build plan that can be
/// introspected. For example, the users might not specify a "Triple" in the CLI but the triple will
/// be guaranteed to be resolved here.
///
/// Creating a buildplan also lets us introspect build requests and modularize our build process.
/// This will, however, lead to duplicate fields between the CLI and the build engine. This is fine
/// since we have the freedom to evolve the schema internally without breaking the API.
///
/// All updates from the build will be sent on a global "BuildProgress" channel.
#[derive(Clone)]
pub(crate) struct BuildRequest {
    pub(crate) workspace: Arc<Workspace>,
    pub(crate) config: DioxusConfig,
    pub(crate) crate_package: NodeId,
    pub(crate) crate_target: krates::cm::Target,
    pub(crate) profile: String,
    pub(crate) release: bool,
    pub(crate) platform: Platform,
    pub(crate) enabled_platforms: Vec<Platform>,
    pub(crate) triple: Triple,
    pub(crate) device: bool,
    pub(crate) package: String,
    pub(crate) features: Vec<String>,
    pub(crate) extra_cargo_args: Vec<String>,
    pub(crate) extra_rustc_args: Vec<String>,
    pub(crate) no_default_features: bool,
    pub(crate) target_dir: PathBuf,
    pub(crate) skip_assets: bool,
    pub(crate) wasm_split: bool,
    pub(crate) debug_symbols: bool,
    pub(crate) inject_loading_scripts: bool,
    pub(crate) custom_linker: Option<PathBuf>,
    pub(crate) session_cache_dir: Arc<TempDir>,
    pub(crate) link_args_file: Arc<NamedTempFile>,
    pub(crate) link_err_file: Arc<NamedTempFile>,
    pub(crate) rustc_wrapper_args_file: Arc<NamedTempFile>,
}

/// dx can produce different "modes" of a build. A "regular" build is a "base" build. The Fat and Thin
/// modes are used together to achieve binary patching and linking.
///
/// Guide:
/// ----------
/// - Base: A normal build generated using `cargo rustc`, intended for production use cases
///
/// - Fat: A "fat" build with -Wl,-all_load and no_dead_strip, keeping *every* symbol in the binary.
///        Intended for development for larger up-front builds with faster link times and the ability
///        to binary patch the final binary. On WASM, this also forces wasm-bindgen to generate all
///        JS-WASM bindings, saving us the need to re-wasmbindgen the final binary.
///
/// - Thin: A "thin" build that dynamically links against the dependencies produced by the "fat" build.
///         This is generated by calling rustc *directly* and might be more fragile to construct, but
///         generates *much* faster than a regular base or fat build.
#[derive(Clone, Debug, PartialEq)]
pub enum BuildMode {
    /// A normal build generated using `cargo rustc`
    Base,

    /// A "Fat" build generated with cargo rustc and dx as a custom linker without -Wl,-dead-strip
    Fat,

    /// A "thin" build generated with `rustc` directly and dx as a custom linker
    Thin {
        rustc_args: RustcArgs,
        changed_files: Vec<PathBuf>,
        aslr_reference: u64,
        cache: Arc<HotpatchModuleCache>,
    },
}

/// The end result of a build.
///
/// Contains the final asset manifest, the executable, and metadata about the build.
/// Note that the `exe` might be stale and/or overwritten by the time you read it!
///
/// The patch cache is only populated on fat builds and then used for thin builds (see `BuildMode::Thin`).
#[derive(Clone, Debug)]
pub struct BuildArtifacts {
    pub(crate) platform: Platform,
    pub(crate) exe: PathBuf,
    pub(crate) direct_rustc: RustcArgs,
    pub(crate) time_start: SystemTime,
    pub(crate) time_end: SystemTime,
    pub(crate) assets: AssetManifest,
    pub(crate) mode: BuildMode,
    pub(crate) patch_cache: Option<Arc<HotpatchModuleCache>>,
}

pub(crate) static PROFILE_WASM: &str = "wasm-dev";
pub(crate) static PROFILE_ANDROID: &str = "android-dev";
pub(crate) static PROFILE_SERVER: &str = "server-dev";

impl BuildRequest {
    /// Create a new build request.
    ///
    /// This method consolidates various inputs into a single source of truth. It combines:
    /// - Command-line arguments provided by the user.
    /// - The crate's `Cargo.toml`.
    /// - The `dioxus.toml` configuration file.
    /// - User-specific CLI settings.
    /// - The workspace metadata.
    /// - Host-specific details (e.g., Android tools, installed frameworks).
    /// - The intended target platform.
    ///
    /// Fields may be duplicated from the inputs to allow for autodetection and resolution.
    ///
    /// Autodetection is performed for unspecified fields where possible.
    ///
    /// Note: Build requests are typically created only when the CLI is invoked or when significant
    /// changes are detected in the `Cargo.toml` (e.g., features added or removed).
    pub(crate) async fn new(args: &TargetArgs, workspace: Arc<Workspace>) -> Result<Self> {
        let crate_package = workspace.find_main_package(args.package.clone())?;

        let config = workspace
            .load_dioxus_config(crate_package)?
            .unwrap_or_default();

        let target_kind = match args.example.is_some() {
            true => TargetKind::Example,
            false => TargetKind::Bin,
        };

        let main_package = &workspace.krates[crate_package];

        let target_name = args
            .example
            .clone()
            .or(args.bin.clone())
            .or_else(|| {
                if let Some(default_run) = &main_package.default_run {
                    return Some(default_run.to_string());
                }

                let bin_count = main_package
                    .targets
                    .iter()
                    .filter(|x| x.kind.contains(&target_kind))
                    .count();

                if bin_count != 1 {
                    return None;
                }

                main_package.targets.iter().find_map(|x| {
                    if x.kind.contains(&target_kind) {
                        Some(x.name.clone())
                    } else {
                        None
                    }
                })
            })
            .unwrap_or(workspace.krates[crate_package].name.clone());

        let crate_target = main_package
            .targets
            .iter()
            .find(|target| {
                target_name == target.name.as_str() && target.kind.contains(&target_kind)
            })
            .with_context(|| {
                let target_of_kind = |kind|-> String {
                    let filtered_packages = main_package
                .targets
                .iter()
                .filter_map(|target| {
                    target.kind.contains(kind).then_some(target.name.as_str())
                }).collect::<Vec<_>>();
                filtered_packages.join(", ")};
                if let Some(example) = &args.example {
                    let examples = target_of_kind(&TargetKind::Example);
                    format!("Failed to find example {example}. \nAvailable examples are:\n{}", examples)
                } else if let Some(bin) = &args.bin {
                    let binaries = target_of_kind(&TargetKind::Bin);
                    format!("Failed to find binary {bin}. \nAvailable binaries are:\n{}", binaries)
                } else {
                    format!("Failed to find target {target_name}. \nIt looks like you are trying to build dioxus in a library crate. \
                    You either need to run dx from inside a binary crate or build a specific example with the `--example` flag. \
                    Available examples are:\n{}", target_of_kind(&TargetKind::Example))
                }
            })?
            .clone();

        // The crate might enable multiple platforms or no platforms at
        // We collect all the platforms it enables first and then select based on the --platform arg
        let enabled_platforms =
            Self::enabled_cargo_toml_platforms(main_package, args.no_default_features);
        let using_dioxus_explicitly = main_package
            .dependencies
            .iter()
            .any(|dep| dep.name == "dioxus");

        let mut features = args.features.clone();
        let mut no_default_features = args.no_default_features;

        let platform: Platform = match args.platform {
            Some(platform) => match enabled_platforms.len() {
                0 => platform,

                // The user passed --platform XYZ but already has `default = ["ABC"]` in their Cargo.toml or dioxus = { features = ["abc"] }
                // We want to strip out the default platform and use the one they passed, setting no-default-features
                _ => {
                    features.extend(Self::platformless_features(main_package));
                    no_default_features = true;
                    platform
                }
            },
            None if !using_dioxus_explicitly => Platform::autodetect_from_cargo_feature("desktop").unwrap(),
            None => match enabled_platforms.len() {
                0 => return Err(anyhow::anyhow!("No platform specified and no platform marked as default in Cargo.toml. Try specifying a platform with `--platform`").into()),
                1 => enabled_platforms[0],
                _ => {
                    return Err(anyhow::anyhow!(
                        "Multiple platforms enabled in Cargo.toml. Please specify a platform with `--platform` or set a default platform in Cargo.toml"
                    )
                    .into())
                }
            },
        };

        // Add any features required to turn on the client
        if using_dioxus_explicitly {
            features.push(Self::feature_for_platform(main_package, platform));
        }

        // Set the profile of the build if it's not already set
        // This is mostly used for isolation of builds (preventing thrashing) but also useful to have multiple performance profiles
        // We might want to move some of these profiles into dioxus.toml and make them "virtual".
        let profile = match args.profile.clone() {
            Some(profile) => profile,
            None if args.release => "release".to_string(),
            None => match platform {
                Platform::Android => PROFILE_ANDROID.to_string(),
                Platform::Web => PROFILE_WASM.to_string(),
                Platform::Server => PROFILE_SERVER.to_string(),
                _ => "dev".to_string(),
            },
        };

        // Determining release mode is based on the profile, actually, so we need to check that
        let release = workspace.is_release_profile(&profile);

        // Determine the --package we'll pass to cargo.
        // todo: I think this might be wrong - we don't want to use main_package necessarily...
        let package = args
            .package
            .clone()
            .unwrap_or_else(|| main_package.name.clone());

        // We usually use the simulator unless --device is passed *or* a device is detected by probing.
        // For now, though, since we don't have probing, it just defaults to false
        // Tools like xcrun/adb can detect devices
        let device = args.device.unwrap_or(false);

        // We want a real triple to build with, so we'll autodetect it if it's not provided
        // The triple ends up being a source of truth for us later hence all this work to figure it out
        let triple = match args.target.clone() {
            Some(target) => target,
            None => match platform {
                // Generally just use the host's triple for native executables unless specified otherwise
                Platform::MacOS
                | Platform::Windows
                | Platform::Linux
                | Platform::Server
                | Platform::Liveview => target_lexicon::HOST,

                // We currently assume unknown-unknown for web, but we might want to eventually
                // support emscripten
                Platform::Web => "wasm32-unknown-unknown".parse().unwrap(),

                // For iOS we should prefer the actual architecture for the simulator, but in lieu of actually
                // figuring that out, we'll assume aarch64 on m-series and x86_64 otherwise
                Platform::Ios => {
                    // use the host's architecture and sim if --device is passed
                    use target_lexicon::{Architecture, HOST};
                    match HOST.architecture {
                        Architecture::Aarch64(_) if device => "aarch64-apple-ios".parse().unwrap(),
                        Architecture::Aarch64(_) => "aarch64-apple-ios-sim".parse().unwrap(),
                        _ if device => "x86_64-apple-ios".parse().unwrap(),
                        _ => "x86_64-apple-ios-sim".parse().unwrap(),
                    }
                }

                // Same idea with android but we figure out the connected device using adb
                Platform::Android => {
                    workspace
                        .android_tools()?
                        .autodetect_android_device_triple()
                        .await
                }
            },
        };

        // Somethings we override are also present in the user's config.
        // If we can't get them by introspecting cargo, then we need to get them from the config
        let cargo_config = cargo_config2::Config::load().unwrap();

        let mut custom_linker = if platform == Platform::Android {
            Some(workspace.android_tools()?.android_cc(&triple))
        } else {
            None
        };

        if let Ok(Some(linker)) = cargo_config.linker(triple.to_string()) {
            custom_linker = Some(linker);
        }

        let target_dir = std::env::var("CARGO_TARGET_DIR")
            .ok()
            .map(PathBuf::from)
            .or_else(|| cargo_config.build.target_dir.clone())
            .unwrap_or_else(|| workspace.workspace_root().join("target"));

        // Set up some tempfiles so we can do some IPC between us and the linker/rustc wrapper (which is occasionally us!)
        let link_args_file = Arc::new(
            NamedTempFile::with_suffix(".txt")
                .context("Failed to create temporary file for linker args")?,
        );
        let link_err_file = Arc::new(
            NamedTempFile::with_suffix(".txt")
                .context("Failed to create temporary file for linker args")?,
        );
        let rustc_wrapper_args_file = Arc::new(
            NamedTempFile::with_suffix(".json")
                .context("Failed to create temporary file for rustc wrapper args")?,
        );
        let session_cache_dir = Arc::new(
            TempDir::new().context("Failed to create temporary directory for session cache")?,
        );

        let extra_rustc_args = shell_words::split(&args.rustc_args.clone().unwrap_or_default())
            .context("Failed to parse rustc args")?;

        let extra_cargo_args = shell_words::split(&args.cargo_args.clone().unwrap_or_default())
            .context("Failed to parse cargo args")?;

        tracing::debug!(
            r#"Log Files:
                • link_args_file: {},
                • link_err_file: {},
                • rustc_wrapper_args_file: {},
                • session_cache_dir: {}
                • linker: {:?}
                • target_dir: {:?}
                "#,
            link_args_file.path().display(),
            link_err_file.path().display(),
            rustc_wrapper_args_file.path().display(),
            session_cache_dir.path().display(),
            custom_linker,
            target_dir,
        );

        Ok(Self {
            platform,
            features,
            no_default_features,
            crate_package,
            crate_target,
            profile,
            triple,
            device,
            workspace,
            config,
            enabled_platforms,
            target_dir,
            custom_linker,
            link_args_file,
            link_err_file,
            session_cache_dir,
            rustc_wrapper_args_file,
            extra_rustc_args,
            extra_cargo_args,
            release,
            package,
            skip_assets: args.skip_assets,
            wasm_split: args.wasm_split,
            debug_symbols: args.debug_symbols,
            inject_loading_scripts: args.inject_loading_scripts,
        })
    }

    pub(crate) async fn build(&self, ctx: &BuildContext) -> Result<BuildArtifacts> {
        // If we forget to do this, then we won't get the linker args since rust skips the full build
        // We need to make sure to not react to this though, so the filemap must cache it
        _ = self.bust_fingerprint(ctx);

        // Run the cargo build to produce our artifacts
        let mut artifacts = self.cargo_build(ctx).await?;

        // Write the build artifacts to the bundle on the disk
        match &ctx.mode {
            BuildMode::Thin {
                aslr_reference,
                cache,
                rustc_args,
                ..
            } => {
                self.write_patch(ctx, *aslr_reference, &mut artifacts, cache, rustc_args)
                    .await?;
            }

            BuildMode::Base | BuildMode::Fat => {
                ctx.status_start_bundle();

                self.write_executable(ctx, &artifacts.exe, &mut artifacts.assets)
                    .await
                    .context("Failed to write main executable")?;
                self.write_frameworks(ctx, &artifacts.direct_rustc)
                    .await
                    .context("Failed to write frameworks")?;
                self.write_assets(ctx, &artifacts.assets)
                    .await
                    .context("Failed to write assets")?;
                self.write_metadata().await?;
                self.optimize(ctx).await?;
                self.assemble(ctx)
                    .await
                    .context("Failed to assemble app bundle")?;

                tracing::debug!("Bundle created at {}", self.root_dir().display());
            }
        }

        // Populate the patch cache if we're in fat mode
        if matches!(ctx.mode, BuildMode::Fat) {
            artifacts.patch_cache = Some(Arc::new(self.create_patch_cache(&artifacts.exe).await?));
        }

        Ok(artifacts)
    }

    /// Run the cargo build by assembling the build command and executing it.
    ///
    /// This method needs to be very careful with processing output since errors being swallowed will
    /// be very confusing to the user.
    async fn cargo_build(&self, ctx: &BuildContext) -> Result<BuildArtifacts> {
        let time_start = SystemTime::now();

        // Extract the unit count of the crate graph so build_cargo has more accurate data
        // "Thin" builds only build the final exe, so we only need to build one crate
        let crate_count = match ctx.mode {
            BuildMode::Thin { .. } => 1,
            _ => self.get_unit_count_estimate(ctx).await,
        };

        // Update the status to show that we're starting the build and how many crates we expect to build
        ctx.status_starting_build(crate_count);

        let mut cmd = self.build_command(ctx)?;
        tracing::debug!(dx_src = ?TraceSrc::Build, "Executing cargo for {} using {}", self.platform, self.triple);

        let mut child = cmd
            .stdout(Stdio::piped())
            .stderr(Stdio::piped())
            .spawn()
            .context("Failed to spawn cargo build")?;

        let stdout = tokio::io::BufReader::new(child.stdout.take().unwrap());
        let stderr = tokio::io::BufReader::new(child.stderr.take().unwrap());
        let mut output_location: Option<PathBuf> = None;
        let mut stdout = stdout.lines();
        let mut stderr = stderr.lines();
        let mut units_compiled = 0;
        let mut emitting_error = false;

        loop {
            use cargo_metadata::Message;

            let line = tokio::select! {
                Ok(Some(line)) = stdout.next_line() => line,
                Ok(Some(line)) = stderr.next_line() => line,
                else => break,
            };

            let Some(Ok(message)) = Message::parse_stream(std::io::Cursor::new(line)).next() else {
                continue;
            };

            match message {
                Message::BuildScriptExecuted(_) => units_compiled += 1,
                Message::CompilerMessage(msg) => ctx.status_build_diagnostic(msg.message),
                Message::TextLine(line) => {
                    // Handle the case where we're getting lines directly from rustc.
                    // These are in a different format than the normal cargo output, though I imagine
                    // this parsing code is quite fragile/sensitive to changes in cargo, cargo_metadata, rustc, etc.
                    #[derive(Deserialize)]
                    struct RustcArtifact {
                        artifact: PathBuf,
                        emit: String,
                    }

                    // These outputs look something like:
                    //
                    // { "artifact":"target/debug/deps/libdioxus_core-4f2a0b3c1e5f8b7c.rlib", "emit":"link" }
                    //
                    // There are other outputs like depinfo that we might be interested in in the future.
                    if let Ok(artifact) = serde_json::from_str::<RustcArtifact>(&line) {
                        if artifact.emit == "link" {
                            output_location = Some(artifact.artifact);
                        }
                    }

                    // Handle direct rustc diagnostics
                    if let Ok(diag) = serde_json::from_str::<Diagnostic>(&line) {
                        ctx.status_build_diagnostic(diag);
                    }

                    // For whatever reason, if there's an error while building, we still receive the TextLine
                    // instead of an "error" message. However, the following messages *also* tend to
                    // be the error message, and don't start with "error:". So we'll check if we've already
                    // emitted an error message and if so, we'll emit all following messages as errors too.
                    //
                    // todo: This can lead to some really ugly output though, so we might want to look
                    // into a more reliable way to detect errors propagating out of the compiler. If
                    // we always wrapped rustc, then we could store this data somewhere in a much more
                    // reliable format.
                    if line.trim_start().starts_with("error:") {
                        emitting_error = true;
                    }

                    // Note that previous text lines might have set emitting_error to true
                    match emitting_error {
                        true => ctx.status_build_error(line),
                        false => ctx.status_build_message(line),
                    }
                }
                Message::CompilerArtifact(artifact) => {
                    units_compiled += 1;
                    ctx.status_build_progress(units_compiled, crate_count, artifact.target.name);
                    output_location = artifact.executable.map(Into::into);
                }
                // todo: this can occasionally swallow errors, so we should figure out what exactly is going wrong
                //       since that is a really bad user experience.
                Message::BuildFinished(finished) => {
                    if !finished.success {
                        return Err(anyhow::anyhow!(
                            "Cargo build failed, signaled by the compiler. Toggle tracing mode (press `t`) for more information."
                        )
                        .into());
                    }
                }
                _ => {}
            }
        }

        // Accumulate the rustc args from the wrapper, if they exist and can be parsed.
        let mut direct_rustc = RustcArgs::default();
        if let Ok(res) = std::fs::read_to_string(self.rustc_wrapper_args_file.path()) {
            if let Ok(res) = serde_json::from_str(&res) {
                direct_rustc = res;
            }
        }

        // If there's any warnings from the linker, we should print them out
        if let Ok(linker_warnings) = std::fs::read_to_string(self.link_err_file.path()) {
            if !linker_warnings.is_empty() {
                if output_location.is_none() {
                    tracing::error!("Linker warnings: {}", linker_warnings);
                } else {
                    tracing::debug!("Linker warnings: {}", linker_warnings);
                }
            }
        }

        // Collect the linker args from the and update the rustc args
        direct_rustc.link_args = std::fs::read_to_string(self.link_args_file.path())
            .context("Failed to read link args from file")?
            .lines()
            .map(|s| s.to_string())
            .collect::<Vec<_>>();

        let exe = output_location.context("Cargo build failed - no output location. Toggle tracing mode (press `t`) for more information.")?;

        // Fat builds need to be linked with the fat linker. Would also like to link here for thin builds
        if matches!(ctx.mode, BuildMode::Fat) {
            let link_start = SystemTime::now();
            self.run_fat_link(ctx, &exe, &direct_rustc).await?;
            tracing::debug!(
                "Fat linking completed in {}us",
                SystemTime::now()
                    .duration_since(link_start)
                    .unwrap()
                    .as_micros()
            );
        }

        let assets = self.collect_assets(&exe, ctx)?;
        let time_end = SystemTime::now();
        let mode = ctx.mode.clone();
        let platform = self.platform;

        tracing::debug!(
            "Build completed successfully in {}us: {:?}",
            time_end.duration_since(time_start).unwrap().as_micros(),
            exe
        );

        Ok(BuildArtifacts {
            time_end,
            platform,
            exe,
            direct_rustc,
            time_start,
            assets,
            mode,
            patch_cache: None,
        })
    }

    /// Traverse the target directory and collect all assets from the incremental cache
    ///
    /// This uses "known paths" that have stayed relatively stable during cargo's lifetime.
    /// One day this system might break and we might need to go back to using the linker approach.
    fn collect_assets(&self, exe: &Path, ctx: &BuildContext) -> Result<AssetManifest> {
        // walk every file in the incremental cache dir, reading and inserting items into the manifest.
        let mut manifest = AssetManifest::default();

        // And then add from the exe directly, just in case it's LTO compiled and has no incremental cache
        if !self.skip_assets {
            ctx.status_extracting_assets();
            _ = manifest.add_from_object_path(exe);
        }

        Ok(manifest)
    }

    /// Take the output of rustc and make it into the main exe of the bundle
    ///
    /// For wasm, we'll want to run `wasm-bindgen` to make it a wasm binary along with some other optimizations
    /// Other platforms we might do some stripping or other optimizations
    /// Move the executable to the workdir
    async fn write_executable(
        &self,
        ctx: &BuildContext,
        exe: &Path,
        assets: &mut AssetManifest,
    ) -> Result<()> {
        match self.platform {
            // Run wasm-bindgen on the wasm binary and set its output to be in the bundle folder
            // Also run wasm-opt on the wasm binary, and sets the index.html since that's also the "executable".
            //
            // The wasm stuff will be in a folder called "wasm" in the workdir.
            //
            // Final output format:
            // ```
            // dx/
            //     app/
            //         web/
            //             bundle/
            //             build/
            //                 server.exe
            //                 public/
            //                     index.html
            //                     wasm/
            //                        app.wasm
            //                        glue.js
            //                        snippets/
            //                            ...
            //                     assets/
            //                        logo.png
            // ```
            Platform::Web => {
                self.bundle_web(ctx, exe, assets).await?;
            }

            // this will require some extra oomf to get the multi architecture builds...
            // for now, we just copy the exe into the current arch (which, sorry, is hardcoded for my m1)
            // we'll want to do multi-arch builds in the future, so there won't be *one* exe dir to worry about
            // eventually `exe_dir` and `main_exe` will need to take in an arch and return the right exe path
            //
            // todo(jon): maybe just symlink this rather than copy it?
            // we might want to eventually use the objcopy logic to handle this
            //
            // https://github.com/rust-mobile/xbuild/blob/master/xbuild/template/lib.rs
            // https://github.com/rust-mobile/xbuild/blob/master/apk/src/lib.rs#L19
            //
            // These are all super simple, just copy the exe into the folder
            // eventually, perhaps, maybe strip + encrypt the exe?
            Platform::Android
            | Platform::MacOS
            | Platform::Windows
            | Platform::Linux
            | Platform::Ios
            | Platform::Liveview
            | Platform::Server => {
                std::fs::create_dir_all(self.exe_dir())?;
                std::fs::copy(exe, self.main_exe())?;
            }
        }

        Ok(())
    }

    async fn write_frameworks(&self, _ctx: &BuildContext, direct_rustc: &RustcArgs) -> Result<()> {
        let framework_dir = self.frameworks_folder();
        _ = std::fs::create_dir_all(&framework_dir);

        for arg in &direct_rustc.link_args {
            // todo - how do we handle windows dlls? we don't want to bundle the system dlls
            // for now, we don't do anything with dlls, and only use .dylibs and .so files
            if arg.ends_with(".dylib") | arg.ends_with(".so") {
                let from = PathBuf::from(arg);
                let to = framework_dir.join(from.file_name().unwrap());
                _ = std::fs::remove_file(&to);

                tracing::debug!("Copying framework from {from:?} to {to:?}");

                // in dev and on normal oses, we want to symlink the file
                // otherwise, just copy it (since in release you want to distribute the framework)
                if cfg!(any(windows, unix)) && !self.release {
                    #[cfg(windows)]
                    std::os::windows::fs::symlink_file(from, to).with_context(|| {
                        "Failed to symlink framework into bundle: {from:?} -> {to:?}"
                    })?;

                    #[cfg(unix)]
                    std::os::unix::fs::symlink(from, to).with_context(|| {
                        "Failed to symlink framework into bundle: {from:?} -> {to:?}"
                    })?;
                } else {
                    std::fs::copy(from, to)?;
                }
            }
        }

        Ok(())
    }

    fn frameworks_folder(&self) -> PathBuf {
        match self.triple.operating_system {
            OperatingSystem::Darwin(_) | OperatingSystem::MacOSX(_) => {
                self.root_dir().join("Contents").join("Frameworks")
            }
            OperatingSystem::IOS(_) => self.root_dir().join("Frameworks"),
            OperatingSystem::Linux | OperatingSystem::Windows => self.root_dir(),
            _ => self.root_dir(),
        }
    }

    /// Copy the assets out of the manifest and into the target location
    ///
    /// Should be the same on all platforms - just copy over the assets from the manifest into the output directory
    async fn write_assets(&self, ctx: &BuildContext, assets: &AssetManifest) -> Result<()> {
        // Server doesn't need assets - web will provide them
        if self.platform == Platform::Server {
            return Ok(());
        }

        let asset_dir = self.asset_dir();

        // First, clear the asset dir of any files that don't exist in the new manifest
        _ = std::fs::create_dir_all(&asset_dir);

        // Create a set of all the paths that new files will be bundled to
        let mut keep_bundled_output_paths: HashSet<_> = assets
            .assets
            .values()
            .map(|a| asset_dir.join(a.bundled_path()))
            .collect();

        // The CLI creates a .version file in the asset dir to keep track of what version of the optimizer
        // the asset was processed. If that version doesn't match the CLI version, we need to re-optimize
        // all assets.
        let version_file = self.asset_optimizer_version_file();
        let clear_cache = std::fs::read_to_string(&version_file)
            .ok()
            .filter(|s| s == crate::VERSION.as_str())
            .is_none();
        if clear_cache {
            keep_bundled_output_paths.clear();
        }

        tracing::trace!(
            "Keeping bundled output paths: {:#?}",
            keep_bundled_output_paths
        );

        // use walkdir::WalkDir;
        // for item in WalkDir::new(&asset_dir).into_iter().flatten() {
        //     // If this asset is in the manifest, we don't need to remove it
        //     let canonicalized = dunce::canonicalize(item.path())?;
        //     if !keep_bundled_output_paths.contains(canonicalized.as_path()) {
        //         // Remove empty dirs, remove files not in the manifest
        //         if item.file_type().is_dir() && item.path().read_dir()?.next().is_none() {
        //             std::fs::remove_dir(item.path())?;
        //         } else {
        //             std::fs::remove_file(item.path())?;
        //         }
        //     }
        // }

        // todo(jon): we also want to eventually include options for each asset's optimization and compression, which we currently aren't
        let mut assets_to_transfer = vec![];

        // Queue the bundled assets
        for (asset, bundled) in &assets.assets {
            let from = asset.clone();
            let to = asset_dir.join(bundled.bundled_path());

            // prefer to log using a shorter path relative to the workspace dir by trimming the workspace dir
            let from_ = from
                .strip_prefix(self.workspace_dir())
                .unwrap_or(from.as_path());
            let to_ = from
                .strip_prefix(self.workspace_dir())
                .unwrap_or(to.as_path());

            tracing::debug!("Copying asset {from_:?} to {to_:?}");
            assets_to_transfer.push((from, to, *bundled.options()));
        }

        let asset_count = assets_to_transfer.len();
        let started_processing = AtomicUsize::new(0);
        let copied = AtomicUsize::new(0);

        // Parallel Copy over the assets and keep track of progress with an atomic counter
        let progress = ctx.tx.clone();
        let ws_dir = self.workspace_dir();

        // Optimizing assets is expensive and blocking, so we do it in a tokio spawn blocking task
        tokio::task::spawn_blocking(move || {
            assets_to_transfer
                .par_iter()
                .try_for_each(|(from, to, options)| {
                    let processing = started_processing.fetch_add(1, Ordering::SeqCst);
                    let from_ = from.strip_prefix(&ws_dir).unwrap_or(from);
                    tracing::trace!(
                        "Starting asset copy {processing}/{asset_count} from {from_:?}"
                    );

                    let res = process_file_to(options, from, to);
                    if let Err(err) = res.as_ref() {
                        tracing::error!("Failed to copy asset {from:?}: {err}");
                    }

                    let finished = copied.fetch_add(1, Ordering::SeqCst);
                    BuildContext::status_copied_asset(
                        &progress,
                        finished,
                        asset_count,
                        from.to_path_buf(),
                    );

                    res.map(|_| ())
                })
        })
        .await
        .map_err(|e| anyhow::anyhow!("A task failed while trying to copy assets: {e}"))??;

        // // Remove the wasm bindgen output directory if it exists
        // _ = std::fs::remove_dir_all(self.wasm_bindgen_out_dir());

        // Write the version file so we know what version of the optimizer we used
        std::fs::write(self.asset_optimizer_version_file(), crate::VERSION.as_str())?;

        Ok(())
    }

    /// Run our custom linker setup to generate a patch file in the right location
    ///
    /// This should be the only case where the cargo output is a "dummy" file and requires us to
    /// manually do any linking.
    ///
    /// We also run some post processing steps here, like extracting out any new assets.
    async fn write_patch(
        &self,
        ctx: &BuildContext,
        aslr_reference: u64,
        artifacts: &mut BuildArtifacts,
        cache: &Arc<HotpatchModuleCache>,
        rustc_args: &RustcArgs,
    ) -> Result<()> {
        ctx.status_hotpatching();

        tracing::debug!(
            "Original builds for patch: {}",
            self.link_args_file.path().display()
        );
        let raw_args = std::fs::read_to_string(self.link_args_file.path())
            .context("Failed to read link args from file")?;
        let args = raw_args.lines().collect::<Vec<_>>();

        // Extract out the incremental object files.
        //
        // This is sadly somewhat of a hack, but it might be a moderately reliable hack.
        //
        // When rustc links your project, it passes the args as how a linker would expect, but with
        // a somewhat reliable ordering. These are all internal details to cargo/rustc, so we can't
        // rely on them *too* much, but the *are* fundamental to how rust compiles your projects, and
        // linker interfaces probably won't change drastically for another 40 years.
        //
        // We need to tear apart this command and only pass the args that are relevant to our thin link.
        // Mainly, we don't want any rlibs to be linked. Occasionally some libraries like objc_exception
        // export a folder with their artifacts - unsure if we actually need to include them. Generally
        // you can err on the side that most *libraries* don't need to be linked here since dlopen
        // satisfies those symbols anyways when the binary is loaded.
        //
        // Many args are passed twice, too, which can be confusing, but generally don't have any real
        // effect. Note that on macos/ios, there's a special macho header that needs to be set, otherwise
        // dyld will complain.
        //
        // Also, some flags in darwin land might become deprecated, need to be super conservative:
        // - https://developer.apple.com/forums/thread/773907
        //
        // The format of this command roughly follows:
        // ```
        // clang
        //     /dioxus/target/debug/subsecond-cli
        //     /var/folders/zs/gvrfkj8x33d39cvw2p06yc700000gn/T/rustcAqQ4p2/symbols.o
        //     /dioxus/target/subsecond-dev/deps/subsecond_harness-acfb69cb29ffb8fa.05stnb4bovskp7a00wyyf7l9s.rcgu.o
        //     /dioxus/target/subsecond-dev/deps/subsecond_harness-acfb69cb29ffb8fa.08rgcutgrtj2mxoogjg3ufs0g.rcgu.o
        //     /dioxus/target/subsecond-dev/deps/subsecond_harness-acfb69cb29ffb8fa.0941bd8fa2bydcv9hfmgzzne9.rcgu.o
        //     /dioxus/target/subsecond-dev/deps/libbincode-c215feeb7886f81b.rlib
        //     /dioxus/target/subsecond-dev/deps/libanyhow-e69ac15c094daba6.rlib
        //     /dioxus/target/subsecond-dev/deps/libratatui-c3364579b86a1dfc.rlib
        //     /.rustup/toolchains/stable-aarch64-apple-darwin/lib/rustlib/aarch64-apple-darwin/lib/libstd-019f0f6ae6e6562b.rlib
        //     /.rustup/toolchains/stable-aarch64-apple-darwin/lib/rustlib/aarch64-apple-darwin/lib/libpanic_unwind-7387d38173a2eb37.rlib
        //     /.rustup/toolchains/stable-aarch64-apple-darwin/lib/rustlib/aarch64-apple-darwin/lib/libobject-2b03cf6ece171d21.rlib
        //     -framework AppKit
        //     -lc
        //     -framework Foundation
        //     -framework Carbon
        //     -lSystem
        //     -framework CoreFoundation
        //     -lobjc
        //     -liconv
        //     -lm
        //     -arch arm64
        //     -mmacosx-version-min=11.0.0
        //     -L /dioxus/target/subsecond-dev/build/objc_exception-dc226cad0480ea65/out
        //     -o /dioxus/target/subsecond-dev/deps/subsecond_harness-acfb69cb29ffb8fa
        //     -nodefaultlibs
        //     -Wl,-all_load
        // ```
        let mut dylibs = vec![];
        let mut object_files = args
            .iter()
            .filter(|arg| arg.ends_with(".rcgu.o"))
            .sorted()
            .map(PathBuf::from)
            .collect::<Vec<_>>();

        // On non-wasm platforms, we generate a special shim object file which converts symbols from
        // fat binary into direct addresses from the running process.
        //
        // Our wasm approach is quite specific to wasm. We don't need to resolve any missing symbols
        // there since wasm is relocatable, but there is considerable pre and post processing work to
        // satisfy undefined symbols that we do by munging the binary directly.
        //
        // todo: can we adjust our wasm approach to also use a similar system?
        // todo: don't require the aslr reference and just patch the got when loading.
        //
        // Requiring the ASLR offset here is necessary but unfortunately might be flakey in practice.
        // Android apps can take a long time to open, and a hot patch might've been issued in the interim,
        // making this hotpatch a failure.
        if self.platform != Platform::Web {
            let stub_bytes = crate::build::create_undefined_symbol_stub(
                cache,
                &object_files,
                &self.triple,
                aslr_reference,
            )
            .expect("failed to resolve patch symbols");

            // Currently we're dropping stub.o in the exe dir, but should probably just move to a tempfile?
            let patch_file = self.main_exe().with_file_name("stub.o");
            std::fs::write(&patch_file, stub_bytes)?;
            object_files.push(patch_file);

            // Add the dylibs/sos to the linker args
            // Make sure to use the one in the bundle, not the ones in the target dir or system.
            for arg in &rustc_args.link_args {
                if arg.ends_with(".dylib") || arg.ends_with(".so") {
                    let path = PathBuf::from(arg);
                    dylibs.push(self.frameworks_folder().join(path.file_name().unwrap()));
                }
            }
        }

        // And now we can run the linker with our new args
        let linker = self.select_linker()?;
        let out_exe = self.patch_exe(artifacts.time_start);
        let out_arg = match self.triple.operating_system {
            OperatingSystem::Windows => vec![format!("/OUT:{}", out_exe.display())],
            _ => vec!["-o".to_string(), out_exe.display().to_string()],
        };

        tracing::trace!("Linking with {:?} using args: {:#?}", linker, object_files);

        // Run the linker directly!
        //
        // We dump its output directly into the patch exe location which is different than how rustc
        // does it since it uses llvm-objcopy into the `target/debug/` folder.
        let res = Command::new(linker)
            .args(object_files.iter())
            .args(dylibs.iter())
            .args(self.thin_link_args(&args)?)
            .args(out_arg)
            .env_clear()
            .envs(rustc_args.envs.iter().map(|(k, v)| (k, v)))
            .output()
            .await?;

        if !res.stderr.is_empty() {
            let errs = String::from_utf8_lossy(&res.stderr);
            if !self.patch_exe(artifacts.time_start).exists() || !res.status.success() {
                tracing::error!("Failed to generate patch: {}", errs.trim());
            } else {
                tracing::trace!("Linker output during thin linking: {}", errs.trim());
            }
        }

        // For some really weird reason that I think is because of dlopen caching, future loads of the
        // jump library will fail if we don't remove the original fat file. I think this could be
        // because of library versioning and namespaces, but really unsure.
        //
        // The errors if you forget to do this are *extremely* cryptic - missing symbols that never existed.
        //
        // Fortunately, this binary exists in two places - the deps dir and the target out dir. We
        // can just remove the one in the deps dir and the problem goes away.
        if let Some(idx) = args.iter().position(|arg| *arg == "-o") {
            _ = std::fs::remove_file(PathBuf::from(args[idx + 1]));
        }

        // Now extract the assets from the fat binary
        artifacts
            .assets
            .add_from_object_path(&self.patch_exe(artifacts.time_start))?;

        // Clean up the temps manually
        // todo: we might want to keep them around for debugging purposes
        for file in object_files {
            _ = std::fs::remove_file(file);
        }

        Ok(())
    }

    /// Take the original args passed to the "fat" build and then create the "thin" variant.
    ///
    /// This is basically just stripping away the rlibs and other libraries that will be satisfied
    /// by our stub step.
    fn thin_link_args(&self, original_args: &[&str]) -> Result<Vec<String>> {
        let mut out_args = vec![];

        match self.linker_flavor() {
            // wasm32-unknown-unknown -> use wasm-ld (gnu-lld)
            //
            // We need to import a few things - namely the memory and ifunc table.
            //
            // We can safely export everything, I believe, though that led to issues with the "fat"
            // binaries that also might lead to issues here too. wasm-bindgen chokes on some symbols
            // and the resulting JS has issues.
            //
            // We turn on both --pie and --experimental-pic but I think we only need --pie.
            //
            // We don't use *any* of the original linker args since they do lots of custom exports
            // and other things that we don't need.
            //
            // The trickiest one here is -Crelocation-model=pic, which forces data symbols
            // into a GOT, making it possible to import them from the main module.
            //
            // I think we can make relocation-model=pic work for non-wasm platforms, enabling
            // fully relocatable modules with no host coordination in lieu of sending out
            // the aslr slide at runtime.
            LinkerFlavor::WasmLld => {
                out_args.extend([
                    "--fatal-warnings".to_string(),
                    "--verbose".to_string(),
                    "--import-memory".to_string(),
                    "--import-table".to_string(),
                    "--growable-table".to_string(),
                    "--export".to_string(),
                    "main".to_string(),
                    "--allow-undefined".to_string(),
                    "--no-demangle".to_string(),
                    "--no-entry".to_string(),
                    "--pie".to_string(),
                    "--experimental-pic".to_string(),
                ]);
            }

            // This uses "cc" and these args need to be ld compatible
            //
            // Most importantly, we want to pass `-dylib` to both CC and the linker to indicate that
            // we want to generate the shared library instead of an executable.
            LinkerFlavor::Darwin => {
                out_args.extend(["-Wl,-dylib".to_string()]);

                // Preserve the original args. We only preserve:
                // -framework
                // -arch
                // -lxyz
                // There might be more, but some flags might break our setup.
                for (idx, arg) in original_args.iter().enumerate() {
                    if *arg == "-framework" || *arg == "-arch" || *arg == "-L" {
                        out_args.push(arg.to_string());
                        out_args.push(original_args[idx + 1].to_string());
                    }

                    if arg.starts_with("-l") || arg.starts_with("-m") {
                        out_args.push(arg.to_string());
                    }
                }
            }

            // android/linux need to be compatible with lld
            //
            // android currently drags along its own libraries and other zany flags
            LinkerFlavor::Gnu => {
                out_args.extend([
                    "-shared".to_string(),
                    "-Wl,--eh-frame-hdr".to_string(),
                    "-Wl,-z,noexecstack".to_string(),
                    "-Wl,-z,relro,-z,now".to_string(),
                    "-nodefaultlibs".to_string(),
                    "-Wl,-Bdynamic".to_string(),
                ]);

                // Preserve the original args. We only preserve:
                // -L <path>
                // -arch
                // -lxyz
                // There might be more, but some flags might break our setup.
                for (idx, arg) in original_args.iter().enumerate() {
                    if *arg == "-L" {
                        out_args.push(arg.to_string());
                        out_args.push(original_args[idx + 1].to_string());
                    }

                    if arg.starts_with("-l")
                        || arg.starts_with("-m")
                        || arg.starts_with("-Wl,--target=")
                        || arg.starts_with("-Wl,-fuse-ld")
                    {
                        out_args.push(arg.to_string());
                    }
                }
            }

            LinkerFlavor::Msvc => {
                out_args.extend([
                    "shlwapi.lib".to_string(),
                    "kernel32.lib".to_string(),
                    "advapi32.lib".to_string(),
                    "ntdll.lib".to_string(),
                    "userenv.lib".to_string(),
                    "ws2_32.lib".to_string(),
                    "dbghelp.lib".to_string(),
                    "/defaultlib:msvcrt".to_string(),
                    "/DLL".to_string(),
                    "/DEBUG".to_string(),
                    "/PDBALTPATH:%_PDB%".to_string(),
                    "/EXPORT:main".to_string(),
                    "/HIGHENTROPYVA:NO".to_string(),
                ]);
            }

            LinkerFlavor::Unsupported => {
                return Err(anyhow::anyhow!("Unsupported platform for thin linking").into())
            }
        }

        let extract_value = |arg: &str| -> Option<String> {
            original_args
                .iter()
                .position(|a| *a == arg)
                .map(|i| original_args[i + 1].to_string())
        };

        if let Some(vale) = extract_value("-target") {
            out_args.push("-target".to_string());
            out_args.push(vale);
        }

        if let Some(vale) = extract_value("-isysroot") {
            out_args.push("-isysroot".to_string());
            out_args.push(vale);
        }

        Ok(out_args)
    }

    /// Patches are stored in the same directory as the main executable, but with a name based on the
    /// time the patch started compiling.
    ///
    /// - lib{name}-patch-{time}.(so/dll/dylib) (next to the main exe)
    ///
    /// Note that weirdly enough, the name of dylibs can actually matter. In some environments, libs
    /// can override each other with symbol interposition.
    ///
    /// Also, on Android - and some Linux, we *need* to start the lib name with `lib` for the dynamic
    /// loader to consider it a shared library.
    ///
    /// todo: the time format might actually be problematic if two platforms share the same build folder.
    pub(crate) fn patch_exe(&self, time_start: SystemTime) -> PathBuf {
        let path = self.main_exe().with_file_name(format!(
            "lib{}-patch-{}",
            self.executable_name(),
            time_start
                .duration_since(UNIX_EPOCH)
                .map(|f| f.as_millis())
                .unwrap_or(0),
        ));

        let extension = match self.linker_flavor() {
            LinkerFlavor::Darwin => "dylib",
            LinkerFlavor::Gnu => "so",
            LinkerFlavor::WasmLld => "wasm",
            LinkerFlavor::Msvc => "dll",
            LinkerFlavor::Unsupported => "",
        };

        path.with_extension(extension)
    }

    /// When we link together the fat binary, we need to make sure every `.o` file in *every* rlib
    /// is taken into account. This is the same work that the rust compiler does when assembling
    /// staticlibs.
    ///
    /// <https://github.com/rust-lang/rust/blob/191df20fcad9331d3a948aa8e8556775ec3fe69d/compiler/rustc_codegen_ssa/src/back/link.rs#L448>
    ///
    /// Since we're going to be passing these to the linker, we need to make sure and not provide any
    /// weird files (like the rmeta) file that rustc generates.
    ///
    /// We discovered the need for this after running into issues with wasm-ld not being able to
    /// handle the rmeta file.
    ///
    /// <https://github.com/llvm/llvm-project/issues/55786>
    ///
    /// Also, crates might not drag in all their dependent code. The monorphizer won't lift trait-based generics:
    ///
    /// <https://github.com/rust-lang/rust/blob/191df20fcad9331d3a948aa8e8556775ec3fe69d/compiler/rustc_monomorphize/src/collector.rs>
    ///
    /// When Rust normally handles this, it uses the +whole-archive directive which adjusts how the rlib
    /// is written to disk.
    ///
    /// Since creating this object file can be a lot of work, we cache it in the target dir by hashing
    /// the names of the rlibs in the command and storing it in the target dir. That way, when we run
    /// this command again, we can just used the cached object file.
    ///
    /// In theory, we only need to do this for every crate accessible by the current crate, but that's
    /// hard acquire without knowing the exported symbols from each crate.
    ///
    /// todo: I think we can traverse our immediate dependencies and inspect their symbols, unless they `pub use` a crate
    /// todo: we should try and make this faster with memmapping
    pub(crate) async fn run_fat_link(
        &self,
        ctx: &BuildContext,
        exe: &Path,
        rustc_args: &RustcArgs,
    ) -> Result<()> {
        ctx.status_starting_link();

        // Filter out the rlib files from the arguments
        let rlibs = rustc_args
            .link_args
            .iter()
            .filter(|arg| arg.ends_with(".rlib"))
            .map(PathBuf::from)
            .collect::<Vec<_>>();

        // Acquire a hash from the rlib names, sizes, modified times, and dx's git commit hash
        // This ensures that any changes in dx or the rlibs will cause a new hash to be generated
        // The hash relies on both dx and rustc hashes, so it should be thoroughly unique. Keep it
        // short to avoid long file names.
        let hash_id = Uuid::new_v5(
            &Uuid::NAMESPACE_OID,
            rlibs
                .iter()
                .map(|p| {
                    format!(
                        "{}-{}-{}-{}",
                        p.file_name().unwrap().to_string_lossy(),
                        p.metadata().map(|m| m.len()).unwrap_or_default(),
                        p.metadata()
                            .ok()
                            .and_then(|m| m.modified().ok())
                            .and_then(|f| f.duration_since(UNIX_EPOCH).map(|f| f.as_secs()).ok())
                            .unwrap_or_default(),
                        crate::dx_build_info::GIT_COMMIT_HASH.unwrap_or_default()
                    )
                })
                .collect::<String>()
                .as_bytes(),
        )
        .to_string()
        .chars()
        .take(8)
        .collect::<String>();

        // Check if we already have a cached object file
        let out_ar_path = exe.with_file_name(format!("libdeps-{hash_id}.a",));
        let out_rlibs_list = exe.with_file_name(format!("rlibs-{hash_id}.txt"));
        let mut archive_has_contents = out_ar_path.exists();

        // Use the rlibs list if it exists
        let mut compiler_rlibs = std::fs::read_to_string(&out_rlibs_list)
            .ok()
            .map(|s| s.lines().map(PathBuf::from).collect::<Vec<_>>())
            .unwrap_or_default();

        // Create it by dumping all the rlibs into it
        // This will include the std rlibs too, which can severely bloat the size of the archive
        //
        // The nature of this process involves making extremely fat archives, so we should try and
        // speed up the future linking process by caching the archive.
        //
        // Since we're using the git hash for the CLI entropy, debug builds should always regenerate
        // the archive since their hash might not change, but the logic might.
        if !archive_has_contents || cfg!(debug_assertions) {
            compiler_rlibs.clear();

            let mut bytes = vec![];
            let mut out_ar = ar::Builder::new(&mut bytes);
            for rlib in &rlibs {
                // Skip compiler rlibs since they're missing bitcode
                //
                // https://github.com/rust-lang/rust/issues/94232#issuecomment-1048342201
                //
                // if the rlib is not in the target directory, we skip it.
                if !rlib.starts_with(self.workspace_dir()) {
                    compiler_rlibs.push(rlib.clone());
                    tracing::trace!("Skipping rlib: {:?}", rlib);
                    continue;
                }

                tracing::trace!("Adding rlib to staticlib: {:?}", rlib);

                let rlib_contents = std::fs::read(rlib)?;
                let mut reader = ar::Archive::new(std::io::Cursor::new(rlib_contents));
                while let Some(Ok(object_file)) = reader.next_entry() {
                    let name = std::str::from_utf8(object_file.header().identifier()).unwrap();
                    if name.ends_with(".rmeta") {
                        continue;
                    }

                    if object_file.header().size() == 0 {
                        continue;
                    }

                    // rlibs might contain dlls/sos/lib files which we don't want to include
                    if name.ends_with(".dll")
                        || name.ends_with(".so")
                        || name.ends_with(".lib")
                        || name.ends_with(".dylib")
                    {
                        compiler_rlibs.push(rlib.to_owned());
                        continue;
                    }

                    if !(name.ends_with(".o") || name.ends_with(".obj")) {
                        tracing::debug!("Unknown object file in rlib: {:?}", name);
                    }

                    archive_has_contents = true;
                    out_ar
                        .append(&object_file.header().clone(), object_file)
                        .context("Failed to add object file to archive")?;
                }
            }

            let bytes = out_ar.into_inner().context("Failed to finalize archive")?;
            std::fs::write(&out_ar_path, bytes).context("Failed to write archive")?;
            tracing::debug!("Wrote fat archive to {:?}", out_ar_path);

            // Run the ranlib command to index the archive. This slows down this process a bit,
            // but is necessary for some linkers to work properly.
            // We ignore its error in case it doesn't recognize the architecture
            if self.linker_flavor() == LinkerFlavor::Darwin {
                if let Some(ranlib) = self.select_ranlib() {
                    _ = Command::new(ranlib).arg(&out_ar_path).output().await;
                }
            }
        }

        compiler_rlibs.dedup();

        // We're going to replace the first rlib in the args with our fat archive
        // And then remove the rest of the rlibs
        //
        // We also need to insert the -force_load flag to force the linker to load the archive
        let mut args = rustc_args.link_args.clone();
        if let Some(last_object) = args.iter().rposition(|arg| arg.ends_with(".o")) {
            if archive_has_contents {
                match self.linker_flavor() {
                    LinkerFlavor::WasmLld => {
                        args.insert(last_object, "--whole-archive".to_string());
                        args.insert(last_object + 1, out_ar_path.display().to_string());
                        args.insert(last_object + 2, "--no-whole-archive".to_string());
                        args.retain(|arg| !arg.ends_with(".rlib"));
                        for rlib in compiler_rlibs.iter().rev() {
                            args.insert(last_object + 3, rlib.display().to_string());
                        }
                    }
                    LinkerFlavor::Gnu => {
                        args.insert(last_object, "-Wl,--whole-archive".to_string());
                        args.insert(last_object + 1, out_ar_path.display().to_string());
                        args.insert(last_object + 2, "-Wl,--no-whole-archive".to_string());
                        args.retain(|arg| !arg.ends_with(".rlib"));
                        for rlib in compiler_rlibs.iter().rev() {
                            args.insert(last_object + 3, rlib.display().to_string());
                        }
                    }
                    LinkerFlavor::Darwin => {
                        args.insert(last_object, "-Wl,-force_load".to_string());
                        args.insert(last_object + 1, out_ar_path.display().to_string());
                        args.retain(|arg| !arg.ends_with(".rlib"));
                        for rlib in compiler_rlibs.iter().rev() {
                            args.insert(last_object + 2, rlib.display().to_string());
                        }
                    }
                    LinkerFlavor::Msvc => {
                        args.insert(
                            last_object,
                            format!("/WHOLEARCHIVE:{}", out_ar_path.display()),
                        );
                        args.retain(|arg| !arg.ends_with(".rlib"));
                        for rlib in compiler_rlibs.iter().rev() {
                            args.insert(last_object + 1, rlib.display().to_string());
                        }
                    }
                    LinkerFlavor::Unsupported => {
                        tracing::error!("Unsupported platform for fat linking");
                    }
                };
            }
        }

        // Add custom args to the linkers
        match self.linker_flavor() {
            LinkerFlavor::Gnu => {
                // Export `main` so subsecond can use it for a reference point
                args.push("-Wl,--export-dynamic-symbol,main".to_string());
            }
            LinkerFlavor::Darwin => {
                // `-all_load` is an extra step to ensure that all symbols are loaded (different than force_load)
                args.push("-Wl,-all_load".to_string());
            }
            LinkerFlavor::Msvc => {
                // Prevent alsr from overflowing 32 bits
                args.push("/HIGHENTROPYVA:NO".to_string());

                // Export `main` so subsecond can use it for a reference point
                args.push("/EXPORT:main".to_string());
            }
            LinkerFlavor::WasmLld | LinkerFlavor::Unsupported => {}
        }

        // We also need to remove the `-o` flag since we want the linker output to end up in the
        // rust exe location, not in the deps dir as it normally would.
        if let Some(idx) = args
            .iter()
            .position(|arg| *arg == "-o" || *arg == "--output")
        {
            args.remove(idx + 1);
            args.remove(idx);
        }

        // same but windows support
        if let Some(idx) = args.iter().position(|arg| arg.starts_with("/OUT")) {
            args.remove(idx);
        }

        // We want to go through wasm-ld directly, so we need to remove the -flavor flag
        if self.platform == Platform::Web {
            let flavor_idx = args.iter().position(|arg| *arg == "-flavor").unwrap();
            args.remove(flavor_idx + 1);
            args.remove(flavor_idx);
        }

        // And now we can run the linker with our new args
        let linker = self.select_linker()?;

        tracing::trace!("Fat linking with args: {:?} {:#?}", linker, args);
        tracing::trace!("Fat linking with env: {:#?}", rustc_args.envs);

        // Run the linker directly!
        let out_arg = match self.triple.operating_system {
            OperatingSystem::Windows => vec![format!("/OUT:{}", exe.display())],
            _ => vec!["-o".to_string(), exe.display().to_string()],
        };

        let res = Command::new(linker)
            .args(args.iter().skip(1))
            .args(out_arg)
            .env_clear()
            .envs(rustc_args.envs.iter().map(|(k, v)| (k, v)))
            .output()
            .await?;

        if !res.stderr.is_empty() {
            let errs = String::from_utf8_lossy(&res.stderr);
            if !res.status.success() {
                tracing::error!("Failed to generate fat binary: {}", errs.trim());
            } else {
                tracing::trace!("Warnings during fat linking: {}", errs.trim());
            }
        }

        if !res.stdout.is_empty() {
            let out = String::from_utf8_lossy(&res.stdout);
            tracing::trace!("Output from fat linking: {}", out.trim());
        }

        // Clean up the temps manually
        for f in args.iter().filter(|arg| arg.ends_with(".rcgu.o")) {
            _ = std::fs::remove_file(f);
        }

        // Cache the rlibs list
        _ = std::fs::write(
            &out_rlibs_list,
            compiler_rlibs
                .into_iter()
                .map(|s| s.display().to_string())
                .join("\n"),
        );

        Ok(())
    }

    /// Automatically detect the linker flavor based on the target triple and any custom linkers.
    ///
    /// This tries to replicate what rustc does when selecting the linker flavor based on the linker
    /// and triple.
    fn linker_flavor(&self) -> LinkerFlavor {
        if let Some(custom) = self.custom_linker.as_ref() {
            let name = custom.file_name().unwrap().to_ascii_lowercase();
            match name.to_str() {
                Some("lld-link") => return LinkerFlavor::Msvc,
                Some("lld-link.exe") => return LinkerFlavor::Msvc,
                Some("wasm-ld") => return LinkerFlavor::WasmLld,
                Some("ld64.lld") => return LinkerFlavor::Darwin,
                Some("ld.lld") => return LinkerFlavor::Gnu,
                Some("ld.gold") => return LinkerFlavor::Gnu,
                Some("mold") => return LinkerFlavor::Gnu,
                Some("sold") => return LinkerFlavor::Gnu,
                Some("wild") => return LinkerFlavor::Gnu,
                _ => {}
            }
        }

        match self.triple.environment {
            target_lexicon::Environment::Gnu
            | target_lexicon::Environment::Gnuabi64
            | target_lexicon::Environment::Gnueabi
            | target_lexicon::Environment::Gnueabihf
            | target_lexicon::Environment::GnuLlvm => LinkerFlavor::Gnu,
            target_lexicon::Environment::Musl => LinkerFlavor::Gnu,
            target_lexicon::Environment::Android => LinkerFlavor::Gnu,
            target_lexicon::Environment::Msvc => LinkerFlavor::Msvc,
            target_lexicon::Environment::Macabi => LinkerFlavor::Darwin,
            _ => match self.triple.operating_system {
                OperatingSystem::Darwin(_) => LinkerFlavor::Darwin,
                OperatingSystem::IOS(_) => LinkerFlavor::Darwin,
                OperatingSystem::MacOSX(_) => LinkerFlavor::Darwin,
                OperatingSystem::Linux => LinkerFlavor::Gnu,
                OperatingSystem::Windows => LinkerFlavor::Msvc,
                _ => match self.triple.architecture {
                    target_lexicon::Architecture::Wasm32 => LinkerFlavor::WasmLld,
                    target_lexicon::Architecture::Wasm64 => LinkerFlavor::WasmLld,
                    _ => LinkerFlavor::Unsupported,
                },
            },
        }
    }

    /// Select the linker to use for this platform.
    ///
    /// We prefer to use the rust-lld linker when we can since it's usually there.
    /// On macos, we use the system linker since macho files can be a bit finicky.
    ///
    /// This means we basically ignore the linker flavor that the user configured, which could
    /// cause issues with a custom linker setup. In theory, rust translates most flags to the right
    /// linker format.
    fn select_linker(&self) -> Result<PathBuf, Error> {
        // Use a custom linker for non-crosscompile and crosscompile targets
        if matches!(
            self.triple.operating_system,
            OperatingSystem::Darwin(_) | OperatingSystem::Linux | OperatingSystem::Windows
        ) {
            if let Ok(linker) = std::env::var("DX_HOST_LINKER") {
                return Ok(PathBuf::from(linker));
            }
        }

        if let Ok(linker) = std::env::var("DX_LINKER") {
            return Ok(PathBuf::from(linker));
        }

        if let Some(linker) = self.custom_linker.clone() {
            return Ok(linker);
        }

        let cc = match self.linker_flavor() {
            LinkerFlavor::WasmLld => self.workspace.wasm_ld(),

            // On macOS, we use the system linker since it's usually there.
            // We could also use `lld` here, but it might not be installed by default.
            //
            // Note that this is *clang*, not `lld`.
            LinkerFlavor::Darwin => self.workspace.cc(),

            // On Linux, we use the system linker since it's usually there.
            LinkerFlavor::Gnu => self.workspace.cc(),

            // On windows, instead of trying to find the system linker, we just go with the lld.link
            // that rustup provides. It's faster and more stable then reyling on link.exe in path.
            LinkerFlavor::Msvc => self.workspace.lld_link(),

            // The rest of the platforms use `cc` as the linker which should be available in your path,
            // provided you have build-tools setup. On mac/linux this is the default, but on Windows
            // it requires msvc or gnu downloaded, which is a requirement to use rust anyways.
            //
            // The default linker might actually be slow though, so we could consider using lld or rust-lld
            // since those are shipping by default on linux as of 1.86. Window's linker is the really slow one.
            //
            // https://blog.rust-lang.org/2024/05/17/enabling-rust-lld-on-linux.html
            //
            // Note that "cc" is *not* a linker. It's a compiler! The arguments we pass need to be in
            // the form of `-Wl,<args>` for them to make it to the linker. This matches how rust does it
            // which is confusing.
            LinkerFlavor::Unsupported => self.workspace.cc(),
        };

        Ok(cc)
    }

    /// Assemble the `cargo rustc` / `rustc` command
    ///
    /// When building fat/base binaries, we use `cargo rustc`.
    /// When building thin binaries, we use `rustc` directly.
    ///
    /// When processing the output of this command, you need to make sure to handle both cases which
    /// both have different formats (but with json output for both).
    fn build_command(&self, ctx: &BuildContext) -> Result<Command> {
        match &ctx.mode {
            // We're assembling rustc directly, so we need to be *very* careful. Cargo sets rustc's
            // env up very particularly, and we want to match it 1:1 but with some changes.
            //
            // To do this, we reset the env completely, and then pass every env var that the original
            // rustc process had 1:1.
            //
            // We need to unset a few things, like the RUSTC wrappers and then our special env var
            // indicating that dx itself is the compiler. If we forget to do this, then the compiler
            // ends up doing some recursive nonsense and dx is trying to link instead of compiling.
            //
            // todo: maybe rustc needs to be found on the FS instead of using the one in the path?
            BuildMode::Thin { rustc_args, .. } => {
                let mut cmd = Command::new("rustc");
                cmd.current_dir(self.workspace_dir());
                cmd.env_clear();
                cmd.args(rustc_args.args[1..].iter());
                cmd.env_remove("RUSTC_WORKSPACE_WRAPPER");
                cmd.env_remove("RUSTC_WRAPPER");
                cmd.env_remove(DX_RUSTC_WRAPPER_ENV_VAR);
                cmd.envs(self.cargo_build_env_vars(ctx)?);
                cmd.arg(format!("-Clinker={}", Workspace::path_to_dx()?.display()));

                if self.platform == Platform::Web {
                    cmd.arg("-Crelocation-model=pic");
                }

                tracing::debug!("Direct rustc: {:#?}", cmd);

                cmd.envs(rustc_args.envs.iter().cloned());

                // tracing::trace!("Setting env vars: {:#?}", rustc_args.envs);

                Ok(cmd)
            }

            // For Base and Fat builds, we use a regular cargo setup, but we might need to intercept
            // rustc itself in case we're hot-patching and need a reliable rustc environment to
            // continuously recompile the top-level crate with.
            //
            // In the future, when we support hot-patching *all* workspace crates, we will need to
            // make use of the RUSTC_WORKSPACE_WRAPPER environment variable instead of RUSTC_WRAPPER
            // and then keep track of env and args on a per-crate basis.
            //
            // We've also had a number of issues with incorrect canonicalization when passing paths
            // through envs on windows, hence the frequent use of dunce::canonicalize.
            _ => {
                let mut cmd = Command::new("cargo");

                cmd.arg("rustc")
                    .current_dir(self.crate_dir())
                    .arg("--message-format")
                    .arg("json-diagnostic-rendered-ansi")
                    .args(self.cargo_build_arguments(ctx))
                    .envs(self.cargo_build_env_vars(ctx)?);

                if ctx.mode == BuildMode::Fat {
                    cmd.env(
                        DX_RUSTC_WRAPPER_ENV_VAR,
                        dunce::canonicalize(self.rustc_wrapper_args_file.path())
                            .unwrap()
                            .display()
                            .to_string(),
                    );
                    cmd.env(
                        "RUSTC_WRAPPER",
                        Workspace::path_to_dx()?.display().to_string(),
                    );
                }

                tracing::debug!("Cargo: {:#?}", cmd);

                Ok(cmd)
            }
        }
    }

    /// Create a list of arguments for cargo builds
    ///
    /// We always use `cargo rustc` *or* `rustc` directly. This means we can pass extra flags like
    /// `-C` arguments directly to the compiler.
    #[allow(clippy::vec_init_then_push)]
    fn cargo_build_arguments(&self, ctx: &BuildContext) -> Vec<String> {
        let mut cargo_args = Vec::with_capacity(4);

        // Add required profile flags. --release overrides any custom profiles.
        cargo_args.push("--profile".to_string());
        cargo_args.push(self.profile.to_string());

        // Pass the appropriate target to cargo. We *always* specify a target which is somewhat helpful for preventing thrashing
        cargo_args.push("--target".to_string());
        cargo_args.push(self.triple.to_string());

        // We always run in verbose since the CLI itself is the one doing the presentation
        cargo_args.push("--verbose".to_string());

        if self.no_default_features {
            cargo_args.push("--no-default-features".to_string());
        }

        if !self.features.is_empty() {
            cargo_args.push("--features".to_string());
            cargo_args.push(self.features.join(" "));
        }

        // We *always* set the package since that's discovered from cargo metadata
        cargo_args.push(String::from("-p"));
        cargo_args.push(self.package.clone());

        // Set the executable
        match self.executable_type() {
            TargetKind::Bin => cargo_args.push("--bin".to_string()),
            TargetKind::Lib => cargo_args.push("--lib".to_string()),
            TargetKind::Example => cargo_args.push("--example".to_string()),
            _ => {}
        };
        cargo_args.push(self.executable_name().to_string());

        // Merge in extra args. Order shouldn't really matter.
        cargo_args.extend(self.extra_cargo_args.clone());
        cargo_args.push("--".to_string());
        cargo_args.extend(self.extra_rustc_args.clone());

        // The bundle splitter needs relocation data to create a call-graph.
        // This will automatically be erased by wasm-opt during the optimization step.
        if self.platform == Platform::Web && self.wasm_split {
            cargo_args.push("-Clink-args=--emit-relocs".to_string());
        }

        // dx *always* links android and thin builds
        if self.custom_linker.is_some()
            || matches!(ctx.mode, BuildMode::Thin { .. } | BuildMode::Fat)
        {
            cargo_args.push(format!(
                "-Clinker={}",
                Workspace::path_to_dx().expect("can't find dx").display()
            ));
        }

<<<<<<< HEAD
        // for debuggability, we need to make sure android studio can properly understand our build
        // https://stackoverflow.com/questions/68481401/debugging-a-prebuilt-shared-library-in-android-studio
        if self.platform == Platform::Android {
            cargo_args.push("-Clink-arg=-Wl,--build-id=sha1".to_string());
=======
        // Handle frameworks/dylibs by setting the rpath
        // This is dependent on the bundle structure - in this case, appimage and appbundle for mac/linux
        // todo: we need to figure out what to do for windows
        match self.triple.operating_system {
            OperatingSystem::Darwin(_) | OperatingSystem::IOS(_) => {
                cargo_args.push("-Clink-arg=-Wl,-rpath,@executable_path/../Frameworks".to_string());
                cargo_args.push("-Clink-arg=-Wl,-rpath,@executable_path".to_string());
            }
            OperatingSystem::Linux => {
                cargo_args.push("-Clink-arg=-Wl,-rpath,$ORIGIN/../lib".to_string());
                cargo_args.push("-Clink-arg=-Wl,-rpath,$ORIGIN".to_string());
            }
            _ => {}
>>>>>>> 929cab9e
        }

        // Our fancy hot-patching engine needs a lot of customization to work properly.
        //
        // These args are mostly intended to be passed when *fat* linking but are generally fine to
        // pass for both fat and thin linking.
        //
        // We need save-temps and no-dead-strip in both cases though. When we run `cargo rustc` with
        // these args, they will be captured and re-ran for the fast compiles in the future, so whatever
        // we set here will be set for all future hot patches too.
        if matches!(ctx.mode, BuildMode::Thin { .. } | BuildMode::Fat) {
            // rustc gives us some portable flags required:
            // - link-dead-code: prevents rust from passing -dead_strip to the linker since that's the default.
            // - save-temps=true: keeps the incremental object files around, which we need for manually linking.
            cargo_args.extend_from_slice(&[
                "-Csave-temps=true".to_string(),
                "-Clink-dead-code".to_string(),
            ]);

            // We need to set some extra args that ensure all symbols make it into the final output
            // and that the linker doesn't strip them out.
            //
            // This basically amounts of -all_load or --whole-archive, depending on the linker.
            // We just assume an ld-like interface on macos and a gnu-ld interface elsewhere.
            //
            // macOS/iOS use ld64 but through the `cc` interface.
            // cargo_args.push("-Clink-args=-Wl,-all_load".to_string());
            //
            // Linux and Android fit under this umbrella, both with the same clang-like entrypoint
            // and the gnu-ld interface.
            //
            // cargo_args.push("-Clink-args=-Wl,--whole-archive".to_string());
            //
            // If windows -Wl,--whole-archive is required since it follows gnu-ld convention.
            // There might be other flags on windows - we haven't tested windows thoroughly.
            //
            // cargo_args.push("-Clink-args=-Wl,--whole-archive".to_string());
            // https://learn.microsoft.com/en-us/cpp/build/reference/wholearchive-include-all-library-object-files?view=msvc-170
            //
            // ------------------------------------------------------------
            //
            // if web, -Wl,--whole-archive is required since it follows gnu-ld convention.
            //
            // We also use --no-gc-sections and --export-table and --export-memory  to push
            // said symbols into the export table.
            //
            // We use --emit-relocs to build up a solid call graph.
            //
            // rust uses its own wasm-ld linker which can be found here (it's just gcc-ld with a `-target wasm` flag):
            // - ~/.rustup/toolchains/stable-aarch64-apple-darwin/lib/rustlib/aarch64-apple-darwin/bin/gcc-ld
            // - ~/.rustup/toolchains/stable-aarch64-apple-darwin/lib/rustlib/aarch64-apple-darwin/bin/gcc-ld/wasm-ld
            //
            // Note that we can't use --export-all, unfortunately, since some symbols are internal
            // to wasm-bindgen and exporting them causes the JS generation to fail.
            //
            // We are basically replicating what emscripten does here with its dynamic linking
            // approach where the MAIN_MODULE is very "fat" and exports the necessary arguments
            // for the side modules to be linked in. This guide is really helpful:
            //
            // https://github.com/WebAssembly/tool-conventions/blob/main/DynamicLinking.md
            //
            // The tricky one is -Ctarget-cpu=mvp, which prevents rustc from generating externref
            // entries.
            //
            // https://blog.rust-lang.org/2024/09/24/webassembly-targets-change-in-default-target-features/#disabling-on-by-default-webassembly-proposals
            //
            // It's fine that these exist in the base module but not in the patch.
            if self.platform == Platform::Web
                || self.triple.operating_system == OperatingSystem::Wasi
            {
                cargo_args.push("-Ctarget-cpu=mvp".into());
                cargo_args.push("-Clink-arg=--no-gc-sections".into());
                cargo_args.push("-Clink-arg=--growable-table".into());
                cargo_args.push("-Clink-arg=--export-table".into());
                cargo_args.push("-Clink-arg=--export-memory".into());
                cargo_args.push("-Clink-arg=--emit-relocs".into());
                cargo_args.push("-Clink-arg=--export=__stack_pointer".into());
                cargo_args.push("-Clink-arg=--export=__heap_base".into());
                cargo_args.push("-Clink-arg=--export=__data_end".into());
            }
        }

        cargo_args
    }

    fn cargo_build_env_vars(&self, ctx: &BuildContext) -> Result<Vec<(&'static str, String)>> {
        let mut env_vars = vec![];

        // Make sure to set all the crazy android flags. Cross-compiling is hard, man.
        if self.platform == Platform::Android {
            env_vars.extend(self.android_env_vars()?);
        };

        // If we're either zero-linking or using a custom linker, make `dx` itself do the linking.
        if self.custom_linker.is_some()
            || matches!(ctx.mode, BuildMode::Thin { .. } | BuildMode::Fat)
        {
            LinkAction {
                triple: self.triple.clone(),
                linker: self.custom_linker.clone(),
                link_err_file: dunce::canonicalize(self.link_err_file.path())?,
                link_args_file: dunce::canonicalize(self.link_args_file.path())?,
            }
            .write_env_vars(&mut env_vars)?;
        }

        // Disable reference types on wasm when using hotpatching
        // https://blog.rust-lang.org/2024/09/24/webassembly-targets-change-in-default-target-features/#disabling-on-by-default-webassembly-proposals
        if self.platform == Platform::Web
            && matches!(ctx.mode, BuildMode::Thin { .. } | BuildMode::Fat)
        {
            env_vars.push(("RUSTFLAGS", {
                let mut rust_flags = std::env::var("RUSTFLAGS").unwrap_or_default();
                rust_flags.push_str(" -Ctarget-cpu=mvp");
                rust_flags
            }));
        }

        // If this is a release build, bake the base path and title into the binary with env vars.
        // todo: should we even be doing this? might be better being a build.rs or something else.
        if self.release {
            if let Some(base_path) = self.base_path() {
                env_vars.push((ASSET_ROOT_ENV, base_path.to_string()));
            }
            env_vars.push((APP_TITLE_ENV, self.config.web.app.title.clone()));
        }

        Ok(env_vars)
    }

    fn android_env_vars(&self) -> Result<Vec<(&'static str, String)>> {
        let mut env_vars = vec![];

        let tools = self.workspace.android_tools()?;
        let linker = tools.android_cc(&self.triple);
        let min_sdk_version = tools.min_sdk_version();
        let ar_path = tools.ar_path();
        let target_cc = tools.target_cc();
        let target_cxx = tools.target_cxx();
        let java_home = tools.java_home();
        let ndk = tools.ndk.clone();
        tracing::debug!(
            r#"Using android:
            min_sdk_version: {min_sdk_version}
            linker: {linker:?}
            ar_path: {ar_path:?}
            target_cc: {target_cc:?}
            target_cxx: {target_cxx:?}
            java_home: {java_home:?}
            "#
        );
        env_vars.push(("ANDROID_NATIVE_API_LEVEL", min_sdk_version.to_string()));
        env_vars.push(("TARGET_AR", ar_path.display().to_string()));
        env_vars.push(("TARGET_CC", target_cc.display().to_string()));
        env_vars.push(("TARGET_CXX", target_cxx.display().to_string()));
        env_vars.push(("ANDROID_NDK_ROOT", ndk.display().to_string()));

        if let Some(java_home) = java_home {
            tracing::debug!("Setting JAVA_HOME to {java_home:?}");
            env_vars.push(("JAVA_HOME", java_home.display().to_string()));
        }

        // Set the wry env vars - this is where wry will dump its kotlin files.
        // Their setup is really annyoing and requires us to hardcode `dx` to specific versions of tao/wry.
        env_vars.push(("WRY_ANDROID_PACKAGE", "dev.dioxus.main".to_string()));
        env_vars.push(("WRY_ANDROID_LIBRARY", "dioxusmain".to_string()));
        env_vars.push((
            "WRY_ANDROID_KOTLIN_FILES_OUT_DIR",
            self.wry_android_kotlin_files_out_dir()
                .display()
                .to_string(),
        ));

        // Set the rust flags for android which get passed to *every* crate in the graph.
        env_vars.push(("RUSTFLAGS", {
            let mut rust_flags = std::env::var("RUSTFLAGS").unwrap_or_default();
            rust_flags.push_str(" -Clink-arg=-landroid");
            rust_flags.push_str(" -Clink-arg=-llog");
            rust_flags.push_str(" -Clink-arg=-lOpenSLES");
            rust_flags.push_str(" -Clink-arg=-Wl,--export-dynamic");
            rust_flags
        }));

        // todo(jon): the guide for openssl recommends extending the path to include the tools dir
        //            in practice I couldn't get this to work, but this might eventually become useful.
        //
        // https://github.com/openssl/openssl/blob/master/NOTES-ANDROID.md#configuration
        //
        // They recommend a configuration like this:
        //
        // // export ANDROID_NDK_ROOT=/home/whoever/Android/android-sdk/ndk/20.0.5594570
        // PATH=$ANDROID_NDK_ROOT/toolchains/llvm/prebuilt/linux-x86_64/bin:$ANDROID_NDK_ROOT/toolchains/arm-linux-androideabi-4.9/prebuilt/linux-x86_64/bin:$PATH
        // ./Configure android-arm64 -D__ANDROID_API__=29
        // make
        //
        // let tools_dir = arch.android_tools_dir(&ndk);
        // let extended_path = format!(
        //     "{}:{}",
        //     tools_dir.display(),
        //     std::env::var("PATH").unwrap_or_default()
        // );
        // env_vars.push(("PATH", extended_path));

        Ok(env_vars)
    }

    /// Get an estimate of the number of units in the crate. If nightly rustc is not available, this
    /// will return an estimate of the number of units in the crate based on cargo metadata.
    ///
    /// TODO: always use <https://doc.rust-lang.org/nightly/cargo/reference/unstable.html#unit-graph> once it is stable
    async fn get_unit_count_estimate(&self, ctx: &BuildContext) -> usize {
        // Try to get it from nightly
        if let Ok(count) = self.get_unit_count(ctx).await {
            return count;
        }

        // Otherwise, use cargo metadata
        let units = self
            .workspace
            .krates
            .krates_filtered(krates::DepKind::Dev)
            .iter()
            .map(|k| k.targets.len())
            .sum::<usize>();

        (units as f64 / 3.5) as usize
    }

    /// Try to get the unit graph for the crate. This is a nightly only feature which may not be
    /// available with the current version of rustc the user has installed.
    ///
    /// It also might not be super reliable - I think in practice it occasionally returns 2x the units.
    async fn get_unit_count(&self, ctx: &BuildContext) -> crate::Result<usize> {
        #[derive(Debug, Deserialize)]
        struct UnitGraph {
            units: Vec<serde_json::Value>,
        }

        let output = tokio::process::Command::new("cargo")
            .arg("+nightly")
            .arg("build")
            .arg("--unit-graph")
            .arg("-Z")
            .arg("unstable-options")
            .args(self.cargo_build_arguments(ctx))
            .envs(self.cargo_build_env_vars(ctx)?)
            .output()
            .await?;

        if !output.status.success() {
            return Err(anyhow::anyhow!("Failed to get unit count").into());
        }

        let output_text = String::from_utf8(output.stdout).context("Failed to get unit count")?;
        let graph: UnitGraph =
            serde_json::from_str(&output_text).context("Failed to get unit count")?;

        Ok(graph.units.len())
    }

    pub(crate) fn all_target_features(&self) -> Vec<String> {
        let mut features = self.features.clone();

        if !self.no_default_features {
            features.extend(
                self.package()
                    .features
                    .get("default")
                    .cloned()
                    .unwrap_or_default(),
            );
        }

        features.dedup();

        features
    }

    /// returns the path to root build folder. This will be our working directory for the build.
    ///
    /// we only add an extension to the folders where it sorta matters that it's named with the extension.
    /// for example, on mac, the `.app` indicates we can `open` it and it pulls in icons, dylibs, etc.
    ///
    /// for our simulator-based platforms, this is less important since they need to be zipped up anyways
    /// to run in the simulator.
    ///
    /// For windows/linux, it's also not important since we're just running the exe directly out of the folder
    ///
    /// The idea of this folder is that we can run our top-level build command against it and we'll get
    /// a final build output somewhere. Some platforms have basically no build command, and can simply
    /// be ran by executing the exe directly.
    pub(crate) fn root_dir(&self) -> PathBuf {
        let platform_dir = self.platform_dir();

        match self.platform {
            Platform::Web => platform_dir.join("public"),
            Platform::Server => platform_dir.clone(), // ends up *next* to the public folder

            // These might not actually need to be called `.app` but it does let us run these with `open`
            Platform::MacOS => platform_dir.join(format!("{}.app", self.bundled_app_name())),
            Platform::Ios => platform_dir.join(format!("{}.app", self.bundled_app_name())),

            // in theory, these all could end up directly in the root dir
            Platform::Android => platform_dir.join("app"), // .apk (after bundling)
            Platform::Linux => platform_dir.join("app"),   // .appimage (after bundling)
            Platform::Windows => platform_dir.join("app"), // .exe (after bundling)
            Platform::Liveview => platform_dir.join("app"), // .exe (after bundling)
        }
    }

    fn platform_dir(&self) -> PathBuf {
        self.build_dir(self.platform, self.release)
    }

    fn platform_exe_name(&self) -> String {
        match self.platform {
            Platform::MacOS => self.executable_name().to_string(),
            Platform::Ios => self.executable_name().to_string(),
            Platform::Server => self.executable_name().to_string(),
            Platform::Liveview => self.executable_name().to_string(),
            Platform::Windows => format!("{}.exe", self.executable_name()),

            // from the apk spec, the root exe is a shared library
            // we include the user's rust code as a shared library with a fixed namespace
            Platform::Android => "libdioxusmain.so".to_string(),

            // this will be wrong, I think, but not important?
            Platform::Web => format!("{}_bg.wasm", self.executable_name()),

            // todo: maybe this should be called AppRun?
            Platform::Linux => self.executable_name().to_string(),
        }
    }

    /// Assemble the android app dir.
    ///
    /// This is a bit of a mess since we need to create a lot of directories and files. Other approaches
    /// would be to unpack some zip folder or something stored via `include_dir!()`. However, we do
    /// need to customize the whole setup a bit, so it's just simpler (though messier) to do it this way.
    fn build_android_app_dir(&self) -> Result<()> {
        use std::fs::{create_dir_all, write};
        let root = self.root_dir();

        // gradle
        let wrapper = root.join("gradle").join("wrapper");
        create_dir_all(&wrapper)?;

        // app
        let app = root.join("app");
        let app_main = app.join("src").join("main");
        let app_kotlin = app_main.join("kotlin");
        let app_jnilibs = app_main.join("jniLibs");
        let app_assets = app_main.join("assets");
        let app_kotlin_out = self.wry_android_kotlin_files_out_dir();
        create_dir_all(&app)?;
        create_dir_all(&app_main)?;
        create_dir_all(&app_kotlin)?;
        create_dir_all(&app_jnilibs)?;
        create_dir_all(&app_assets)?;
        create_dir_all(&app_kotlin_out)?;

        tracing::debug!(
            r#"Initialized android dirs:
- gradle:              {wrapper:?}
- app/                 {app:?}
- app/src:             {app_main:?}
- app/src/kotlin:      {app_kotlin:?}
- app/src/jniLibs:     {app_jnilibs:?}
- app/src/assets:      {app_assets:?}
- app/src/kotlin/main: {app_kotlin_out:?}
"#
        );

        // handlebars
        #[derive(Serialize)]
        struct AndroidHandlebarsObjects {
            application_id: String,
            app_name: String,
            android_bundle: Option<crate::AndroidSettings>,
        }
        let hbs_data = AndroidHandlebarsObjects {
            application_id: self.full_mobile_app_name(),
            app_name: self.bundled_app_name(),
            android_bundle: self.config.bundle.android.clone(),
        };
        let hbs = handlebars::Handlebars::new();

        // Top-level gradle config
        write(
            root.join("build.gradle.kts"),
            include_bytes!("../../assets/android/gen/build.gradle.kts"),
        )?;
        write(
            root.join("gradle.properties"),
            include_bytes!("../../assets/android/gen/gradle.properties"),
        )?;
        write(
            root.join("gradlew"),
            include_bytes!("../../assets/android/gen/gradlew"),
        )?;
        write(
            root.join("gradlew.bat"),
            include_bytes!("../../assets/android/gen/gradlew.bat"),
        )?;
        write(
            root.join("settings.gradle"),
            include_bytes!("../../assets/android/gen/settings.gradle"),
        )?;

        // Then the wrapper and its properties
        write(
            wrapper.join("gradle-wrapper.properties"),
            include_bytes!("../../assets/android/gen/gradle/wrapper/gradle-wrapper.properties"),
        )?;
        write(
            wrapper.join("gradle-wrapper.jar"),
            include_bytes!("../../assets/android/gen/gradle/wrapper/gradle-wrapper.jar"),
        )?;

        // Now the app directory
        write(
            app.join("build.gradle.kts"),
            hbs.render_template(
                include_str!("../../assets/android/gen/app/build.gradle.kts.hbs"),
                &hbs_data,
            )?,
        )?;
        write(
            app.join("proguard-rules.pro"),
            include_bytes!("../../assets/android/gen/app/proguard-rules.pro"),
        )?;

        let manifest_xml = match self.config.application.android_manifest.as_deref() {
            Some(manifest) => std::fs::read_to_string(self.package_manifest_dir().join(manifest))
                .context("Failed to locate custom AndroidManifest.xml")?,
            _ => hbs.render_template(
                include_str!("../../assets/android/gen/app/src/main/AndroidManifest.xml.hbs"),
                &hbs_data,
            )?,
        };

        write(
            app.join("src").join("main").join("AndroidManifest.xml"),
            manifest_xml,
        )?;

        // Write the main activity manually since tao dropped support for it
        write(
            self.wry_android_kotlin_files_out_dir()
                .join("MainActivity.kt"),
            hbs.render_template(
                include_str!("../../assets/android/MainActivity.kt.hbs"),
                &hbs_data,
            )?,
        )?;

        // Write the res folder, containing stuff like default icons, colors, and menubars.
        let res = app_main.join("res");
        create_dir_all(&res)?;
        create_dir_all(res.join("values"))?;
        write(
            res.join("values").join("strings.xml"),
            hbs.render_template(
                include_str!("../../assets/android/gen/app/src/main/res/values/strings.xml.hbs"),
                &hbs_data,
            )?,
        )?;
        write(
            res.join("values").join("colors.xml"),
            include_bytes!("../../assets/android/gen/app/src/main/res/values/colors.xml"),
        )?;
        write(
            res.join("values").join("styles.xml"),
            include_bytes!("../../assets/android/gen/app/src/main/res/values/styles.xml"),
        )?;

        create_dir_all(res.join("drawable"))?;
        write(
            res.join("drawable").join("ic_launcher_background.xml"),
            include_bytes!(
                "../../assets/android/gen/app/src/main/res/drawable/ic_launcher_background.xml"
            ),
        )?;
        create_dir_all(res.join("drawable-v24"))?;
        write(
            res.join("drawable-v24").join("ic_launcher_foreground.xml"),
            include_bytes!(
                "../../assets/android/gen/app/src/main/res/drawable-v24/ic_launcher_foreground.xml"
            ),
        )?;
        create_dir_all(res.join("mipmap-anydpi-v26"))?;
        write(
            res.join("mipmap-anydpi-v26").join("ic_launcher.xml"),
            include_bytes!(
                "../../assets/android/gen/app/src/main/res/mipmap-anydpi-v26/ic_launcher.xml"
            ),
        )?;
        create_dir_all(res.join("mipmap-hdpi"))?;
        write(
            res.join("mipmap-hdpi").join("ic_launcher.webp"),
            include_bytes!(
                "../../assets/android/gen/app/src/main/res/mipmap-hdpi/ic_launcher.webp"
            ),
        )?;
        create_dir_all(res.join("mipmap-mdpi"))?;
        write(
            res.join("mipmap-mdpi").join("ic_launcher.webp"),
            include_bytes!(
                "../../assets/android/gen/app/src/main/res/mipmap-mdpi/ic_launcher.webp"
            ),
        )?;
        create_dir_all(res.join("mipmap-xhdpi"))?;
        write(
            res.join("mipmap-xhdpi").join("ic_launcher.webp"),
            include_bytes!(
                "../../assets/android/gen/app/src/main/res/mipmap-xhdpi/ic_launcher.webp"
            ),
        )?;
        create_dir_all(res.join("mipmap-xxhdpi"))?;
        write(
            res.join("mipmap-xxhdpi").join("ic_launcher.webp"),
            include_bytes!(
                "../../assets/android/gen/app/src/main/res/mipmap-xxhdpi/ic_launcher.webp"
            ),
        )?;
        create_dir_all(res.join("mipmap-xxxhdpi"))?;
        write(
            res.join("mipmap-xxxhdpi").join("ic_launcher.webp"),
            include_bytes!(
                "../../assets/android/gen/app/src/main/res/mipmap-xxxhdpi/ic_launcher.webp"
            ),
        )?;

        Ok(())
    }

    fn wry_android_kotlin_files_out_dir(&self) -> PathBuf {
        let mut kotlin_dir = self
            .root_dir()
            .join("app")
            .join("src")
            .join("main")
            .join("kotlin");

        for segment in "dev.dioxus.main".split('.') {
            kotlin_dir = kotlin_dir.join(segment);
        }

        kotlin_dir
    }

    /// Get the directory where this app can write to for this session that's guaranteed to be stable
    /// for the same app. This is useful for emitting state like window position and size.
    ///
    /// The directory is specific for this app and might be
    pub(crate) fn session_cache_dir(&self) -> PathBuf {
        self.session_cache_dir.path().to_path_buf()
    }

    /// Get the outdir specified by the Dioxus.toml, relative to the crate directory.
    /// We don't support workspaces yet since that would cause a collision of bundles per project.
    pub(crate) fn crate_out_dir(&self) -> Option<PathBuf> {
        self.config
            .application
            .out_dir
            .as_ref()
            .map(|out_dir| self.crate_dir().join(out_dir))
    }

    /// Compose an out directory. Represents the typical "dist" directory that
    /// is "distributed" after building an application (configurable in the
    /// `Dioxus.toml`).
    fn internal_out_dir(&self) -> PathBuf {
        let dir = self.target_dir.join("dx");
        std::fs::create_dir_all(&dir).unwrap();
        dir
    }

    /// Create a workdir for the given platform
    /// This can be used as a temporary directory for the build, but in an observable way such that
    /// you can see the files in the directory via `target`
    ///
    /// target/dx/build/app/web/
    /// target/dx/build/app/web/public/
    /// target/dx/build/app/web/server.exe
    pub(crate) fn build_dir(&self, platform: Platform, release: bool) -> PathBuf {
        self.internal_out_dir()
            .join(self.executable_name())
            .join(if release { "release" } else { "debug" })
            .join(platform.build_folder_name())
    }

    /// target/dx/bundle/app/
    /// target/dx/bundle/app/blah.app
    /// target/dx/bundle/app/blah.exe
    /// target/dx/bundle/app/public/
    pub(crate) fn bundle_dir(&self, platform: Platform) -> PathBuf {
        self.internal_out_dir()
            .join(self.executable_name())
            .join("bundle")
            .join(platform.build_folder_name())
    }

    /// Get the workspace directory for the crate
    pub(crate) fn workspace_dir(&self) -> PathBuf {
        self.workspace
            .krates
            .workspace_root()
            .as_std_path()
            .to_path_buf()
    }

    /// Get the directory of the crate
    pub(crate) fn crate_dir(&self) -> PathBuf {
        self.package()
            .manifest_path
            .parent()
            .unwrap()
            .as_std_path()
            .to_path_buf()
    }

    /// Get the package we are currently in
    pub(crate) fn package(&self) -> &krates::cm::Package {
        &self.workspace.krates[self.crate_package]
    }

    /// Get the name of the package we are compiling
    pub(crate) fn executable_name(&self) -> &str {
        &self.crate_target.name
    }

    /// Get the type of executable we are compiling
    pub(crate) fn executable_type(&self) -> TargetKind {
        self.crate_target.kind[0]
    }

    /// Get the features required to build for the given platform
    fn feature_for_platform(package: &krates::cm::Package, platform: Platform) -> String {
        // Try to find the feature that activates the dioxus feature for the given platform
        let dioxus_feature = platform.feature_name();

        let res = package.features.iter().find_map(|(key, features)| {
            // if the feature is just the name of the platform, we use that
            if key == dioxus_feature {
                return Some(key.clone());
            }

            // Otherwise look for the feature that starts with dioxus/ or dioxus?/ and matches the platform
            for feature in features {
                if let Some((_, after_dioxus)) = feature.split_once("dioxus") {
                    if let Some(dioxus_feature_enabled) =
                        after_dioxus.trim_start_matches('?').strip_prefix('/')
                    {
                        // If that enables the feature we are looking for, return that feature
                        if dioxus_feature_enabled == dioxus_feature {
                            return Some(key.clone());
                        }
                    }
                }
            }

            None
        });

        res.unwrap_or_else(|| {
            let fallback = format!("dioxus/{}", platform.feature_name()) ;
            tracing::debug!(
                "Could not find explicit feature for platform {platform}, passing `fallback` instead"
            );
            fallback
        })
    }

    // The `opt-level=1` increases build times, but can noticeably decrease time
    // between saving changes and being able to interact with an app (for wasm/web). The "overall"
    // time difference (between having and not having the optimization) can be
    // almost imperceptible (~1 s) but also can be very noticeable (~6 s) — depends
    // on setup (hardware, OS, browser, idle load).
    //
    // Find or create the client and server profiles in the top-level Cargo.toml file
    // todo(jon): we should/could make these optional by placing some defaults somewhere
    pub(crate) fn initialize_profiles(&self) -> crate::Result<()> {
        let config_path = self.workspace_dir().join("Cargo.toml");
        let mut config = match std::fs::read_to_string(&config_path) {
            Ok(config) => config.parse::<toml_edit::DocumentMut>().map_err(|e| {
                crate::Error::Other(anyhow::anyhow!("Failed to parse Cargo.toml: {}", e))
            })?,
            Err(_) => Default::default(),
        };

        if let Item::Table(table) = config
            .as_table_mut()
            .entry("profile")
            .or_insert(Item::Table(Default::default()))
        {
            if let toml_edit::Entry::Vacant(entry) = table.entry(PROFILE_WASM) {
                let mut client = toml_edit::Table::new();
                client.insert("inherits", Item::Value("dev".into()));
                client.insert("opt-level", Item::Value(1.into()));
                entry.insert(Item::Table(client));
            }

            if let toml_edit::Entry::Vacant(entry) = table.entry(PROFILE_SERVER) {
                let mut server = toml_edit::Table::new();
                server.insert("inherits", Item::Value("dev".into()));
                entry.insert(Item::Table(server));
            }

            if let toml_edit::Entry::Vacant(entry) = table.entry(PROFILE_ANDROID) {
                let mut android = toml_edit::Table::new();
                android.insert("inherits", Item::Value("dev".into()));
                entry.insert(Item::Table(android));
            }
        }

        std::fs::write(config_path, config.to_string())
            .context("Failed to write profiles to Cargo.toml")?;

        Ok(())
    }

    /// Return the version of the wasm-bindgen crate if it exists
    fn wasm_bindgen_version(&self) -> Option<String> {
        self.workspace
            .krates
            .krates_by_name("wasm-bindgen")
            .next()
            .map(|krate| krate.krate.version.to_string())
    }

    /// Return the platforms that are enabled for the package
    ///
    /// Ideally only one platform is enabled but we need to be able to
    pub(crate) fn enabled_cargo_toml_platforms(
        package: &krates::cm::Package,
        no_default_features: bool,
    ) -> Vec<Platform> {
        let mut platforms = vec![];

        // Attempt to discover the platform directly from the dioxus dependency
        //
        // [dependencies]
        // dioxus = { features = ["web"] }
        //
        if let Some(dxs) = package.dependencies.iter().find(|dep| dep.name == "dioxus") {
            for f in dxs.features.iter() {
                if let Some(platform) = Platform::autodetect_from_cargo_feature(f) {
                    platforms.push(platform);
                }
            }
        }

        // Start searching through the default features
        //
        // [features]
        // default = ["dioxus/web"]
        //
        // or
        //
        // [features]
        // default = ["web"]
        // web = ["dioxus/web"]
        if no_default_features {
            return platforms;
        }

        let Some(default) = package.features.get("default") else {
            return platforms;
        };

        // we only trace features 1 level deep..
        for feature in default.iter() {
            // If the user directly specified a platform we can just use that.
            if feature.starts_with("dioxus/") {
                let dx_feature = feature.trim_start_matches("dioxus/");
                let auto = Platform::autodetect_from_cargo_feature(dx_feature);
                if let Some(auto) = auto {
                    platforms.push(auto);
                }
            }

            // If the user is specifying an internal feature that points to a platform, we can use that
            let internal_feature = package.features.get(feature);
            if let Some(internal_feature) = internal_feature {
                for feature in internal_feature {
                    if feature.starts_with("dioxus/") {
                        let dx_feature = feature.trim_start_matches("dioxus/");
                        let auto = Platform::autodetect_from_cargo_feature(dx_feature);
                        if let Some(auto) = auto {
                            platforms.push(auto);
                        }
                    }
                }
            }
        }

        platforms.sort();
        platforms.dedup();

        platforms
    }

    /// Gather the features that are enabled for the package
    fn platformless_features(package: &krates::cm::Package) -> Vec<String> {
        let Some(default) = package.features.get("default") else {
            return Vec::new();
        };

        let mut kept_features = vec![];

        // Only keep the top-level features in the default list that don't point to a platform directly
        // IE we want to drop `web` if default = ["web"]
        'top: for feature in default {
            // Don't keep features that point to a platform via dioxus/blah
            if feature.starts_with("dioxus/") {
                let dx_feature = feature.trim_start_matches("dioxus/");
                if Platform::autodetect_from_cargo_feature(dx_feature).is_some() {
                    continue 'top;
                }
            }

            // Don't keep features that point to a platform via an internal feature
            if let Some(internal_feature) = package.features.get(feature) {
                for feature in internal_feature {
                    if feature.starts_with("dioxus/") {
                        let dx_feature = feature.trim_start_matches("dioxus/");
                        if Platform::autodetect_from_cargo_feature(dx_feature).is_some() {
                            continue 'top;
                        }
                    }
                }
            }

            // Otherwise we can keep it
            kept_features.push(feature.to_string());
        }

        kept_features
    }

    pub(crate) fn mobile_org(&self) -> String {
        let identifier = self.bundle_identifier();
        let mut split = identifier.splitn(3, '.');
        let sub = split
            .next()
            .expect("Identifier to have at least 3 periods like `com.example.app`");
        let tld = split
            .next()
            .expect("Identifier to have at least 3 periods like `com.example.app`");
        format!("{}.{}", sub, tld)
    }

    pub(crate) fn bundled_app_name(&self) -> String {
        use convert_case::{Case, Casing};
        self.executable_name().to_case(Case::Pascal)
    }

    pub(crate) fn full_mobile_app_name(&self) -> String {
        format!("{}.{}", self.mobile_org(), self.bundled_app_name())
    }

    pub(crate) fn bundle_identifier(&self) -> String {
        if let Some(identifier) = self.config.bundle.identifier.clone() {
            return identifier.clone();
        }

        format!("com.example.{}", self.bundled_app_name())
    }

    /// The item that we'll try to run directly if we need to.
    ///
    /// todo(jon): we should name the app properly instead of making up the exe name. It's kinda okay for dev mode, but def not okay for prod
    pub(crate) fn main_exe(&self) -> PathBuf {
        self.exe_dir().join(self.platform_exe_name())
    }

    /// Does the app specify:
    ///
    /// - Dioxus with "fullstack" enabled? (access to serverfns, etc)
    /// - An explicit "fullstack" feature that enables said feature?
    ///
    /// Note that we don't detect if dependencies enable it transitively since we want to be explicit about it.
    ///
    /// The intention here is to detect if "fullstack" is enabled in the target's features list:
    /// ```toml
    /// [dependencies]
    /// dioxus = { version = "0.4", features = ["fullstack"] }
    /// ```
    ///
    /// or as an explicit feature in default:
    /// ```toml
    /// [features]
    /// default = ["dioxus/fullstack"]
    /// ```
    ///
    /// or as a default feature that enables the dioxus feature:
    /// ```toml
    /// [features]
    /// default = ["fullstack"]
    /// fullstack = ["dioxus/fullstack"]
    /// ```
    ///
    /// or as an explicit feature (that enables the dioxus feature):
    /// ```
    /// dx serve app --features "fullstack"
    /// ```
    pub(crate) fn fullstack_feature_enabled(&self) -> bool {
        let dioxus_dep = self
            .package()
            .dependencies
            .iter()
            .find(|dep| dep.name == "dioxus");

        // If we don't have a dioxus dependency, we can't be fullstack. This shouldn't impact non-dioxus projects
        let Some(dioxus_dep) = dioxus_dep else {
            return false;
        };

        // Check if the dioxus dependency has the "fullstack" feature enabled
        if dioxus_dep.features.iter().any(|f| f == "fullstack") {
            return true;
        }

        // Check if any of the features in our feature list enables a feature that enables "fullstack"
        let transitive = self
            .package()
            .features
            .iter()
            .filter(|(_name, list)| list.iter().any(|f| f == "dioxus/fullstack"));

        for (name, _list) in transitive {
            if self.features.contains(name) {
                return true;
            }
        }

        false
    }

    /// todo(jon): use handlebars templates instead of these prebaked templates
    async fn write_metadata(&self) -> Result<()> {
        // write the Info.plist file
        match self.platform {
            Platform::MacOS => {
                let dest = self.root_dir().join("Contents").join("Info.plist");
                let plist = self.info_plist_contents(self.platform)?;
                std::fs::write(dest, plist)?;
            }

            Platform::Ios => {
                let dest = self.root_dir().join("Info.plist");
                let plist = self.info_plist_contents(self.platform)?;
                std::fs::write(dest, plist)?;
            }

            // AndroidManifest.xml
            // er.... maybe even all the kotlin/java/gradle stuff?
            Platform::Android => {}

            // Probably some custom format or a plist file (haha)
            // When we do the proper bundle, we'll need to do something with wix templates, I think?
            Platform::Windows => {}

            // eventually we'll create the .appimage file, I guess?
            Platform::Linux => {}

            // These are served as folders, not appimages, so we don't need to do anything special (I think?)
            // Eventually maybe write some secrets/.env files for the server?
            // We could also distribute them as a deb/rpm for linux and msi for windows
            Platform::Web => {}
            Platform::Server => {}
            Platform::Liveview => {}
        }

        Ok(())
    }

    /// Run the optimizers, obfuscators, minimizers, signers, etc
    async fn optimize(&self, ctx: &BuildContext) -> Result<()> {
        match self.platform {
            Platform::Web => {
                // Compress the asset dir
                // If pre-compressing is enabled, we can pre_compress the wasm-bindgen output
                let pre_compress = self.should_pre_compress_web_assets(self.release);

                if pre_compress {
                    ctx.status_compressing_assets();
                    let asset_dir = self.asset_dir();
                    tokio::task::spawn_blocking(move || {
                        crate::fastfs::pre_compress_folder(&asset_dir, pre_compress)
                    })
                    .await
                    .unwrap()?;
                }
            }
            Platform::MacOS => {}
            Platform::Windows => {}
            Platform::Linux => {}
            Platform::Ios => {}
            Platform::Android => {}
            Platform::Server => {}
            Platform::Liveview => {}
        }

        Ok(())
    }

    /// Check if assets should be pre_compressed. This will only be true in release mode if the user
    /// has enabled pre_compress in the web config.
    fn should_pre_compress_web_assets(&self, release: bool) -> bool {
        self.config.web.pre_compress & release
    }

    /// Bundle the web app
    /// - Run wasm-bindgen
    /// - Bundle split
    /// - Run wasm-opt
    /// - Register the .wasm and .js files with the asset system
    async fn bundle_web(
        &self,
        ctx: &BuildContext,
        exe: &Path,
        assets: &mut AssetManifest,
    ) -> Result<()> {
        use crate::{wasm_bindgen::WasmBindgen, wasm_opt};
        use std::fmt::Write;

        // Locate the output of the build files and the bindgen output
        // We'll fill these in a second if they don't already exist
        let bindgen_outdir = self.wasm_bindgen_out_dir();
        let post_bindgen_wasm = self.wasm_bindgen_wasm_output_file();
        let should_bundle_split: bool = self.wasm_split;
        let bindgen_version = self
            .wasm_bindgen_version()
            .expect("this should have been checked by tool verification");

        // Prepare any work dirs
        std::fs::create_dir_all(&bindgen_outdir)?;

        // Lift the internal functions to exports
        if ctx.mode == BuildMode::Fat {
            let unprocessed = std::fs::read(exe)?;
            let all_exported_bytes = crate::build::prepare_wasm_base_module(&unprocessed)?;
            std::fs::write(exe, all_exported_bytes)?;
        }

        // Prepare our configuration
        //
        // we turn off debug symbols in dev mode but leave them on in release mode (weird!) since
        // wasm-opt and wasm-split need them to do better optimizations.
        //
        // We leave demangling to false since it's faster and these tools seem to prefer the raw symbols.
        // todo(jon): investigate if the chrome extension needs them demangled or demangles them automatically.
        let will_wasm_opt = (self.release || self.wasm_split)
            && (self.workspace.wasm_opt.is_some() || cfg!(feature = "optimizations"));
        let keep_debug = self.config.web.wasm_opt.debug
            || self.debug_symbols
            || self.wasm_split
            || !self.release
            || will_wasm_opt
            || ctx.mode == BuildMode::Fat;
        let keep_names = will_wasm_opt || ctx.mode == BuildMode::Fat;
        let demangle = false;
        let wasm_opt_options = WasmOptConfig {
            memory_packing: self.wasm_split,
            debug: self.debug_symbols,
            ..self.config.web.wasm_opt.clone()
        };

        // Run wasm-bindgen. Some of the options are not "optimal" but will be fixed up by wasm-opt
        //
        // There's performance implications here. Running with --debug is slower than without
        // We're keeping around lld sections and names but wasm-opt will fix them
        // todo(jon): investigate a good balance of wiping debug symbols during dev (or doing a double build?)
        ctx.status_wasm_bindgen_start();
        tracing::debug!(dx_src = ?TraceSrc::Bundle, "Running wasm-bindgen");
        let start = std::time::Instant::now();
        WasmBindgen::new(&bindgen_version)
            .input_path(exe)
            .target("web")
            .debug(keep_debug)
            .demangle(demangle)
            .keep_debug(keep_debug)
            .keep_lld_sections(true)
            .out_name(self.executable_name())
            .out_dir(&bindgen_outdir)
            .remove_name_section(!keep_names)
            .remove_producers_section(!keep_names)
            .run()
            .await
            .context("Failed to generate wasm-bindgen bindings")?;
        tracing::debug!(dx_src = ?TraceSrc::Bundle, "wasm-bindgen complete in {:?}", start.elapsed());

        // Run bundle splitting if the user has requested it
        // It's pretty expensive but because of rayon should be running separate threads, hopefully
        // not blocking this thread. Dunno if that's true
        if should_bundle_split {
            ctx.status_splitting_bundle();

            if !will_wasm_opt {
                return Err(anyhow::anyhow!(
                    "Bundle splitting requires wasm-opt to be installed or the CLI to be built with `--features optimizations`. Please install wasm-opt and try again."
                )
                .into());
            }

            // Load the contents of these binaries since we need both of them
            // We're going to use the default makeLoad glue from wasm-split
            let original = std::fs::read(exe)?;
            let bindgened = std::fs::read(&post_bindgen_wasm)?;
            let mut glue = wasm_split_cli::MAKE_LOAD_JS.to_string();

            // Run the emitter
            let splitter = wasm_split_cli::Splitter::new(&original, &bindgened);
            let modules = splitter
                .context("Failed to parse wasm for splitter")?
                .emit()
                .context("Failed to emit wasm split modules")?;

            // Write the chunks that contain shared imports
            // These will be in the format of chunk_0_modulename.wasm - this is hardcoded in wasm-split
            tracing::debug!("Writing split chunks to disk");
            for (idx, chunk) in modules.chunks.iter().enumerate() {
                let path = bindgen_outdir.join(format!("chunk_{}_{}.wasm", idx, chunk.module_name));
                wasm_opt::write_wasm(&chunk.bytes, &path, &wasm_opt_options).await?;
                writeln!(
                    glue, "export const __wasm_split_load_chunk_{idx} = makeLoad(\"/assets/{url}\", [], fusedImports);",
                    url = assets
                        .register_asset(&path, AssetOptions::Unknown)?.bundled_path(),
                )?;
            }

            // Write the modules that contain the entrypoints
            tracing::debug!("Writing split modules to disk");
            for (idx, module) in modules.modules.iter().enumerate() {
                let comp_name = module
                    .component_name
                    .as_ref()
                    .context("generated bindgen module has no name?")?;

                let path = bindgen_outdir.join(format!("module_{}_{}.wasm", idx, comp_name));
                wasm_opt::write_wasm(&module.bytes, &path, &wasm_opt_options).await?;

                let hash_id = module
                    .hash_id
                    .as_ref()
                    .context("generated wasm-split bindgen module has no hash id?")?;

                writeln!(
                    glue,
                    "export const __wasm_split_load_{module}_{hash_id}_{comp_name} = makeLoad(\"/assets/{url}\", [{deps}], fusedImports);",
                    module = module.module_name,


                    // Again, register this wasm with the asset system
                    url = assets
                        .register_asset(&path, AssetOptions::Unknown)?.bundled_path(),

                    // This time, make sure to write the dependencies of this chunk
                    // The names here are again, hardcoded in wasm-split - fix this eventually.
                    deps = module
                        .relies_on_chunks
                        .iter()
                        .map(|idx| format!("__wasm_split_load_chunk_{idx}"))
                        .collect::<Vec<_>>()
                        .join(", ")
                )?;
            }

            // Write the js binding
            // It's not registered as an asset since it will get included in the main.js file
            let js_output_path = bindgen_outdir.join("__wasm_split.js");
            std::fs::write(&js_output_path, &glue)?;

            // Make sure to write some entropy to the main.js file so it gets a new hash
            // If we don't do this, the main.js file will be cached and never pick up the chunk names
            let uuid = Uuid::new_v5(&Uuid::NAMESPACE_URL, glue.as_bytes());
            std::fs::OpenOptions::new()
                .append(true)
                .open(self.wasm_bindgen_js_output_file())
                .context("Failed to open main.js file")?
                .write_all(format!("/*{uuid}*/").as_bytes())?;

            // Write the main wasm_bindgen file and register it with the asset system
            // This will overwrite the file in place
            // We will wasm-opt it in just a second...
            std::fs::write(&post_bindgen_wasm, modules.main.bytes)?;
        }

        if matches!(ctx.mode, BuildMode::Fat) {
            // add `export { __wbg_get_imports };` to the end of the wasmbindgen js file
            let mut js = std::fs::read(self.wasm_bindgen_js_output_file())?;
            writeln!(js, "\nexport {{ __wbg_get_imports }};")?;
            std::fs::write(self.wasm_bindgen_js_output_file(), js)?;
        }

        // Make sure to optimize the main wasm file if requested or if bundle splitting
        if should_bundle_split || self.release {
            ctx.status_optimizing_wasm();
            wasm_opt::optimize(&post_bindgen_wasm, &post_bindgen_wasm, &wasm_opt_options).await?;
        }

        // In release mode, we make the wasm and bindgen files into assets so they get bundled with max
        // optimizations.
        let wasm_path = if self.release && !should_bundle_split {
            // Make sure to register the main wasm file with the asset system
            let name = assets.register_asset(&post_bindgen_wasm, AssetOptions::Unknown)?;
            format!("assets/{}", name.bundled_path())
        } else {
            let asset = self.wasm_bindgen_wasm_output_file();
            format!("wasm/{}", asset.file_name().unwrap().to_str().unwrap())
        };

        let js_path = if self.release && !should_bundle_split {
            // Register the main.js with the asset system so it bundles in the snippets and optimizes
            let name = assets.register_asset(
                &self.wasm_bindgen_js_output_file(),
                AssetOptions::Js(JsAssetOptions::new().with_minify(true).with_preload(true)),
            )?;
            format!("assets/{}", name.bundled_path())
        } else {
            let asset = self.wasm_bindgen_js_output_file();
            format!("wasm/{}", asset.file_name().unwrap().to_str().unwrap())
        };

        // Write the index.html file with the pre-configured contents we got from pre-rendering
        std::fs::write(
            self.root_dir().join("index.html"),
            self.prepare_html(assets, &wasm_path, &js_path)?,
        )?;

        Ok(())
    }

    fn info_plist_contents(&self, platform: Platform) -> Result<String> {
        #[derive(Serialize)]
        pub struct InfoPlistData {
            pub display_name: String,
            pub bundle_name: String,
            pub bundle_identifier: String,
            pub executable_name: String,
        }

        // Attempt to use the user's manually specified
        let _app = &self.config.application;
        match platform {
            Platform::MacOS => {
                if let Some(macos_info_plist) = _app.macos_info_plist.as_deref() {
                    return Ok(std::fs::read_to_string(macos_info_plist)?);
                }
            }
            Platform::Ios => {
                if let Some(macos_info_plist) = _app.ios_info_plist.as_deref() {
                    return Ok(std::fs::read_to_string(macos_info_plist)?);
                }
            }
            _ => {}
        }

        match platform {
            Platform::MacOS => handlebars::Handlebars::new()
                .render_template(
                    include_str!("../../assets/macos/mac.plist.hbs"),
                    &InfoPlistData {
                        display_name: self.bundled_app_name(),
                        bundle_name: self.bundled_app_name(),
                        executable_name: self.platform_exe_name(),
                        bundle_identifier: self.bundle_identifier(),
                    },
                )
                .map_err(|e| e.into()),
            Platform::Ios => handlebars::Handlebars::new()
                .render_template(
                    include_str!("../../assets/ios/ios.plist.hbs"),
                    &InfoPlistData {
                        display_name: self.bundled_app_name(),
                        bundle_name: self.bundled_app_name(),
                        executable_name: self.platform_exe_name(),
                        bundle_identifier: self.bundle_identifier(),
                    },
                )
                .map_err(|e| e.into()),
            _ => Err(anyhow::anyhow!("Unsupported platform for Info.plist").into()),
        }
    }

    /// Run any final tools to produce apks or other artifacts we might need.
    ///
    /// This might include codesigning, zipping, creating an appimage, etc
    async fn assemble(&self, ctx: &BuildContext) -> Result<()> {
        if let Platform::Android = self.platform {
            ctx.status_running_gradle();

            // When the build mode is set to release and there is an Android signature configuration, use assembleRelease
            let build_type = if self.release && self.config.bundle.android.is_some() {
                "assembleRelease"
            } else {
                "assembleDebug"
            };

            let output = Command::new(self.gradle_exe()?)
                .arg(build_type)
                .current_dir(self.root_dir())
                .output()
                .await?;

            if !output.status.success() {
                return Err(anyhow::anyhow!("Failed to assemble apk: {output:?}").into());
            }
        }

        Ok(())
    }

    /// Run bundleRelease and return the path to the `.aab` file
    ///
    /// <https://stackoverflow.com/questions/57072558/whats-the-difference-between-gradlewassemblerelease-gradlewinstallrelease-and>
    pub(crate) async fn android_gradle_bundle(&self) -> Result<PathBuf> {
        let output = Command::new(self.gradle_exe()?)
            .arg("bundleRelease")
            .current_dir(self.root_dir())
            .output()
            .await
            .context("Failed to run gradle bundleRelease")?;

        if !output.status.success() {
            return Err(anyhow::anyhow!("Failed to bundleRelease: {output:?}").into());
        }

        let app_release = self
            .root_dir()
            .join("app")
            .join("build")
            .join("outputs")
            .join("bundle")
            .join("release");

        // Rename it to Name-arch.aab
        let from = app_release.join("app-release.aab");
        let to = app_release.join(format!("{}-{}.aab", self.bundled_app_name(), self.triple));

        std::fs::rename(from, &to).context("Failed to rename aab")?;

        Ok(to)
    }

    fn gradle_exe(&self) -> Result<PathBuf> {
        // make sure we can execute the gradlew script
        #[cfg(unix)]
        {
            use std::os::unix::prelude::PermissionsExt;
            std::fs::set_permissions(
                self.root_dir().join("gradlew"),
                std::fs::Permissions::from_mode(0o755),
            )?;
        }

        let gradle_exec_name = match cfg!(windows) {
            true => "gradlew.bat",
            false => "gradlew",
        };

        Ok(self.root_dir().join(gradle_exec_name))
    }

    pub(crate) fn debug_apk_path(&self) -> PathBuf {
        self.root_dir()
            .join("app")
            .join("build")
            .join("outputs")
            .join("apk")
            .join("debug")
            .join("app-debug.apk")
    }

    /// We only really currently care about:
    ///
    /// - app dir (.app, .exe, .apk, etc)
    /// - assetas dir
    /// - exe dir (.exe, .app, .apk, etc)
    /// - extra scaffolding
    ///
    /// It's not guaranteed that they're different from any other folder
    pub(crate) fn prepare_build_dir(&self) -> Result<()> {
        use once_cell::sync::OnceCell;
        use std::fs::{create_dir_all, remove_dir_all};

        static INITIALIZED: OnceCell<Result<()>> = OnceCell::new();

        let success = INITIALIZED.get_or_init(|| {
            if self.platform != Platform::Server {
                _ = remove_dir_all(self.exe_dir());
            }

            self.flush_session_cache();

            create_dir_all(self.root_dir())?;
            create_dir_all(self.exe_dir())?;
            create_dir_all(self.asset_dir())?;

            tracing::debug!(
                r#"Initialized build dirs:
               • root dir: {:?}
               • exe dir: {:?}
               • asset dir: {:?}"#,
                self.root_dir(),
                self.exe_dir(),
                self.asset_dir(),
            );

            // we could download the templates from somewhere (github?) but after having banged my head against
            // cargo-mobile2 for ages, I give up with that. We're literally just going to hardcode the templates
            // by writing them here.
            if let Platform::Android = self.platform {
                self.build_android_app_dir()?;
            }

            Ok(())
        });

        if let Err(e) = success.as_ref() {
            return Err(format!("Failed to initialize build directory: {e}").into());
        }

        Ok(())
    }

    pub(crate) fn asset_dir(&self) -> PathBuf {
        match self.platform {
            Platform::MacOS => self
                .root_dir()
                .join("Contents")
                .join("Resources")
                .join("assets"),

            Platform::Android => self
                .root_dir()
                .join("app")
                .join("src")
                .join("main")
                .join("assets"),

            // everyone else is soooo normal, just app/assets :)
            Platform::Web
            | Platform::Ios
            | Platform::Windows
            | Platform::Linux
            | Platform::Server
            | Platform::Liveview => self.root_dir().join("assets"),
        }
    }

    /// The directory in which we'll put the main exe
    ///
    /// Mac, Android, Web are a little weird
    /// - mac wants to be in Contents/MacOS
    /// - android wants to be in jniLibs/arm64-v8a (or others, depending on the platform / architecture)
    /// - web wants to be in wasm (which... we don't really need to, we could just drop the wasm into public and it would work)
    ///
    /// I think all others are just in the root folder
    ///
    /// todo(jon): investigate if we need to put .wasm in `wasm`. It kinda leaks implementation details, which ideally we don't want to do.
    fn exe_dir(&self) -> PathBuf {
        match self.platform {
            Platform::MacOS => self.root_dir().join("Contents").join("MacOS"),
            Platform::Web => self.root_dir().join("wasm"),

            // Android has a whole build structure to it
            Platform::Android => self
                .root_dir()
                .join("app")
                .join("src")
                .join("main")
                .join("jniLibs")
                .join(AndroidTools::android_jnilib(&self.triple)),

            // these are all the same, I think?
            Platform::Windows
            | Platform::Linux
            | Platform::Ios
            | Platform::Server
            | Platform::Liveview => self.root_dir(),
        }
    }

    /// Get the path to the wasm bindgen temporary output folder
    fn wasm_bindgen_out_dir(&self) -> PathBuf {
        self.root_dir().join("wasm")
    }

    /// Get the path to the wasm bindgen javascript output file
    pub(crate) fn wasm_bindgen_js_output_file(&self) -> PathBuf {
        self.wasm_bindgen_out_dir()
            .join(self.executable_name())
            .with_extension("js")
    }

    /// Get the path to the wasm bindgen wasm output file
    pub(crate) fn wasm_bindgen_wasm_output_file(&self) -> PathBuf {
        self.wasm_bindgen_out_dir()
            .join(format!("{}_bg", self.executable_name()))
            .with_extension("wasm")
    }

    /// Get the path to the asset optimizer version file
    pub(crate) fn asset_optimizer_version_file(&self) -> PathBuf {
        self.platform_dir().join(".cli-version")
    }

    fn flush_session_cache(&self) {
        let cache_dir = self.session_cache_dir();
        _ = std::fs::remove_dir_all(&cache_dir);
        _ = std::fs::create_dir_all(&cache_dir);
    }

    /// Check for tooling that might be required for this build.
    ///
    /// This should generally be only called on the first build since it takes time to verify the tooling
    /// is in place, and we don't want to slow down subsequent builds.
    pub(crate) async fn verify_tooling(&self, ctx: &BuildContext) -> Result<()> {
        ctx.status_installing_tooling();

        self
            .initialize_profiles()
            .context("Failed to initialize profiles - dioxus can't build without them. You might need to initialize them yourself.")?;

        match self.platform {
            Platform::Web => self.verify_web_tooling().await?,
            Platform::Ios => self.verify_ios_tooling().await?,
            Platform::Android => self.verify_android_tooling().await?,
            Platform::Linux => self.verify_linux_tooling().await?,
            Platform::MacOS | Platform::Windows | Platform::Server | Platform::Liveview => {}
        }

        Ok(())
    }

    async fn verify_web_tooling(&self) -> Result<()> {
        // Install target using rustup.
        #[cfg(not(feature = "no-downloads"))]
        if !self.workspace.has_wasm32_unknown_unknown() {
            tracing::info!(
                "Web platform requires wasm32-unknown-unknown to be installed. Installing..."
            );

            let _ = tokio::process::Command::new("rustup")
                .args(["target", "add", "wasm32-unknown-unknown"])
                .output()
                .await?;
        }

        // Ensure target is installed.
        if !self.workspace.has_wasm32_unknown_unknown() {
            return Err(Error::Other(anyhow::anyhow!(
                "Missing target wasm32-unknown-unknown."
            )));
        }

        // Wasm bindgen
        let krate_bindgen_version = self.wasm_bindgen_version().ok_or(anyhow::anyhow!(
            "failed to detect wasm-bindgen version, unable to proceed"
        ))?;

        WasmBindgen::verify_install(&krate_bindgen_version).await?;

        Ok(())
    }

    /// Currently does nothing, but eventually we need to check that the mobile tooling is installed.
    ///
    /// For ios, this would be just aarch64-apple-ios + aarch64-apple-ios-sim, as well as xcrun and xcode-select
    ///
    /// We don't auto-install these yet since we're not doing an architecture check. We assume most users
    /// are running on an Apple Silicon Mac, but it would be confusing if we installed these when we actually
    /// should be installing the x86 versions.
    async fn verify_ios_tooling(&self) -> Result<()> {
        // open the simulator
        // _ = tokio::process::Command::new("open")
        //     .arg("/Applications/Xcode.app/Contents/Developer/Applications/Simulator.app")
        //     .output()
        //     .await;

        // Now xcrun to open the device
        // todo: we should try and query the device list and/or parse it rather than hardcode this simulator
        // _ = tokio::process::Command::new("xcrun")
        //     .args(["simctl", "boot", "83AE3067-987F-4F85-AE3D-7079EF48C967"])
        //     .output()
        //     .await;

        // if !rustup
        //     .installed_toolchains
        //     .contains(&"aarch64-apple-ios".to_string())
        // {
        //     tracing::error!("You need to install aarch64-apple-ios to build for ios. Run `rustup target add aarch64-apple-ios` to install it.");
        // }

        // if !rustup
        //     .installed_toolchains
        //     .contains(&"aarch64-apple-ios-sim".to_string())
        // {
        //     tracing::error!("You need to install aarch64-apple-ios to build for ios. Run `rustup target add aarch64-apple-ios` to install it.");
        // }

        Ok(())
    }

    /// Check if the android tooling is installed
    ///
    /// looks for the android sdk + ndk
    ///
    /// will do its best to fill in the missing bits by exploring the sdk structure
    /// IE will attempt to use the Java installed from android studio if possible.
    async fn verify_android_tooling(&self) -> Result<()> {
        let linker = self.workspace.android_tools()?.android_cc(&self.triple);

        tracing::debug!("Verifying android linker: {linker:?}");

        if linker.exists() {
            return Ok(());
        }

        Err(anyhow::anyhow!(
            "Android linker not found. Please set the `ANDROID_NDK_HOME` environment variable to the root of your NDK installation."
        ).into())
    }

    /// Ensure the right dependencies are installed for linux apps.
    /// This varies by distro, so we just do nothing for now.
    ///
    /// Eventually, we want to check for the prereqs for wry/tao as outlined by tauri:
    ///     <https://tauri.app/start/prerequisites/>
    async fn verify_linux_tooling(&self) -> Result<()> {
        Ok(())
    }

    /// update the mtime of the "main" file to bust the fingerprint, forcing rustc to recompile it.
    ///
    /// This prevents rustc from using the cached version of the binary, which can cause issues
    /// with our hotpatching setup since it uses linker interception.
    ///
    /// This is sadly a hack. I think there might be other ways of busting the fingerprint (rustc wrapper?)
    /// but that would require relying on cargo internals.
    ///
    /// This might stop working if/when cargo stabilizes contents-based fingerprinting.
    fn bust_fingerprint(&self, ctx: &BuildContext) -> Result<()> {
        if !matches!(ctx.mode, BuildMode::Thin { .. }) {
            std::fs::File::open(&self.crate_target.src_path)?.set_modified(SystemTime::now())?;

            // read and write the file to update the mtime
            if cfg!(target_os = "windows") {
                let contents = std::fs::read_to_string(&self.crate_target.src_path)?;
                _ = std::fs::write(&self.crate_target.src_path, contents);
            }
        }
        Ok(())
    }

    async fn create_patch_cache(&self, exe: &Path) -> Result<HotpatchModuleCache> {
        let exe = match self.platform {
            Platform::Web => self.wasm_bindgen_wasm_output_file(),
            _ => exe.to_path_buf(),
        };

        Ok(HotpatchModuleCache::new(&exe, &self.triple)?)
    }

    /// Users create an index.html for their SPA if they want it
    ///
    /// We always write our wasm as main.js and main_bg.wasm
    ///
    /// In prod we run the optimizer which bundles everything together properly
    ///
    /// So their index.html needs to include main.js in the scripts otherwise nothing happens?
    ///
    /// Seems like every platform has a weird file that declares a bunch of stuff
    /// - web: index.html
    /// - ios: info.plist
    /// - macos: info.plist
    /// - linux: appimage root thing?
    /// - android: androidmanifest.xml
    ///
    /// You also might different variants of these files (staging / prod) and different flavors (eu/us)
    ///
    /// web's index.html is weird since it's not just a bundle format but also a *content* format
    pub(crate) fn prepare_html(
        &self,
        assets: &AssetManifest,
        wasm_path: &str,
        js_path: &str,
    ) -> Result<String> {
        let mut html = {
            const DEV_DEFAULT_HTML: &str = include_str!("../../assets/web/dev.index.html");
            const PROD_DEFAULT_HTML: &str = include_str!("../../assets/web/prod.index.html");

            let crate_root: &Path = &self.crate_dir();
            let custom_html_file = crate_root.join("index.html");
            let default_html = match self.release {
                true => PROD_DEFAULT_HTML,
                false => DEV_DEFAULT_HTML,
            };
            std::fs::read_to_string(custom_html_file).unwrap_or_else(|_| String::from(default_html))
        };

        // Inject any resources from the config into the html
        self.inject_resources(assets, &mut html)?;

        // Inject loading scripts if they are not already present
        self.inject_loading_scripts(&mut html);

        // Replace any special placeholders in the HTML with resolved values
        self.replace_template_placeholders(&mut html, wasm_path, js_path);

        let title = self.config.web.app.title.clone();
        Self::replace_or_insert_before("{app_title}", "</title", &title, &mut html);

        Ok(html)
    }

    fn is_dev_build(&self) -> bool {
        !self.release
    }

    // Inject any resources from the config into the html
    fn inject_resources(&self, assets: &AssetManifest, html: &mut String) -> Result<()> {
        use std::fmt::Write;

        // Collect all resources into a list of styles and scripts
        let resources = &self.config.web.resource;
        let mut style_list = resources.style.clone().unwrap_or_default();
        let mut script_list = resources.script.clone().unwrap_or_default();

        if self.is_dev_build() {
            style_list.extend(resources.dev.style.iter().cloned());
            script_list.extend(resources.dev.script.iter().cloned());
        }

        let mut head_resources = String::new();

        // Add all styles to the head
        for style in &style_list {
            writeln!(
                &mut head_resources,
                "<link rel=\"stylesheet\" href=\"{}\">",
                &style.to_str().unwrap(),
            )?;
        }

        // Add all scripts to the head
        for script in &script_list {
            writeln!(
                &mut head_resources,
                "<script src=\"{}\"></script>",
                &script.to_str().unwrap(),
            )?;
        }

        // Add the base path to the head if this is a debug build
        if self.is_dev_build() {
            if let Some(base_path) = &self.base_path() {
                head_resources.push_str(&format_base_path_meta_element(base_path));
            }
        }

        // Inject any resources from manganis into the head
        for asset in assets.assets.values() {
            let asset_path = asset.bundled_path();
            match asset.options() {
                AssetOptions::Css(css_options) => {
                    if css_options.preloaded() {
                        head_resources.push_str(&format!(
                            "<link rel=\"preload\" as=\"style\" href=\"/{{base_path}}/assets/{asset_path}\" crossorigin>"
                        ))
                    }
                }
                AssetOptions::Image(image_options) => {
                    if image_options.preloaded() {
                        head_resources.push_str(&format!(
                            "<link rel=\"preload\" as=\"image\" href=\"/{{base_path}}/assets/{asset_path}\" crossorigin>"
                        ))
                    }
                }
                AssetOptions::Js(js_options) => {
                    if js_options.preloaded() {
                        head_resources.push_str(&format!(
                            "<link rel=\"preload\" as=\"script\" href=\"/{{base_path}}/assets/{asset_path}\" crossorigin>"
                        ))
                    }
                }
                _ => {}
            }
        }

        // Manually inject the wasm file for preloading. WASM currently doesn't support preloading in the manganis asset system
        let wasm_source_path = self.wasm_bindgen_wasm_output_file();
        if let Some(wasm_path) = assets.assets.get(&wasm_source_path) {
            let wasm_path = wasm_path.bundled_path();
            head_resources.push_str(&format!(
                    "<link rel=\"preload\" as=\"fetch\" type=\"application/wasm\" href=\"/{{base_path}}/assets/{wasm_path}\" crossorigin>"
                ));

            Self::replace_or_insert_before("{style_include}", "</head", &head_resources, html);
        }

        Ok(())
    }

    /// Inject loading scripts if they are not already present
    fn inject_loading_scripts(&self, html: &mut String) {
        // If it looks like we are already loading wasm or the current build opted out of injecting loading scripts, don't inject anything
        if !self.inject_loading_scripts || html.contains("__wbindgen_start") {
            return;
        }

        // If not, insert the script
        *html = html.replace(
            "</body",
r#" <script>
  // We can't use a module script here because we need to start the script immediately when streaming
  import("/{base_path}/{js_path}").then(
    ({ default: init, initSync, __wbg_get_imports }) => {
      // export initSync in case a split module needs to initialize
      window.__wasm_split_main_initSync = initSync;

      // Actually perform the load
      init({module_or_path: "/{base_path}/{wasm_path}"}).then((wasm) => {
        // assign this module to be accessible globally
        window.__dx_mainWasm = wasm;
        window.__dx_mainInit = init;
        window.__dx_mainInitSync = initSync;
        window.__dx___wbg_get_imports = __wbg_get_imports;

        if (wasm.__wbindgen_start == undefined) {
            wasm.main();
        }
      });
    }
  );
  </script>
            </body"#,
        );
    }

    /// Replace any special placeholders in the HTML with resolved values
    fn replace_template_placeholders(&self, html: &mut String, wasm_path: &str, js_path: &str) {
        let base_path = self.base_path_or_default();
        *html = html.replace("{base_path}", base_path);

        let app_name = &self.executable_name();

        // If the html contains the old `{app_name}` placeholder, replace {app_name}_bg.wasm and {app_name}.js
        // with the new paths
        *html = html.replace("wasm/{app_name}_bg.wasm", wasm_path);
        *html = html.replace("wasm/{app_name}.js", js_path);

        // Otherwise replace the new placeholders
        *html = html.replace("{wasm_path}", wasm_path);
        *html = html.replace("{js_path}", js_path);

        // Replace the app_name if we find it anywhere standalone
        *html = html.replace("{app_name}", app_name);
    }

    /// Replace a string or insert the new contents before a marker
    fn replace_or_insert_before(
        replace: &str,
        or_insert_before: &str,
        with: &str,
        content: &mut String,
    ) {
        if content.contains(replace) {
            *content = content.replace(replace, with);
        } else if let Some(pos) = content.find(or_insert_before) {
            content.insert_str(pos, with);
        }
    }

    /// Get the base path from the config or None if this is not a web or server build
    pub(crate) fn base_path(&self) -> Option<&str> {
        self.config
            .web
            .app
            .base_path
            .as_deref()
            .filter(|_| matches!(self.platform, Platform::Web | Platform::Server))
    }

    /// Get the normalized base path for the application with `/` trimmed from both ends. If the base path is not set, this will return `.`.
    pub(crate) fn base_path_or_default(&self) -> &str {
        let trimmed_path = self.base_path().unwrap_or_default().trim_matches('/');
        if trimmed_path.is_empty() {
            "."
        } else {
            trimmed_path
        }
    }

    /// Get the path to the package manifest directory
    pub(crate) fn package_manifest_dir(&self) -> PathBuf {
        self.workspace.krates[self.crate_package]
            .manifest_path
            .parent()
            .unwrap()
            .to_path_buf()
            .into()
    }

    pub(crate) async fn start_simulators(&self) -> Result<()> {
        if self.device {
            return Ok(());
        }

        match self.platform {
            // Boot an iOS simulator if one is not already running.
            //
            // We always choose the most recently opened simulator based on the xcrun list.
            // Note that simulators can be running but the simulator app itself is not open.
            // Calling `open::that` is always fine, even on running apps, since apps are singletons.
            Platform::Ios => {
                #[derive(Deserialize, Debug)]
                struct XcrunListJson {
                    // "com.apple.CoreSimulator.SimRuntime.iOS-18-4": [{}, {}, {}]
                    devices: BTreeMap<String, Vec<XcrunDevice>>,
                }

                #[derive(Deserialize, Debug)]
                struct XcrunDevice {
                    #[serde(rename = "lastBootedAt")]
                    last_booted_at: Option<String>,
                    udid: String,
                    name: String,
                    state: String,
                }
                let xcrun_list = Command::new("xcrun")
                    .arg("simctl")
                    .arg("list")
                    .arg("-j")
                    .output()
                    .await?;

                let as_str = String::from_utf8_lossy(&xcrun_list.stdout);
                let xcrun_list_json = serde_json::from_str::<XcrunListJson>(as_str.trim());
                if let Ok(xcrun_list_json) = xcrun_list_json {
                    if xcrun_list_json.devices.is_empty() {
                        tracing::warn!(
                            "No iOS sdks installed found. Please install the iOS SDK in Xcode."
                        );
                    }

                    if let Some((_rt, devices)) = xcrun_list_json.devices.iter().next() {
                        if devices.iter().all(|device| device.state != "Booted") {
                            let last_booted =
                                devices
                                    .iter()
                                    .max_by_key(|device| match device.last_booted_at {
                                        Some(ref last_booted) => last_booted,
                                        None => "2000-01-01T01:01:01Z",
                                    });

                            if let Some(device) = last_booted {
                                tracing::info!("Booting iOS simulator: \"{}\"", device.name);
                                Command::new("xcrun")
                                    .arg("simctl")
                                    .arg("boot")
                                    .arg(&device.udid)
                                    .output()
                                    .await?;
                            }
                        }
                    }
                }
                let path_to_xcode = Command::new("xcode-select")
                    .arg("--print-path")
                    .output()
                    .await?;
                let path_to_xcode: PathBuf = String::from_utf8_lossy(&path_to_xcode.stdout)
                    .as_ref()
                    .trim()
                    .into();
                let path_to_sim = path_to_xcode.join("Applications").join("Simulator.app");
                open::that(path_to_sim)?;
            }

            Platform::Android => {
                let tools = self.workspace.android_tools()?;
                tokio::spawn(async move {
                    let emulator = tools.emulator();
                    let avds = Command::new(&emulator)
                        .arg("-list-avds")
                        .output()
                        .await
                        .unwrap();
                    let avds = String::from_utf8_lossy(&avds.stdout);
                    let avd = avds.trim().lines().next().map(|s| s.trim().to_string());
                    if let Some(avd) = avd {
                        tracing::info!("Booting Android emulator: \"{avd}\"");
                        Command::new(&emulator)
                            .arg("-avd")
                            .arg(avd)
                            .args(["-netdelay", "none", "-netspeed", "full"])
                            .stdout(std::process::Stdio::null()) // prevent accumulating huge amounts of mem usage
                            .stderr(std::process::Stdio::null()) // prevent accumulating huge amounts of mem usage
                            .output()
                            .await
                            .unwrap();
                    } else {
                        tracing::warn!("No Android emulators found. Please create one using `emulator -avd <name>`");
                    }
                });
            }

            _ => {
                // nothing - maybe on the web we should open the browser?
            }
        };

        Ok(())
    }

    fn select_ranlib(&self) -> Option<PathBuf> {
        // prefer the modern llvm-ranlib if they have it
        which::which("llvm-ranlib")
            .or_else(|_| which::which("ranlib"))
            .ok()
    }
}<|MERGE_RESOLUTION|>--- conflicted
+++ resolved
@@ -2128,12 +2128,12 @@
             ));
         }
 
-<<<<<<< HEAD
         // for debuggability, we need to make sure android studio can properly understand our build
         // https://stackoverflow.com/questions/68481401/debugging-a-prebuilt-shared-library-in-android-studio
         if self.platform == Platform::Android {
             cargo_args.push("-Clink-arg=-Wl,--build-id=sha1".to_string());
-=======
+        }
+
         // Handle frameworks/dylibs by setting the rpath
         // This is dependent on the bundle structure - in this case, appimage and appbundle for mac/linux
         // todo: we need to figure out what to do for windows
@@ -2147,7 +2147,6 @@
                 cargo_args.push("-Clink-arg=-Wl,-rpath,$ORIGIN".to_string());
             }
             _ => {}
->>>>>>> 929cab9e
         }
 
         // Our fancy hot-patching engine needs a lot of customization to work properly.
