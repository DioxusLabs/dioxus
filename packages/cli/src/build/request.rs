--- conflicted
+++ resolved
@@ -1,9 +1,3 @@
-<<<<<<< HEAD
-use super::{progress::ProgressTx, BuildArtifacts};
-use crate::dioxus_crate::DioxusCrate;
-use crate::{get_profile_for_platform, AppBundle, Platform, Result, TraceSrc};
-use crate::{link::LinkAction, BuildArgs};
-=======
 //! # [`BuildRequest`] - the core of the build process
 //!
 //! The [`BuildRequest`] object is the core of the build process. It contains all the resolved arguments
@@ -326,7 +320,6 @@
     RustcArgs, TargetArgs, TraceSrc, WasmBindgen, WasmOptConfig, Workspace,
     DX_RUSTC_WRAPPER_ENV_VAR,
 };
->>>>>>> 544d8cc4
 use anyhow::Context;
 use cargo_metadata::diagnostic::Diagnostic;
 use dioxus_cli_config::format_base_path_meta_element;
@@ -589,13 +582,7 @@
         // We might want to move some of these profiles into dioxus.toml and make them "virtual".
         let profile = match args.profile.clone() {
             Some(profile) => profile,
-            None if args.release => "release".to_string(),
-            None => match platform {
-                Platform::Android => PROFILE_ANDROID.to_string(),
-                Platform::Web => PROFILE_WASM.to_string(),
-                Platform::Server => PROFILE_SERVER.to_string(),
-                _ => "dev".to_string(),
-            },
+            None => get_profile_for_platform(platform, release).to_string(),
         };
 
         // Determining release mode is based on the profile, actually, so we need to check that
@@ -985,32 +972,6 @@
         Ok(manifest)
     }
 
-<<<<<<< HEAD
-    /// Create a list of arguments for cargo builds
-    pub(crate) fn build_arguments(&self) -> Vec<String> {
-        let mut cargo_args = Vec::new();
-
-        // Set the target, profile and features that vary between the app and server builds
-        if self.build.platform() == Platform::Server {
-            cargo_args.push("--profile".to_string());
-            let profile = self.build.server_profile.as_deref().unwrap_or_else(|| {
-                get_profile_for_platform(self.build.platform(), self.build.release)
-            });
-            cargo_args.push(profile.to_string());
-
-            // If the user provided a server target, use it, otherwise use the default host target.
-            if let Some(target) = self.build.target_args.server_target.as_deref() {
-                cargo_args.push("--target".to_string());
-                cargo_args.push(target.to_string());
-            }
-        } else {
-            // Add required profile flags. If a profile wasn't set manually, use the default one
-            cargo_args.push("--profile".to_string());
-            let profile = self.build.profile.as_deref().unwrap_or_else(|| {
-                get_profile_for_platform(self.build.platform(), self.build.release)
-            });
-            cargo_args.push(profile.to_string());
-=======
     /// Take the output of rustc and make it into the main exe of the bundle
     ///
     /// For wasm, we'll want to run `wasm-bindgen` to make it a wasm binary along with some other optimizations
@@ -1049,7 +1010,6 @@
             Platform::Web => {
                 self.bundle_web(ctx, exe, assets).await?;
             }
->>>>>>> 544d8cc4
 
             // this will require some extra oomf to get the multi architecture builds...
             // for now, we just copy the exe into the current arch (which, sorry, is hardcoded for my m1)
