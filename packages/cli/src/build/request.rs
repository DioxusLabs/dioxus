//! # [`BuildRequest`] - the core of the build process
//!
//! The [`BuildRequest`] object is the core of the build process. It contains all the resolved arguments
//! flowing in from the CLI, dioxus.toml, env vars, and the workspace.
//!
//! Every BuildRequest is tied to a given workspace and BuildArgs. For simplicity's sake, the BuildArgs
//! struct is used to represent the CLI arguments and all other configuration is basically just
//! extra CLI arguments, but in a configuration format.
//!
//! When [`BuildRequest::build`] is called, it will prepare its work directory in the target folder
//! and then start running the build process. A [`BuildContext`] is required to customize this
//! build process, containing a channel for progress updates and the build mode.
//!
//! The [`BuildMode`] is extremely important since it influences how the build is performed. Most
//! "normal" builds just use [`BuildMode::Base`], but we also support [`BuildMode::Fat`] and
//! [`BuildMode::Thin`]. These builds are used together to power the hot-patching and fast-linking
//! engine.
//! - BuildMode::Base: A normal build generated using `cargo rustc`
//! - BuildMode::Fat: A "fat" build where all dependency rlibs are merged into a static library
//! - BuildMode::Thin: A "thin" build that dynamically links against the artifacts produced by the "fat" build
//!
//! The BuildRequest is also responsible for writing the final build artifacts to disk. This includes
//!
//! - Writing the executable
//! - Processing assets from the artifact
//! - Writing any metadata or configuration files (Info.plist, AndroidManifest.xml)
//! - Bundle splitting (for wasm) and wasm-bindgen
//!
//! In some cases, the BuildRequest also handles the linking of the final executable. Specifically,
//! - For Android, we use `dx` as an opaque linker to dynamically find the true android linker
//! - For hotpatching, the CLI manually links the final executable with a stub file
//!
//! ## Build formats:
//!
//! We support building for the most popular platforms:
//! - Web via wasm-bindgen
//! - macOS via app-bundle
//! - iOS via app-bundle
//! - Android via gradle
//! - Linux via app-image
//! - Windows via exe, msi/msix
//!
//! Note that we are missing some setups that we *should* support:
//! - PWAs, WebWorkers, ServiceWorkers
//! - Web Extensions
//! - Linux via flatpak/snap
//!
//! There are some less popular formats that we might want to support eventually:
//! - TVOS, watchOS
//! - OpenHarmony
//!
//! Also, some deploy platforms have their own bespoke formats:
//! - Cloudflare workers
//! - AWS Lambda
//!
//! Currently, we defer most of our deploy-based bundling to Tauri bundle, though we should migrate
//! to just bundling everything ourselves. This would require us to implement code-signing which
//! is a bit of a pain, but fortunately a solved process (<https://github.com/rust-mobile/xbuild>).
//!
//! ## Build Structure
//!
//! Builds generally follow the same structure everywhere:
//! - A main executable
//! - Sidecars (alternate entrypoints, framewrok plugins, etc)
//! - Assets (images, fonts, etc)
//! - Metadata (Info.plist, AndroidManifest.xml)
//! - Glue code (java, kotlin, javascript etc)
//! - Entitlements for code-signing and verification
//!
//! We need to be careful to not try and put a "round peg in a square hole," but most platforms follow
//! the same pattern.
//!
//! As such, we try to assemble a build directory that's somewhat sensible:
//! - A main "staging" dir for a given app
//! - Per-profile dirs (debug/release)
//! - A platform dir (ie web/desktop/android/ios)
//! - The "bundle" dir which is basically the `.app` format or `wwww` dir.
//! - The "executable" dir where the main exe is housed
//! - The "assets" dir where the assets are housed
//! - The "meta" dir where stuff like Info.plist, AndroidManifest.xml, etc are housed
//!
//! There's also some "quirky" folders that need to be stable between builds but don't influence the
//! bundle itself:
//! - session_cache_dir which stores stuff like window position
//!
//! ### Web:
//!
//! Create a folder that is somewhat similar to an app-image (exe + asset)
//! The server is dropped into the `web` folder, even if there's no `public` folder.
//! If there's no server (SPA), we still use the `web` folder, but it only contains the
//! public folder.
//!
//! ```
//! web/
//!     server
//!     assets/
//!     public/
//!         index.html
//!         wasm/
//!            app.wasm
//!            glue.js
//!            snippets/
//!                ...
//!         assets/
//!            logo.png
//! ```
//!
//! ### Linux:
//!
//! <https://docs.appimage.org/reference/appdir.html#ref-appdir>
//! current_exe.join("Assets")
//! ```
//! app.appimage/
//!     AppRun
//!     app.desktop
//!     package.json
//!     assets/
//!         logo.png
//! ```
//!
//! ### Macos
//!
//! We simply use the macos format where binaries are in `Contents/MacOS` and assets are in `Contents/Resources`
//! We put assets in an assets dir such that it generally matches every other platform and we can
//! output `/assets/blah` from manganis.
//! ```
//! App.app/
//!     Contents/
//!         Info.plist
//!         MacOS/
//!             Frameworks/
//!         Resources/
//!             assets/
//!                 blah.icns
//!                 blah.png
//!         CodeResources
//!         _CodeSignature/
//! ```
//!
//! ### iOS
//!
//! Not the same as mac! ios apps are a bit "flattened" in comparison. simpler format, presumably
//! since most ios apps don't ship frameworks/plugins and such.
//!
//! todo(jon): include the signing and entitlements in this format diagram.
//! ```
//! App.app/
//!     main
//!     assets/
//! ```
//!
//! ### Android:
//!
//! Currently we need to generate a `src` type structure, not a pre-packaged apk structure, since
//! we need to compile kotlin and java. This pushes us into using gradle and following a structure
//! similar to that of cargo mobile2. Eventually I'd like to slim this down (drop buildSrc) and
//! drive the kotlin build ourselves. This would let us drop gradle (yay! no plugins!) but requires
//! us to manage dependencies (like kotlinc) ourselves (yuck!).
//!
//! <https://github.com/WanghongLin/miscellaneous/blob/master/tools/build-apk-manually.sh>
//!
//! Unfortunately, it seems that while we can drop the `android` build plugin, we still will need
//! gradle since kotlin is basically gradle-only.
//!
//! Pre-build:
//! ```
//! app.apk/
//!     .gradle
//!     app/
//!         src/
//!             main/
//!                 assets/
//!                 jniLibs/
//!                 java/
//!                 kotlin/
//!                 res/
//!                 AndroidManifest.xml
//!             build.gradle.kts
//!             proguard-rules.pro
//!         buildSrc/
//!             build.gradle.kts
//!             src/
//!                 main/
//!                     kotlin/
//!                          BuildTask.kt
//!     build.gradle.kts
//!     gradle.properties
//!     gradlew
//!     gradlew.bat
//!     settings.gradle
//! ```
//!
//! Final build:
//! ```
//! app.apk/
//!   AndroidManifest.xml
//!   classes.dex
//!   assets/
//!       logo.png
//!   lib/
//!       armeabi-v7a/
//!           libmyapp.so
//!       arm64-v8a/
//!           libmyapp.so
//! ```
//! Notice that we *could* feasibly build this ourselves :)
//!
//! ### Windows:
//! <https://superuser.com/questions/749447/creating-a-single-file-executable-from-a-directory-in-windows>
//! Windows does not provide an AppImage format, so instead we're going build the same folder
//! structure as an AppImage, but when distributing, we'll create a .exe that embeds the resources
//! as an embedded .zip file. When the app runs, it will implicitly unzip its resources into the
//! Program Files folder. Any subsequent launches of the parent .exe will simply call the AppRun.exe
//! entrypoint in the associated Program Files folder.
//!
//! This is, in essence, the same as an installer, so we might eventually just support something like msi/msix
//! which functionally do the same thing but with a sleeker UI.
//!
//! This means no installers are required and we can bake an updater into the host exe.
//!
//! ## Handling asset lookups:
//! current_exe.join("assets")
//! ```
//! app.appimage/
//!     main.exe
//!     main.desktop
//!     package.json
//!     assets/
//!         logo.png
//! ```
//!
//! Since we support just a few locations, we could just search for the first that exists
//! - usr
//! - ../Resources
//! - assets
//! - Assets
//! - $cwd/assets
//!
//! ```
//! assets::root() ->
//!     mac -> ../Resources/
//!     ios -> ../Resources/
//!     android -> assets/
//!     server -> assets/
//!     liveview -> assets/
//!     web -> /assets/
//! root().join(bundled)
//! ```
//!
//! Every dioxus app can have an optional server executable which will influence the final bundle.
//! This is built in parallel with the app executable during the `build` phase and the progres/status
//! of the build is aggregated.
//!
//! The server will *always* be dropped into the `web` folder since it is considered "web" in nature,
//! and will likely need to be combined with the public dir to be useful.
//!
//! We do our best to assemble read-to-go bundles here, such that the "bundle" step for each platform
//! can just use the build dir
//!
//! When we write the AppBundle to a folder, it'll contain each bundle for each platform under the app's name:
//! ```
//! dog-app/
//!   build/
//!       web/
//!         server.exe
//!         assets/
//!           some-secret-asset.txt (a server-side asset)
//!         public/
//!           index.html
//!           assets/
//!             logo.png
//!       desktop/
//!          App.app
//!          App.appimage
//!          App.exe
//!          server/
//!              server
//!              assets/
//!                some-secret-asset.txt (a server-side asset)
//!       ios/
//!          App.app
//!          App.ipa
//!       android/
//!          App.apk
//!   bundle/
//!       build.json
//!       Desktop.app
//!       Mobile_x64.ipa
//!       Mobile_arm64.ipa
//!       Mobile_rosetta.ipa
//!       web.appimage
//!       web/
//!         server.exe
//!         assets/
//!             some-secret-asset.txt
//!         public/
//!             index.html
//!             assets/
//!                 logo.png
//!                 style.css
//! ```
//!
//! When deploying, the build.json file will provide all the metadata that dx-deploy will use to
//! push the app to stores, set up infra, manage versions, etc.
//!
//! The format of each build will follow the name plus some metadata such that when distributing you
//! can easily trim off the metadata.
//!
//! The idea here is that we can run any of the programs in the same way that they're deployed.
//!
//! ## Bundle structure links
//! - apple: <https://developer.apple.com/documentation/bundleresources/placing_content_in_a_bundle>
//! - appimage: <https://docs.appimage.org/packaging-guide/manual.html#ref-manual>
//!
//! ## Extra links
//! - xbuild: <https://github.com/rust-mobile/xbuild/blob/master/xbuild/src/command/build.rs>

use crate::{
    AndroidTools, BuildContext, DioxusConfig, Error, LinkAction, LinkerFlavor, Platform, Result,
    RustcArgs, TargetArgs, TraceSrc, WasmBindgen, WasmOptConfig, Workspace,
    DX_RUSTC_WRAPPER_ENV_VAR,
};
use anyhow::Context;
use cargo_metadata::diagnostic::Diagnostic;
use dioxus_cli_config::format_base_path_meta_element;
use dioxus_cli_config::{APP_TITLE_ENV, ASSET_ROOT_ENV};
use dioxus_cli_opt::{process_file_to, AssetManifest};
use itertools::Itertools;
use krates::{cm::TargetKind, NodeId};
use manganis::AssetOptions;
use manganis_core::AssetVariant;
use rayon::prelude::{IntoParallelRefIterator, ParallelIterator};
use serde::{Deserialize, Serialize};
use std::borrow::Cow;
use std::{
    collections::{BTreeMap, HashSet},
    io::Write,
    path::{Path, PathBuf},
    process::Stdio,
    sync::{
        atomic::{AtomicUsize, Ordering},
        Arc,
    },
    time::{SystemTime, UNIX_EPOCH},
};
use target_lexicon::{OperatingSystem, Triple};
use tempfile::{NamedTempFile, TempDir};
use tokio::{io::AsyncBufReadExt, process::Command};
use uuid::Uuid;

use super::HotpatchModuleCache;

/// This struct is used to plan the build process.
///
/// The point here is to be able to take in the user's config from the CLI without modifying the
/// arguments in place. Creating a buildplan "resolves" their config into a build plan that can be
/// introspected. For example, the users might not specify a "Triple" in the CLI but the triple will
/// be guaranteed to be resolved here.
///
/// Creating a buildplan also lets us introspect build requests and modularize our build process.
/// This will, however, lead to duplicate fields between the CLI and the build engine. This is fine
/// since we have the freedom to evolve the schema internally without breaking the API.
///
/// All updates from the build will be sent on a global "BuildProgress" channel.
#[derive(Clone)]
pub(crate) struct BuildRequest {
    pub(crate) workspace: Arc<Workspace>,
    pub(crate) config: DioxusConfig,
    pub(crate) crate_package: NodeId,
    pub(crate) crate_target: krates::cm::Target,
    pub(crate) profile: String,
    pub(crate) release: bool,
    pub(crate) platform: Platform,
    pub(crate) enabled_platforms: Vec<Platform>,
    pub(crate) triple: Triple,
    pub(crate) device: bool,
    pub(crate) package: String,
    pub(crate) main_target: String,
    pub(crate) features: Vec<String>,
    pub(crate) rustflags: cargo_config2::Flags,
    pub(crate) extra_cargo_args: Vec<String>,
    pub(crate) extra_rustc_args: Vec<String>,
    pub(crate) no_default_features: bool,
    pub(crate) target_dir: PathBuf,
    pub(crate) skip_assets: bool,
    pub(crate) wasm_split: bool,
    pub(crate) debug_symbols: bool,
    pub(crate) inject_loading_scripts: bool,
    pub(crate) custom_linker: Option<PathBuf>,
    pub(crate) session_cache_dir: Arc<TempDir>,
    pub(crate) link_args_file: Arc<NamedTempFile>,
    pub(crate) link_err_file: Arc<NamedTempFile>,
    pub(crate) rustc_wrapper_args_file: Arc<NamedTempFile>,
    pub(crate) base_path: Option<String>,
    pub(crate) using_dioxus_explicitly: bool,
}

/// dx can produce different "modes" of a build. A "regular" build is a "base" build. The Fat and Thin
/// modes are used together to achieve binary patching and linking.
///
/// Guide:
/// ----------
/// - Base: A normal build generated using `cargo rustc`, intended for production use cases
///
/// - Fat: A "fat" build with -Wl,-all_load and no_dead_strip, keeping *every* symbol in the binary.
///        Intended for development for larger up-front builds with faster link times and the ability
///        to binary patch the final binary. On WASM, this also forces wasm-bindgen to generate all
///        JS-WASM bindings, saving us the need to re-wasmbindgen the final binary.
///
/// - Thin: A "thin" build that dynamically links against the dependencies produced by the "fat" build.
///         This is generated by calling rustc *directly* and might be more fragile to construct, but
///         generates *much* faster than a regular base or fat build.
#[derive(Clone, Debug, PartialEq)]
pub enum BuildMode {
    /// A normal build generated using `cargo rustc`
    Base,

    /// A "Fat" build generated with cargo rustc and dx as a custom linker without -Wl,-dead-strip
    Fat,

    /// A "thin" build generated with `rustc` directly and dx as a custom linker
    Thin {
        rustc_args: RustcArgs,
        changed_files: Vec<PathBuf>,
        aslr_reference: u64,
        cache: Arc<HotpatchModuleCache>,
    },
}

/// The end result of a build.
///
/// Contains the final asset manifest, the executable, and metadata about the build.
/// Note that the `exe` might be stale and/or overwritten by the time you read it!
///
/// The patch cache is only populated on fat builds and then used for thin builds (see `BuildMode::Thin`).
#[derive(Clone, Debug)]
pub struct BuildArtifacts {
    pub(crate) platform: Platform,
    pub(crate) exe: PathBuf,
    pub(crate) direct_rustc: RustcArgs,
    pub(crate) time_start: SystemTime,
    pub(crate) time_end: SystemTime,
    pub(crate) assets: AssetManifest,
    pub(crate) mode: BuildMode,
    pub(crate) patch_cache: Option<Arc<HotpatchModuleCache>>,
}

impl BuildRequest {
    /// Create a new build request.
    ///
    /// This method consolidates various inputs into a single source of truth. It combines:
    /// - Command-line arguments provided by the user.
    /// - The crate's `Cargo.toml`.
    /// - The `dioxus.toml` configuration file.
    /// - User-specific CLI settings.
    /// - The workspace metadata.
    /// - Host-specific details (e.g., Android tools, installed frameworks).
    /// - The intended target platform.
    ///
    /// Fields may be duplicated from the inputs to allow for autodetection and resolution.
    ///
    /// Autodetection is performed for unspecified fields where possible.
    ///
    /// Note: Build requests are typically created only when the CLI is invoked or when significant
    /// changes are detected in the `Cargo.toml` (e.g., features added or removed).
    pub(crate) async fn new(
        args: &TargetArgs,
        main_target: Option<String>,
        workspace: Arc<Workspace>,
    ) -> Result<Self> {
        let crate_package = workspace.find_main_package(args.package.clone())?;

        let config = workspace
            .load_dioxus_config(crate_package)?
            .unwrap_or_default();

        let target_kind = match args.example.is_some() {
            true => TargetKind::Example,
            false => TargetKind::Bin,
        };

        let main_package = &workspace.krates[crate_package];

        let target_name = args
            .example
            .clone()
            .or(args.bin.clone())
            .or_else(|| {
                if let Some(default_run) = &main_package.default_run {
                    return Some(default_run.to_string());
                }

                let bin_count = main_package
                    .targets
                    .iter()
                    .filter(|x| x.kind.contains(&target_kind))
                    .count();

                if bin_count != 1 {
                    return None;
                }

                main_package.targets.iter().find_map(|x| {
                    if x.kind.contains(&target_kind) {
                        Some(x.name.clone())
                    } else {
                        None
                    }
                })
            })
            .unwrap_or(workspace.krates[crate_package].name.clone());

        // Use the main_target for the client + server build if it is set, otherwise use the target name for this
        // specific build
        let main_target = main_target.unwrap_or(target_name.clone());

        let crate_target = main_package
            .targets
            .iter()
            .find(|target| {
                target_name == target.name.as_str() && target.kind.contains(&target_kind)
            })
            .with_context(|| {
                let target_of_kind = |kind|-> String {
                    let filtered_packages = main_package
                .targets
                .iter()
                .filter_map(|target| {
                    target.kind.contains(kind).then_some(target.name.as_str())
                }).collect::<Vec<_>>();
                filtered_packages.join(", ")};
                if let Some(example) = &args.example {
                    let examples = target_of_kind(&TargetKind::Example);
                    format!("Failed to find example {example}. \nAvailable examples are:\n{}", examples)
                } else if let Some(bin) = &args.bin {
                    let binaries = target_of_kind(&TargetKind::Bin);
                    format!("Failed to find binary {bin}. \nAvailable binaries are:\n{}", binaries)
                } else {
                    format!("Failed to find target {target_name}. \nIt looks like you are trying to build dioxus in a library crate. \
                    You either need to run dx from inside a binary crate or build a specific example with the `--example` flag. \
                    Available examples are:\n{}", target_of_kind(&TargetKind::Example))
                }
            })?
            .clone();

        // The crate might enable multiple platforms or no platforms at
        // We collect all the platforms it enables first and then select based on the --platform arg
        let enabled_platforms =
            Self::enabled_cargo_toml_platforms(main_package, args.no_default_features);
        let using_dioxus_explicitly = main_package
            .dependencies
            .iter()
            .any(|dep| dep.name == "dioxus");

        let mut features = args.features.clone();
        let mut no_default_features = args.no_default_features;

        let platform: Platform = match args.platform {
            Some(platform) => match enabled_platforms.len() {
                0 => platform,

                // The user passed --platform XYZ but already has `default = ["ABC"]` in their Cargo.toml or dioxus = { features = ["abc"] }
                // We want to strip out the default platform and use the one they passed, setting no-default-features
                _ => {
                    features.extend(Self::platformless_features(main_package));
                    no_default_features = true;
                    platform
                }
            },
            None if !using_dioxus_explicitly => Platform::autodetect_from_cargo_feature("desktop").unwrap(),
            None => match enabled_platforms.len() {
                0 => return Err(anyhow::anyhow!("No platform specified and no platform marked as default in Cargo.toml. Try specifying a platform with `--platform`").into()),
                1 => enabled_platforms[0],
                _ => {
                    return Err(anyhow::anyhow!(
                        "Multiple platforms enabled in Cargo.toml. Please specify a platform with `--platform` or set a default platform in Cargo.toml"
                    )
                    .into())
                }
            },
        };

        // Add any features required to turn on the client
        if using_dioxus_explicitly {
            features.push(Self::feature_for_platform(main_package, platform));
        }

        // Set the profile of the build if it's not already set
        // This is mostly used for isolation of builds (preventing thrashing) but also useful to have multiple performance profiles
        // We might want to move some of these profiles into dioxus.toml and make them "virtual".
        let profile = match args.profile.clone() {
            Some(profile) => profile,
            None => platform.profile_name(args.release),
        };

        // Determining release mode is based on the profile, actually, so we need to check that
        let release = workspace.is_release_profile(&profile);

        // Determine the --package we'll pass to cargo.
        // todo: I think this might be wrong - we don't want to use main_package necessarily...
        let package = args
            .package
            .clone()
            .unwrap_or_else(|| main_package.name.clone());

        // We usually use the simulator unless --device is passed *or* a device is detected by probing.
        // For now, though, since we don't have probing, it just defaults to false
        // Tools like xcrun/adb can detect devices
        let device = args.device;

        // We want a real triple to build with, so we'll autodetect it if it's not provided
        // The triple ends up being a source of truth for us later hence all this work to figure it out
        let triple = match args.target.clone() {
            Some(target) => target,
            None => match platform {
                // Generally just use the host's triple for native executables unless specified otherwise
                Platform::MacOS
                | Platform::Windows
                | Platform::Linux
                | Platform::Server
                | Platform::Liveview => target_lexicon::HOST,

                // We currently assume unknown-unknown for web, but we might want to eventually
                // support emscripten
                Platform::Web => "wasm32-unknown-unknown".parse().unwrap(),

                // For iOS we should prefer the actual architecture for the simulator, but in lieu of actually
                // figuring that out, we'll assume aarch64 on m-series and x86_64 otherwise
                Platform::Ios => {
                    // use the host's architecture and sim if --device is passed
                    use target_lexicon::{Architecture, HOST};
                    match HOST.architecture {
                        Architecture::Aarch64(_) if device => "aarch64-apple-ios".parse().unwrap(),
                        Architecture::Aarch64(_) => "aarch64-apple-ios-sim".parse().unwrap(),
                        _ if device => "x86_64-apple-ios".parse().unwrap(),
                        _ => "x86_64-apple-ios".parse().unwrap(),
                    }
                }

                // Same idea with android but we figure out the connected device using adb
                Platform::Android => {
                    workspace
                        .android_tools()?
                        .autodetect_android_device_triple()
                        .await
                }
            },
        };

        // Somethings we override are also present in the user's config.
        // If we can't get them by introspecting cargo, then we need to get them from the config
        //
        // This involves specifically two fields:
        // - The linker since we override it for Android and hotpatching
        // - RUSTFLAGS since we also override it for Android and hotpatching
        let cargo_config = cargo_config2::Config::load().unwrap();
        let mut custom_linker = cargo_config.linker(triple.to_string()).ok().flatten();
        let mut rustflags = cargo_config2::Flags::default();

        if matches!(platform, Platform::Android) {
            rustflags.flags.extend([
                "-Clink-arg=-landroid".to_string(),
                "-Clink-arg=-llog".to_string(),
                "-Clink-arg=-lOpenSLES".to_string(),
                "-Clink-arg=-Wl,--export-dynamic".to_string(),
            ]);
        }

        // Make sure to take into account the RUSTFLAGS env var and the CARGO_TARGET_<triple>_RUSTFLAGS
        for env in [
            "RUSTFLAGS".to_string(),
            format!("CARGO_TARGET_{triple}_RUSTFLAGS"),
        ] {
            if let Ok(flags) = std::env::var(env) {
                rustflags
                    .flags
                    .extend(cargo_config2::Flags::from_space_separated(&flags).flags);
            }
        }

        // Use the user's linker if the specify it at the target level
        if let Ok(target) = cargo_config.target(triple.to_string()) {
            if let Some(flags) = target.rustflags {
                rustflags.flags.extend(flags.flags);
            }
        }

        // If no custom linker is set, then android falls back to us as the linker
        if custom_linker.is_none() && platform == Platform::Android {
            custom_linker = Some(workspace.android_tools()?.android_cc(&triple));
        }

        let target_dir = std::env::var("CARGO_TARGET_DIR")
            .ok()
            .map(PathBuf::from)
            .or_else(|| cargo_config.build.target_dir.clone())
            .unwrap_or_else(|| workspace.workspace_root().join("target"));

        // Set up some tempfiles so we can do some IPC between us and the linker/rustc wrapper (which is occasionally us!)
        let link_args_file = Arc::new(
            NamedTempFile::with_suffix(".txt")
                .context("Failed to create temporary file for linker args")?,
        );
        let link_err_file = Arc::new(
            NamedTempFile::with_suffix(".txt")
                .context("Failed to create temporary file for linker args")?,
        );
        let rustc_wrapper_args_file = Arc::new(
            NamedTempFile::with_suffix(".json")
                .context("Failed to create temporary file for rustc wrapper args")?,
        );
        let session_cache_dir = Arc::new(
            TempDir::new().context("Failed to create temporary directory for session cache")?,
        );

<<<<<<< HEAD
        let extra_rustc_args = shell_words::split(&args.rustc_args.clone().unwrap_or_default())
            .context("Failed to parse rustc args")?;

        let extra_cargo_args = shell_words::split(&args.cargo_args.clone().unwrap_or_default())
            .context("Failed to parse cargo args")?;
=======
        let mut build_args = self.build_arguments();

        // Windows resources needs to be build before the exe
        if self.build.platform() == Platform::Windows {
            let val = crate::winres::WindowsResource::from_dxconfig(self)
                .expect("Error occurred while compiling windows resource file.");
            build_args.push("--".to_string());
            build_args.push("-L".to_string());
            build_args.push(val.path);
            build_args.push("-l".to_string());
            build_args.push(val.lib);
        }

        let mut cmd = Command::new("cargo");

        cmd.arg("rustc")
            .current_dir(self.krate.crate_dir())
            .arg("--message-format")
            .arg("json-diagnostic-rendered-ansi")
            .args(build_args)
            .envs(self.env_vars()?);
>>>>>>> 31dd1157

        tracing::debug!(
            r#"Log Files:
                • link_args_file: {},
                • link_err_file: {},
                • rustc_wrapper_args_file: {},
                • session_cache_dir: {}
                • linker: {:?}
                • target_dir: {:?}
                "#,
            link_args_file.path().display(),
            link_err_file.path().display(),
            rustc_wrapper_args_file.path().display(),
            session_cache_dir.path().display(),
            custom_linker,
            target_dir,
        );

        Ok(Self {
            platform,
            features,
            no_default_features,
            crate_package,
            crate_target,
            profile,
            triple,
            device,
            workspace,
            config,
            enabled_platforms,
            target_dir,
            custom_linker,
            link_args_file,
            link_err_file,
            session_cache_dir,
            rustc_wrapper_args_file,
            extra_rustc_args,
            extra_cargo_args,
            release,
            package,
            main_target,
            rustflags,
            using_dioxus_explicitly,
            skip_assets: args.skip_assets,
            base_path: args.base_path.clone(),
            wasm_split: args.wasm_split,
            debug_symbols: args.debug_symbols,
            inject_loading_scripts: args.inject_loading_scripts,
        })
    }

    pub(crate) async fn build(&self, ctx: &BuildContext) -> Result<BuildArtifacts> {
        // If we forget to do this, then we won't get the linker args since rust skips the full build
        // We need to make sure to not react to this though, so the filemap must cache it
        _ = self.bust_fingerprint(ctx);

        // Run the cargo build to produce our artifacts
        let mut artifacts = self.cargo_build(ctx).await?;

        // Write the build artifacts to the bundle on the disk
        match &ctx.mode {
            BuildMode::Thin {
                aslr_reference,
                cache,
                rustc_args,
                ..
            } => {
                self.write_patch(ctx, *aslr_reference, &mut artifacts, cache, rustc_args)
                    .await?;
            }

            BuildMode::Base | BuildMode::Fat => {
                ctx.status_start_bundle();

                self.write_executable(ctx, &artifacts.exe, &mut artifacts.assets)
                    .await?;
                self.write_frameworks(ctx, &artifacts.direct_rustc).await?;
                self.write_assets(ctx, &artifacts.assets).await?;
                self.write_metadata().await?;
                self.optimize(ctx).await?;
                self.assemble(ctx).await?;

                tracing::debug!("Bundle created at {}", self.root_dir().display());
            }
        }

        // Populate the patch cache if we're in fat mode
        if matches!(ctx.mode, BuildMode::Fat) {
            artifacts.patch_cache = Some(Arc::new(self.create_patch_cache(&artifacts.exe).await?));
        }

        Ok(artifacts)
    }

    /// Run the cargo build by assembling the build command and executing it.
    ///
    /// This method needs to be very careful with processing output since errors being swallowed will
    /// be very confusing to the user.
    async fn cargo_build(&self, ctx: &BuildContext) -> Result<BuildArtifacts> {
        let time_start = SystemTime::now();

        // Extract the unit count of the crate graph so build_cargo has more accurate data
        // "Thin" builds only build the final exe, so we only need to build one crate
        let crate_count = match ctx.mode {
            BuildMode::Thin { .. } => 1,
            _ => self.get_unit_count_estimate(ctx).await,
        };

        // Update the status to show that we're starting the build and how many crates we expect to build
        ctx.status_starting_build(crate_count);

        let mut cmd = self.build_command(ctx)?;
        tracing::debug!(dx_src = ?TraceSrc::Build, "Executing cargo for {} using {}", self.platform, self.triple);

        let mut child = cmd
            .stdout(Stdio::piped())
            .stderr(Stdio::piped())
            .spawn()
            .context("Failed to spawn cargo build")?;

        let stdout = tokio::io::BufReader::new(child.stdout.take().unwrap());
        let stderr = tokio::io::BufReader::new(child.stderr.take().unwrap());
        let mut output_location: Option<PathBuf> = None;
        let mut stdout = stdout.lines();
        let mut stderr = stderr.lines();
        let mut units_compiled = 0;
        let mut emitting_error = false;

        loop {
            use cargo_metadata::Message;

            let line = tokio::select! {
                Ok(Some(line)) = stdout.next_line() => line,
                Ok(Some(line)) = stderr.next_line() => line,
                else => break,
            };

            let Some(Ok(message)) = Message::parse_stream(std::io::Cursor::new(line)).next() else {
                continue;
            };

            match message {
                Message::BuildScriptExecuted(_) => units_compiled += 1,
                Message::CompilerMessage(msg) => ctx.status_build_diagnostic(msg.message),
                Message::TextLine(line) => {
                    // Handle the case where we're getting lines directly from rustc.
                    // These are in a different format than the normal cargo output, though I imagine
                    // this parsing code is quite fragile/sensitive to changes in cargo, cargo_metadata, rustc, etc.
                    #[derive(Deserialize)]
                    struct RustcArtifact {
                        artifact: PathBuf,
                        emit: String,
                    }

                    // These outputs look something like:
                    //
                    // { "artifact":"target/debug/deps/libdioxus_core-4f2a0b3c1e5f8b7c.rlib", "emit":"link" }
                    //
                    // There are other outputs like depinfo that we might be interested in in the future.
                    if let Ok(artifact) = serde_json::from_str::<RustcArtifact>(&line) {
                        if artifact.emit == "link" {
                            output_location = Some(artifact.artifact);
                        }
                    }

                    // Handle direct rustc diagnostics
                    if let Ok(diag) = serde_json::from_str::<Diagnostic>(&line) {
                        ctx.status_build_diagnostic(diag);
                    }

                    // For whatever reason, if there's an error while building, we still receive the TextLine
                    // instead of an "error" message. However, the following messages *also* tend to
                    // be the error message, and don't start with "error:". So we'll check if we've already
                    // emitted an error message and if so, we'll emit all following messages as errors too.
                    //
                    // todo: This can lead to some really ugly output though, so we might want to look
                    // into a more reliable way to detect errors propagating out of the compiler. If
                    // we always wrapped rustc, then we could store this data somewhere in a much more
                    // reliable format.
                    if line.trim_start().starts_with("error:") {
                        emitting_error = true;
                    }

                    // Note that previous text lines might have set emitting_error to true
                    match emitting_error {
                        true => ctx.status_build_error(line),
                        false => ctx.status_build_message(line),
                    }
                }
                Message::CompilerArtifact(artifact) => {
                    units_compiled += 1;
                    ctx.status_build_progress(units_compiled, crate_count, artifact.target.name);
                    output_location = artifact.executable.map(Into::into);
                }
                // todo: this can occasionally swallow errors, so we should figure out what exactly is going wrong
                //       since that is a really bad user experience.
                Message::BuildFinished(finished) => {
                    if !finished.success {
                        return Err(anyhow::anyhow!(
                            "Cargo build failed, signaled by the compiler. Toggle tracing mode (press `t`) for more information."
                        )
                        .into());
                    }
                }
                _ => {}
            }
        }

        // Accumulate the rustc args from the wrapper, if they exist and can be parsed.
        let mut direct_rustc = RustcArgs::default();
        if let Ok(res) = std::fs::read_to_string(self.rustc_wrapper_args_file.path()) {
            if let Ok(res) = serde_json::from_str(&res) {
                direct_rustc = res;
            }
        }

        // If there's any warnings from the linker, we should print them out
        if let Ok(linker_warnings) = std::fs::read_to_string(self.link_err_file.path()) {
            if !linker_warnings.is_empty() {
                if output_location.is_none() {
                    tracing::error!("Linker warnings: {}", linker_warnings);
                } else {
                    tracing::debug!("Linker warnings: {}", linker_warnings);
                }
            }
        }

        // Collect the linker args from the and update the rustc args
        direct_rustc.link_args = std::fs::read_to_string(self.link_args_file.path())
            .context("Failed to read link args from file")?
            .lines()
            .map(|s| s.to_string())
            .collect::<Vec<_>>();

        let exe = output_location.context("Cargo build failed - no output location. Toggle tracing mode (press `t`) for more information.")?;

        // Fat builds need to be linked with the fat linker. Would also like to link here for thin builds
        if matches!(ctx.mode, BuildMode::Fat) {
            let link_start = SystemTime::now();
            self.run_fat_link(ctx, &exe, &direct_rustc).await?;
            tracing::debug!(
                "Fat linking completed in {}us",
                SystemTime::now()
                    .duration_since(link_start)
                    .unwrap()
                    .as_micros()
            );
        }

        let assets = self.collect_assets(&exe, ctx)?;
        let time_end = SystemTime::now();
        let mode = ctx.mode.clone();
        let platform = self.platform;

        tracing::debug!(
            "Build completed successfully in {}us: {:?}",
            time_end.duration_since(time_start).unwrap().as_micros(),
            exe
        );

        Ok(BuildArtifacts {
            time_end,
            platform,
            exe,
            direct_rustc,
            time_start,
            assets,
            mode,
            patch_cache: None,
        })
    }

    /// Collect the assets from the final executable and modify the binary in place to point to the right
    /// hashed asset location.
    fn collect_assets(&self, exe: &Path, ctx: &BuildContext) -> Result<AssetManifest> {
        // walk every file in the incremental cache dir, reading and inserting items into the manifest.
        let mut manifest = AssetManifest::default();

        // And then add from the exe directly, just in case it's LTO compiled and has no incremental cache
        if !self.skip_assets {
            ctx.status_extracting_assets();
            manifest = super::assets::extract_assets_from_file(exe)?;
        }

        Ok(manifest)
    }

    /// Take the output of rustc and make it into the main exe of the bundle
    ///
    /// For wasm, we'll want to run `wasm-bindgen` to make it a wasm binary along with some other optimizations
    /// Other platforms we might do some stripping or other optimizations
    /// Move the executable to the workdir
    async fn write_executable(
        &self,
        ctx: &BuildContext,
        exe: &Path,
        assets: &mut AssetManifest,
    ) -> Result<()> {
        match self.platform {
            // Run wasm-bindgen on the wasm binary and set its output to be in the bundle folder
            // Also run wasm-opt on the wasm binary, and sets the index.html since that's also the "executable".
            //
            // The wasm stuff will be in a folder called "wasm" in the workdir.
            //
            // Final output format:
            // ```
            // dx/
            //     app/
            //         web/
            //             bundle/
            //             build/
            //                 server.exe
            //                 public/
            //                     index.html
            //                     wasm/
            //                        app.wasm
            //                        glue.js
            //                        snippets/
            //                            ...
            //                     assets/
            //                        logo.png
            // ```
            Platform::Web => {
                self.bundle_web(ctx, exe, assets).await?;
            }

            // this will require some extra oomf to get the multi architecture builds...
            // for now, we just copy the exe into the current arch (which, sorry, is hardcoded for my m1)
            // we'll want to do multi-arch builds in the future, so there won't be *one* exe dir to worry about
            // eventually `exe_dir` and `main_exe` will need to take in an arch and return the right exe path
            //
            // todo(jon): maybe just symlink this rather than copy it?
            // we might want to eventually use the objcopy logic to handle this
            //
            // https://github.com/rust-mobile/xbuild/blob/master/xbuild/template/lib.rs
            // https://github.com/rust-mobile/xbuild/blob/master/apk/src/lib.rs#L19
            //
            // These are all super simple, just copy the exe into the folder
            // eventually, perhaps, maybe strip + encrypt the exe?
            Platform::Android
            | Platform::MacOS
            | Platform::Windows
            | Platform::Linux
            | Platform::Ios
            | Platform::Liveview
            | Platform::Server => {
                std::fs::create_dir_all(self.exe_dir())?;
                std::fs::copy(exe, self.main_exe())?;
            }
        }

        Ok(())
    }

    async fn write_frameworks(&self, _ctx: &BuildContext, direct_rustc: &RustcArgs) -> Result<()> {
        let framework_dir = self.frameworks_folder();

        for arg in &direct_rustc.link_args {
            // todo - how do we handle windows dlls? we don't want to bundle the system dlls
            // for now, we don't do anything with dlls, and only use .dylibs and .so files

            if arg.ends_with(".dylib") | arg.ends_with(".so") {
                let from = PathBuf::from(arg);
                let to = framework_dir.join(from.file_name().unwrap());
                _ = std::fs::remove_file(&to);

                tracing::debug!("Copying framework from {from:?} to {to:?}");

                _ = std::fs::create_dir_all(&framework_dir);

                // in dev and on normal oses, we want to symlink the file
                // otherwise, just copy it (since in release you want to distribute the framework)
                if cfg!(any(windows, unix)) && !self.release {
                    #[cfg(windows)]
                    std::os::windows::fs::symlink_file(from, to).with_context(|| {
                        "Failed to symlink framework into bundle: {from:?} -> {to:?}"
                    })?;

                    #[cfg(unix)]
                    std::os::unix::fs::symlink(from, to).with_context(|| {
                        "Failed to symlink framework into bundle: {from:?} -> {to:?}"
                    })?;
                } else {
                    std::fs::copy(from, to)?;
                }
            }
        }

        Ok(())
    }

    fn frameworks_folder(&self) -> PathBuf {
        match self.triple.operating_system {
            OperatingSystem::Darwin(_) | OperatingSystem::MacOSX(_) => {
                self.root_dir().join("Contents").join("Frameworks")
            }
            OperatingSystem::IOS(_) => self.root_dir().join("Frameworks"),
            OperatingSystem::Linux | OperatingSystem::Windows => self.root_dir(),
            _ => self.root_dir(),
        }
    }

    /// Copy the assets out of the manifest and into the target location
    ///
    /// Should be the same on all platforms - just copy over the assets from the manifest into the output directory
    async fn write_assets(&self, ctx: &BuildContext, assets: &AssetManifest) -> Result<()> {
        // Server doesn't need assets - web will provide them
        if self.platform == Platform::Server {
            return Ok(());
        }

        // Run the tailwind build before bundling anything else
        crate::TailwindCli::run_once(
            self.package_manifest_dir(),
            self.config.application.tailwind_input.clone(),
            self.config.application.tailwind_output.clone(),
        )
        .await?;

        let asset_dir = self.asset_dir();

        // First, clear the asset dir of any files that don't exist in the new manifest
        _ = std::fs::create_dir_all(&asset_dir);

        // Create a set of all the paths that new files will be bundled to
        let mut keep_bundled_output_paths: HashSet<_> = assets
            .assets()
            .map(|a| asset_dir.join(a.bundled_path()))
            .collect();

        // The CLI creates a .version file in the asset dir to keep track of what version of the optimizer
        // the asset was processed. If that version doesn't match the CLI version, we need to re-optimize
        // all assets.
        let version_file = self.asset_optimizer_version_file();
        let clear_cache = std::fs::read_to_string(&version_file)
            .ok()
            .filter(|s| s == crate::VERSION.as_str())
            .is_none();
        if clear_cache {
            keep_bundled_output_paths.clear();
        }

        tracing::trace!(
            "Keeping bundled output paths: {:#?}",
            keep_bundled_output_paths
        );

        // use walkdir::WalkDir;
        // for item in WalkDir::new(&asset_dir).into_iter().flatten() {
        //     // If this asset is in the manifest, we don't need to remove it
        //     let canonicalized = dunce::canonicalize(item.path())?;
        //     if !keep_bundled_output_paths.contains(canonicalized.as_path()) {
        //         // Remove empty dirs, remove files not in the manifest
        //         if item.file_type().is_dir() && item.path().read_dir()?.next().is_none() {
        //             std::fs::remove_dir(item.path())?;
        //         } else {
        //             std::fs::remove_file(item.path())?;
        //         }
        //     }
        // }

        // todo(jon): we also want to eventually include options for each asset's optimization and compression, which we currently aren't
        let mut assets_to_transfer = vec![];

        // Queue the bundled assets
        for bundled in assets.assets() {
            let from = PathBuf::from(bundled.absolute_source_path());
            let to = asset_dir.join(bundled.bundled_path());

            // prefer to log using a shorter path relative to the workspace dir by trimming the workspace dir
            let from_ = from
                .strip_prefix(self.workspace_dir())
                .unwrap_or(from.as_path());
            let to_ = from
                .strip_prefix(self.workspace_dir())
                .unwrap_or(to.as_path());

            tracing::debug!("Copying asset {from_:?} to {to_:?}");
            assets_to_transfer.push((from, to, *bundled.options()));
        }

        let asset_count = assets_to_transfer.len();
        let started_processing = AtomicUsize::new(0);
        let copied = AtomicUsize::new(0);

        // Parallel Copy over the assets and keep track of progress with an atomic counter
        let progress = ctx.tx.clone();
        let ws_dir = self.workspace_dir();

        // Optimizing assets is expensive and blocking, so we do it in a tokio spawn blocking task
        tokio::task::spawn_blocking(move || {
            assets_to_transfer
                .par_iter()
                .try_for_each(|(from, to, options)| {
                    let processing = started_processing.fetch_add(1, Ordering::SeqCst);
                    let from_ = from.strip_prefix(&ws_dir).unwrap_or(from);
                    tracing::trace!(
                        "Starting asset copy {processing}/{asset_count} from {from_:?}"
                    );

                    let res = process_file_to(options, from, to);
                    if let Err(err) = res.as_ref() {
                        tracing::error!("Failed to copy asset {from:?}: {err}");
                    }

                    let finished = copied.fetch_add(1, Ordering::SeqCst);
                    BuildContext::status_copied_asset(
                        &progress,
                        finished,
                        asset_count,
                        from.to_path_buf(),
                    );

                    res.map(|_| ())
                })
        })
        .await
        .map_err(|e| anyhow::anyhow!("A task failed while trying to copy assets: {e}"))??;

        // Remove the wasm dir if we packaged it to an "asset"-type app
        if self.should_bundle_to_asset() {
            _ = std::fs::remove_dir_all(self.wasm_bindgen_out_dir());
        }

        // Write the version file so we know what version of the optimizer we used
        std::fs::write(self.asset_optimizer_version_file(), crate::VERSION.as_str())?;

        Ok(())
    }

    /// Run our custom linker setup to generate a patch file in the right location
    ///
    /// This should be the only case where the cargo output is a "dummy" file and requires us to
    /// manually do any linking.
    ///
    /// We also run some post processing steps here, like extracting out any new assets.
    async fn write_patch(
        &self,
        ctx: &BuildContext,
        aslr_reference: u64,
        artifacts: &mut BuildArtifacts,
        cache: &Arc<HotpatchModuleCache>,
        rustc_args: &RustcArgs,
    ) -> Result<()> {
        ctx.status_hotpatching();

        tracing::debug!(
            "Original builds for patch: {}",
            self.link_args_file.path().display()
        );
        let raw_args = std::fs::read_to_string(self.link_args_file.path())
            .context("Failed to read link args from file")?;
        let args = raw_args.lines().collect::<Vec<_>>();

        // Extract out the incremental object files.
        //
        // This is sadly somewhat of a hack, but it might be a moderately reliable hack.
        //
        // When rustc links your project, it passes the args as how a linker would expect, but with
        // a somewhat reliable ordering. These are all internal details to cargo/rustc, so we can't
        // rely on them *too* much, but the *are* fundamental to how rust compiles your projects, and
        // linker interfaces probably won't change drastically for another 40 years.
        //
        // We need to tear apart this command and only pass the args that are relevant to our thin link.
        // Mainly, we don't want any rlibs to be linked. Occasionally some libraries like objc_exception
        // export a folder with their artifacts - unsure if we actually need to include them. Generally
        // you can err on the side that most *libraries* don't need to be linked here since dlopen
        // satisfies those symbols anyways when the binary is loaded.
        //
        // Many args are passed twice, too, which can be confusing, but generally don't have any real
        // effect. Note that on macos/ios, there's a special macho header that needs to be set, otherwise
        // dyld will complain.
        //
        // Also, some flags in darwin land might become deprecated, need to be super conservative:
        // - https://developer.apple.com/forums/thread/773907
        //
        // The format of this command roughly follows:
        // ```
        // clang
        //     /dioxus/target/debug/subsecond-cli
        //     /var/folders/zs/gvrfkj8x33d39cvw2p06yc700000gn/T/rustcAqQ4p2/symbols.o
        //     /dioxus/target/subsecond-dev/deps/subsecond_harness-acfb69cb29ffb8fa.05stnb4bovskp7a00wyyf7l9s.rcgu.o
        //     /dioxus/target/subsecond-dev/deps/subsecond_harness-acfb69cb29ffb8fa.08rgcutgrtj2mxoogjg3ufs0g.rcgu.o
        //     /dioxus/target/subsecond-dev/deps/subsecond_harness-acfb69cb29ffb8fa.0941bd8fa2bydcv9hfmgzzne9.rcgu.o
        //     /dioxus/target/subsecond-dev/deps/libbincode-c215feeb7886f81b.rlib
        //     /dioxus/target/subsecond-dev/deps/libanyhow-e69ac15c094daba6.rlib
        //     /dioxus/target/subsecond-dev/deps/libratatui-c3364579b86a1dfc.rlib
        //     /.rustup/toolchains/stable-aarch64-apple-darwin/lib/rustlib/aarch64-apple-darwin/lib/libstd-019f0f6ae6e6562b.rlib
        //     /.rustup/toolchains/stable-aarch64-apple-darwin/lib/rustlib/aarch64-apple-darwin/lib/libpanic_unwind-7387d38173a2eb37.rlib
        //     /.rustup/toolchains/stable-aarch64-apple-darwin/lib/rustlib/aarch64-apple-darwin/lib/libobject-2b03cf6ece171d21.rlib
        //     -framework AppKit
        //     -lc
        //     -framework Foundation
        //     -framework Carbon
        //     -lSystem
        //     -framework CoreFoundation
        //     -lobjc
        //     -liconv
        //     -lm
        //     -arch arm64
        //     -mmacosx-version-min=11.0.0
        //     -L /dioxus/target/subsecond-dev/build/objc_exception-dc226cad0480ea65/out
        //     -o /dioxus/target/subsecond-dev/deps/subsecond_harness-acfb69cb29ffb8fa
        //     -nodefaultlibs
        //     -Wl,-all_load
        // ```
        let mut dylibs = vec![];
        let mut object_files = args
            .iter()
            .filter(|arg| arg.ends_with(".rcgu.o"))
            .sorted()
            .map(PathBuf::from)
            .collect::<Vec<_>>();

        // On non-wasm platforms, we generate a special shim object file which converts symbols from
        // fat binary into direct addresses from the running process.
        //
        // Our wasm approach is quite specific to wasm. We don't need to resolve any missing symbols
        // there since wasm is relocatable, but there is considerable pre and post processing work to
        // satisfy undefined symbols that we do by munging the binary directly.
        //
        // todo: can we adjust our wasm approach to also use a similar system?
        // todo: don't require the aslr reference and just patch the got when loading.
        //
        // Requiring the ASLR offset here is necessary but unfortunately might be flakey in practice.
        // Android apps can take a long time to open, and a hot patch might've been issued in the interim,
        // making this hotpatch a failure.
        if self.platform != Platform::Web {
            let stub_bytes = crate::build::create_undefined_symbol_stub(
                cache,
                &object_files,
                &self.triple,
                aslr_reference,
            )
            .expect("failed to resolve patch symbols");

            // Currently we're dropping stub.o in the exe dir, but should probably just move to a tempfile?
            let patch_file = self.main_exe().with_file_name("stub.o");
            std::fs::write(&patch_file, stub_bytes)?;
            object_files.push(patch_file);

            // Add the dylibs/sos to the linker args
            // Make sure to use the one in the bundle, not the ones in the target dir or system.
            for arg in &rustc_args.link_args {
                if arg.ends_with(".dylib") || arg.ends_with(".so") {
                    let path = PathBuf::from(arg);
                    dylibs.push(self.frameworks_folder().join(path.file_name().unwrap()));
                }
            }
        }

        // And now we can run the linker with our new args
        let linker = self.select_linker()?;
        let out_exe = self.patch_exe(artifacts.time_start);
        let out_arg = match self.triple.operating_system {
            OperatingSystem::Windows => vec![format!("/OUT:{}", out_exe.display())],
            _ => vec!["-o".to_string(), out_exe.display().to_string()],
        };

        tracing::trace!("Linking with {:?} using args: {:#?}", linker, object_files);

        // Run the linker directly!
        //
        // We dump its output directly into the patch exe location which is different than how rustc
        // does it since it uses llvm-objcopy into the `target/debug/` folder.
        let res = Command::new(linker)
            .args(object_files.iter())
            .args(dylibs.iter())
            .args(self.thin_link_args(&args)?)
            .args(out_arg)
            .env_clear()
            .envs(rustc_args.envs.iter().map(|(k, v)| (k, v)))
            .output()
            .await?;

        if !res.stderr.is_empty() {
            let errs = String::from_utf8_lossy(&res.stderr);
            if !self.patch_exe(artifacts.time_start).exists() || !res.status.success() {
                tracing::error!("Failed to generate patch: {}", errs.trim());
            } else {
                tracing::trace!("Linker output during thin linking: {}", errs.trim());
            }
        }

        // For some really weird reason that I think is because of dlopen caching, future loads of the
        // jump library will fail if we don't remove the original fat file. I think this could be
        // because of library versioning and namespaces, but really unsure.
        //
        // The errors if you forget to do this are *extremely* cryptic - missing symbols that never existed.
        //
        // Fortunately, this binary exists in two places - the deps dir and the target out dir. We
        // can just remove the one in the deps dir and the problem goes away.
        if let Some(idx) = args.iter().position(|arg| *arg == "-o") {
            _ = std::fs::remove_file(PathBuf::from(args[idx + 1]));
        }

        // Now extract the assets from the fat binary
        artifacts.assets = self.collect_assets(&self.patch_exe(artifacts.time_start), ctx)?;

        // If this is a web build, reset the index.html file in case it was modified by SSG
        self.write_index_html(&artifacts.assets)
            .context("Failed to write index.html")?;

        // Clean up the temps manually
        // todo: we might want to keep them around for debugging purposes
        for file in object_files {
            _ = std::fs::remove_file(file);
        }

        Ok(())
    }

    /// Take the original args passed to the "fat" build and then create the "thin" variant.
    ///
    /// This is basically just stripping away the rlibs and other libraries that will be satisfied
    /// by our stub step.
    fn thin_link_args(&self, original_args: &[&str]) -> Result<Vec<String>> {
        let mut out_args = vec![];

        match self.linker_flavor() {
            // wasm32-unknown-unknown -> use wasm-ld (gnu-lld)
            //
            // We need to import a few things - namely the memory and ifunc table.
            //
            // We can safely export everything, I believe, though that led to issues with the "fat"
            // binaries that also might lead to issues here too. wasm-bindgen chokes on some symbols
            // and the resulting JS has issues.
            //
            // We turn on both --pie and --experimental-pic but I think we only need --pie.
            //
            // We don't use *any* of the original linker args since they do lots of custom exports
            // and other things that we don't need.
            //
            // The trickiest one here is -Crelocation-model=pic, which forces data symbols
            // into a GOT, making it possible to import them from the main module.
            //
            // I think we can make relocation-model=pic work for non-wasm platforms, enabling
            // fully relocatable modules with no host coordination in lieu of sending out
            // the aslr slide at runtime.
            LinkerFlavor::WasmLld => {
                out_args.extend([
                    "--fatal-warnings".to_string(),
                    "--verbose".to_string(),
                    "--import-memory".to_string(),
                    "--import-table".to_string(),
                    "--growable-table".to_string(),
                    "--export".to_string(),
                    "main".to_string(),
                    "--allow-undefined".to_string(),
                    "--no-demangle".to_string(),
                    "--no-entry".to_string(),
                    "--pie".to_string(),
                    "--experimental-pic".to_string(),
                ]);

                // retain exports so post-processing has hooks to work with
                for (idx, arg) in original_args.iter().enumerate() {
                    if *arg == "--export" {
                        out_args.push(arg.to_string());
                        out_args.push(original_args[idx + 1].to_string());
                    }
                }
            }

            // This uses "cc" and these args need to be ld compatible
            //
            // Most importantly, we want to pass `-dylib` to both CC and the linker to indicate that
            // we want to generate the shared library instead of an executable.
            LinkerFlavor::Darwin => {
                out_args.extend(["-Wl,-dylib".to_string()]);

                // Preserve the original args. We only preserve:
                // -framework
                // -arch
                // -lxyz
                // There might be more, but some flags might break our setup.
                for (idx, arg) in original_args.iter().enumerate() {
                    if *arg == "-framework" || *arg == "-arch" || *arg == "-L" {
                        out_args.push(arg.to_string());
                        out_args.push(original_args[idx + 1].to_string());
                    }

                    if arg.starts_with("-l") || arg.starts_with("-m") {
                        out_args.push(arg.to_string());
                    }
                }
            }

            // android/linux need to be compatible with lld
            //
            // android currently drags along its own libraries and other zany flags
            LinkerFlavor::Gnu => {
                out_args.extend([
                    "-shared".to_string(),
                    "-Wl,--eh-frame-hdr".to_string(),
                    "-Wl,-z,noexecstack".to_string(),
                    "-Wl,-z,relro,-z,now".to_string(),
                    "-nodefaultlibs".to_string(),
                    "-Wl,-Bdynamic".to_string(),
                ]);

                // Preserve the original args. We only preserve:
                // -L <path>
                // -arch
                // -lxyz
                // There might be more, but some flags might break our setup.
                for (idx, arg) in original_args.iter().enumerate() {
                    if *arg == "-L" {
                        out_args.push(arg.to_string());
                        out_args.push(original_args[idx + 1].to_string());
                    }

                    if arg.starts_with("-l")
                        || arg.starts_with("-m")
                        || arg.starts_with("-Wl,--target=")
                        || arg.starts_with("-Wl,-fuse-ld")
                        || arg.starts_with("-fuse-ld")
                        || arg.contains("-ld-path")
                    {
                        out_args.push(arg.to_string());
                    }
                }
            }

            LinkerFlavor::Msvc => {
                out_args.extend([
                    "shlwapi.lib".to_string(),
                    "kernel32.lib".to_string(),
                    "advapi32.lib".to_string(),
                    "ntdll.lib".to_string(),
                    "userenv.lib".to_string(),
                    "ws2_32.lib".to_string(),
                    "dbghelp.lib".to_string(),
                    "/defaultlib:msvcrt".to_string(),
                    "/DLL".to_string(),
                    "/DEBUG".to_string(),
                    "/PDBALTPATH:%_PDB%".to_string(),
                    "/EXPORT:main".to_string(),
                    "/HIGHENTROPYVA:NO".to_string(),
                ]);
            }

            LinkerFlavor::Unsupported => {
                return Err(anyhow::anyhow!("Unsupported platform for thin linking").into())
            }
        }

        let extract_value = |arg: &str| -> Option<String> {
            original_args
                .iter()
                .position(|a| *a == arg)
                .map(|i| original_args[i + 1].to_string())
        };

        if let Some(vale) = extract_value("-target") {
            out_args.push("-target".to_string());
            out_args.push(vale);
        }

        if let Some(vale) = extract_value("-isysroot") {
            out_args.push("-isysroot".to_string());
            out_args.push(vale);
        }

        Ok(out_args)
    }

    /// Patches are stored in the same directory as the main executable, but with a name based on the
    /// time the patch started compiling.
    ///
    /// - lib{name}-patch-{time}.(so/dll/dylib) (next to the main exe)
    ///
    /// Note that weirdly enough, the name of dylibs can actually matter. In some environments, libs
    /// can override each other with symbol interposition.
    ///
    /// Also, on Android - and some Linux, we *need* to start the lib name with `lib` for the dynamic
    /// loader to consider it a shared library.
    ///
    /// todo: the time format might actually be problematic if two platforms share the same build folder.
    pub(crate) fn patch_exe(&self, time_start: SystemTime) -> PathBuf {
        let path = self.main_exe().with_file_name(format!(
            "lib{}-patch-{}",
            self.executable_name(),
            time_start
                .duration_since(UNIX_EPOCH)
                .map(|f| f.as_millis())
                .unwrap_or(0),
        ));

        let extension = match self.linker_flavor() {
            LinkerFlavor::Darwin => "dylib",
            LinkerFlavor::Gnu => "so",
            LinkerFlavor::WasmLld => "wasm",
            LinkerFlavor::Msvc => "dll",
            LinkerFlavor::Unsupported => "",
        };

        path.with_extension(extension)
    }

    /// When we link together the fat binary, we need to make sure every `.o` file in *every* rlib
    /// is taken into account. This is the same work that the rust compiler does when assembling
    /// staticlibs.
    ///
    /// <https://github.com/rust-lang/rust/blob/191df20fcad9331d3a948aa8e8556775ec3fe69d/compiler/rustc_codegen_ssa/src/back/link.rs#L448>
    ///
    /// Since we're going to be passing these to the linker, we need to make sure and not provide any
    /// weird files (like the rmeta) file that rustc generates.
    ///
    /// We discovered the need for this after running into issues with wasm-ld not being able to
    /// handle the rmeta file.
    ///
    /// <https://github.com/llvm/llvm-project/issues/55786>
    ///
    /// Also, crates might not drag in all their dependent code. The monorphizer won't lift trait-based generics:
    ///
    /// <https://github.com/rust-lang/rust/blob/191df20fcad9331d3a948aa8e8556775ec3fe69d/compiler/rustc_monomorphize/src/collector.rs>
    ///
    /// When Rust normally handles this, it uses the +whole-archive directive which adjusts how the rlib
    /// is written to disk.
    ///
    /// Since creating this object file can be a lot of work, we cache it in the target dir by hashing
    /// the names of the rlibs in the command and storing it in the target dir. That way, when we run
    /// this command again, we can just used the cached object file.
    ///
    /// In theory, we only need to do this for every crate accessible by the current crate, but that's
    /// hard acquire without knowing the exported symbols from each crate.
    ///
    /// todo: I think we can traverse our immediate dependencies and inspect their symbols, unless they `pub use` a crate
    /// todo: we should try and make this faster with memmapping
    pub(crate) async fn run_fat_link(
        &self,
        ctx: &BuildContext,
        exe: &Path,
        rustc_args: &RustcArgs,
    ) -> Result<()> {
        ctx.status_starting_link();

        // Filter out the rlib files from the arguments
        let rlibs = rustc_args
            .link_args
            .iter()
            .filter(|arg| arg.ends_with(".rlib"))
            .map(PathBuf::from)
            .collect::<Vec<_>>();

        // Acquire a hash from the rlib names, sizes, modified times, and dx's git commit hash
        // This ensures that any changes in dx or the rlibs will cause a new hash to be generated
        // The hash relies on both dx and rustc hashes, so it should be thoroughly unique. Keep it
        // short to avoid long file names.
        let hash_id = Uuid::new_v5(
            &Uuid::NAMESPACE_OID,
            rlibs
                .iter()
                .map(|p| {
                    format!(
                        "{}-{}-{}-{}",
                        p.file_name().unwrap().to_string_lossy(),
                        p.metadata().map(|m| m.len()).unwrap_or_default(),
                        p.metadata()
                            .ok()
                            .and_then(|m| m.modified().ok())
                            .and_then(|f| f.duration_since(UNIX_EPOCH).map(|f| f.as_secs()).ok())
                            .unwrap_or_default(),
                        crate::dx_build_info::GIT_COMMIT_HASH.unwrap_or_default()
                    )
                })
                .collect::<String>()
                .as_bytes(),
        )
        .to_string()
        .chars()
        .take(8)
        .collect::<String>();

        // Check if we already have a cached object file
        let out_ar_path = exe.with_file_name(format!("libdeps-{hash_id}.a",));
        let out_rlibs_list = exe.with_file_name(format!("rlibs-{hash_id}.txt"));
        let mut archive_has_contents = out_ar_path.exists();

        // Use the rlibs list if it exists
        let mut compiler_rlibs = std::fs::read_to_string(&out_rlibs_list)
            .ok()
            .map(|s| s.lines().map(PathBuf::from).collect::<Vec<_>>())
            .unwrap_or_default();

        // Create it by dumping all the rlibs into it
        // This will include the std rlibs too, which can severely bloat the size of the archive
        //
        // The nature of this process involves making extremely fat archives, so we should try and
        // speed up the future linking process by caching the archive.
        //
        // Since we're using the git hash for the CLI entropy, debug builds should always regenerate
        // the archive since their hash might not change, but the logic might.
        if !archive_has_contents || cfg!(debug_assertions) {
            compiler_rlibs.clear();

            let mut bytes = vec![];
            let mut out_ar = ar::Builder::new(&mut bytes);
            for rlib in &rlibs {
                // Skip compiler rlibs since they're missing bitcode
                //
                // https://github.com/rust-lang/rust/issues/94232#issuecomment-1048342201
                //
                // if the rlib is not in the target directory, we skip it.
                if !rlib.starts_with(self.workspace_dir()) {
                    compiler_rlibs.push(rlib.clone());
                    tracing::trace!("Skipping rlib: {:?}", rlib);
                    continue;
                }

                tracing::trace!("Adding rlib to staticlib: {:?}", rlib);

                let rlib_contents = std::fs::read(rlib)?;
                let mut reader = ar::Archive::new(std::io::Cursor::new(rlib_contents));
                let mut keep_linker_rlib = false;
                while let Some(Ok(object_file)) = reader.next_entry() {
                    let name = std::str::from_utf8(object_file.header().identifier()).unwrap();
                    if name.ends_with(".rmeta") {
                        continue;
                    }

                    if object_file.header().size() == 0 {
                        continue;
                    }

                    // rlibs might contain dlls/sos/lib files which we don't want to include
                    //
                    // This catches .dylib, .so, .dll, .lib, .o, etc files that are not compatible with
                    // our "fat archive" linking process.
                    //
                    // We only trust `.rcgu.o` files to make it into the --all_load archive.
                    // This is a temporary stopgap to prevent issues with libraries that generate
                    // object files that are not compatible with --all_load.
                    // see https://github.com/DioxusLabs/dioxus/issues/4237
                    if !(name.ends_with(".rcgu.o") || name.ends_with(".obj")) {
                        keep_linker_rlib = true;
                        continue;
                    }

                    archive_has_contents = true;
                    out_ar
                        .append(&object_file.header().clone(), object_file)
                        .context("Failed to add object file to archive")?;
                }

                // Some rlibs contain weird artifacts that we don't want to include in the fat archive.
                // However, we still want them around in the linker in case the regular linker can handle them.
                if keep_linker_rlib {
                    compiler_rlibs.push(rlib.clone());
                }
            }

            let bytes = out_ar.into_inner().context("Failed to finalize archive")?;
            std::fs::write(&out_ar_path, bytes).context("Failed to write archive")?;
            tracing::debug!("Wrote fat archive to {:?}", out_ar_path);

            // Run the ranlib command to index the archive. This slows down this process a bit,
            // but is necessary for some linkers to work properly.
            // We ignore its error in case it doesn't recognize the architecture
            if self.linker_flavor() == LinkerFlavor::Darwin {
                if let Some(ranlib) = self.select_ranlib() {
                    _ = Command::new(ranlib).arg(&out_ar_path).output().await;
                }
            }
        }

        compiler_rlibs.dedup();

        // We're going to replace the first rlib in the args with our fat archive
        // And then remove the rest of the rlibs
        //
        // We also need to insert the -force_load flag to force the linker to load the archive
        let mut args = rustc_args.link_args.clone();
        if let Some(last_object) = args.iter().rposition(|arg| arg.ends_with(".o")) {
            if archive_has_contents {
                match self.linker_flavor() {
                    LinkerFlavor::WasmLld => {
                        args.insert(last_object, "--whole-archive".to_string());
                        args.insert(last_object + 1, out_ar_path.display().to_string());
                        args.insert(last_object + 2, "--no-whole-archive".to_string());
                        args.retain(|arg| !arg.ends_with(".rlib"));
                        for rlib in compiler_rlibs.iter().rev() {
                            args.insert(last_object + 3, rlib.display().to_string());
                        }
                    }
                    LinkerFlavor::Gnu => {
                        args.insert(last_object, "-Wl,--whole-archive".to_string());
                        args.insert(last_object + 1, out_ar_path.display().to_string());
                        args.insert(last_object + 2, "-Wl,--no-whole-archive".to_string());
                        args.retain(|arg| !arg.ends_with(".rlib"));
                        for rlib in compiler_rlibs.iter().rev() {
                            args.insert(last_object + 3, rlib.display().to_string());
                        }
                    }
                    LinkerFlavor::Darwin => {
                        args.insert(last_object, "-Wl,-force_load".to_string());
                        args.insert(last_object + 1, out_ar_path.display().to_string());
                        args.retain(|arg| !arg.ends_with(".rlib"));
                        for rlib in compiler_rlibs.iter().rev() {
                            args.insert(last_object + 2, rlib.display().to_string());
                        }
                    }
                    LinkerFlavor::Msvc => {
                        args.insert(
                            last_object,
                            format!("/WHOLEARCHIVE:{}", out_ar_path.display()),
                        );
                        args.retain(|arg| !arg.ends_with(".rlib"));
                        for rlib in compiler_rlibs.iter().rev() {
                            args.insert(last_object + 1, rlib.display().to_string());
                        }
                    }
                    LinkerFlavor::Unsupported => {
                        tracing::error!("Unsupported platform for fat linking");
                    }
                };
            }
        }

        // Add custom args to the linkers
        match self.linker_flavor() {
            LinkerFlavor::Gnu => {
                // Export `main` so subsecond can use it for a reference point
                args.push("-Wl,--export-dynamic-symbol,main".to_string());
            }
            LinkerFlavor::Darwin => {
                args.push("-Wl,-exported_symbol,_main".to_string());
            }
            LinkerFlavor::Msvc => {
                // Prevent alsr from overflowing 32 bits
                args.push("/HIGHENTROPYVA:NO".to_string());

                // Export `main` so subsecond can use it for a reference point
                args.push("/EXPORT:main".to_string());
            }
            LinkerFlavor::WasmLld | LinkerFlavor::Unsupported => {}
        }

        // We also need to remove the `-o` flag since we want the linker output to end up in the
        // rust exe location, not in the deps dir as it normally would.
        if let Some(idx) = args
            .iter()
            .position(|arg| *arg == "-o" || *arg == "--output")
        {
            args.remove(idx + 1);
            args.remove(idx);
        }

        // same but windows support
        if let Some(idx) = args.iter().position(|arg| arg.starts_with("/OUT")) {
            args.remove(idx);
        }

        // We want to go through wasm-ld directly, so we need to remove the -flavor flag
        if self.platform == Platform::Web {
            let flavor_idx = args.iter().position(|arg| *arg == "-flavor").unwrap();
            args.remove(flavor_idx + 1);
            args.remove(flavor_idx);
        }

        // And now we can run the linker with our new args
        let linker = self.select_linker()?;

        tracing::trace!("Fat linking with args: {:?} {:#?}", linker, args);
        tracing::trace!("Fat linking with env: {:#?}", rustc_args.envs);

        // Run the linker directly!
        let out_arg = match self.triple.operating_system {
            OperatingSystem::Windows => vec![format!("/OUT:{}", exe.display())],
            _ => vec!["-o".to_string(), exe.display().to_string()],
        };

        let res = Command::new(linker)
            .args(args.iter().skip(1))
            .args(out_arg)
            .env_clear()
            .envs(rustc_args.envs.iter().map(|(k, v)| (k, v)))
            .output()
            .await?;

        if !res.stderr.is_empty() {
            let errs = String::from_utf8_lossy(&res.stderr);
            if !res.status.success() {
                tracing::error!("Failed to generate fat binary: {}", errs.trim());
            } else {
                tracing::trace!("Warnings during fat linking: {}", errs.trim());
            }
        }

        if !res.stdout.is_empty() {
            let out = String::from_utf8_lossy(&res.stdout);
            tracing::trace!("Output from fat linking: {}", out.trim());
        }

        // Clean up the temps manually
        for f in args.iter().filter(|arg| arg.ends_with(".rcgu.o")) {
            _ = std::fs::remove_file(f);
        }

        // Cache the rlibs list
        _ = std::fs::write(
            &out_rlibs_list,
            compiler_rlibs
                .into_iter()
                .map(|s| s.display().to_string())
                .join("\n"),
        );

        Ok(())
    }

    /// Automatically detect the linker flavor based on the target triple and any custom linkers.
    ///
    /// This tries to replicate what rustc does when selecting the linker flavor based on the linker
    /// and triple.
    fn linker_flavor(&self) -> LinkerFlavor {
        if let Some(custom) = self.custom_linker.as_ref() {
            let name = custom.file_name().unwrap().to_ascii_lowercase();
            match name.to_str() {
                Some("lld-link") => return LinkerFlavor::Msvc,
                Some("lld-link.exe") => return LinkerFlavor::Msvc,
                Some("wasm-ld") => return LinkerFlavor::WasmLld,
                Some("ld64.lld") => return LinkerFlavor::Darwin,
                Some("ld.lld") => return LinkerFlavor::Gnu,
                Some("ld.gold") => return LinkerFlavor::Gnu,
                Some("mold") => return LinkerFlavor::Gnu,
                Some("sold") => return LinkerFlavor::Gnu,
                Some("wild") => return LinkerFlavor::Gnu,
                _ => {}
            }
        }

        match self.triple.environment {
            target_lexicon::Environment::Gnu
            | target_lexicon::Environment::Gnuabi64
            | target_lexicon::Environment::Gnueabi
            | target_lexicon::Environment::Gnueabihf
            | target_lexicon::Environment::GnuLlvm => LinkerFlavor::Gnu,
            target_lexicon::Environment::Musl => LinkerFlavor::Gnu,
            target_lexicon::Environment::Android => LinkerFlavor::Gnu,
            target_lexicon::Environment::Msvc => LinkerFlavor::Msvc,
            target_lexicon::Environment::Macabi => LinkerFlavor::Darwin,
            _ => match self.triple.operating_system {
                OperatingSystem::Darwin(_) => LinkerFlavor::Darwin,
                OperatingSystem::IOS(_) => LinkerFlavor::Darwin,
                OperatingSystem::MacOSX(_) => LinkerFlavor::Darwin,
                OperatingSystem::Linux => LinkerFlavor::Gnu,
                OperatingSystem::Windows => LinkerFlavor::Msvc,
                _ => match self.triple.architecture {
                    target_lexicon::Architecture::Wasm32 => LinkerFlavor::WasmLld,
                    target_lexicon::Architecture::Wasm64 => LinkerFlavor::WasmLld,
                    _ => LinkerFlavor::Unsupported,
                },
            },
        }
    }

    /// Select the linker to use for this platform.
    ///
    /// We prefer to use the rust-lld linker when we can since it's usually there.
    /// On macos, we use the system linker since macho files can be a bit finicky.
    ///
    /// This means we basically ignore the linker flavor that the user configured, which could
    /// cause issues with a custom linker setup. In theory, rust translates most flags to the right
    /// linker format.
    fn select_linker(&self) -> Result<PathBuf, Error> {
        if let Some(linker) = self.custom_linker.clone() {
            return Ok(linker);
        }

        let cc = match self.linker_flavor() {
            LinkerFlavor::WasmLld => self.workspace.wasm_ld(),

            // On macOS, we use the system linker since it's usually there.
            // We could also use `lld` here, but it might not be installed by default.
            //
            // Note that this is *clang*, not `lld`.
            LinkerFlavor::Darwin => self.workspace.cc(),

            // On Linux, we use the system linker since it's usually there.
            LinkerFlavor::Gnu => self.workspace.cc(),

            // On windows, instead of trying to find the system linker, we just go with the lld.link
            // that rustup provides. It's faster and more stable then reyling on link.exe in path.
            LinkerFlavor::Msvc => self.workspace.lld_link(),

            // The rest of the platforms use `cc` as the linker which should be available in your path,
            // provided you have build-tools setup. On mac/linux this is the default, but on Windows
            // it requires msvc or gnu downloaded, which is a requirement to use rust anyways.
            //
            // The default linker might actually be slow though, so we could consider using lld or rust-lld
            // since those are shipping by default on linux as of 1.86. Window's linker is the really slow one.
            //
            // https://blog.rust-lang.org/2024/05/17/enabling-rust-lld-on-linux.html
            //
            // Note that "cc" is *not* a linker. It's a compiler! The arguments we pass need to be in
            // the form of `-Wl,<args>` for them to make it to the linker. This matches how rust does it
            // which is confusing.
            LinkerFlavor::Unsupported => self.workspace.cc(),
        };

        Ok(cc)
    }

    /// Assemble the `cargo rustc` / `rustc` command
    ///
    /// When building fat/base binaries, we use `cargo rustc`.
    /// When building thin binaries, we use `rustc` directly.
    ///
    /// When processing the output of this command, you need to make sure to handle both cases which
    /// both have different formats (but with json output for both).
    fn build_command(&self, ctx: &BuildContext) -> Result<Command> {
        match &ctx.mode {
            // We're assembling rustc directly, so we need to be *very* careful. Cargo sets rustc's
            // env up very particularly, and we want to match it 1:1 but with some changes.
            //
            // To do this, we reset the env completely, and then pass every env var that the original
            // rustc process had 1:1.
            //
            // We need to unset a few things, like the RUSTC wrappers and then our special env var
            // indicating that dx itself is the compiler. If we forget to do this, then the compiler
            // ends up doing some recursive nonsense and dx is trying to link instead of compiling.
            //
            // todo: maybe rustc needs to be found on the FS instead of using the one in the path?
            BuildMode::Thin { rustc_args, .. } => {
                let mut cmd = Command::new("rustc");
                cmd.current_dir(self.workspace_dir());
                cmd.env_clear();
                cmd.args(rustc_args.args[1..].iter());
                cmd.env_remove("RUSTC_WORKSPACE_WRAPPER");
                cmd.env_remove("RUSTC_WRAPPER");
                cmd.env_remove(DX_RUSTC_WRAPPER_ENV_VAR);
                cmd.envs(
                    self.cargo_build_env_vars(ctx)?
                        .iter()
                        .map(|(k, v)| (k.as_ref(), v)),
                );
                cmd.arg(format!("-Clinker={}", Workspace::path_to_dx()?.display()));

                if self.platform == Platform::Web {
                    cmd.arg("-Crelocation-model=pic");
                }

                tracing::debug!("Direct rustc: {:#?}", cmd);

                cmd.envs(rustc_args.envs.iter().cloned());

                // tracing::trace!("Setting env vars: {:#?}", rustc_args.envs);

                Ok(cmd)
            }

            // For Base and Fat builds, we use a regular cargo setup, but we might need to intercept
            // rustc itself in case we're hot-patching and need a reliable rustc environment to
            // continuously recompile the top-level crate with.
            //
            // In the future, when we support hot-patching *all* workspace crates, we will need to
            // make use of the RUSTC_WORKSPACE_WRAPPER environment variable instead of RUSTC_WRAPPER
            // and then keep track of env and args on a per-crate basis.
            //
            // We've also had a number of issues with incorrect canonicalization when passing paths
            // through envs on windows, hence the frequent use of dunce::canonicalize.
            _ => {
                let mut cmd = Command::new("cargo");

                cmd.arg("rustc")
                    .current_dir(self.crate_dir())
                    .arg("--message-format")
                    .arg("json-diagnostic-rendered-ansi")
                    .args(self.cargo_build_arguments(ctx))
                    .envs(
                        self.cargo_build_env_vars(ctx)?
                            .iter()
                            .map(|(k, v)| (k.as_ref(), v)),
                    );

                if ctx.mode == BuildMode::Fat {
                    cmd.env(
                        DX_RUSTC_WRAPPER_ENV_VAR,
                        dunce::canonicalize(self.rustc_wrapper_args_file.path())
                            .unwrap()
                            .display()
                            .to_string(),
                    );
                    cmd.env(
                        "RUSTC_WRAPPER",
                        Workspace::path_to_dx()?.display().to_string(),
                    );
                }

                tracing::debug!("Cargo: {:#?}", cmd);

                Ok(cmd)
            }
        }
    }

    /// Create a list of arguments for cargo builds
    ///
    /// We always use `cargo rustc` *or* `rustc` directly. This means we can pass extra flags like
    /// `-C` arguments directly to the compiler.
    #[allow(clippy::vec_init_then_push)]
    fn cargo_build_arguments(&self, ctx: &BuildContext) -> Vec<String> {
        let mut cargo_args = Vec::with_capacity(4);

        // Set the `--config profile.{profile}.{key}={value}` flags for the profile, filling in adhoc profile
        cargo_args.extend(self.profile_args());

        // Add required profile flags. --release overrides any custom profiles.
        cargo_args.push("--profile".to_string());
        cargo_args.push(self.profile.to_string());

        // Pass the appropriate target to cargo. We *always* specify a target which is somewhat helpful for preventing thrashing
        cargo_args.push("--target".to_string());
        cargo_args.push(self.triple.to_string());

        // We always run in verbose since the CLI itself is the one doing the presentation
        cargo_args.push("--verbose".to_string());

        if self.no_default_features {
            cargo_args.push("--no-default-features".to_string());
        }

        if !self.features.is_empty() {
            cargo_args.push("--features".to_string());
            cargo_args.push(self.features.join(" "));
        }

        // We *always* set the package since that's discovered from cargo metadata
        cargo_args.push(String::from("-p"));
        cargo_args.push(self.package.clone());

        // Set the executable
        match self.executable_type() {
            TargetKind::Bin => cargo_args.push("--bin".to_string()),
            TargetKind::Lib => cargo_args.push("--lib".to_string()),
            TargetKind::Example => cargo_args.push("--example".to_string()),
            _ => {}
        };
        cargo_args.push(self.executable_name().to_string());

        // Set offline/locked/frozen
        let lock_opts = crate::VERBOSITY.get().cloned().unwrap_or_default();
        if lock_opts.frozen {
            cargo_args.push("--frozen".to_string());
        }
        if lock_opts.locked {
            cargo_args.push("--locked".to_string());
        }
        if lock_opts.offline {
            cargo_args.push("--offline".to_string());
        }

        // Merge in extra args. Order shouldn't really matter.
        cargo_args.extend(self.extra_cargo_args.clone());
        cargo_args.push("--".to_string());
        cargo_args.extend(self.extra_rustc_args.clone());

        // The bundle splitter needs relocation data to create a call-graph.
        // This will automatically be erased by wasm-opt during the optimization step.
        if self.platform == Platform::Web && self.wasm_split {
            cargo_args.push("-Clink-args=--emit-relocs".to_string());
        }

        // dx *always* links android and thin builds
        if self.custom_linker.is_some()
            || matches!(ctx.mode, BuildMode::Thin { .. } | BuildMode::Fat)
        {
            cargo_args.push(format!(
                "-Clinker={}",
                Workspace::path_to_dx().expect("can't find dx").display()
            ));
        }

        // for debuggability, we need to make sure android studio can properly understand our build
        // https://stackoverflow.com/questions/68481401/debugging-a-prebuilt-shared-library-in-android-studio
        if self.platform == Platform::Android {
            cargo_args.push("-Clink-arg=-Wl,--build-id=sha1".to_string());
        }

        // Handle frameworks/dylibs by setting the rpath
        // This is dependent on the bundle structure - in this case, appimage and appbundle for mac/linux
        // todo: we need to figure out what to do for windows
        match self.triple.operating_system {
            OperatingSystem::Darwin(_) | OperatingSystem::IOS(_) => {
                cargo_args.push("-Clink-arg=-Wl,-rpath,@executable_path/../Frameworks".to_string());
                cargo_args.push("-Clink-arg=-Wl,-rpath,@executable_path".to_string());
            }
            OperatingSystem::Linux => {
                cargo_args.push("-Clink-arg=-Wl,-rpath,$ORIGIN/../lib".to_string());
                cargo_args.push("-Clink-arg=-Wl,-rpath,$ORIGIN".to_string());
            }
            _ => {}
        }

        // Our fancy hot-patching engine needs a lot of customization to work properly.
        //
        // These args are mostly intended to be passed when *fat* linking but are generally fine to
        // pass for both fat and thin linking.
        //
        // We need save-temps and no-dead-strip in both cases though. When we run `cargo rustc` with
        // these args, they will be captured and re-ran for the fast compiles in the future, so whatever
        // we set here will be set for all future hot patches too.
        if matches!(ctx.mode, BuildMode::Thin { .. } | BuildMode::Fat) {
            // rustc gives us some portable flags required:
            // - link-dead-code: prevents rust from passing -dead_strip to the linker since that's the default.
            // - save-temps=true: keeps the incremental object files around, which we need for manually linking.
            cargo_args.extend_from_slice(&[
                "-Csave-temps=true".to_string(),
                "-Clink-dead-code".to_string(),
            ]);

            // We need to set some extra args that ensure all symbols make it into the final output
            // and that the linker doesn't strip them out.
            //
            // This basically amounts of -all_load or --whole-archive, depending on the linker.
            // We just assume an ld-like interface on macos and a gnu-ld interface elsewhere.
            //
            // macOS/iOS use ld64 but through the `cc` interface.
            // cargo_args.push("-Clink-args=-Wl,-all_load".to_string());
            //
            // Linux and Android fit under this umbrella, both with the same clang-like entrypoint
            // and the gnu-ld interface.
            //
            // cargo_args.push("-Clink-args=-Wl,--whole-archive".to_string());
            //
            // If windows -Wl,--whole-archive is required since it follows gnu-ld convention.
            // There might be other flags on windows - we haven't tested windows thoroughly.
            //
            // cargo_args.push("-Clink-args=-Wl,--whole-archive".to_string());
            // https://learn.microsoft.com/en-us/cpp/build/reference/wholearchive-include-all-library-object-files?view=msvc-170
            //
            // ------------------------------------------------------------
            //
            // if web, -Wl,--whole-archive is required since it follows gnu-ld convention.
            //
            // We also use --no-gc-sections and --export-table and --export-memory  to push
            // said symbols into the export table.
            //
            // We use --emit-relocs to build up a solid call graph.
            //
            // rust uses its own wasm-ld linker which can be found here (it's just gcc-ld with a `-target wasm` flag):
            // - ~/.rustup/toolchains/stable-aarch64-apple-darwin/lib/rustlib/aarch64-apple-darwin/bin/gcc-ld
            // - ~/.rustup/toolchains/stable-aarch64-apple-darwin/lib/rustlib/aarch64-apple-darwin/bin/gcc-ld/wasm-ld
            //
            // Note that we can't use --export-all, unfortunately, since some symbols are internal
            // to wasm-bindgen and exporting them causes the JS generation to fail.
            //
            // We are basically replicating what emscripten does here with its dynamic linking
            // approach where the MAIN_MODULE is very "fat" and exports the necessary arguments
            // for the side modules to be linked in. This guide is really helpful:
            //
            // https://github.com/WebAssembly/tool-conventions/blob/main/DynamicLinking.md
            //
            // The tricky one is -Ctarget-cpu=mvp, which prevents rustc from generating externref
            // entries.
            //
            // https://blog.rust-lang.org/2024/09/24/webassembly-targets-change-in-default-target-features/#disabling-on-by-default-webassembly-proposals
            //
            // It's fine that these exist in the base module but not in the patch.
            if self.platform == Platform::Web
                || self.triple.operating_system == OperatingSystem::Wasi
            {
                cargo_args.push("-Ctarget-cpu=mvp".into());
                cargo_args.push("-Clink-arg=--no-gc-sections".into());
                cargo_args.push("-Clink-arg=--growable-table".into());
                cargo_args.push("-Clink-arg=--export-table".into());
                cargo_args.push("-Clink-arg=--export-memory".into());
                cargo_args.push("-Clink-arg=--emit-relocs".into());
                cargo_args.push("-Clink-arg=--export=__stack_pointer".into());
                cargo_args.push("-Clink-arg=--export=__heap_base".into());
                cargo_args.push("-Clink-arg=--export=__data_end".into());
            }
        }

        cargo_args
    }

    fn cargo_build_env_vars(&self, ctx: &BuildContext) -> Result<Vec<(Cow<'static, str>, String)>> {
        let mut env_vars = vec![];

        // Make sure to set all the crazy android flags. Cross-compiling is hard, man.
        if self.platform == Platform::Android {
            env_vars.extend(self.android_env_vars()?);
        };

        // If this is a release build, bake the base path and title into the binary with env vars.
        // todo: should we even be doing this? might be better being a build.rs or something else.
        if self.release {
            if let Some(base_path) = self.base_path() {
                env_vars.push((ASSET_ROOT_ENV.into(), base_path.to_string()));
            }
            env_vars.push((APP_TITLE_ENV.into(), self.config.web.app.title.clone()));
        }

        // Assemble the rustflags by peering into the `.cargo/config.toml` file
        let mut rust_flags = self.rustflags.clone();

        // Disable reference types on wasm when using hotpatching
        // https://blog.rust-lang.org/2024/09/24/webassembly-targets-change-in-default-target-features/#disabling-on-by-default-webassembly-proposals
        if self.platform == Platform::Web
            && matches!(ctx.mode, BuildMode::Thin { .. } | BuildMode::Fat)
        {
            rust_flags.flags.push("-Ctarget-cpu=mvp".to_string());
        }

        // Set the rust flags for the build if they're not empty.
        if !rust_flags.flags.is_empty() {
            env_vars.push((
                "RUSTFLAGS".into(),
                rust_flags
                    .encode_space_separated()
                    .context("Failed to encode RUSTFLAGS")?,
            ));
        }

        // If we're either zero-linking or using a custom linker, make `dx` itself do the linking.
        if self.custom_linker.is_some()
            || matches!(ctx.mode, BuildMode::Thin { .. } | BuildMode::Fat)
        {
            LinkAction {
                triple: self.triple.clone(),
                linker: self.custom_linker.clone(),
                link_err_file: dunce::canonicalize(self.link_err_file.path())?,
                link_args_file: dunce::canonicalize(self.link_args_file.path())?,
            }
            .write_env_vars(&mut env_vars)?;
        }

        Ok(env_vars)
    }

    fn android_env_vars(&self) -> Result<Vec<(Cow<'static, str>, String)>> {
        let mut env_vars: Vec<(Cow<'static, str>, String)> = vec![];

        let tools = self.workspace.android_tools()?;
        let linker = tools.android_cc(&self.triple);
        let min_sdk_version = tools.min_sdk_version();
        let ar_path = tools.ar_path();
        let target_cc = tools.target_cc();
        let target_cxx = tools.target_cxx();
        let java_home = tools.java_home();
        let ndk = tools.ndk.clone();
        tracing::debug!(
            r#"Using android:
            min_sdk_version: {min_sdk_version}
            linker: {linker:?}
            ar_path: {ar_path:?}
            target_cc: {target_cc:?}
            target_cxx: {target_cxx:?}
            java_home: {java_home:?}
            "#
        );
        env_vars.push((
            "ANDROID_NATIVE_API_LEVEL".into(),
            min_sdk_version.to_string(),
        ));
        env_vars.push(("TARGET_AR".into(), ar_path.display().to_string()));
        env_vars.push(("TARGET_CC".into(), target_cc.display().to_string()));
        env_vars.push(("TARGET_CXX".into(), target_cxx.display().to_string()));
        env_vars.push((
            format!(
                "CARGO_TARGET_{}_LINKER",
                self.triple
                    .to_string()
                    .to_ascii_uppercase()
                    .replace("-", "_")
            )
            .into(),
            linker.display().to_string(),
        ));
        env_vars.push(("ANDROID_NDK_ROOT".into(), ndk.display().to_string()));

        if let Some(java_home) = java_home {
            tracing::debug!("Setting JAVA_HOME to {java_home:?}");
            env_vars.push(("JAVA_HOME".into(), java_home.display().to_string()));
        }

        // Set the wry env vars - this is where wry will dump its kotlin files.
        // Their setup is really annyoing and requires us to hardcode `dx` to specific versions of tao/wry.
        env_vars.push(("WRY_ANDROID_PACKAGE".into(), "dev.dioxus.main".to_string()));
        env_vars.push(("WRY_ANDROID_LIBRARY".into(), "dioxusmain".to_string()));
        env_vars.push((
            "WRY_ANDROID_KOTLIN_FILES_OUT_DIR".into(),
            self.wry_android_kotlin_files_out_dir()
                .display()
                .to_string(),
        ));

        // todo(jon): the guide for openssl recommends extending the path to include the tools dir
        //            in practice I couldn't get this to work, but this might eventually become useful.
        //
        // https://github.com/openssl/openssl/blob/master/NOTES-ANDROID.md#configuration
        //
        // They recommend a configuration like this:
        //
        // // export ANDROID_NDK_ROOT=/home/whoever/Android/android-sdk/ndk/20.0.5594570
        // PATH=$ANDROID_NDK_ROOT/toolchains/llvm/prebuilt/linux-x86_64/bin:$ANDROID_NDK_ROOT/toolchains/arm-linux-androideabi-4.9/prebuilt/linux-x86_64/bin:$PATH
        // ./Configure android-arm64 -D__ANDROID_API__=29
        // make
        //
        // let tools_dir = arch.android_tools_dir(&ndk);
        // let extended_path = format!(
        //     "{}:{}",
        //     tools_dir.display(),
        //     std::env::var("PATH").unwrap_or_default()
        // );
        // env_vars.push(("PATH", extended_path));

        Ok(env_vars)
    }

    /// Get an estimate of the number of units in the crate. If nightly rustc is not available, this
    /// will return an estimate of the number of units in the crate based on cargo metadata.
    ///
    /// TODO: always use <https://doc.rust-lang.org/nightly/cargo/reference/unstable.html#unit-graph> once it is stable
    async fn get_unit_count_estimate(&self, ctx: &BuildContext) -> usize {
        // Try to get it from nightly
        if let Ok(count) = self.get_unit_count(ctx).await {
            return count;
        }

        // Otherwise, use cargo metadata
        let units = self
            .workspace
            .krates
            .krates_filtered(krates::DepKind::Dev)
            .iter()
            .map(|k| k.targets.len())
            .sum::<usize>();

        (units as f64 / 3.5) as usize
    }

    /// Try to get the unit graph for the crate. This is a nightly only feature which may not be
    /// available with the current version of rustc the user has installed.
    ///
    /// It also might not be super reliable - I think in practice it occasionally returns 2x the units.
    async fn get_unit_count(&self, ctx: &BuildContext) -> crate::Result<usize> {
        #[derive(Debug, Deserialize)]
        struct UnitGraph {
            units: Vec<serde_json::Value>,
        }

        let output = tokio::process::Command::new("cargo")
            .arg("+nightly")
            .arg("build")
            .arg("--unit-graph")
            .arg("-Z")
            .arg("unstable-options")
            .args(self.cargo_build_arguments(ctx))
            .envs(
                self.cargo_build_env_vars(ctx)?
                    .iter()
                    .map(|(k, v)| (k.as_ref(), v)),
            )
            .output()
            .await?;

        if !output.status.success() {
            return Err(anyhow::anyhow!("Failed to get unit count").into());
        }

        let output_text = String::from_utf8(output.stdout).context("Failed to get unit count")?;
        let graph: UnitGraph =
            serde_json::from_str(&output_text).context("Failed to get unit count")?;

        Ok(graph.units.len())
    }

    pub(crate) fn all_target_features(&self) -> Vec<String> {
        let mut features = self.features.clone();

        if !self.no_default_features {
            features.extend(
                self.package()
                    .features
                    .get("default")
                    .cloned()
                    .unwrap_or_default(),
            );
        }

        features.dedup();

        features
    }

    /// returns the path to root build folder. This will be our working directory for the build.
    ///
    /// we only add an extension to the folders where it sorta matters that it's named with the extension.
    /// for example, on mac, the `.app` indicates we can `open` it and it pulls in icons, dylibs, etc.
    ///
    /// for our simulator-based platforms, this is less important since they need to be zipped up anyways
    /// to run in the simulator.
    ///
    /// For windows/linux, it's also not important since we're just running the exe directly out of the folder
    ///
    /// The idea of this folder is that we can run our top-level build command against it and we'll get
    /// a final build output somewhere. Some platforms have basically no build command, and can simply
    /// be ran by executing the exe directly.
    pub(crate) fn root_dir(&self) -> PathBuf {
        let platform_dir = self.platform_dir();

        match self.platform {
            Platform::Web => platform_dir.join("public"),
            Platform::Server => platform_dir.clone(), // ends up *next* to the public folder

            // These might not actually need to be called `.app` but it does let us run these with `open`
            Platform::MacOS => platform_dir.join(format!("{}.app", self.bundled_app_name())),
            Platform::Ios => platform_dir.join(format!("{}.app", self.bundled_app_name())),

            // in theory, these all could end up directly in the root dir
            Platform::Android => platform_dir.join("app"), // .apk (after bundling)
            Platform::Linux => platform_dir.join("app"),   // .appimage (after bundling)
            Platform::Windows => platform_dir.join("app"), // .exe (after bundling)
            Platform::Liveview => platform_dir.join("app"), // .exe (after bundling)
        }
    }

    fn platform_dir(&self) -> PathBuf {
        self.build_dir(self.platform, self.release)
    }

    fn platform_exe_name(&self) -> String {
        match self.platform {
            Platform::MacOS => self.executable_name().to_string(),
            Platform::Ios => self.executable_name().to_string(),
            Platform::Server => self.executable_name().to_string(),
            Platform::Liveview => self.executable_name().to_string(),
            Platform::Windows => format!("{}.exe", self.executable_name()),

            // from the apk spec, the root exe is a shared library
            // we include the user's rust code as a shared library with a fixed namespace
            Platform::Android => "libdioxusmain.so".to_string(),

            // this will be wrong, I think, but not important?
            Platform::Web => format!("{}_bg.wasm", self.executable_name()),

            // todo: maybe this should be called AppRun?
            Platform::Linux => self.executable_name().to_string(),
        }
    }

    /// Assemble the android app dir.
    ///
    /// This is a bit of a mess since we need to create a lot of directories and files. Other approaches
    /// would be to unpack some zip folder or something stored via `include_dir!()`. However, we do
    /// need to customize the whole setup a bit, so it's just simpler (though messier) to do it this way.
    fn build_android_app_dir(&self) -> Result<()> {
        use std::fs::{create_dir_all, write};
        let root = self.root_dir();

        // gradle
        let wrapper = root.join("gradle").join("wrapper");
        create_dir_all(&wrapper)?;

        // app
        let app = root.join("app");
        let app_main = app.join("src").join("main");
        let app_kotlin = app_main.join("kotlin");
        let app_jnilibs = app_main.join("jniLibs");
        let app_assets = app_main.join("assets");
        let app_kotlin_out = self.wry_android_kotlin_files_out_dir();
        create_dir_all(&app)?;
        create_dir_all(&app_main)?;
        create_dir_all(&app_kotlin)?;
        create_dir_all(&app_jnilibs)?;
        create_dir_all(&app_assets)?;
        create_dir_all(&app_kotlin_out)?;

        tracing::debug!(
            r#"Initialized android dirs:
- gradle:              {wrapper:?}
- app/                 {app:?}
- app/src:             {app_main:?}
- app/src/kotlin:      {app_kotlin:?}
- app/src/jniLibs:     {app_jnilibs:?}
- app/src/assets:      {app_assets:?}
- app/src/kotlin/main: {app_kotlin_out:?}
"#
        );

        // handlebars
        #[derive(Serialize)]
        struct AndroidHandlebarsObjects {
            application_id: String,
            app_name: String,
            android_bundle: Option<crate::AndroidSettings>,
        }
        let hbs_data = AndroidHandlebarsObjects {
            application_id: self.bundle_identifier(),
            app_name: self.bundled_app_name(),
            android_bundle: self.config.bundle.android.clone(),
        };
        let hbs = handlebars::Handlebars::new();

        // Top-level gradle config
        write(
            root.join("build.gradle.kts"),
            include_bytes!("../../assets/android/gen/build.gradle.kts"),
        )?;
        write(
            root.join("gradle.properties"),
            include_bytes!("../../assets/android/gen/gradle.properties"),
        )?;
        write(
            root.join("gradlew"),
            include_bytes!("../../assets/android/gen/gradlew"),
        )?;
        write(
            root.join("gradlew.bat"),
            include_bytes!("../../assets/android/gen/gradlew.bat"),
        )?;
        write(
            root.join("settings.gradle"),
            include_bytes!("../../assets/android/gen/settings.gradle"),
        )?;

        // Then the wrapper and its properties
        write(
            wrapper.join("gradle-wrapper.properties"),
            include_bytes!("../../assets/android/gen/gradle/wrapper/gradle-wrapper.properties"),
        )?;
        write(
            wrapper.join("gradle-wrapper.jar"),
            include_bytes!("../../assets/android/gen/gradle/wrapper/gradle-wrapper.jar"),
        )?;

        // Now the app directory
        write(
            app.join("build.gradle.kts"),
            hbs.render_template(
                include_str!("../../assets/android/gen/app/build.gradle.kts.hbs"),
                &hbs_data,
            )?,
        )?;
        write(
            app.join("proguard-rules.pro"),
            include_bytes!("../../assets/android/gen/app/proguard-rules.pro"),
        )?;

        let manifest_xml = match self.config.application.android_manifest.as_deref() {
            Some(manifest) => std::fs::read_to_string(self.package_manifest_dir().join(manifest))
                .context("Failed to locate custom AndroidManifest.xml")?,
            _ => hbs.render_template(
                include_str!("../../assets/android/gen/app/src/main/AndroidManifest.xml.hbs"),
                &hbs_data,
            )?,
        };

        write(
            app.join("src").join("main").join("AndroidManifest.xml"),
            manifest_xml,
        )?;

        // Write the main activity manually since tao dropped support for it
        write(
            self.wry_android_kotlin_files_out_dir()
                .join("MainActivity.kt"),
            hbs.render_template(
                include_str!("../../assets/android/MainActivity.kt.hbs"),
                &hbs_data,
            )?,
        )?;

        // Write the res folder, containing stuff like default icons, colors, and menubars.
        let res = app_main.join("res");
        create_dir_all(&res)?;
        create_dir_all(res.join("values"))?;
        write(
            res.join("values").join("strings.xml"),
            hbs.render_template(
                include_str!("../../assets/android/gen/app/src/main/res/values/strings.xml.hbs"),
                &hbs_data,
            )?,
        )?;
        write(
            res.join("values").join("colors.xml"),
            include_bytes!("../../assets/android/gen/app/src/main/res/values/colors.xml"),
        )?;
        write(
            res.join("values").join("styles.xml"),
            include_bytes!("../../assets/android/gen/app/src/main/res/values/styles.xml"),
        )?;

        create_dir_all(res.join("xml"))?;
        write(
            res.join("xml").join("network_security_config.xml"),
            include_bytes!(
                "../../assets/android/gen/app/src/main/res/xml/network_security_config.xml"
            ),
        )?;

        create_dir_all(res.join("drawable"))?;
        write(
            res.join("drawable").join("ic_launcher_background.xml"),
            include_bytes!(
                "../../assets/android/gen/app/src/main/res/drawable/ic_launcher_background.xml"
            ),
        )?;
        create_dir_all(res.join("drawable-v24"))?;
        write(
            res.join("drawable-v24").join("ic_launcher_foreground.xml"),
            include_bytes!(
                "../../assets/android/gen/app/src/main/res/drawable-v24/ic_launcher_foreground.xml"
            ),
        )?;
        create_dir_all(res.join("mipmap-anydpi-v26"))?;
        write(
            res.join("mipmap-anydpi-v26").join("ic_launcher.xml"),
            include_bytes!(
                "../../assets/android/gen/app/src/main/res/mipmap-anydpi-v26/ic_launcher.xml"
            ),
        )?;
        create_dir_all(res.join("mipmap-hdpi"))?;
        write(
            res.join("mipmap-hdpi").join("ic_launcher.webp"),
            include_bytes!(
                "../../assets/android/gen/app/src/main/res/mipmap-hdpi/ic_launcher.webp"
            ),
        )?;
        create_dir_all(res.join("mipmap-mdpi"))?;
        write(
            res.join("mipmap-mdpi").join("ic_launcher.webp"),
            include_bytes!(
                "../../assets/android/gen/app/src/main/res/mipmap-mdpi/ic_launcher.webp"
            ),
        )?;
        create_dir_all(res.join("mipmap-xhdpi"))?;
        write(
            res.join("mipmap-xhdpi").join("ic_launcher.webp"),
            include_bytes!(
                "../../assets/android/gen/app/src/main/res/mipmap-xhdpi/ic_launcher.webp"
            ),
        )?;
        create_dir_all(res.join("mipmap-xxhdpi"))?;
        write(
            res.join("mipmap-xxhdpi").join("ic_launcher.webp"),
            include_bytes!(
                "../../assets/android/gen/app/src/main/res/mipmap-xxhdpi/ic_launcher.webp"
            ),
        )?;
        create_dir_all(res.join("mipmap-xxxhdpi"))?;
        write(
            res.join("mipmap-xxxhdpi").join("ic_launcher.webp"),
            include_bytes!(
                "../../assets/android/gen/app/src/main/res/mipmap-xxxhdpi/ic_launcher.webp"
            ),
        )?;

        Ok(())
    }

    fn wry_android_kotlin_files_out_dir(&self) -> PathBuf {
        let mut kotlin_dir = self
            .root_dir()
            .join("app")
            .join("src")
            .join("main")
            .join("kotlin");

        for segment in "dev.dioxus.main".split('.') {
            kotlin_dir = kotlin_dir.join(segment);
        }

        kotlin_dir
    }

    /// Get the directory where this app can write to for this session that's guaranteed to be stable
    /// for the same app. This is useful for emitting state like window position and size.
    ///
    /// The directory is specific for this app and might be
    pub(crate) fn session_cache_dir(&self) -> PathBuf {
        self.session_cache_dir.path().to_path_buf()
    }

    /// Get the outdir specified by the Dioxus.toml, relative to the crate directory.
    /// We don't support workspaces yet since that would cause a collision of bundles per project.
    pub(crate) fn crate_out_dir(&self) -> Option<PathBuf> {
        self.config
            .application
            .out_dir
            .as_ref()
            .map(|out_dir| self.crate_dir().join(out_dir))
    }

    /// Compose an out directory. Represents the typical "dist" directory that
    /// is "distributed" after building an application (configurable in the
    /// `Dioxus.toml`).
    fn internal_out_dir(&self) -> PathBuf {
        let dir = self.target_dir.join("dx");
        std::fs::create_dir_all(&dir).unwrap();
        dir
    }

    /// Create a workdir for the given platform
    /// This can be used as a temporary directory for the build, but in an observable way such that
    /// you can see the files in the directory via `target`
    ///
    /// target/dx/build/app/web/
    /// target/dx/build/app/web/public/
    /// target/dx/build/app/web/server.exe
    pub(crate) fn build_dir(&self, platform: Platform, release: bool) -> PathBuf {
        self.internal_out_dir()
            .join(&self.main_target)
            .join(if release { "release" } else { "debug" })
            .join(platform.build_folder_name())
    }

    /// target/dx/bundle/app/
    /// target/dx/bundle/app/blah.app
    /// target/dx/bundle/app/blah.exe
    /// target/dx/bundle/app/public/
    pub(crate) fn bundle_dir(&self, platform: Platform) -> PathBuf {
        self.internal_out_dir()
            .join(&self.main_target)
            .join("bundle")
            .join(platform.build_folder_name())
    }

    /// Get the workspace directory for the crate
    pub(crate) fn workspace_dir(&self) -> PathBuf {
        self.workspace
            .krates
            .workspace_root()
            .as_std_path()
            .to_path_buf()
    }

    /// Get the directory of the crate
    pub(crate) fn crate_dir(&self) -> PathBuf {
        self.package()
            .manifest_path
            .parent()
            .unwrap()
            .as_std_path()
            .to_path_buf()
    }

    /// Get the package we are currently in
    pub(crate) fn package(&self) -> &krates::cm::Package {
        &self.workspace.krates[self.crate_package]
    }

    /// Get the name of the package we are compiling
    pub(crate) fn executable_name(&self) -> &str {
        &self.crate_target.name
    }

    /// Get the type of executable we are compiling
    pub(crate) fn executable_type(&self) -> TargetKind {
        self.crate_target.kind[0]
    }

    /// Get the features required to build for the given platform
    fn feature_for_platform(package: &krates::cm::Package, platform: Platform) -> String {
        // Try to find the feature that activates the dioxus feature for the given platform
        let dioxus_feature = platform.feature_name();

        let res = package.features.iter().find_map(|(key, features)| {
            // if the feature is just the name of the platform, we use that
            if key == dioxus_feature {
                return Some(key.clone());
            }

            // Otherwise look for the feature that starts with dioxus/ or dioxus?/ and matches the platform
            for feature in features {
                if let Some((_, after_dioxus)) = feature.split_once("dioxus") {
                    if let Some(dioxus_feature_enabled) =
                        after_dioxus.trim_start_matches('?').strip_prefix('/')
                    {
                        // If that enables the feature we are looking for, return that feature
                        if dioxus_feature_enabled == dioxus_feature {
                            return Some(key.clone());
                        }
                    }
                }
            }

            None
        });

        res.unwrap_or_else(|| {
            let fallback = format!("dioxus/{}", platform.feature_name()) ;
            tracing::debug!(
                "Could not find explicit feature for platform {platform}, passing `fallback` instead"
            );
            fallback
        })
    }

    /// Return the version of the wasm-bindgen crate if it exists
    fn wasm_bindgen_version(&self) -> Option<String> {
        self.workspace
            .krates
            .krates_by_name("wasm-bindgen")
            .next()
            .map(|krate| krate.krate.version.to_string())
    }

    /// Return the platforms that are enabled for the package
    ///
    /// Ideally only one platform is enabled but we need to be able to
    pub(crate) fn enabled_cargo_toml_platforms(
        package: &krates::cm::Package,
        no_default_features: bool,
    ) -> Vec<Platform> {
        let mut platforms = vec![];

        // Attempt to discover the platform directly from the dioxus dependency
        //
        // [dependencies]
        // dioxus = { features = ["web"] }
        //
        if let Some(dxs) = package.dependencies.iter().find(|dep| dep.name == "dioxus") {
            for f in dxs.features.iter() {
                if let Some(platform) = Platform::autodetect_from_cargo_feature(f) {
                    platforms.push(platform);
                }
            }
        }

        // Start searching through the default features
        //
        // [features]
        // default = ["dioxus/web"]
        //
        // or
        //
        // [features]
        // default = ["web"]
        // web = ["dioxus/web"]
        if no_default_features {
            return platforms;
        }

        let Some(default) = package.features.get("default") else {
            return platforms;
        };

        // we only trace features 1 level deep..
        for feature in default.iter() {
            // If the user directly specified a platform we can just use that.
            if feature.starts_with("dioxus/") {
                let dx_feature = feature.trim_start_matches("dioxus/");
                let auto = Platform::autodetect_from_cargo_feature(dx_feature);
                if let Some(auto) = auto {
                    platforms.push(auto);
                }
            }

            // If the user is specifying an internal feature that points to a platform, we can use that
            let internal_feature = package.features.get(feature);
            if let Some(internal_feature) = internal_feature {
                for feature in internal_feature {
                    if feature.starts_with("dioxus/") {
                        let dx_feature = feature.trim_start_matches("dioxus/");
                        let auto = Platform::autodetect_from_cargo_feature(dx_feature);
                        if let Some(auto) = auto {
                            platforms.push(auto);
                        }
                    }
                }
            }
        }

        platforms.sort();
        platforms.dedup();

        platforms
    }

    /// Gather the features that are enabled for the package
    fn platformless_features(package: &krates::cm::Package) -> Vec<String> {
        let Some(default) = package.features.get("default") else {
            return Vec::new();
        };

        let mut kept_features = vec![];

        // Only keep the top-level features in the default list that don't point to a platform directly
        // IE we want to drop `web` if default = ["web"]
        'top: for feature in default {
            // Don't keep features that point to a platform via dioxus/blah
            if feature.starts_with("dioxus/") {
                let dx_feature = feature.trim_start_matches("dioxus/");
                if Platform::autodetect_from_cargo_feature(dx_feature).is_some() {
                    continue 'top;
                }
            }

            // Don't keep features that point to a platform via an internal feature
            if let Some(internal_feature) = package.features.get(feature) {
                for feature in internal_feature {
                    if feature.starts_with("dioxus/") {
                        let dx_feature = feature.trim_start_matches("dioxus/");
                        if Platform::autodetect_from_cargo_feature(dx_feature).is_some() {
                            continue 'top;
                        }
                    }
                }
            }

            // Otherwise we can keep it
            kept_features.push(feature.to_string());
        }

        kept_features
    }

    pub(crate) fn bundled_app_name(&self) -> String {
        use convert_case::{Case, Casing};
        self.executable_name().to_case(Case::Pascal)
    }

    pub(crate) fn bundle_identifier(&self) -> String {
        if let Some(identifier) = &self.config.bundle.identifier {
            if identifier.contains('.')
                && !identifier.starts_with('.')
                && !identifier.ends_with('.')
                && !identifier.contains("..")
            {
                return identifier.clone();
            } else {
                // The original `mobile_org` function used `expect` directly.
                // Maybe it's acceptable for the CLI to panic directly when this error occurs.
                // And if we change it to a Result type, the `client_connected` function in serve/runner.rs does not return a Result and cannot call `?`,
                // We also need to handle the error in place, otherwise it will expand the scope of modifications further.
                panic!("Invalid bundle identifier: {identifier:?}. E.g. `com.example`, `com.example.app`");
            }
        }

        format!("com.example.{}", self.bundled_app_name())
    }

    /// The item that we'll try to run directly if we need to.
    ///
    /// todo(jon): we should name the app properly instead of making up the exe name. It's kinda okay for dev mode, but def not okay for prod
    pub(crate) fn main_exe(&self) -> PathBuf {
        self.exe_dir().join(self.platform_exe_name())
    }

    /// Does the app specify:
    ///
    /// - Dioxus with "fullstack" enabled? (access to serverfns, etc)
    /// - An explicit "fullstack" feature that enables said feature?
    ///
    /// Note that we don't detect if dependencies enable it transitively since we want to be explicit about it.
    ///
    /// The intention here is to detect if "fullstack" is enabled in the target's features list:
    /// ```toml
    /// [dependencies]
    /// dioxus = { version = "0.4", features = ["fullstack"] }
    /// ```
    ///
    /// or as an explicit feature in default:
    /// ```toml
    /// [features]
    /// default = ["dioxus/fullstack"]
    /// ```
    ///
    /// or as a default feature that enables the dioxus feature:
    /// ```toml
    /// [features]
    /// default = ["fullstack"]
    /// fullstack = ["dioxus/fullstack"]
    /// ```
    ///
    /// or as an explicit feature (that enables the dioxus feature):
    /// ```
    /// dx serve app --features "fullstack"
    /// ```
    pub(crate) fn fullstack_feature_enabled(&self) -> bool {
        let dioxus_dep = self
            .package()
            .dependencies
            .iter()
            .find(|dep| dep.name == "dioxus");

        // If we don't have a dioxus dependency, we can't be fullstack. This shouldn't impact non-dioxus projects
        let Some(dioxus_dep) = dioxus_dep else {
            return false;
        };

        // Check if the dioxus dependency has the "fullstack" feature enabled
        if dioxus_dep.features.iter().any(|f| f == "fullstack") {
            return true;
        }

        // Check if any of the features in our feature list enables a feature that enables "fullstack"
        let transitive = self
            .package()
            .features
            .iter()
            .filter(|(_name, list)| list.iter().any(|f| f == "dioxus/fullstack"));

        for (name, _list) in transitive {
            if self.features.contains(name) {
                return true;
            }
        }

        false
    }

    /// todo(jon): use handlebars templates instead of these prebaked templates
    async fn write_metadata(&self) -> Result<()> {
        // write the Info.plist file
        match self.platform {
            Platform::MacOS => {
                let dest = self.root_dir().join("Contents").join("Info.plist");
                let plist = self.info_plist_contents(self.platform)?;
                std::fs::write(dest, plist)?;
            }

            Platform::Ios => {
                let dest = self.root_dir().join("Info.plist");
                let plist = self.info_plist_contents(self.platform)?;
                std::fs::write(dest, plist)?;
            }

            // AndroidManifest.xml
            // er.... maybe even all the kotlin/java/gradle stuff?
            Platform::Android => {}

            // Probably some custom format or a plist file (haha)
            // When we do the proper bundle, we'll need to do something with wix templates, I think?
            Platform::Windows => {}

            // eventually we'll create the .appimage file, I guess?
            Platform::Linux => {}

            // These are served as folders, not appimages, so we don't need to do anything special (I think?)
            // Eventually maybe write some secrets/.env files for the server?
            // We could also distribute them as a deb/rpm for linux and msi for windows
            Platform::Web => {}
            Platform::Server => {}
            Platform::Liveview => {}
        }

        Ok(())
    }

    /// Run the optimizers, obfuscators, minimizers, signers, etc
    async fn optimize(&self, ctx: &BuildContext) -> Result<()> {
        match self.platform {
            Platform::Web => {
                // Compress the asset dir
                // If pre-compressing is enabled, we can pre_compress the wasm-bindgen output
                let pre_compress = self.should_pre_compress_web_assets(self.release);

                if pre_compress {
                    ctx.status_compressing_assets();
                    let asset_dir = self.asset_dir();
                    tokio::task::spawn_blocking(move || {
                        crate::fastfs::pre_compress_folder(&asset_dir, pre_compress)
                    })
                    .await
                    .unwrap()?;
                }
            }
            Platform::MacOS => {}
            Platform::Windows => {}
            Platform::Linux => {}
            Platform::Ios => {}
            Platform::Android => {}
            Platform::Server => {}
            Platform::Liveview => {}
        }

        Ok(())
    }

    /// Check if assets should be pre_compressed. This will only be true in release mode if the user
    /// has enabled pre_compress in the web config.
    fn should_pre_compress_web_assets(&self, release: bool) -> bool {
        self.config.web.pre_compress & release
    }

    /// Check if the wasm output should be bundled to an asset type app.
    fn should_bundle_to_asset(&self) -> bool {
        self.release && !self.wasm_split && self.platform == Platform::Web
    }

    /// Bundle the web app
    /// - Run wasm-bindgen
    /// - Bundle split
    /// - Run wasm-opt
    /// - Register the .wasm and .js files with the asset system
    async fn bundle_web(
        &self,
        ctx: &BuildContext,
        exe: &Path,
        assets: &mut AssetManifest,
    ) -> Result<()> {
        use crate::{wasm_bindgen::WasmBindgen, wasm_opt};
        use std::fmt::Write;

        // Locate the output of the build files and the bindgen output
        // We'll fill these in a second if they don't already exist
        let bindgen_outdir = self.wasm_bindgen_out_dir();
        let post_bindgen_wasm = self.wasm_bindgen_wasm_output_file();
        let should_bundle_split: bool = self.wasm_split;
        let bindgen_version = self
            .wasm_bindgen_version()
            .expect("this should have been checked by tool verification");

        // Prepare any work dirs
        _ = std::fs::remove_dir_all(&bindgen_outdir);
        std::fs::create_dir_all(&bindgen_outdir)?;

        // Lift the internal functions to exports
        if ctx.mode == BuildMode::Fat {
            let unprocessed = std::fs::read(exe)?;
            let all_exported_bytes = crate::build::prepare_wasm_base_module(&unprocessed)?;
            std::fs::write(exe, all_exported_bytes)?;
        }

        // Prepare our configuration
        //
        // we turn off debug symbols in dev mode but leave them on in release mode (weird!) since
        // wasm-opt and wasm-split need them to do better optimizations.
        //
        // We leave demangling to false since it's faster and these tools seem to prefer the raw symbols.
        // todo(jon): investigate if the chrome extension needs them demangled or demangles them automatically.
        let will_wasm_opt = self.release || self.wasm_split;
        let keep_debug = self.config.web.wasm_opt.debug
            || self.debug_symbols
            || self.wasm_split
            || !self.release
            || will_wasm_opt
            || ctx.mode == BuildMode::Fat;
        let keep_names = will_wasm_opt || ctx.mode == BuildMode::Fat;
        let demangle = false;
        let wasm_opt_options = WasmOptConfig {
            memory_packing: self.wasm_split,
            debug: self.debug_symbols,
            ..self.config.web.wasm_opt.clone()
        };

        // Run wasm-bindgen. Some of the options are not "optimal" but will be fixed up by wasm-opt
        //
        // There's performance implications here. Running with --debug is slower than without
        // We're keeping around lld sections and names but wasm-opt will fix them
        // todo(jon): investigate a good balance of wiping debug symbols during dev (or doing a double build?)
        ctx.status_wasm_bindgen_start();
        tracing::debug!(dx_src = ?TraceSrc::Bundle, "Running wasm-bindgen");
        let start = std::time::Instant::now();
        WasmBindgen::new(&bindgen_version)
            .input_path(exe)
            .target("web")
            .debug(keep_debug)
            .demangle(demangle)
            .keep_debug(keep_debug)
            .keep_lld_sections(true)
            .out_name(self.executable_name())
            .out_dir(&bindgen_outdir)
            .remove_name_section(!keep_names)
            .remove_producers_section(!keep_names)
            .run()
            .await
            .context("Failed to generate wasm-bindgen bindings")?;
        tracing::debug!(dx_src = ?TraceSrc::Bundle, "wasm-bindgen complete in {:?}", start.elapsed());

        // Run bundle splitting if the user has requested it
        // It's pretty expensive but because of rayon should be running separate threads, hopefully
        // not blocking this thread. Dunno if that's true
        if should_bundle_split {
            ctx.status_splitting_bundle();

            if !will_wasm_opt {
                return Err(anyhow::anyhow!(
                    "Bundle splitting should automatically enable wasm-opt, but it was not enabled."
                )
                .into());
            }

            // Load the contents of these binaries since we need both of them
            // We're going to use the default makeLoad glue from wasm-split
            let original = std::fs::read(exe)?;
            let bindgened = std::fs::read(&post_bindgen_wasm)?;
            let mut glue = wasm_split_cli::MAKE_LOAD_JS.to_string();

            // Run the emitter
            let splitter = wasm_split_cli::Splitter::new(&original, &bindgened);
            let modules = splitter
                .context("Failed to parse wasm for splitter")?
                .emit()
                .context("Failed to emit wasm split modules")?;

            // Write the chunks that contain shared imports
            // These will be in the format of chunk_0_modulename.wasm - this is hardcoded in wasm-split
            tracing::debug!("Writing split chunks to disk");
            for (idx, chunk) in modules.chunks.iter().enumerate() {
                let path = bindgen_outdir.join(format!("chunk_{}_{}.wasm", idx, chunk.module_name));
                wasm_opt::write_wasm(&chunk.bytes, &path, &wasm_opt_options).await?;
                writeln!(
                    glue, "export const __wasm_split_load_chunk_{idx} = makeLoad(\"/assets/{url}\", [], fusedImports);",
                    url = assets
                        .register_asset(&path, AssetOptions::builder().into_asset_options())?.bundled_path(),
                )?;
            }

            // Write the modules that contain the entrypoints
            tracing::debug!("Writing split modules to disk");
            for (idx, module) in modules.modules.iter().enumerate() {
                let comp_name = module
                    .component_name
                    .as_ref()
                    .context("generated bindgen module has no name?")?;

                let path = bindgen_outdir.join(format!("module_{}_{}.wasm", idx, comp_name));
                wasm_opt::write_wasm(&module.bytes, &path, &wasm_opt_options).await?;

                let hash_id = module
                    .hash_id
                    .as_ref()
                    .context("generated wasm-split bindgen module has no hash id?")?;

                writeln!(
                    glue,
                    "export const __wasm_split_load_{module}_{hash_id}_{comp_name} = makeLoad(\"/assets/{url}\", [{deps}], fusedImports);",
                    module = module.module_name,


                    // Again, register this wasm with the asset system
                    url = assets
                        .register_asset(&path, AssetOptions::builder().into_asset_options())?
                        .bundled_path(),

                    // This time, make sure to write the dependencies of this chunk
                    // The names here are again, hardcoded in wasm-split - fix this eventually.
                    deps = module
                        .relies_on_chunks
                        .iter()
                        .map(|idx| format!("__wasm_split_load_chunk_{idx}"))
                        .collect::<Vec<_>>()
                        .join(", ")
                )?;
            }

            // Write the js binding
            // It's not registered as an asset since it will get included in the main.js file
            let js_output_path = bindgen_outdir.join("__wasm_split.js");
            std::fs::write(&js_output_path, &glue)?;

            // Make sure to write some entropy to the main.js file so it gets a new hash
            // If we don't do this, the main.js file will be cached and never pick up the chunk names
            let uuid = Uuid::new_v5(&Uuid::NAMESPACE_URL, glue.as_bytes());
            std::fs::OpenOptions::new()
                .append(true)
                .open(self.wasm_bindgen_js_output_file())
                .context("Failed to open main.js file")?
                .write_all(format!("/*{uuid}*/").as_bytes())?;

            // Write the main wasm_bindgen file and register it with the asset system
            // This will overwrite the file in place
            // We will wasm-opt it in just a second...
            std::fs::write(&post_bindgen_wasm, modules.main.bytes).unwrap();
        }

        if matches!(ctx.mode, BuildMode::Fat) {
            // add `export { __wbg_get_imports };` to the end of the wasmbindgen js file
            let mut js = std::fs::read(self.wasm_bindgen_js_output_file())?;
            writeln!(js, "\nexport {{ __wbg_get_imports }};")?;
            std::fs::write(self.wasm_bindgen_js_output_file(), js)?;
        }

        // Make sure to optimize the main wasm file if requested or if bundle splitting
        if should_bundle_split || self.release {
            ctx.status_optimizing_wasm();
            wasm_opt::optimize(&post_bindgen_wasm, &post_bindgen_wasm, &wasm_opt_options).await?;
        }

        if self.should_bundle_to_asset() {
            // Make sure to register the main wasm file with the asset system
            assets.register_asset(
                &post_bindgen_wasm,
                AssetOptions::builder().into_asset_options(),
            )?;
        }

        // Now that the wasm is registered as an asset, we can write the js glue shim
        self.write_js_glue_shim(assets)?;

        if self.should_bundle_to_asset() {
            // Register the main.js with the asset system so it bundles in the snippets and optimizes
            assets.register_asset(
                &self.wasm_bindgen_js_output_file(),
                AssetOptions::js()
                    .with_minify(true)
                    .with_preload(true)
                    .into_asset_options(),
            )?;
        }

        // Write the index.html file with the pre-configured contents we got from pre-rendering
        self.write_index_html(assets)?;

        Ok(())
    }

    fn write_js_glue_shim(&self, assets: &AssetManifest) -> Result<()> {
        let wasm_path = self.bundled_wasm_path(assets);

        // Load and initialize wasm without requiring a separate javascript file.
        // This also allows using a strict Content-Security-Policy.
        let mut js = std::fs::OpenOptions::new()
            .append(true)
            .open(self.wasm_bindgen_js_output_file())?;
        let mut buf_writer = std::io::BufWriter::new(&mut js);
        writeln!(
            buf_writer,
            r#"
window.__wasm_split_main_initSync = initSync;

// Actually perform the load
__wbg_init({{module_or_path: "/{}/{wasm_path}"}}).then((wasm) => {{
    // assign this module to be accessible globally
    window.__dx_mainWasm = wasm;
    window.__dx_mainInit = __wbg_init;
    window.__dx_mainInitSync = initSync;
    window.__dx___wbg_get_imports = __wbg_get_imports;

    if (wasm.__wbindgen_start == undefined) {{
        wasm.main();
    }}
}});
"#,
            self.base_path_or_default(),
        )?;

        Ok(())
    }

    /// Write the index.html file to the output directory. This must be called after the wasm and js
    /// assets are registered with the asset system if this is a release build.
    pub(crate) fn write_index_html(&self, assets: &AssetManifest) -> Result<()> {
        let wasm_path = self.bundled_wasm_path(assets);
        let js_path = self.bundled_js_path(assets);

        // Write the index.html file with the pre-configured contents we got from pre-rendering
        std::fs::write(
            self.root_dir().join("index.html"),
            self.prepare_html(assets, &wasm_path, &js_path).unwrap(),
        )?;

        Ok(())
    }

    fn bundled_js_path(&self, assets: &AssetManifest) -> String {
        let wasm_bindgen_js_out = self.wasm_bindgen_js_output_file();
        if self.should_bundle_to_asset() {
            let name = assets
                .get_first_asset_for_source(&wasm_bindgen_js_out)
                .expect("The js source must exist before creating index.html");
            format!("assets/{}", name.bundled_path())
        } else {
            format!(
                "wasm/{}",
                wasm_bindgen_js_out.file_name().unwrap().to_str().unwrap()
            )
        }
    }

    /// Get the path to the wasm-bindgen output files. Either the direct file or the opitmized one depending on the build mode
    fn bundled_wasm_path(&self, assets: &AssetManifest) -> String {
        let wasm_bindgen_wasm_out = self.wasm_bindgen_wasm_output_file();
        if self.should_bundle_to_asset() {
            let name = assets
                .get_first_asset_for_source(&wasm_bindgen_wasm_out)
                .expect("The wasm source must exist before creating index.html");
            format!("assets/{}", name.bundled_path())
        } else {
            format!(
                "wasm/{}",
                wasm_bindgen_wasm_out.file_name().unwrap().to_str().unwrap()
            )
        }
    }

    fn info_plist_contents(&self, platform: Platform) -> Result<String> {
        #[derive(Serialize)]
        pub struct InfoPlistData {
            pub display_name: String,
            pub bundle_name: String,
            pub bundle_identifier: String,
            pub executable_name: String,
        }

        // Attempt to use the user's manually specified
        let _app = &self.config.application;
        match platform {
            Platform::MacOS => {
                if let Some(macos_info_plist) = _app.macos_info_plist.as_deref() {
                    return Ok(std::fs::read_to_string(macos_info_plist)?);
                }
            }
            Platform::Ios => {
                if let Some(macos_info_plist) = _app.ios_info_plist.as_deref() {
                    return Ok(std::fs::read_to_string(macos_info_plist)?);
                }
            }
            _ => {}
        }

        match platform {
            Platform::MacOS => handlebars::Handlebars::new()
                .render_template(
                    include_str!("../../assets/macos/mac.plist.hbs"),
                    &InfoPlistData {
                        display_name: self.bundled_app_name(),
                        bundle_name: self.bundled_app_name(),
                        executable_name: self.platform_exe_name(),
                        bundle_identifier: self.bundle_identifier(),
                    },
                )
                .map_err(|e| e.into()),
            Platform::Ios => handlebars::Handlebars::new()
                .render_template(
                    include_str!("../../assets/ios/ios.plist.hbs"),
                    &InfoPlistData {
                        display_name: self.bundled_app_name(),
                        bundle_name: self.bundled_app_name(),
                        executable_name: self.platform_exe_name(),
                        bundle_identifier: self.bundle_identifier(),
                    },
                )
                .map_err(|e| e.into()),
            _ => Err(anyhow::anyhow!("Unsupported platform for Info.plist").into()),
        }
    }

    /// Run any final tools to produce apks or other artifacts we might need.
    ///
    /// This might include codesigning, zipping, creating an appimage, etc
    async fn assemble(&self, ctx: &BuildContext) -> Result<()> {
        if let Platform::Android = self.platform {
            ctx.status_running_gradle();

            // When the build mode is set to release and there is an Android signature configuration, use assembleRelease
            let build_type = if self.release && self.config.bundle.android.is_some() {
                "assembleRelease"
            } else {
                "assembleDebug"
            };

            let output = Command::new(self.gradle_exe()?)
                .arg(build_type)
                .current_dir(self.root_dir())
                .output()
                .await?;

            if !output.status.success() {
                return Err(anyhow::anyhow!("Failed to assemble apk: {output:?}").into());
            }
        }

        Ok(())
    }

    /// Run bundleRelease and return the path to the `.aab` file
    ///
    /// <https://stackoverflow.com/questions/57072558/whats-the-difference-between-gradlewassemblerelease-gradlewinstallrelease-and>
    pub(crate) async fn android_gradle_bundle(&self) -> Result<PathBuf> {
        let output = Command::new(self.gradle_exe()?)
            .arg("bundleRelease")
            .current_dir(self.root_dir())
            .output()
            .await
            .context("Failed to run gradle bundleRelease")?;

        if !output.status.success() {
            return Err(anyhow::anyhow!("Failed to bundleRelease: {output:?}").into());
        }

        let app_release = self
            .root_dir()
            .join("app")
            .join("build")
            .join("outputs")
            .join("bundle")
            .join("release");

        // Rename it to Name-arch.aab
        let from = app_release.join("app-release.aab");
        let to = app_release.join(format!("{}-{}.aab", self.bundled_app_name(), self.triple));

        std::fs::rename(from, &to).context("Failed to rename aab")?;

        Ok(to)
    }

    fn gradle_exe(&self) -> Result<PathBuf> {
        // make sure we can execute the gradlew script
        #[cfg(unix)]
        {
            use std::os::unix::prelude::PermissionsExt;
            std::fs::set_permissions(
                self.root_dir().join("gradlew"),
                std::fs::Permissions::from_mode(0o755),
            )?;
        }

        let gradle_exec_name = match cfg!(windows) {
            true => "gradlew.bat",
            false => "gradlew",
        };

        Ok(self.root_dir().join(gradle_exec_name))
    }

    pub(crate) fn debug_apk_path(&self) -> PathBuf {
        self.root_dir()
            .join("app")
            .join("build")
            .join("outputs")
            .join("apk")
            .join("debug")
            .join("app-debug.apk")
    }

    /// We only really currently care about:
    ///
    /// - app dir (.app, .exe, .apk, etc)
    /// - assetas dir
    /// - exe dir (.exe, .app, .apk, etc)
    /// - extra scaffolding
    ///
    /// It's not guaranteed that they're different from any other folder
    pub(crate) fn prepare_build_dir(&self) -> Result<()> {
        use std::fs::{create_dir_all, remove_dir_all};
        use std::sync::OnceLock;

        static INITIALIZED: OnceLock<Result<()>> = OnceLock::new();

        let success = INITIALIZED.get_or_init(|| {
            if self.platform != Platform::Server {
                _ = remove_dir_all(self.exe_dir());
            }

            self.flush_session_cache();

            create_dir_all(self.root_dir())?;
            create_dir_all(self.exe_dir())?;
            create_dir_all(self.asset_dir())?;

            tracing::debug!(
                r#"Initialized build dirs:
               • root dir: {:?}
               • exe dir: {:?}
               • asset dir: {:?}"#,
                self.root_dir(),
                self.exe_dir(),
                self.asset_dir(),
            );

            // we could download the templates from somewhere (github?) but after having banged my head against
            // cargo-mobile2 for ages, I give up with that. We're literally just going to hardcode the templates
            // by writing them here.
            if let Platform::Android = self.platform {
                self.build_android_app_dir()?;
            }

            Ok(())
        });

        if let Err(e) = success.as_ref() {
            return Err(format!("Failed to initialize build directory: {e}").into());
        }

        Ok(())
    }

    pub(crate) fn asset_dir(&self) -> PathBuf {
        match self.platform {
            Platform::MacOS => self
                .root_dir()
                .join("Contents")
                .join("Resources")
                .join("assets"),

            Platform::Android => self
                .root_dir()
                .join("app")
                .join("src")
                .join("main")
                .join("assets"),

            // everyone else is soooo normal, just app/assets :)
            Platform::Web
            | Platform::Ios
            | Platform::Windows
            | Platform::Linux
            | Platform::Server
            | Platform::Liveview => self.root_dir().join("assets"),
        }
    }

    /// The directory in which we'll put the main exe
    ///
    /// Mac, Android, Web are a little weird
    /// - mac wants to be in Contents/MacOS
    /// - android wants to be in jniLibs/arm64-v8a (or others, depending on the platform / architecture)
    /// - web wants to be in wasm (which... we don't really need to, we could just drop the wasm into public and it would work)
    ///
    /// I think all others are just in the root folder
    ///
    /// todo(jon): investigate if we need to put .wasm in `wasm`. It kinda leaks implementation details, which ideally we don't want to do.
    fn exe_dir(&self) -> PathBuf {
        match self.platform {
            Platform::MacOS => self.root_dir().join("Contents").join("MacOS"),
            Platform::Web => self.root_dir().join("wasm"),

            // Android has a whole build structure to it
            Platform::Android => self
                .root_dir()
                .join("app")
                .join("src")
                .join("main")
                .join("jniLibs")
                .join(AndroidTools::android_jnilib(&self.triple)),

            // these are all the same, I think?
            Platform::Windows
            | Platform::Linux
            | Platform::Ios
            | Platform::Server
            | Platform::Liveview => self.root_dir(),
        }
    }

    /// Get the path to the wasm bindgen temporary output folder
    fn wasm_bindgen_out_dir(&self) -> PathBuf {
        self.root_dir().join("wasm")
    }

    /// Get the path to the wasm bindgen javascript output file
    pub(crate) fn wasm_bindgen_js_output_file(&self) -> PathBuf {
        self.wasm_bindgen_out_dir()
            .join(self.executable_name())
            .with_extension("js")
    }

    /// Get the path to the wasm bindgen wasm output file
    pub(crate) fn wasm_bindgen_wasm_output_file(&self) -> PathBuf {
        self.wasm_bindgen_out_dir()
            .join(format!("{}_bg", self.executable_name()))
            .with_extension("wasm")
    }

    /// Get the path to the asset optimizer version file
    pub(crate) fn asset_optimizer_version_file(&self) -> PathBuf {
        self.platform_dir().join(".cli-version")
    }

    fn flush_session_cache(&self) {
        let cache_dir = self.session_cache_dir();
        _ = std::fs::remove_dir_all(&cache_dir);
        _ = std::fs::create_dir_all(&cache_dir);
    }

    /// Check for tooling that might be required for this build.
    ///
    /// This should generally be only called on the first build since it takes time to verify the tooling
    /// is in place, and we don't want to slow down subsequent builds.
    pub(crate) async fn verify_tooling(&self, ctx: &BuildContext) -> Result<()> {
        ctx.status_installing_tooling();

        match self.platform {
            Platform::Web => self.verify_web_tooling().await?,
            Platform::Ios => self.verify_ios_tooling().await?,
            Platform::Android => self.verify_android_tooling().await?,
            Platform::Linux => self.verify_linux_tooling().await?,
            Platform::MacOS | Platform::Windows | Platform::Server | Platform::Liveview => {}
        }

        Ok(())
    }

    async fn verify_web_tooling(&self) -> Result<()> {
        // Install target using rustup.
        #[cfg(not(feature = "no-downloads"))]
        if !self.workspace.has_wasm32_unknown_unknown() {
            tracing::info!(
                "Web platform requires wasm32-unknown-unknown to be installed. Installing..."
            );

            let _ = tokio::process::Command::new("rustup")
                .args(["target", "add", "wasm32-unknown-unknown"])
                .output()
                .await?;
        }

        // Ensure target is installed.
        if !self.workspace.has_wasm32_unknown_unknown() {
            return Err(Error::Other(anyhow::anyhow!(
                "Missing target wasm32-unknown-unknown."
            )));
        }

        // Wasm bindgen
        let krate_bindgen_version = self.wasm_bindgen_version().ok_or(anyhow::anyhow!(
            "failed to detect wasm-bindgen version, unable to proceed"
        ))?;

        WasmBindgen::verify_install(&krate_bindgen_version).await?;

        Ok(())
    }

    /// Currently does nothing, but eventually we need to check that the mobile tooling is installed.
    ///
    /// For ios, this would be just aarch64-apple-ios + aarch64-apple-ios-sim, as well as xcrun and xcode-select
    ///
    /// We don't auto-install these yet since we're not doing an architecture check. We assume most users
    /// are running on an Apple Silicon Mac, but it would be confusing if we installed these when we actually
    /// should be installing the x86 versions.
    async fn verify_ios_tooling(&self) -> Result<()> {
        // open the simulator
        // _ = tokio::process::Command::new("open")
        //     .arg("/Applications/Xcode.app/Contents/Developer/Applications/Simulator.app")
        //     .output()
        //     .await;

        // Now xcrun to open the device
        // todo: we should try and query the device list and/or parse it rather than hardcode this simulator
        // _ = tokio::process::Command::new("xcrun")
        //     .args(["simctl", "boot", "83AE3067-987F-4F85-AE3D-7079EF48C967"])
        //     .output()
        //     .await;

        // if !rustup
        //     .installed_toolchains
        //     .contains(&"aarch64-apple-ios".to_string())
        // {
        //     tracing::error!("You need to install aarch64-apple-ios to build for ios. Run `rustup target add aarch64-apple-ios` to install it.");
        // }

        // if !rustup
        //     .installed_toolchains
        //     .contains(&"aarch64-apple-ios-sim".to_string())
        // {
        //     tracing::error!("You need to install aarch64-apple-ios to build for ios. Run `rustup target add aarch64-apple-ios` to install it.");
        // }

        Ok(())
    }

    /// Check if the android tooling is installed
    ///
    /// looks for the android sdk + ndk
    ///
    /// will do its best to fill in the missing bits by exploring the sdk structure
    /// IE will attempt to use the Java installed from android studio if possible.
    async fn verify_android_tooling(&self) -> Result<()> {
        let linker = self.workspace.android_tools()?.android_cc(&self.triple);

        tracing::debug!("Verifying android linker: {linker:?}");

        if linker.exists() {
            return Ok(());
        }

        Err(anyhow::anyhow!(
            "Android linker not found. Please set the `ANDROID_NDK_HOME` environment variable to the root of your NDK installation."
        ).into())
    }

    /// Ensure the right dependencies are installed for linux apps.
    /// This varies by distro, so we just do nothing for now.
    ///
    /// Eventually, we want to check for the prereqs for wry/tao as outlined by tauri:
    ///     <https://tauri.app/start/prerequisites/>
    async fn verify_linux_tooling(&self) -> Result<()> {
        Ok(())
    }

    /// Blow away the fingerprint for this package, forcing rustc to recompile it.
    ///
    /// This prevents rustc from using the cached version of the binary, which can cause issues
    /// with our hotpatching setup since it uses linker interception.
    ///
    /// This is sadly a hack. I think there might be other ways of busting the fingerprint (rustc wrapper?)
    /// but that would require relying on cargo internals.
    ///
    /// This might stop working if/when cargo stabilizes contents-based fingerprinting.
    fn bust_fingerprint(&self, ctx: &BuildContext) -> Result<()> {
        if matches!(ctx.mode, BuildMode::Fat) {
            // `dx` compiles everything with `--target` which ends up with a structure like:
            // target/<triple>/<profile>/.fingerprint/<package_name>-<hash>
            //
            // normally you can't rely on this structure (ie with `cargo build`) but the explicit
            // target arg guarantees this will work.
            let fingerprint_dir = self
                .target_dir
                .join(self.triple.to_string())
                .join(&self.profile)
                .join(".fingerprint");

            // split at the last `-` used to separate the hash from the name
            // This causes to more aggressively bust hashes for all combinations of features
            // and fingerprints for this package since we're just ignoring the hash
            for entry in std::fs::read_dir(&fingerprint_dir)?.flatten() {
                if let Some(fname) = entry.file_name().to_str() {
                    if let Some((name, _)) = fname.rsplit_once('-') {
                        if name == self.package().name {
                            _ = std::fs::remove_dir_all(entry.path());
                        }
                    }
                }
            }
        }
        Ok(())
    }

    async fn create_patch_cache(&self, exe: &Path) -> Result<HotpatchModuleCache> {
        let exe = match self.platform {
            Platform::Web => self.wasm_bindgen_wasm_output_file(),
            _ => exe.to_path_buf(),
        };

        Ok(HotpatchModuleCache::new(&exe, &self.triple)?)
    }

    /// Users create an index.html for their SPA if they want it
    ///
    /// We always write our wasm as main.js and main_bg.wasm
    ///
    /// In prod we run the optimizer which bundles everything together properly
    ///
    /// So their index.html needs to include main.js in the scripts otherwise nothing happens?
    ///
    /// Seems like every platform has a weird file that declares a bunch of stuff
    /// - web: index.html
    /// - ios: info.plist
    /// - macos: info.plist
    /// - linux: appimage root thing?
    /// - android: androidmanifest.xml
    ///
    /// You also might different variants of these files (staging / prod) and different flavors (eu/us)
    ///
    /// web's index.html is weird since it's not just a bundle format but also a *content* format
    pub(crate) fn prepare_html(
        &self,
        assets: &AssetManifest,
        wasm_path: &str,
        js_path: &str,
    ) -> Result<String> {
        let mut html = {
            const DEV_DEFAULT_HTML: &str = include_str!("../../assets/web/dev.index.html");
            const PROD_DEFAULT_HTML: &str = include_str!("../../assets/web/prod.index.html");

            let crate_root: &Path = &self.crate_dir();
            let custom_html_file = crate_root.join("index.html");
            let default_html = match self.release {
                true => PROD_DEFAULT_HTML,
                false => DEV_DEFAULT_HTML,
            };
            std::fs::read_to_string(custom_html_file).unwrap_or_else(|_| String::from(default_html))
        };

        // Inject any resources from the config into the html
        self.inject_resources(assets, wasm_path, &mut html)?;

        // Inject loading scripts if they are not already present
        self.inject_loading_scripts(assets, &mut html);

        // Replace any special placeholders in the HTML with resolved values
        self.replace_template_placeholders(&mut html, wasm_path, js_path);

        let title = self.config.web.app.title.clone();
        Self::replace_or_insert_before("{app_title}", "</title", &title, &mut html);

        Ok(html)
    }

    fn is_dev_build(&self) -> bool {
        !self.release
    }

    // Inject any resources from the config into the html
    fn inject_resources(
        &self,
        assets: &AssetManifest,
        wasm_path: &str,
        html: &mut String,
    ) -> Result<()> {
        use std::fmt::Write;

        // Collect all resources into a list of styles and scripts
        let resources = &self.config.web.resource;
        let mut style_list = resources.style.clone().unwrap_or_default();
        let mut script_list = resources.script.clone().unwrap_or_default();

        if self.is_dev_build() {
            style_list.extend(resources.dev.style.iter().cloned());
            script_list.extend(resources.dev.script.iter().cloned());
        }

        let mut head_resources = String::new();

        // Add all styles to the head
        for style in &style_list {
            writeln!(
                &mut head_resources,
                "<link rel=\"stylesheet\" href=\"{}\">",
                &style.to_str().unwrap(),
            )?;
        }

        // Add all scripts to the head
        for script in &script_list {
            writeln!(
                &mut head_resources,
                "<script src=\"{}\"></script>",
                &script.to_str().unwrap(),
            )?;
        }

        // Add the base path to the head if this is a debug build
        if self.is_dev_build() {
            if let Some(base_path) = &self.base_path() {
                head_resources.push_str(&format_base_path_meta_element(base_path));
            }
        }

        // Inject any resources from manganis into the head
        for asset in assets.assets() {
            let asset_path = asset.bundled_path();
            match asset.options().variant() {
                AssetVariant::Css(css_options) => {
                    if css_options.preloaded() {
                        head_resources.push_str(&format!(
                            "<link rel=\"preload\" as=\"style\" href=\"/{{base_path}}/assets/{asset_path}\" crossorigin>"
                        ))
                    }
                }
                AssetVariant::Image(image_options) => {
                    if image_options.preloaded() {
                        head_resources.push_str(&format!(
                            "<link rel=\"preload\" as=\"image\" href=\"/{{base_path}}/assets/{asset_path}\" crossorigin>"
                        ))
                    }
                }
                AssetVariant::Js(js_options) => {
                    if js_options.preloaded() {
                        head_resources.push_str(&format!(
                            "<link rel=\"preload\" as=\"script\" href=\"/{{base_path}}/assets/{asset_path}\" crossorigin>"
                        ))
                    }
                }
                _ => {}
            }
        }

        // Manually inject the wasm file for preloading. WASM currently doesn't support preloading in the manganis asset system
        head_resources.push_str(&format!(
            "<link rel=\"preload\" as=\"fetch\" type=\"application/wasm\" href=\"/{{base_path}}/{wasm_path}\" crossorigin>"
        ));
        Self::replace_or_insert_before("{style_include}", "</head", &head_resources, html);

        Ok(())
    }

    /// Inject loading scripts if they are not already present
    fn inject_loading_scripts(&self, assets: &AssetManifest, html: &mut String) {
        // If the current build opted out of injecting loading scripts, don't inject anything
        if !self.inject_loading_scripts {
            return;
        }

        // If not, insert the script
        *html = html.replace(
            "</body",
            &format!(
                r#"<script type="module" async src="/{}/{}"></script>
            </body"#,
                self.base_path_or_default(),
                self.bundled_js_path(assets)
            ),
        );
    }

    /// Replace any special placeholders in the HTML with resolved values
    fn replace_template_placeholders(&self, html: &mut String, wasm_path: &str, js_path: &str) {
        let base_path = self.base_path_or_default();
        *html = html.replace("{base_path}", base_path);

        let app_name = &self.executable_name();

        // If the html contains the old `{app_name}` placeholder, replace {app_name}_bg.wasm and {app_name}.js
        // with the new paths
        *html = html.replace("wasm/{app_name}_bg.wasm", wasm_path);
        *html = html.replace("wasm/{app_name}.js", js_path);

        // Otherwise replace the new placeholders
        *html = html.replace("{wasm_path}", wasm_path);
        *html = html.replace("{js_path}", js_path);

        // Replace the app_name if we find it anywhere standalone
        *html = html.replace("{app_name}", app_name);
    }

    /// Replace a string or insert the new contents before a marker
    fn replace_or_insert_before(
        replace: &str,
        or_insert_before: &str,
        with: &str,
        content: &mut String,
    ) {
        if content.contains(replace) {
            *content = content.replace(replace, with);
        } else if let Some(pos) = content.find(or_insert_before) {
            content.insert_str(pos, with);
        }
    }

    /// Get the base path from the config or None if this is not a web or server build
    pub(crate) fn base_path(&self) -> Option<&str> {
        self.base_path
            .as_deref()
            .or(self.config.web.app.base_path.as_deref())
            .filter(|_| matches!(self.platform, Platform::Web | Platform::Server))
    }

    /// Get the normalized base path for the application with `/` trimmed from both ends. If the base path is not set, this will return `.`.
    pub(crate) fn base_path_or_default(&self) -> &str {
        let trimmed_path = self.base_path().unwrap_or_default().trim_matches('/');
        if trimmed_path.is_empty() {
            "."
        } else {
            trimmed_path
        }
    }

    /// Get the path to the package manifest directory
    pub(crate) fn package_manifest_dir(&self) -> PathBuf {
        self.workspace.krates[self.crate_package]
            .manifest_path
            .parent()
            .unwrap()
            .to_path_buf()
            .into()
    }

    pub(crate) async fn start_simulators(&self) -> Result<()> {
        if self.device {
            return Ok(());
        }

        match self.platform {
            // Boot an iOS simulator if one is not already running.
            //
            // We always choose the most recently opened simulator based on the xcrun list.
            // Note that simulators can be running but the simulator app itself is not open.
            // Calling `open::that` is always fine, even on running apps, since apps are singletons.
            Platform::Ios => {
                #[derive(Deserialize, Debug)]
                struct XcrunListJson {
                    // "com.apple.CoreSimulator.SimRuntime.iOS-18-4": [{}, {}, {}]
                    devices: BTreeMap<String, Vec<XcrunDevice>>,
                }

                #[derive(Deserialize, Debug)]
                struct XcrunDevice {
                    #[serde(rename = "lastBootedAt")]
                    last_booted_at: Option<String>,
                    udid: String,
                    name: String,
                    state: String,
                }
                let xcrun_list = Command::new("xcrun")
                    .arg("simctl")
                    .arg("list")
                    .arg("-j")
                    .output()
                    .await?;

                let as_str = String::from_utf8_lossy(&xcrun_list.stdout);
                let xcrun_list_json = serde_json::from_str::<XcrunListJson>(as_str.trim());
                if let Ok(xcrun_list_json) = xcrun_list_json {
                    if xcrun_list_json.devices.is_empty() {
                        tracing::warn!(
                            "No iOS sdks installed found. Please install the iOS SDK in Xcode."
                        );
                    }

                    if let Some((_rt, devices)) = xcrun_list_json.devices.iter().next() {
                        if devices.iter().all(|device| device.state != "Booted") {
                            let last_booted =
                                devices
                                    .iter()
                                    .max_by_key(|device| match device.last_booted_at {
                                        Some(ref last_booted) => last_booted,
                                        None => "2000-01-01T01:01:01Z",
                                    });

                            if let Some(device) = last_booted {
                                tracing::info!("Booting iOS simulator: \"{}\"", device.name);
                                Command::new("xcrun")
                                    .arg("simctl")
                                    .arg("boot")
                                    .arg(&device.udid)
                                    .output()
                                    .await?;
                            }
                        }
                    }
                }
                let path_to_xcode = Command::new("xcode-select")
                    .arg("--print-path")
                    .output()
                    .await?;
                let path_to_xcode: PathBuf = String::from_utf8_lossy(&path_to_xcode.stdout)
                    .as_ref()
                    .trim()
                    .into();
                let path_to_sim = path_to_xcode.join("Applications").join("Simulator.app");
                open::that_detached(path_to_sim)?;
            }

            Platform::Android => {
                let tools = self.workspace.android_tools()?;
                tokio::spawn(async move {
                    let emulator = tools.emulator();
                    let avds = Command::new(&emulator)
                        .arg("-list-avds")
                        .output()
                        .await
                        .unwrap();
                    let avds = String::from_utf8_lossy(&avds.stdout);
                    let avd = avds.trim().lines().next().map(|s| s.trim().to_string());
                    if let Some(avd) = avd {
                        tracing::info!("Booting Android emulator: \"{avd}\"");
                        Command::new(&emulator)
                            .arg("-avd")
                            .arg(avd)
                            .args(["-netdelay", "none", "-netspeed", "full"])
                            .stdout(std::process::Stdio::null()) // prevent accumulating huge amounts of mem usage
                            .stderr(std::process::Stdio::null()) // prevent accumulating huge amounts of mem usage
                            .output()
                            .await
                            .unwrap();
                    } else {
                        tracing::warn!("No Android emulators found. Please create one using `emulator -avd <name>`");
                    }
                });
            }

            _ => {
                // nothing - maybe on the web we should open the browser?
            }
        };

        Ok(())
    }

    fn select_ranlib(&self) -> Option<PathBuf> {
        // prefer the modern llvm-ranlib if they have it
        which::which("llvm-ranlib")
            .or_else(|_| which::which("ranlib"))
            .ok()
    }

    /// Assemble a series of `--config key=value` arguments for the build command.
    ///
    /// This adds adhoc profiles that dx uses to isolate builds from each other. Normally if you ran
    /// `cargo build --feature desktop` and `cargo build --feature server`, then both binaries get
    /// the same name and overwrite each other, causing thrashing and locking issues.
    ///
    /// By creating adhoc profiles, we can ensure that each build is isolated and doesn't interfere with each other.
    ///
    /// The user can also define custom profiles in their `Cargo.toml` file, which will be used instead
    /// of the adhoc profiles.
    ///
    /// The names of the profiles are:
    /// - web-dev
    /// - web-release
    /// - desktop-dev
    /// - desktop-release
    /// - server-dev
    /// - server-release
    /// - ios-dev
    /// - ios-release
    /// - android-dev
    /// - android-release
    /// - liveview-dev
    /// - liveview-release
    ///
    /// Note how every platform gets its own profile, and each platform has a dev and release profile.
    fn profile_args(&self) -> Vec<String> {
        // If the user defined the profile in the Cargo.toml, we don't need to add it to our adhoc list
        if self
            .workspace
            .cargo_toml
            .profile
            .custom
            .contains_key(&self.profile)
        {
            return vec![];
        }

        // Otherwise, we need to add the profile arguments to make it adhoc
        let mut args = Vec::new();

        let profile = self.profile.as_str();
        let inherits = if self.release { "release" } else { "dev" };

        // Add the profile definition first.
        args.push(format!(r#"profile.{profile}.inherits="{inherits}""#));

        // The default dioxus experience is to lightly optimize the web build, both in debug and release
        // Note that typically in release builds, you would strip debuginfo, but we actually choose to do
        // that with wasm-opt tooling instead.
        if matches!(self.platform, Platform::Web) {
            match self.release {
                true => args.push(r#"profile.web.opt-level="s""#.to_string()),
                false => args.push(r#"profile.web.opt-level="1""#.to_string()),
            }
        }

        // Prepend --config to each argument
        args.into_iter()
            .flat_map(|arg| ["--config".to_string(), arg])
            .collect()
    }
}<|MERGE_RESOLUTION|>--- conflicted
+++ resolved
@@ -713,35 +713,11 @@
             TempDir::new().context("Failed to create temporary directory for session cache")?,
         );
 
-<<<<<<< HEAD
         let extra_rustc_args = shell_words::split(&args.rustc_args.clone().unwrap_or_default())
             .context("Failed to parse rustc args")?;
 
         let extra_cargo_args = shell_words::split(&args.cargo_args.clone().unwrap_or_default())
             .context("Failed to parse cargo args")?;
-=======
-        let mut build_args = self.build_arguments();
-
-        // Windows resources needs to be build before the exe
-        if self.build.platform() == Platform::Windows {
-            let val = crate::winres::WindowsResource::from_dxconfig(self)
-                .expect("Error occurred while compiling windows resource file.");
-            build_args.push("--".to_string());
-            build_args.push("-L".to_string());
-            build_args.push(val.path);
-            build_args.push("-l".to_string());
-            build_args.push(val.lib);
-        }
-
-        let mut cmd = Command::new("cargo");
-
-        cmd.arg("rustc")
-            .current_dir(self.krate.crate_dir())
-            .arg("--message-format")
-            .arg("json-diagnostic-rendered-ansi")
-            .args(build_args)
-            .envs(self.env_vars()?);
->>>>>>> 31dd1157
 
         tracing::debug!(
             r#"Log Files:
@@ -2084,6 +2060,11 @@
 
                 if self.platform == Platform::Web {
                     cmd.arg("-Crelocation-model=pic");
+                }
+                if self.build.platform() == Platform::Windows {
+                    let val = crate::winres::WindowsResource::from_dxconfig(self)
+                        .expect("Error occurred while compiling windows resource file.");
+                    cmd.arg("-- -L {} -l {}", val.path, val.lib);
                 }
 
                 tracing::debug!("Direct rustc: {:#?}", cmd);
