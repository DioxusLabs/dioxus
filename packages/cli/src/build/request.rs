--- conflicted
+++ resolved
@@ -320,15 +320,9 @@
 //! - xbuild: <https://github.com/rust-mobile/xbuild/blob/master/xbuild/src/command/build.rs>
 
 use crate::{
-<<<<<<< HEAD
-    verbosity_or_default, AndroidTools, BuildContext, BundleFormat, DioxusConfig, Error,
-    LinkAction, LinkerFlavor, Platform, Renderer, Result, RustcArgs, TargetArgs, TraceSrc,
-    WasmBindgen, WasmOptConfig, Workspace, DX_RUSTC_WRAPPER_ENV_VAR,
-=======
     AndroidTools, BuildContext, BuildId, BundleFormat, DioxusConfig, Error, LinkAction,
     LinkerFlavor, Platform, Renderer, Result, RustcArgs, TargetArgs, TraceSrc, WasmBindgen,
     WasmOptConfig, Workspace, DX_RUSTC_WRAPPER_ENV_VAR,
->>>>>>> fa5d7e68
 };
 use anyhow::{bail, Context};
 use cargo_metadata::diagnostic::Diagnostic;
@@ -2517,7 +2511,7 @@
         cargo_args.push(self.executable_name().to_string());
 
         // Set offline/locked/frozen
-        let lock_opts = verbosity_or_default();
+        let lock_opts = crate::verbosity_or_default();
         if lock_opts.frozen {
             cargo_args.push("--frozen".to_string());
         }
