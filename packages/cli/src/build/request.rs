//! # [`BuildRequest`] - the core of the build process
//!
//! The [`BuildRequest`] object is the core of the build process. It contains all the resolved arguments
//! flowing in from the CLI, dioxus.toml, env vars, and the workspace.
//!
//! Every BuildRequest is tied to a given workspace and BuildArgs. For simplicity's sake, the BuildArgs
//! struct is used to represent the CLI arguments and all other configuration is basically just
//! extra CLI arguments, but in a configuration format.
//!
//! When [`BuildRequest::build`] is called, it will prepare its work directory in the target folder
//! and then start running the build process. A [`BuildContext`] is required to customize this
//! build process, containing a channel for progress updates and the build mode.
//!
//! The [`BuildMode`] is extremely important since it influences how the build is performed. Most
//! "normal" builds just use [`BuildMode::Base`], but we also support [`BuildMode::Fat`] and
//! [`BuildMode::Thin`]. These builds are used together to power the hot-patching and fast-linking
//! engine.
//! - BuildMode::Base: A normal build generated using `cargo rustc`
//! - BuildMode::Fat: A "fat" build where all dependency rlibs are merged into a static library
//! - BuildMode::Thin: A "thin" build that dynamically links against the artifacts produced by the "fat" build
//!
//! The BuildRequest is also responsible for writing the final build artifacts to disk. This includes
//!
//! - Writing the executable
//! - Processing assets from the artifact
//! - Writing any metadata or configuration files (Info.plist, AndroidManifest.xml)
//! - Bundle splitting (for wasm) and wasm-bindgen
//!
//! In some cases, the BuildRequest also handles the linking of the final executable. Specifically,
//! - For Android, we use `dx` as an opaque linker to dynamically find the true android linker
//! - For hotpatching, the CLI manually links the final executable with a stub file
//!
//! ## Build formats:
//!
//! We support building for the most popular platforms:
//! - Web via wasm-bindgen
//! - macOS via app-bundle
//! - iOS via app-bundle
//! - Android via gradle
//! - Linux via app-image
//! - Windows via exe, msi/msix
//!
//! Note that we are missing some setups that we *should* support:
//! - PWAs, WebWorkers, ServiceWorkers
//! - Web Extensions
//! - Linux via flatpak/snap
//!
//! There are some less popular formats that we might want to support eventually:
//! - TVOS, watchOS
//! - OpenHarmony
//!
//! Also, some deploy platforms have their own bespoke formats:
//! - Cloudflare workers
//! - AWS Lambda
//!
//! Currently, we defer most of our deploy-based bundling to Tauri bundle, though we should migrate
//! to just bundling everything ourselves. This would require us to implement code-signing which
//! is a bit of a pain, but fortunately a solved process (<https://github.com/rust-mobile/xbuild>).
//!
//! ## Build Structure
//!
//! Builds generally follow the same structure everywhere:
//! - A main executable
//! - Sidecars (alternate entrypoints, framewrok plugins, etc)
//! - Assets (images, fonts, etc)
//! - Metadata (Info.plist, AndroidManifest.xml)
//! - Glue code (java, kotlin, javascript etc)
//! - Entitlements for code-signing and verification
//!
//! We need to be careful to not try and put a "round peg in a square hole," but most platforms follow
//! the same pattern.
//!
//! As such, we try to assemble a build directory that's somewhat sensible:
//! - A main "staging" dir for a given app
//! - Per-profile dirs (debug/release)
//! - A platform dir (ie web/desktop/android/ios)
//! - The "bundle" dir which is basically the `.app` format or `wwww` dir.
//! - The "executable" dir where the main exe is housed
//! - The "assets" dir where the assets are housed
//! - The "meta" dir where stuff like Info.plist, AndroidManifest.xml, etc are housed
//!
//! There's also some "quirky" folders that need to be stable between builds but don't influence the
//! bundle itself:
//! - session_cache_dir which stores stuff like window position
//!
//! ### Web:
//!
//! Create a folder that is somewhat similar to an app-image (exe + asset)
//! The server is dropped into the `web` folder, even if there's no `public` folder.
//! If there's no server (SPA), we still use the `web` folder, but it only contains the
//! public folder.
//!
//! ```
//! web/
//!     server
//!     assets/
//!     public/
//!         index.html
//!         wasm/
//!            app.wasm
//!            glue.js
//!            snippets/
//!                ...
//!         assets/
//!            logo.png
//! ```
//!
//! ### Linux:
//!
//! <https://docs.appimage.org/reference/appdir.html#ref-appdir>
//! current_exe.join("Assets")
//! ```
//! app.appimage/
//!     AppRun
//!     app.desktop
//!     package.json
//!     assets/
//!         logo.png
//! ```
//!
//! ### Macos
//!
//! We simply use the macos format where binaries are in `Contents/MacOS` and assets are in `Contents/Resources`
//! We put assets in an assets dir such that it generally matches every other platform and we can
//! output `/assets/blah` from manganis.
//! ```
//! App.app/
//!     Contents/
//!         Info.plist
//!         MacOS/
//!             Frameworks/
//!         Resources/
//!             assets/
//!                 blah.icns
//!                 blah.png
//!         CodeResources
//!         _CodeSignature/
//! ```
//!
//! ### iOS
//!
//! Not the same as mac! ios apps are a bit "flattened" in comparison. simpler format, presumably
//! since most ios apps don't ship frameworks/plugins and such.
//!
//! todo(jon): include the signing and entitlements in this format diagram.
//! ```
//! App.app/
//!     main
//!     assets/
//! ```
//!
//! ### Android:
//!
//! Currently we need to generate a `src` type structure, not a pre-packaged apk structure, since
//! we need to compile kotlin and java. This pushes us into using gradle and following a structure
//! similar to that of cargo mobile2. Eventually I'd like to slim this down (drop buildSrc) and
//! drive the kotlin build ourselves. This would let us drop gradle (yay! no plugins!) but requires
//! us to manage dependencies (like kotlinc) ourselves (yuck!).
//!
//! <https://github.com/WanghongLin/miscellaneous/blob/master/tools/build-apk-manually.sh>
//!
//! Unfortunately, it seems that while we can drop the `android` build plugin, we still will need
//! gradle since kotlin is basically gradle-only.
//!
//! Pre-build:
//! ```
//! app.apk/
//!     .gradle
//!     app/
//!         src/
//!             main/
//!                 assets/
//!                 jniLibs/
//!                 java/
//!                 kotlin/
//!                 res/
//!                 AndroidManifest.xml
//!             build.gradle.kts
//!             proguard-rules.pro
//!         buildSrc/
//!             build.gradle.kts
//!             src/
//!                 main/
//!                     kotlin/
//!                          BuildTask.kt
//!     build.gradle.kts
//!     gradle.properties
//!     gradlew
//!     gradlew.bat
//!     settings.gradle
//! ```
//!
//! Final build:
//! ```
//! app.apk/
//!   AndroidManifest.xml
//!   classes.dex
//!   assets/
//!       logo.png
//!   lib/
//!       armeabi-v7a/
//!           libmyapp.so
//!       arm64-v8a/
//!           libmyapp.so
//! ```
//! Notice that we *could* feasibly build this ourselves :)
//!
//! ### Windows:
//! <https://superuser.com/questions/749447/creating-a-single-file-executable-from-a-directory-in-windows>
//! Windows does not provide an AppImage format, so instead we're going build the same folder
//! structure as an AppImage, but when distributing, we'll create a .exe that embeds the resources
//! as an embedded .zip file. When the app runs, it will implicitly unzip its resources into the
//! Program Files folder. Any subsequent launches of the parent .exe will simply call the AppRun.exe
//! entrypoint in the associated Program Files folder.
//!
//! This is, in essence, the same as an installer, so we might eventually just support something like msi/msix
//! which functionally do the same thing but with a sleeker UI.
//!
//! This means no installers are required and we can bake an updater into the host exe.
//!
//! ## Handling asset lookups:
//! current_exe.join("assets")
//! ```
//! app.appimage/
//!     main.exe
//!     main.desktop
//!     package.json
//!     assets/
//!         logo.png
//! ```
//!
//! Since we support just a few locations, we could just search for the first that exists
//! - usr
//! - ../Resources
//! - assets
//! - Assets
//! - $cwd/assets
//!
//! ```
//! assets::root() ->
//!     mac -> ../Resources/
//!     ios -> ../Resources/
//!     android -> assets/
//!     server -> assets/
//!     liveview -> assets/
//!     web -> /assets/
//! root().join(bundled)
//! ```
//!
//! Every dioxus app can have an optional server executable which will influence the final bundle.
//! This is built in parallel with the app executable during the `build` phase and the progres/status
//! of the build is aggregated.
//!
//! The server will *always* be dropped into the `web` folder since it is considered "web" in nature,
//! and will likely need to be combined with the public dir to be useful.
//!
//! We do our best to assemble read-to-go bundles here, such that the "bundle" step for each platform
//! can just use the build dir
//!
//! When we write the AppBundle to a folder, it'll contain each bundle for each platform under the app's name:
//! ```
//! dog-app/
//!   build/
//!       web/
//!         server.exe
//!         assets/
//!           some-secret-asset.txt (a server-side asset)
//!         public/
//!           index.html
//!           assets/
//!             logo.png
//!       desktop/
//!          App.app
//!          App.appimage
//!          App.exe
//!          server/
//!              server
//!              assets/
//!                some-secret-asset.txt (a server-side asset)
//!       ios/
//!          App.app
//!          App.ipa
//!       android/
//!          App.apk
//!   bundle/
//!       build.json
//!       Desktop.app
//!       Mobile_x64.ipa
//!       Mobile_arm64.ipa
//!       Mobile_rosetta.ipa
//!       web.appimage
//!       web/
//!         server.exe
//!         assets/
//!             some-secret-asset.txt
//!         public/
//!             index.html
//!             assets/
//!                 logo.png
//!                 style.css
//! ```
//!
//! When deploying, the build.json file will provide all the metadata that dx-deploy will use to
//! push the app to stores, set up infra, manage versions, etc.
//!
//! The format of each build will follow the name plus some metadata such that when distributing you
//! can easily trim off the metadata.
//!
//! The idea here is that we can run any of the programs in the same way that they're deployed.
//!
//! ## Bundle structure links
//! - apple: <https://developer.apple.com/documentation/bundleresources/placing_content_in_a_bundle>
//! - appimage: <https://docs.appimage.org/packaging-guide/manual.html#ref-manual>
//!
//! ## Extra links
//! - xbuild: <https://github.com/rust-mobile/xbuild/blob/master/xbuild/src/command/build.rs>

use crate::{
    AndroidTools, BuildContext, DioxusConfig, Error, LinkAction, LinkerFlavor, Platform, Result,
    RustcArgs, TargetArgs, TraceSrc, WasmBindgen, WasmOptConfig, Workspace,
    DX_RUSTC_WRAPPER_ENV_VAR,
};
use anyhow::Context;
use cargo_metadata::diagnostic::Diagnostic;
use dioxus_cli_config::format_base_path_meta_element;
use dioxus_cli_config::{APP_TITLE_ENV, ASSET_ROOT_ENV};
use dioxus_cli_opt::{process_file_to, AssetManifest};
use itertools::Itertools;
use krates::{cm::TargetKind, NodeId};
use manganis::{AssetOptions, JsAssetOptions};
use rayon::prelude::{IntoParallelRefIterator, ParallelIterator};
use serde::{Deserialize, Serialize};
use std::{
    collections::{BTreeMap, HashSet},
    io::Write,
    path::{Path, PathBuf},
    process::Stdio,
    sync::{
        atomic::{AtomicUsize, Ordering},
        Arc,
    },
    time::{SystemTime, UNIX_EPOCH},
};
use target_lexicon::{OperatingSystem, Triple};
use tempfile::{NamedTempFile, TempDir};
use tokio::{io::AsyncBufReadExt, process::Command};
use toml_edit::Item;
use uuid::Uuid;

use super::HotpatchModuleCache;

/// This struct is used to plan the build process.
///
/// The point here is to be able to take in the user's config from the CLI without modifying the
/// arguments in place. Creating a buildplan "resolves" their config into a build plan that can be
/// introspected. For example, the users might not specify a "Triple" in the CLI but the triple will
/// be guaranteed to be resolved here.
///
/// Creating a buildplan also lets us introspect build requests and modularize our build process.
/// This will, however, lead to duplicate fields between the CLI and the build engine. This is fine
/// since we have the freedom to evolve the schema internally without breaking the API.
///
/// All updates from the build will be sent on a global "BuildProgress" channel.
#[derive(Clone)]
pub(crate) struct BuildRequest {
    pub(crate) workspace: Arc<Workspace>,
    pub(crate) config: DioxusConfig,
    pub(crate) crate_package: NodeId,
    pub(crate) crate_target: krates::cm::Target,
    pub(crate) profile: String,
    pub(crate) release: bool,
    pub(crate) platform: Platform,
    pub(crate) enabled_platforms: Vec<Platform>,
    pub(crate) triple: Triple,
    pub(crate) device: bool,
    pub(crate) package: String,
    pub(crate) features: Vec<String>,
    pub(crate) extra_cargo_args: Vec<String>,
    pub(crate) extra_rustc_args: Vec<String>,
    pub(crate) no_default_features: bool,
    pub(crate) target_dir: PathBuf,
    pub(crate) skip_assets: bool,
    pub(crate) wasm_split: bool,
    pub(crate) debug_symbols: bool,
    pub(crate) inject_loading_scripts: bool,
    pub(crate) custom_linker: Option<PathBuf>,
    pub(crate) session_cache_dir: Arc<TempDir>,
    pub(crate) link_args_file: Arc<NamedTempFile>,
    pub(crate) link_err_file: Arc<NamedTempFile>,
    pub(crate) rustc_wrapper_args_file: Arc<NamedTempFile>,
}

/// dx can produce different "modes" of a build. A "regular" build is a "base" build. The Fat and Thin
/// modes are used together to achieve binary patching and linking.
///
/// Guide:
/// ----------
/// - Base: A normal build generated using `cargo rustc`, intended for production use cases
///
/// - Fat: A "fat" build with -Wl,-all_load and no_dead_strip, keeping *every* symbol in the binary.
///        Intended for development for larger up-front builds with faster link times and the ability
///        to binary patch the final binary. On WASM, this also forces wasm-bindgen to generate all
///        JS-WASM bindings, saving us the need to re-wasmbindgen the final binary.
///
/// - Thin: A "thin" build that dynamically links against the dependencies produced by the "fat" build.
///         This is generated by calling rustc *directly* and might be more fragile to construct, but
///         generates *much* faster than a regular base or fat build.
#[derive(Clone, Debug, PartialEq)]
pub enum BuildMode {
    /// A normal build generated using `cargo rustc`
    Base,

    /// A "Fat" build generated with cargo rustc and dx as a custom linker without -Wl,-dead-strip
    Fat,

    /// A "thin" build generated with `rustc` directly and dx as a custom linker
    Thin {
        rustc_args: RustcArgs,
        changed_files: Vec<PathBuf>,
        aslr_reference: u64,
        cache: Arc<HotpatchModuleCache>,
    },
}

/// The end result of a build.
///
/// Contains the final asset manifest, the executable, and metadata about the build.
/// Note that the `exe` might be stale and/or overwritten by the time you read it!
///
/// The patch cache is only populated on fat builds and then used for thin builds (see `BuildMode::Thin`).
#[derive(Clone, Debug)]
pub struct BuildArtifacts {
    pub(crate) platform: Platform,
    pub(crate) exe: PathBuf,
    pub(crate) direct_rustc: RustcArgs,
    pub(crate) time_start: SystemTime,
    pub(crate) time_end: SystemTime,
    pub(crate) assets: AssetManifest,
    pub(crate) mode: BuildMode,
    pub(crate) patch_cache: Option<Arc<HotpatchModuleCache>>,
}

pub(crate) static PROFILE_WASM: &str = "wasm-dev";
pub(crate) static PROFILE_ANDROID: &str = "android-dev";
pub(crate) static PROFILE_SERVER: &str = "server-dev";

impl BuildRequest {
    /// Create a new build request.
    ///
    /// This method consolidates various inputs into a single source of truth. It combines:
    /// - Command-line arguments provided by the user.
    /// - The crate's `Cargo.toml`.
    /// - The `dioxus.toml` configuration file.
    /// - User-specific CLI settings.
    /// - The workspace metadata.
    /// - Host-specific details (e.g., Android tools, installed frameworks).
    /// - The intended target platform.
    ///
    /// Fields may be duplicated from the inputs to allow for autodetection and resolution.
    ///
    /// Autodetection is performed for unspecified fields where possible.
    ///
    /// Note: Build requests are typically created only when the CLI is invoked or when significant
    /// changes are detected in the `Cargo.toml` (e.g., features added or removed).
    pub(crate) async fn new(args: &TargetArgs, workspace: Arc<Workspace>) -> Result<Self> {
        let crate_package = workspace.find_main_package(args.package.clone())?;

        let config = workspace
            .load_dioxus_config(crate_package)?
            .unwrap_or_default();

        let target_kind = match args.example.is_some() {
            true => TargetKind::Example,
            false => TargetKind::Bin,
        };

        let main_package = &workspace.krates[crate_package];

        let target_name = args
            .example
            .clone()
            .or(args.bin.clone())
            .or_else(|| {
                if let Some(default_run) = &main_package.default_run {
                    return Some(default_run.to_string());
                }

                let bin_count = main_package
                    .targets
                    .iter()
                    .filter(|x| x.kind.contains(&target_kind))
                    .count();

                if bin_count != 1 {
                    return None;
                }

                main_package.targets.iter().find_map(|x| {
                    if x.kind.contains(&target_kind) {
                        Some(x.name.clone())
                    } else {
                        None
                    }
                })
            })
            .unwrap_or(workspace.krates[crate_package].name.clone());

        let crate_target = main_package
            .targets
            .iter()
            .find(|target| {
                target_name == target.name.as_str() && target.kind.contains(&target_kind)
            })
            .with_context(|| {
                let target_of_kind = |kind|-> String {
                    let filtered_packages = main_package
                .targets
                .iter()
                .filter_map(|target| {
                    target.kind.contains(kind).then_some(target.name.as_str())
                }).collect::<Vec<_>>();
                filtered_packages.join(", ")};
                if let Some(example) = &args.example {
                    let examples = target_of_kind(&TargetKind::Example);
                    format!("Failed to find example {example}. \nAvailable examples are:\n{}", examples)
                } else if let Some(bin) = &args.bin {
                    let binaries = target_of_kind(&TargetKind::Bin);
                    format!("Failed to find binary {bin}. \nAvailable binaries are:\n{}", binaries)
                } else {
                    format!("Failed to find target {target_name}. \nIt looks like you are trying to build dioxus in a library crate. \
                    You either need to run dx from inside a binary crate or build a specific example with the `--example` flag. \
                    Available examples are:\n{}", target_of_kind(&TargetKind::Example))
                }
            })?
            .clone();

        // The crate might enable multiple platforms or no platforms at
        // We collect all the platforms it enables first and then select based on the --platform arg
        let enabled_platforms =
            Self::enabled_cargo_toml_platforms(main_package, args.no_default_features);
        let using_dioxus_explicitly = main_package
            .dependencies
            .iter()
            .any(|dep| dep.name == "dioxus");

        let mut features = args.features.clone();
        let mut no_default_features = args.no_default_features;

        let platform: Platform = match args.platform {
            Some(platform) => match enabled_platforms.len() {
                0 => platform,

                // The user passed --platform XYZ but already has `default = ["ABC"]` in their Cargo.toml or dioxus = { features = ["abc"] }
                // We want to strip out the default platform and use the one they passed, setting no-default-features
                _ => {
                    features.extend(Self::platformless_features(main_package));
                    no_default_features = true;
                    platform
                }
            },
            None if !using_dioxus_explicitly => Platform::autodetect_from_cargo_feature("desktop").unwrap(),
            None => match enabled_platforms.len() {
                0 => return Err(anyhow::anyhow!("No platform specified and no platform marked as default in Cargo.toml. Try specifying a platform with `--platform`").into()),
                1 => enabled_platforms[0],
                _ => {
                    return Err(anyhow::anyhow!(
                        "Multiple platforms enabled in Cargo.toml. Please specify a platform with `--platform` or set a default platform in Cargo.toml"
                    )
                    .into())
                }
            },
        };

        // Add any features required to turn on the client
        if using_dioxus_explicitly {
            features.push(Self::feature_for_platform(main_package, platform));
        }

        // Set the profile of the build if it's not already set
        // This is mostly used for isolation of builds (preventing thrashing) but also useful to have multiple performance profiles
        // We might want to move some of these profiles into dioxus.toml and make them "virtual".
        let profile = match args.profile.clone() {
            Some(profile) => profile,
            None if args.release => "release".to_string(),
            None => match platform {
                Platform::Android => PROFILE_ANDROID.to_string(),
                Platform::Web => PROFILE_WASM.to_string(),
                Platform::Server => PROFILE_SERVER.to_string(),
                _ => "dev".to_string(),
            },
        };

        // Determining release mode is based on the profile, actually, so we need to check that
        let release = workspace.is_release_profile(&profile);

        // Determine the --package we'll pass to cargo.
        // todo: I think this might be wrong - we don't want to use main_package necessarily...
        let package = args
            .package
            .clone()
            .unwrap_or_else(|| main_package.name.clone());

        // We usually use the simulator unless --device is passed *or* a device is detected by probing.
        // For now, though, since we don't have probing, it just defaults to false
        // Tools like xcrun/adb can detect devices
        let device = args.device.unwrap_or(false);

        // We want a real triple to build with, so we'll autodetect it if it's not provided
        // The triple ends up being a source of truth for us later hence all this work to figure it out
        let triple = match args.target.clone() {
            Some(target) => target,
            None => match platform {
                // Generally just use the host's triple for native executables unless specified otherwise
                Platform::MacOS
                | Platform::Windows
                | Platform::Linux
                | Platform::Server
                | Platform::Liveview => target_lexicon::HOST,

                // We currently assume unknown-unknown for web, but we might want to eventually
                // support emscripten
                Platform::Web => "wasm32-unknown-unknown".parse().unwrap(),

                // For iOS we should prefer the actual architecture for the simulator, but in lieu of actually
                // figuring that out, we'll assume aarch64 on m-series and x86_64 otherwise
                Platform::Ios => {
                    // use the host's architecture and sim if --device is passed
                    use target_lexicon::{Architecture, HOST};
                    match HOST.architecture {
                        Architecture::Aarch64(_) if device => "aarch64-apple-ios".parse().unwrap(),
                        Architecture::Aarch64(_) => "aarch64-apple-ios-sim".parse().unwrap(),
                        _ if device => "x86_64-apple-ios".parse().unwrap(),
                        _ => "x86_64-apple-ios-sim".parse().unwrap(),
                    }
                }

                // Same idea with android but we figure out the connected device using adb
                Platform::Android => {
                    workspace
                        .android_tools()?
                        .autodetect_android_device_triple()
                        .await
                }
            },
        };

        // Somethings we override are also present in the user's config.
        // If we can't get them by introspecting cargo, then we need to get them from the config
        let cargo_config = cargo_config2::Config::load().unwrap();

        let mut custom_linker = if platform == Platform::Android {
            Some(workspace.android_tools()?.android_cc(&triple))
        } else {
            None
        };

        if let Ok(Some(linker)) = cargo_config.linker(triple.to_string()) {
            custom_linker = Some(linker);
        }

        let target_dir = std::env::var("CARGO_TARGET_DIR")
            .ok()
            .map(PathBuf::from)
            .or_else(|| cargo_config.build.target_dir.clone())
            .unwrap_or_else(|| workspace.workspace_root().join("target"));

        // Set up some tempfiles so we can do some IPC between us and the linker/rustc wrapper (which is occasionally us!)
        let link_args_file = Arc::new(
            NamedTempFile::with_suffix(".txt")
                .context("Failed to create temporary file for linker args")?,
        );
        let link_err_file = Arc::new(
            NamedTempFile::with_suffix(".txt")
                .context("Failed to create temporary file for linker args")?,
        );
        let rustc_wrapper_args_file = Arc::new(
            NamedTempFile::with_suffix(".json")
                .context("Failed to create temporary file for rustc wrapper args")?,
        );
        let session_cache_dir = Arc::new(
            TempDir::new().context("Failed to create temporary directory for session cache")?,
        );

        let extra_rustc_args = shell_words::split(&args.rustc_args.clone().unwrap_or_default())
            .context("Failed to parse rustc args")?;

        let extra_cargo_args = shell_words::split(&args.cargo_args.clone().unwrap_or_default())
            .context("Failed to parse cargo args")?;

        tracing::debug!(
            r#"Log Files:
                • link_args_file: {},
                • link_err_file: {},
                • rustc_wrapper_args_file: {},
                • session_cache_dir: {}
                • linker: {:?}
                • target_dir: {:?}
                "#,
            link_args_file.path().display(),
            link_err_file.path().display(),
            rustc_wrapper_args_file.path().display(),
            session_cache_dir.path().display(),
            custom_linker,
            target_dir,
        );

        Ok(Self {
            platform,
            features,
            no_default_features,
            crate_package,
            crate_target,
            profile,
            triple,
            device,
            workspace,
            config,
            enabled_platforms,
            target_dir,
            custom_linker,
            link_args_file,
            link_err_file,
            session_cache_dir,
            rustc_wrapper_args_file,
            extra_rustc_args,
            extra_cargo_args,
            release,
            package,
            skip_assets: args.skip_assets,
            wasm_split: args.wasm_split,
            debug_symbols: args.debug_symbols,
            inject_loading_scripts: args.inject_loading_scripts,
        })
    }

    pub(crate) async fn build(&self, ctx: &BuildContext) -> Result<BuildArtifacts> {
        // If we forget to do this, then we won't get the linker args since rust skips the full build
        // We need to make sure to not react to this though, so the filemap must cache it
        _ = self.bust_fingerprint(ctx);

        // Run the cargo build to produce our artifacts
        let mut artifacts = self.cargo_build(ctx).await?;

        // Write the build artifacts to the bundle on the disk
        match &ctx.mode {
            BuildMode::Thin {
                aslr_reference,
                cache,
                rustc_args,
                ..
            } => {
                self.write_patch(ctx, *aslr_reference, &mut artifacts, cache, rustc_args)
                    .await?;
            }

            BuildMode::Base | BuildMode::Fat => {
                ctx.status_start_bundle();

                self.write_executable(ctx, &artifacts.exe, &mut artifacts.assets)
                    .await
                    .context("Failed to write main executable")?;
                self.write_frameworks(ctx, &artifacts.direct_rustc)
                    .await
                    .context("Failed to write frameworks")?;
                self.write_assets(ctx, &artifacts.assets)
                    .await
                    .context("Failed to write assets")?;
                self.write_metadata().await?;
                self.optimize(ctx).await?;
                self.assemble(ctx)
                    .await
                    .context("Failed to assemble app bundle")?;

                tracing::debug!("Bundle created at {}", self.root_dir().display());
            }
        }

        // Populate the patch cache if we're in fat mode
        if matches!(ctx.mode, BuildMode::Fat) {
            artifacts.patch_cache = Some(Arc::new(self.create_patch_cache(&artifacts.exe).await?));
        }

        Ok(artifacts)
    }

    /// Run the cargo build by assembling the build command and executing it.
    ///
    /// This method needs to be very careful with processing output since errors being swallowed will
    /// be very confusing to the user.
    async fn cargo_build(&self, ctx: &BuildContext) -> Result<BuildArtifacts> {
        let time_start = SystemTime::now();

        // Extract the unit count of the crate graph so build_cargo has more accurate data
        // "Thin" builds only build the final exe, so we only need to build one crate
        let crate_count = match ctx.mode {
            BuildMode::Thin { .. } => 1,
            _ => self.get_unit_count_estimate(ctx).await,
        };

        // Update the status to show that we're starting the build and how many crates we expect to build
        ctx.status_starting_build(crate_count);

        let mut cmd = self.build_command(ctx)?;
        tracing::debug!(dx_src = ?TraceSrc::Build, "Executing cargo for {} using {}", self.platform, self.triple);

        let mut child = cmd
            .stdout(Stdio::piped())
            .stderr(Stdio::piped())
            .spawn()
            .context("Failed to spawn cargo build")?;

        let stdout = tokio::io::BufReader::new(child.stdout.take().unwrap());
        let stderr = tokio::io::BufReader::new(child.stderr.take().unwrap());
        let mut output_location: Option<PathBuf> = None;
        let mut stdout = stdout.lines();
        let mut stderr = stderr.lines();
        let mut units_compiled = 0;
        let mut emitting_error = false;

        loop {
            use cargo_metadata::Message;

            let line = tokio::select! {
                Ok(Some(line)) = stdout.next_line() => line,
                Ok(Some(line)) = stderr.next_line() => line,
                else => break,
            };

            let Some(Ok(message)) = Message::parse_stream(std::io::Cursor::new(line)).next() else {
                continue;
            };

            match message {
                Message::BuildScriptExecuted(_) => units_compiled += 1,
                Message::CompilerMessage(msg) => ctx.status_build_diagnostic(msg.message),
                Message::TextLine(line) => {
                    // Handle the case where we're getting lines directly from rustc.
                    // These are in a different format than the normal cargo output, though I imagine
                    // this parsing code is quite fragile/sensitive to changes in cargo, cargo_metadata, rustc, etc.
                    #[derive(Deserialize)]
                    struct RustcArtifact {
                        artifact: PathBuf,
                        emit: String,
                    }

                    // These outputs look something like:
                    //
                    // { "artifact":"target/debug/deps/libdioxus_core-4f2a0b3c1e5f8b7c.rlib", "emit":"link" }
                    //
                    // There are other outputs like depinfo that we might be interested in in the future.
                    if let Ok(artifact) = serde_json::from_str::<RustcArtifact>(&line) {
                        if artifact.emit == "link" {
                            output_location = Some(artifact.artifact);
                        }
                    }

                    // Handle direct rustc diagnostics
                    if let Ok(diag) = serde_json::from_str::<Diagnostic>(&line) {
                        ctx.status_build_diagnostic(diag);
                    }

                    // For whatever reason, if there's an error while building, we still receive the TextLine
                    // instead of an "error" message. However, the following messages *also* tend to
                    // be the error message, and don't start with "error:". So we'll check if we've already
                    // emitted an error message and if so, we'll emit all following messages as errors too.
                    //
                    // todo: This can lead to some really ugly output though, so we might want to look
                    // into a more reliable way to detect errors propagating out of the compiler. If
                    // we always wrapped rustc, then we could store this data somewhere in a much more
                    // reliable format.
                    if line.trim_start().starts_with("error:") {
                        emitting_error = true;
                    }

                    // Note that previous text lines might have set emitting_error to true
                    match emitting_error {
                        true => ctx.status_build_error(line),
                        false => ctx.status_build_message(line),
                    }
                }
                Message::CompilerArtifact(artifact) => {
                    units_compiled += 1;
                    ctx.status_build_progress(units_compiled, crate_count, artifact.target.name);
                    output_location = artifact.executable.map(Into::into);
                }
                // todo: this can occasionally swallow errors, so we should figure out what exactly is going wrong
                //       since that is a really bad user experience.
                Message::BuildFinished(finished) => {
                    if !finished.success {
                        return Err(anyhow::anyhow!(
                            "Cargo build failed, signaled by the compiler. Toggle tracing mode (press `t`) for more information."
                        )
                        .into());
                    }
                }
                _ => {}
            }
        }

        // Accumulate the rustc args from the wrapper, if they exist and can be parsed.
        let mut direct_rustc = RustcArgs::default();
        if let Ok(res) = std::fs::read_to_string(self.rustc_wrapper_args_file.path()) {
            if let Ok(res) = serde_json::from_str(&res) {
                direct_rustc = res;
            }
        }

        // If there's any warnings from the linker, we should print them out
        if let Ok(linker_warnings) = std::fs::read_to_string(self.link_err_file.path()) {
            if !linker_warnings.is_empty() {
                if output_location.is_none() {
                    tracing::error!("Linker warnings: {}", linker_warnings);
                } else {
                    tracing::debug!("Linker warnings: {}", linker_warnings);
                }
            }
        }

        // Collect the linker args from the and update the rustc args
        direct_rustc.link_args = std::fs::read_to_string(self.link_args_file.path())
            .context("Failed to read link args from file")?
            .lines()
            .map(|s| s.to_string())
            .collect::<Vec<_>>();

        let exe = output_location.context("Cargo build failed - no output location. Toggle tracing mode (press `t`) for more information.")?;

        // Fat builds need to be linked with the fat linker. Would also like to link here for thin builds
        if matches!(ctx.mode, BuildMode::Fat) {
            let link_start = SystemTime::now();
            self.run_fat_link(ctx, &exe, &direct_rustc).await?;
            tracing::debug!(
                "Fat linking completed in {}us",
                SystemTime::now()
                    .duration_since(link_start)
                    .unwrap()
                    .as_micros()
            );
        }

        let assets = self.collect_assets(&exe, ctx)?;
        let time_end = SystemTime::now();
        let mode = ctx.mode.clone();
        let platform = self.platform;

        tracing::debug!(
            "Build completed successfully in {}us: {:?}",
            time_end.duration_since(time_start).unwrap().as_micros(),
            exe
        );

        Ok(BuildArtifacts {
            time_end,
            platform,
            exe,
            direct_rustc,
            time_start,
            assets,
            mode,
            patch_cache: None,
        })
    }

    /// Traverse the target directory and collect all assets from the incremental cache
    ///
    /// This uses "known paths" that have stayed relatively stable during cargo's lifetime.
    /// One day this system might break and we might need to go back to using the linker approach.
    fn collect_assets(&self, exe: &Path, ctx: &BuildContext) -> Result<AssetManifest> {
        // walk every file in the incremental cache dir, reading and inserting items into the manifest.
        let mut manifest = AssetManifest::default();

        // And then add from the exe directly, just in case it's LTO compiled and has no incremental cache
        if !self.skip_assets {
            ctx.status_extracting_assets();
            _ = manifest.add_from_object_path(exe);
        }

        Ok(manifest)
    }

    /// Take the output of rustc and make it into the main exe of the bundle
    ///
    /// For wasm, we'll want to run `wasm-bindgen` to make it a wasm binary along with some other optimizations
    /// Other platforms we might do some stripping or other optimizations
    /// Move the executable to the workdir
    async fn write_executable(
        &self,
        ctx: &BuildContext,
        exe: &Path,
        assets: &mut AssetManifest,
    ) -> Result<()> {
        match self.platform {
            // Run wasm-bindgen on the wasm binary and set its output to be in the bundle folder
            // Also run wasm-opt on the wasm binary, and sets the index.html since that's also the "executable".
            //
            // The wasm stuff will be in a folder called "wasm" in the workdir.
            //
            // Final output format:
            // ```
            // dx/
            //     app/
            //         web/
            //             bundle/
            //             build/
            //                 server.exe
            //                 public/
            //                     index.html
            //                     wasm/
            //                        app.wasm
            //                        glue.js
            //                        snippets/
            //                            ...
            //                     assets/
            //                        logo.png
            // ```
            Platform::Web => {
                self.bundle_web(ctx, exe, assets).await?;
            }

            // this will require some extra oomf to get the multi architecture builds...
            // for now, we just copy the exe into the current arch (which, sorry, is hardcoded for my m1)
            // we'll want to do multi-arch builds in the future, so there won't be *one* exe dir to worry about
            // eventually `exe_dir` and `main_exe` will need to take in an arch and return the right exe path
            //
            // todo(jon): maybe just symlink this rather than copy it?
            // we might want to eventually use the objcopy logic to handle this
            //
            // https://github.com/rust-mobile/xbuild/blob/master/xbuild/template/lib.rs
            // https://github.com/rust-mobile/xbuild/blob/master/apk/src/lib.rs#L19
            //
            // These are all super simple, just copy the exe into the folder
            // eventually, perhaps, maybe strip + encrypt the exe?
            Platform::Android
            | Platform::MacOS
            | Platform::Windows
            | Platform::Linux
            | Platform::Ios
            | Platform::Liveview
            | Platform::Server => {
                std::fs::create_dir_all(self.exe_dir())?;
                std::fs::copy(exe, self.main_exe())?;
            }
        }

        Ok(())
    }

    async fn write_frameworks(&self, _ctx: &BuildContext, direct_rustc: &RustcArgs) -> Result<()> {
        let framework_dir = self.frameworks_folder();

        for arg in &direct_rustc.link_args {
            // todo - how do we handle windows dlls? we don't want to bundle the system dlls
            // for now, we don't do anything with dlls, and only use .dylibs and .so files

            if arg.ends_with(".dylib") | arg.ends_with(".so") {
                let from = PathBuf::from(arg);
                let to = framework_dir.join(from.file_name().unwrap());
                _ = std::fs::remove_file(&to);

                tracing::debug!("Copying framework from {from:?} to {to:?}");

                _ = std::fs::create_dir_all(&framework_dir);

                // in dev and on normal oses, we want to symlink the file
                // otherwise, just copy it (since in release you want to distribute the framework)
                if cfg!(any(windows, unix)) && !self.release {
                    #[cfg(windows)]
                    std::os::windows::fs::symlink_file(from, to).with_context(|| {
                        "Failed to symlink framework into bundle: {from:?} -> {to:?}"
                    })?;

                    #[cfg(unix)]
                    std::os::unix::fs::symlink(from, to).with_context(|| {
                        "Failed to symlink framework into bundle: {from:?} -> {to:?}"
                    })?;
                } else {
                    std::fs::copy(from, to)?;
                }
            }
        }

        Ok(())
    }

    fn frameworks_folder(&self) -> PathBuf {
        match self.triple.operating_system {
            OperatingSystem::Darwin(_) | OperatingSystem::MacOSX(_) => {
                self.root_dir().join("Contents").join("Frameworks")
            }
            OperatingSystem::IOS(_) => self.root_dir().join("Frameworks"),
            OperatingSystem::Linux | OperatingSystem::Windows => self.root_dir(),
            _ => self.root_dir(),
        }
    }

    /// Copy the assets out of the manifest and into the target location
    ///
    /// Should be the same on all platforms - just copy over the assets from the manifest into the output directory
    async fn write_assets(&self, ctx: &BuildContext, assets: &AssetManifest) -> Result<()> {
        // Server doesn't need assets - web will provide them
        if self.platform == Platform::Server {
            return Ok(());
        }

        let asset_dir = self.asset_dir();

        // First, clear the asset dir of any files that don't exist in the new manifest
        _ = std::fs::create_dir_all(&asset_dir);

        // Create a set of all the paths that new files will be bundled to
        let mut keep_bundled_output_paths: HashSet<_> = assets
            .assets
            .values()
            .map(|a| asset_dir.join(a.bundled_path()))
            .collect();

        // The CLI creates a .version file in the asset dir to keep track of what version of the optimizer
        // the asset was processed. If that version doesn't match the CLI version, we need to re-optimize
        // all assets.
        let version_file = self.asset_optimizer_version_file();
        let clear_cache = std::fs::read_to_string(&version_file)
            .ok()
            .filter(|s| s == crate::VERSION.as_str())
            .is_none();
        if clear_cache {
            keep_bundled_output_paths.clear();
        }

        tracing::trace!(
            "Keeping bundled output paths: {:#?}",
            keep_bundled_output_paths
        );

        // use walkdir::WalkDir;
        // for item in WalkDir::new(&asset_dir).into_iter().flatten() {
        //     // If this asset is in the manifest, we don't need to remove it
        //     let canonicalized = dunce::canonicalize(item.path())?;
        //     if !keep_bundled_output_paths.contains(canonicalized.as_path()) {
        //         // Remove empty dirs, remove files not in the manifest
        //         if item.file_type().is_dir() && item.path().read_dir()?.next().is_none() {
        //             std::fs::remove_dir(item.path())?;
        //         } else {
        //             std::fs::remove_file(item.path())?;
        //         }
        //     }
        // }

        // todo(jon): we also want to eventually include options for each asset's optimization and compression, which we currently aren't
        let mut assets_to_transfer = vec![];

        // Queue the bundled assets
        for (asset, bundled) in &assets.assets {
            let from = asset.clone();
            let to = asset_dir.join(bundled.bundled_path());

            // prefer to log using a shorter path relative to the workspace dir by trimming the workspace dir
            let from_ = from
                .strip_prefix(self.workspace_dir())
                .unwrap_or(from.as_path());
            let to_ = from
                .strip_prefix(self.workspace_dir())
                .unwrap_or(to.as_path());

            tracing::debug!("Copying asset {from_:?} to {to_:?}");
            assets_to_transfer.push((from, to, *bundled.options()));
        }

        let asset_count = assets_to_transfer.len();
        let started_processing = AtomicUsize::new(0);
        let copied = AtomicUsize::new(0);

        // Parallel Copy over the assets and keep track of progress with an atomic counter
        let progress = ctx.tx.clone();
        let ws_dir = self.workspace_dir();

        // Optimizing assets is expensive and blocking, so we do it in a tokio spawn blocking task
        tokio::task::spawn_blocking(move || {
            assets_to_transfer
                .par_iter()
                .try_for_each(|(from, to, options)| {
                    let processing = started_processing.fetch_add(1, Ordering::SeqCst);
                    let from_ = from.strip_prefix(&ws_dir).unwrap_or(from);
                    tracing::trace!(
                        "Starting asset copy {processing}/{asset_count} from {from_:?}"
                    );

                    let res = process_file_to(options, from, to);
                    if let Err(err) = res.as_ref() {
                        tracing::error!("Failed to copy asset {from:?}: {err}");
                    }

                    let finished = copied.fetch_add(1, Ordering::SeqCst);
                    BuildContext::status_copied_asset(
                        &progress,
                        finished,
                        asset_count,
                        from.to_path_buf(),
                    );

                    res.map(|_| ())
                })
        })
        .await
        .map_err(|e| anyhow::anyhow!("A task failed while trying to copy assets: {e}"))??;

        // // Remove the wasm bindgen output directory if it exists
        // _ = std::fs::remove_dir_all(self.wasm_bindgen_out_dir());

        // Write the version file so we know what version of the optimizer we used
        std::fs::write(self.asset_optimizer_version_file(), crate::VERSION.as_str())?;

        Ok(())
    }

    /// Run our custom linker setup to generate a patch file in the right location
    ///
    /// This should be the only case where the cargo output is a "dummy" file and requires us to
    /// manually do any linking.
    ///
    /// We also run some post processing steps here, like extracting out any new assets.
    async fn write_patch(
        &self,
        ctx: &BuildContext,
        aslr_reference: u64,
        artifacts: &mut BuildArtifacts,
        cache: &Arc<HotpatchModuleCache>,
        rustc_args: &RustcArgs,
    ) -> Result<()> {
        ctx.status_hotpatching();

        tracing::debug!(
            "Original builds for patch: {}",
            self.link_args_file.path().display()
        );
        let raw_args = std::fs::read_to_string(self.link_args_file.path())
            .context("Failed to read link args from file")?;
        let args = raw_args.lines().collect::<Vec<_>>();

        // Extract out the incremental object files.
        //
        // This is sadly somewhat of a hack, but it might be a moderately reliable hack.
        //
        // When rustc links your project, it passes the args as how a linker would expect, but with
        // a somewhat reliable ordering. These are all internal details to cargo/rustc, so we can't
        // rely on them *too* much, but the *are* fundamental to how rust compiles your projects, and
        // linker interfaces probably won't change drastically for another 40 years.
        //
        // We need to tear apart this command and only pass the args that are relevant to our thin link.
        // Mainly, we don't want any rlibs to be linked. Occasionally some libraries like objc_exception
        // export a folder with their artifacts - unsure if we actually need to include them. Generally
        // you can err on the side that most *libraries* don't need to be linked here since dlopen
        // satisfies those symbols anyways when the binary is loaded.
        //
        // Many args are passed twice, too, which can be confusing, but generally don't have any real
        // effect. Note that on macos/ios, there's a special macho header that needs to be set, otherwise
        // dyld will complain.
        //
        // Also, some flags in darwin land might become deprecated, need to be super conservative:
        // - https://developer.apple.com/forums/thread/773907
        //
        // The format of this command roughly follows:
        // ```
        // clang
        //     /dioxus/target/debug/subsecond-cli
        //     /var/folders/zs/gvrfkj8x33d39cvw2p06yc700000gn/T/rustcAqQ4p2/symbols.o
        //     /dioxus/target/subsecond-dev/deps/subsecond_harness-acfb69cb29ffb8fa.05stnb4bovskp7a00wyyf7l9s.rcgu.o
        //     /dioxus/target/subsecond-dev/deps/subsecond_harness-acfb69cb29ffb8fa.08rgcutgrtj2mxoogjg3ufs0g.rcgu.o
        //     /dioxus/target/subsecond-dev/deps/subsecond_harness-acfb69cb29ffb8fa.0941bd8fa2bydcv9hfmgzzne9.rcgu.o
        //     /dioxus/target/subsecond-dev/deps/libbincode-c215feeb7886f81b.rlib
        //     /dioxus/target/subsecond-dev/deps/libanyhow-e69ac15c094daba6.rlib
        //     /dioxus/target/subsecond-dev/deps/libratatui-c3364579b86a1dfc.rlib
        //     /.rustup/toolchains/stable-aarch64-apple-darwin/lib/rustlib/aarch64-apple-darwin/lib/libstd-019f0f6ae6e6562b.rlib
        //     /.rustup/toolchains/stable-aarch64-apple-darwin/lib/rustlib/aarch64-apple-darwin/lib/libpanic_unwind-7387d38173a2eb37.rlib
        //     /.rustup/toolchains/stable-aarch64-apple-darwin/lib/rustlib/aarch64-apple-darwin/lib/libobject-2b03cf6ece171d21.rlib
        //     -framework AppKit
        //     -lc
        //     -framework Foundation
        //     -framework Carbon
        //     -lSystem
        //     -framework CoreFoundation
        //     -lobjc
        //     -liconv
        //     -lm
        //     -arch arm64
        //     -mmacosx-version-min=11.0.0
        //     -L /dioxus/target/subsecond-dev/build/objc_exception-dc226cad0480ea65/out
        //     -o /dioxus/target/subsecond-dev/deps/subsecond_harness-acfb69cb29ffb8fa
        //     -nodefaultlibs
        //     -Wl,-all_load
        // ```
        let mut dylibs = vec![];
        let mut object_files = args
            .iter()
            .filter(|arg| arg.ends_with(".rcgu.o"))
            .sorted()
            .map(PathBuf::from)
            .collect::<Vec<_>>();

        // On non-wasm platforms, we generate a special shim object file which converts symbols from
        // fat binary into direct addresses from the running process.
        //
        // Our wasm approach is quite specific to wasm. We don't need to resolve any missing symbols
        // there since wasm is relocatable, but there is considerable pre and post processing work to
        // satisfy undefined symbols that we do by munging the binary directly.
        //
        // todo: can we adjust our wasm approach to also use a similar system?
        // todo: don't require the aslr reference and just patch the got when loading.
        //
        // Requiring the ASLR offset here is necessary but unfortunately might be flakey in practice.
        // Android apps can take a long time to open, and a hot patch might've been issued in the interim,
        // making this hotpatch a failure.
        if self.platform != Platform::Web {
            let stub_bytes = crate::build::create_undefined_symbol_stub(
                cache,
                &object_files,
                &self.triple,
                aslr_reference,
            )
            .expect("failed to resolve patch symbols");

            // Currently we're dropping stub.o in the exe dir, but should probably just move to a tempfile?
            let patch_file = self.main_exe().with_file_name("stub.o");
            std::fs::write(&patch_file, stub_bytes)?;
            object_files.push(patch_file);

            // Add the dylibs/sos to the linker args
            // Make sure to use the one in the bundle, not the ones in the target dir or system.
            for arg in &rustc_args.link_args {
                if arg.ends_with(".dylib") || arg.ends_with(".so") {
                    let path = PathBuf::from(arg);
                    dylibs.push(self.frameworks_folder().join(path.file_name().unwrap()));
                }
            }
        }

        // And now we can run the linker with our new args
        let linker = self.select_linker()?;
        let out_exe = self.patch_exe(artifacts.time_start);
        let out_arg = match self.triple.operating_system {
            OperatingSystem::Windows => vec![format!("/OUT:{}", out_exe.display())],
            _ => vec!["-o".to_string(), out_exe.display().to_string()],
        };

        tracing::trace!("Linking with {:?} using args: {:#?}", linker, object_files);

        // Run the linker directly!
        //
        // We dump its output directly into the patch exe location which is different than how rustc
        // does it since it uses llvm-objcopy into the `target/debug/` folder.
        let res = Command::new(linker)
            .args(object_files.iter())
            .args(dylibs.iter())
            .args(self.thin_link_args(&args)?)
            .args(out_arg)
            .env_clear()
            .envs(rustc_args.envs.iter().map(|(k, v)| (k, v)))
            .output()
            .await?;

        if !res.stderr.is_empty() {
            let errs = String::from_utf8_lossy(&res.stderr);
            if !self.patch_exe(artifacts.time_start).exists() || !res.status.success() {
                tracing::error!("Failed to generate patch: {}", errs.trim());
            } else {
                tracing::trace!("Linker output during thin linking: {}", errs.trim());
            }
        }

        // For some really weird reason that I think is because of dlopen caching, future loads of the
        // jump library will fail if we don't remove the original fat file. I think this could be
        // because of library versioning and namespaces, but really unsure.
        //
        // The errors if you forget to do this are *extremely* cryptic - missing symbols that never existed.
        //
        // Fortunately, this binary exists in two places - the deps dir and the target out dir. We
        // can just remove the one in the deps dir and the problem goes away.
        if let Some(idx) = args.iter().position(|arg| *arg == "-o") {
            _ = std::fs::remove_file(PathBuf::from(args[idx + 1]));
        }

        // Now extract the assets from the fat binary
        artifacts
            .assets
            .add_from_object_path(&self.patch_exe(artifacts.time_start))?;

        // If this is a web build, reset the index.html file in case it was modified by SSG
        self.write_index_html(&artifacts.assets)
            .context("Failed to write index.html")?;

        // Clean up the temps manually
        // todo: we might want to keep them around for debugging purposes
        for file in object_files {
            _ = std::fs::remove_file(file);
        }

        Ok(())
    }

    /// Take the original args passed to the "fat" build and then create the "thin" variant.
    ///
    /// This is basically just stripping away the rlibs and other libraries that will be satisfied
    /// by our stub step.
    fn thin_link_args(&self, original_args: &[&str]) -> Result<Vec<String>> {
        let mut out_args = vec![];

        match self.linker_flavor() {
            // wasm32-unknown-unknown -> use wasm-ld (gnu-lld)
            //
            // We need to import a few things - namely the memory and ifunc table.
            //
            // We can safely export everything, I believe, though that led to issues with the "fat"
            // binaries that also might lead to issues here too. wasm-bindgen chokes on some symbols
            // and the resulting JS has issues.
            //
            // We turn on both --pie and --experimental-pic but I think we only need --pie.
            //
            // We don't use *any* of the original linker args since they do lots of custom exports
            // and other things that we don't need.
            //
            // The trickiest one here is -Crelocation-model=pic, which forces data symbols
            // into a GOT, making it possible to import them from the main module.
            //
            // I think we can make relocation-model=pic work for non-wasm platforms, enabling
            // fully relocatable modules with no host coordination in lieu of sending out
            // the aslr slide at runtime.
            LinkerFlavor::WasmLld => {
                out_args.extend([
                    "--fatal-warnings".to_string(),
                    "--verbose".to_string(),
                    "--import-memory".to_string(),
                    "--import-table".to_string(),
                    "--growable-table".to_string(),
                    "--export".to_string(),
                    "main".to_string(),
                    "--allow-undefined".to_string(),
                    "--no-demangle".to_string(),
                    "--no-entry".to_string(),
                    "--pie".to_string(),
                    "--experimental-pic".to_string(),
                ]);
            }

            // This uses "cc" and these args need to be ld compatible
            //
            // Most importantly, we want to pass `-dylib` to both CC and the linker to indicate that
            // we want to generate the shared library instead of an executable.
            LinkerFlavor::Darwin => {
                out_args.extend(["-Wl,-dylib".to_string()]);

                // Preserve the original args. We only preserve:
                // -framework
                // -arch
                // -lxyz
                // There might be more, but some flags might break our setup.
                for (idx, arg) in original_args.iter().enumerate() {
                    if *arg == "-framework" || *arg == "-arch" || *arg == "-L" {
                        out_args.push(arg.to_string());
                        out_args.push(original_args[idx + 1].to_string());
                    }

                    if arg.starts_with("-l") || arg.starts_with("-m") {
                        out_args.push(arg.to_string());
                    }
                }
            }

            // android/linux need to be compatible with lld
            //
            // android currently drags along its own libraries and other zany flags
            LinkerFlavor::Gnu => {
                out_args.extend([
                    "-shared".to_string(),
                    "-Wl,--eh-frame-hdr".to_string(),
                    "-Wl,-z,noexecstack".to_string(),
                    "-Wl,-z,relro,-z,now".to_string(),
                    "-nodefaultlibs".to_string(),
                    "-Wl,-Bdynamic".to_string(),
                ]);

                // Preserve the original args. We only preserve:
                // -L <path>
                // -arch
                // -lxyz
                // There might be more, but some flags might break our setup.
                for (idx, arg) in original_args.iter().enumerate() {
                    if *arg == "-L" {
                        out_args.push(arg.to_string());
                        out_args.push(original_args[idx + 1].to_string());
                    }

                    if arg.starts_with("-l")
                        || arg.starts_with("-m")
                        || arg.starts_with("-Wl,--target=")
                        || arg.starts_with("-Wl,-fuse-ld")
                    {
                        out_args.push(arg.to_string());
                    }
                }
            }

            LinkerFlavor::Msvc => {
                out_args.extend([
                    "shlwapi.lib".to_string(),
                    "kernel32.lib".to_string(),
                    "advapi32.lib".to_string(),
                    "ntdll.lib".to_string(),
                    "userenv.lib".to_string(),
                    "ws2_32.lib".to_string(),
                    "dbghelp.lib".to_string(),
                    "/defaultlib:msvcrt".to_string(),
                    "/DLL".to_string(),
                    "/DEBUG".to_string(),
                    "/PDBALTPATH:%_PDB%".to_string(),
                    "/EXPORT:main".to_string(),
                    "/HIGHENTROPYVA:NO".to_string(),
                ]);
            }

            LinkerFlavor::Unsupported => {
                return Err(anyhow::anyhow!("Unsupported platform for thin linking").into())
            }
        }

        let extract_value = |arg: &str| -> Option<String> {
            original_args
                .iter()
                .position(|a| *a == arg)
                .map(|i| original_args[i + 1].to_string())
        };

        if let Some(vale) = extract_value("-target") {
            out_args.push("-target".to_string());
            out_args.push(vale);
        }

        if let Some(vale) = extract_value("-isysroot") {
            out_args.push("-isysroot".to_string());
            out_args.push(vale);
        }

        Ok(out_args)
    }

    /// Patches are stored in the same directory as the main executable, but with a name based on the
    /// time the patch started compiling.
    ///
    /// - lib{name}-patch-{time}.(so/dll/dylib) (next to the main exe)
    ///
    /// Note that weirdly enough, the name of dylibs can actually matter. In some environments, libs
    /// can override each other with symbol interposition.
    ///
    /// Also, on Android - and some Linux, we *need* to start the lib name with `lib` for the dynamic
    /// loader to consider it a shared library.
    ///
    /// todo: the time format might actually be problematic if two platforms share the same build folder.
    pub(crate) fn patch_exe(&self, time_start: SystemTime) -> PathBuf {
        let path = self.main_exe().with_file_name(format!(
            "lib{}-patch-{}",
            self.executable_name(),
            time_start
                .duration_since(UNIX_EPOCH)
                .map(|f| f.as_millis())
                .unwrap_or(0),
        ));

        let extension = match self.linker_flavor() {
            LinkerFlavor::Darwin => "dylib",
            LinkerFlavor::Gnu => "so",
            LinkerFlavor::WasmLld => "wasm",
            LinkerFlavor::Msvc => "dll",
            LinkerFlavor::Unsupported => "",
        };

        path.with_extension(extension)
    }

    /// When we link together the fat binary, we need to make sure every `.o` file in *every* rlib
    /// is taken into account. This is the same work that the rust compiler does when assembling
    /// staticlibs.
    ///
    /// <https://github.com/rust-lang/rust/blob/191df20fcad9331d3a948aa8e8556775ec3fe69d/compiler/rustc_codegen_ssa/src/back/link.rs#L448>
    ///
    /// Since we're going to be passing these to the linker, we need to make sure and not provide any
    /// weird files (like the rmeta) file that rustc generates.
    ///
    /// We discovered the need for this after running into issues with wasm-ld not being able to
    /// handle the rmeta file.
    ///
    /// <https://github.com/llvm/llvm-project/issues/55786>
    ///
    /// Also, crates might not drag in all their dependent code. The monorphizer won't lift trait-based generics:
    ///
    /// <https://github.com/rust-lang/rust/blob/191df20fcad9331d3a948aa8e8556775ec3fe69d/compiler/rustc_monomorphize/src/collector.rs>
    ///
    /// When Rust normally handles this, it uses the +whole-archive directive which adjusts how the rlib
    /// is written to disk.
    ///
    /// Since creating this object file can be a lot of work, we cache it in the target dir by hashing
    /// the names of the rlibs in the command and storing it in the target dir. That way, when we run
    /// this command again, we can just used the cached object file.
    ///
    /// In theory, we only need to do this for every crate accessible by the current crate, but that's
    /// hard acquire without knowing the exported symbols from each crate.
    ///
    /// todo: I think we can traverse our immediate dependencies and inspect their symbols, unless they `pub use` a crate
    /// todo: we should try and make this faster with memmapping
    pub(crate) async fn run_fat_link(
        &self,
        ctx: &BuildContext,
        exe: &Path,
        rustc_args: &RustcArgs,
    ) -> Result<()> {
        ctx.status_starting_link();

        // Filter out the rlib files from the arguments
        let rlibs = rustc_args
            .link_args
            .iter()
            .filter(|arg| arg.ends_with(".rlib"))
            .map(PathBuf::from)
            .collect::<Vec<_>>();

        // Acquire a hash from the rlib names, sizes, modified times, and dx's git commit hash
        // This ensures that any changes in dx or the rlibs will cause a new hash to be generated
        // The hash relies on both dx and rustc hashes, so it should be thoroughly unique. Keep it
        // short to avoid long file names.
        let hash_id = Uuid::new_v5(
            &Uuid::NAMESPACE_OID,
            rlibs
                .iter()
                .map(|p| {
                    format!(
                        "{}-{}-{}-{}",
                        p.file_name().unwrap().to_string_lossy(),
                        p.metadata().map(|m| m.len()).unwrap_or_default(),
                        p.metadata()
                            .ok()
                            .and_then(|m| m.modified().ok())
                            .and_then(|f| f.duration_since(UNIX_EPOCH).map(|f| f.as_secs()).ok())
                            .unwrap_or_default(),
                        crate::dx_build_info::GIT_COMMIT_HASH.unwrap_or_default()
                    )
                })
                .collect::<String>()
                .as_bytes(),
        )
        .to_string()
        .chars()
        .take(8)
        .collect::<String>();

        // Check if we already have a cached object file
        let out_ar_path = exe.with_file_name(format!("libdeps-{hash_id}.a",));
        let out_rlibs_list = exe.with_file_name(format!("rlibs-{hash_id}.txt"));
        let mut archive_has_contents = out_ar_path.exists();

        // Use the rlibs list if it exists
        let mut compiler_rlibs = std::fs::read_to_string(&out_rlibs_list)
            .ok()
            .map(|s| s.lines().map(PathBuf::from).collect::<Vec<_>>())
            .unwrap_or_default();

        // Create it by dumping all the rlibs into it
        // This will include the std rlibs too, which can severely bloat the size of the archive
        //
        // The nature of this process involves making extremely fat archives, so we should try and
        // speed up the future linking process by caching the archive.
        //
        // Since we're using the git hash for the CLI entropy, debug builds should always regenerate
        // the archive since their hash might not change, but the logic might.
        if !archive_has_contents || cfg!(debug_assertions) {
            compiler_rlibs.clear();

            let mut bytes = vec![];
            let mut out_ar = ar::Builder::new(&mut bytes);
            for rlib in &rlibs {
                // Skip compiler rlibs since they're missing bitcode
                //
                // https://github.com/rust-lang/rust/issues/94232#issuecomment-1048342201
                //
                // if the rlib is not in the target directory, we skip it.
                if !rlib.starts_with(self.workspace_dir()) {
                    compiler_rlibs.push(rlib.clone());
                    tracing::trace!("Skipping rlib: {:?}", rlib);
                    continue;
                }

                tracing::trace!("Adding rlib to staticlib: {:?}", rlib);

                let rlib_contents = std::fs::read(rlib)?;
                let mut reader = ar::Archive::new(std::io::Cursor::new(rlib_contents));
                while let Some(Ok(object_file)) = reader.next_entry() {
                    let name = std::str::from_utf8(object_file.header().identifier()).unwrap();
                    if name.ends_with(".rmeta") {
                        continue;
                    }

                    if object_file.header().size() == 0 {
                        continue;
                    }

                    // rlibs might contain dlls/sos/lib files which we don't want to include
                    if name.ends_with(".dll")
                        || name.ends_with(".so")
                        || name.ends_with(".lib")
                        || name.ends_with(".dylib")
                    {
                        compiler_rlibs.push(rlib.to_owned());
                        continue;
                    }

                    if !(name.ends_with(".o") || name.ends_with(".obj")) {
                        tracing::debug!("Unknown object file in rlib: {:?}", name);
                    }

                    archive_has_contents = true;
                    out_ar
                        .append(&object_file.header().clone(), object_file)
                        .context("Failed to add object file to archive")?;
                }
            }

            let bytes = out_ar.into_inner().context("Failed to finalize archive")?;
            std::fs::write(&out_ar_path, bytes).context("Failed to write archive")?;
            tracing::debug!("Wrote fat archive to {:?}", out_ar_path);

            // Run the ranlib command to index the archive. This slows down this process a bit,
            // but is necessary for some linkers to work properly.
            // We ignore its error in case it doesn't recognize the architecture
            if self.linker_flavor() == LinkerFlavor::Darwin {
                if let Some(ranlib) = self.select_ranlib() {
                    _ = Command::new(ranlib).arg(&out_ar_path).output().await;
                }
            }
        }

        compiler_rlibs.dedup();

        // We're going to replace the first rlib in the args with our fat archive
        // And then remove the rest of the rlibs
        //
        // We also need to insert the -force_load flag to force the linker to load the archive
        let mut args = rustc_args.link_args.clone();
        if let Some(last_object) = args.iter().rposition(|arg| arg.ends_with(".o")) {
            if archive_has_contents {
                match self.linker_flavor() {
                    LinkerFlavor::WasmLld => {
                        args.insert(last_object, "--whole-archive".to_string());
                        args.insert(last_object + 1, out_ar_path.display().to_string());
                        args.insert(last_object + 2, "--no-whole-archive".to_string());
                        args.retain(|arg| !arg.ends_with(".rlib"));
                        for rlib in compiler_rlibs.iter().rev() {
                            args.insert(last_object + 3, rlib.display().to_string());
                        }
                    }
                    LinkerFlavor::Gnu => {
                        args.insert(last_object, "-Wl,--whole-archive".to_string());
                        args.insert(last_object + 1, out_ar_path.display().to_string());
                        args.insert(last_object + 2, "-Wl,--no-whole-archive".to_string());
                        args.retain(|arg| !arg.ends_with(".rlib"));
                        for rlib in compiler_rlibs.iter().rev() {
                            args.insert(last_object + 3, rlib.display().to_string());
                        }
                    }
                    LinkerFlavor::Darwin => {
                        args.insert(last_object, "-Wl,-force_load".to_string());
                        args.insert(last_object + 1, out_ar_path.display().to_string());
                        args.retain(|arg| !arg.ends_with(".rlib"));
                        for rlib in compiler_rlibs.iter().rev() {
                            args.insert(last_object + 2, rlib.display().to_string());
                        }
                    }
                    LinkerFlavor::Msvc => {
                        args.insert(
                            last_object,
                            format!("/WHOLEARCHIVE:{}", out_ar_path.display()),
                        );
                        args.retain(|arg| !arg.ends_with(".rlib"));
                        for rlib in compiler_rlibs.iter().rev() {
                            args.insert(last_object + 1, rlib.display().to_string());
                        }
                    }
                    LinkerFlavor::Unsupported => {
                        tracing::error!("Unsupported platform for fat linking");
                    }
                };
            }
        }

        // Add custom args to the linkers
        match self.linker_flavor() {
            LinkerFlavor::Gnu => {
                // Export `main` so subsecond can use it for a reference point
                args.push("-Wl,--export-dynamic-symbol,main".to_string());
            }
            LinkerFlavor::Darwin => {
                // `-all_load` is an extra step to ensure that all symbols are loaded (different than force_load)
                args.push("-Wl,-all_load".to_string());
            }
            LinkerFlavor::Msvc => {
                // Prevent alsr from overflowing 32 bits
                args.push("/HIGHENTROPYVA:NO".to_string());

                // Export `main` so subsecond can use it for a reference point
                args.push("/EXPORT:main".to_string());
            }
            LinkerFlavor::WasmLld | LinkerFlavor::Unsupported => {}
        }

        // We also need to remove the `-o` flag since we want the linker output to end up in the
        // rust exe location, not in the deps dir as it normally would.
        if let Some(idx) = args
            .iter()
            .position(|arg| *arg == "-o" || *arg == "--output")
        {
            args.remove(idx + 1);
            args.remove(idx);
        }

        // same but windows support
        if let Some(idx) = args.iter().position(|arg| arg.starts_with("/OUT")) {
            args.remove(idx);
        }

        // We want to go through wasm-ld directly, so we need to remove the -flavor flag
        if self.platform == Platform::Web {
            let flavor_idx = args.iter().position(|arg| *arg == "-flavor").unwrap();
            args.remove(flavor_idx + 1);
            args.remove(flavor_idx);
        }

        // And now we can run the linker with our new args
        let linker = self.select_linker()?;

        tracing::trace!("Fat linking with args: {:?} {:#?}", linker, args);
        tracing::trace!("Fat linking with env: {:#?}", rustc_args.envs);

        // Run the linker directly!
        let out_arg = match self.triple.operating_system {
            OperatingSystem::Windows => vec![format!("/OUT:{}", exe.display())],
            _ => vec!["-o".to_string(), exe.display().to_string()],
        };

        let res = Command::new(linker)
            .args(args.iter().skip(1))
            .args(out_arg)
            .env_clear()
            .envs(rustc_args.envs.iter().map(|(k, v)| (k, v)))
            .output()
            .await?;

        if !res.stderr.is_empty() {
            let errs = String::from_utf8_lossy(&res.stderr);
            if !res.status.success() {
                tracing::error!("Failed to generate fat binary: {}", errs.trim());
            } else {
                tracing::trace!("Warnings during fat linking: {}", errs.trim());
            }
        }

        if !res.stdout.is_empty() {
            let out = String::from_utf8_lossy(&res.stdout);
            tracing::trace!("Output from fat linking: {}", out.trim());
        }

        // Clean up the temps manually
        for f in args.iter().filter(|arg| arg.ends_with(".rcgu.o")) {
            _ = std::fs::remove_file(f);
        }

        // Cache the rlibs list
        _ = std::fs::write(
            &out_rlibs_list,
            compiler_rlibs
                .into_iter()
                .map(|s| s.display().to_string())
                .join("\n"),
        );

        Ok(())
    }

    /// Automatically detect the linker flavor based on the target triple and any custom linkers.
    ///
    /// This tries to replicate what rustc does when selecting the linker flavor based on the linker
    /// and triple.
    fn linker_flavor(&self) -> LinkerFlavor {
        if let Some(custom) = self.custom_linker.as_ref() {
            let name = custom.file_name().unwrap().to_ascii_lowercase();
            match name.to_str() {
                Some("lld-link") => return LinkerFlavor::Msvc,
                Some("lld-link.exe") => return LinkerFlavor::Msvc,
                Some("wasm-ld") => return LinkerFlavor::WasmLld,
                Some("ld64.lld") => return LinkerFlavor::Darwin,
                Some("ld.lld") => return LinkerFlavor::Gnu,
                Some("ld.gold") => return LinkerFlavor::Gnu,
                Some("mold") => return LinkerFlavor::Gnu,
                Some("sold") => return LinkerFlavor::Gnu,
                Some("wild") => return LinkerFlavor::Gnu,
                _ => {}
            }
        }

        match self.triple.environment {
            target_lexicon::Environment::Gnu
            | target_lexicon::Environment::Gnuabi64
            | target_lexicon::Environment::Gnueabi
            | target_lexicon::Environment::Gnueabihf
            | target_lexicon::Environment::GnuLlvm => LinkerFlavor::Gnu,
            target_lexicon::Environment::Musl => LinkerFlavor::Gnu,
            target_lexicon::Environment::Android => LinkerFlavor::Gnu,
            target_lexicon::Environment::Msvc => LinkerFlavor::Msvc,
            target_lexicon::Environment::Macabi => LinkerFlavor::Darwin,
            _ => match self.triple.operating_system {
                OperatingSystem::Darwin(_) => LinkerFlavor::Darwin,
                OperatingSystem::IOS(_) => LinkerFlavor::Darwin,
                OperatingSystem::MacOSX(_) => LinkerFlavor::Darwin,
                OperatingSystem::Linux => LinkerFlavor::Gnu,
                OperatingSystem::Windows => LinkerFlavor::Msvc,
                _ => match self.triple.architecture {
                    target_lexicon::Architecture::Wasm32 => LinkerFlavor::WasmLld,
                    target_lexicon::Architecture::Wasm64 => LinkerFlavor::WasmLld,
                    _ => LinkerFlavor::Unsupported,
                },
            },
        }
    }

    /// Select the linker to use for this platform.
    ///
    /// We prefer to use the rust-lld linker when we can since it's usually there.
    /// On macos, we use the system linker since macho files can be a bit finicky.
    ///
    /// This means we basically ignore the linker flavor that the user configured, which could
    /// cause issues with a custom linker setup. In theory, rust translates most flags to the right
    /// linker format.
    fn select_linker(&self) -> Result<PathBuf, Error> {
        // Use a custom linker for non-crosscompile and crosscompile targets
        if matches!(
            self.triple.operating_system,
            OperatingSystem::Darwin(_) | OperatingSystem::Linux | OperatingSystem::Windows
        ) {
            if let Ok(linker) = std::env::var("DX_HOST_LINKER") {
                return Ok(PathBuf::from(linker));
            }
        }

        if let Ok(linker) = std::env::var("DX_LINKER") {
            return Ok(PathBuf::from(linker));
        }

        if let Some(linker) = self.custom_linker.clone() {
            return Ok(linker);
        }

        let cc = match self.linker_flavor() {
            LinkerFlavor::WasmLld => self.workspace.wasm_ld(),

            // On macOS, we use the system linker since it's usually there.
            // We could also use `lld` here, but it might not be installed by default.
            //
            // Note that this is *clang*, not `lld`.
            LinkerFlavor::Darwin => self.workspace.cc(),

            // On Linux, we use the system linker since it's usually there.
            LinkerFlavor::Gnu => self.workspace.cc(),

            // On windows, instead of trying to find the system linker, we just go with the lld.link
            // that rustup provides. It's faster and more stable then reyling on link.exe in path.
            LinkerFlavor::Msvc => self.workspace.lld_link(),

            // The rest of the platforms use `cc` as the linker which should be available in your path,
            // provided you have build-tools setup. On mac/linux this is the default, but on Windows
            // it requires msvc or gnu downloaded, which is a requirement to use rust anyways.
            //
            // The default linker might actually be slow though, so we could consider using lld or rust-lld
            // since those are shipping by default on linux as of 1.86. Window's linker is the really slow one.
            //
            // https://blog.rust-lang.org/2024/05/17/enabling-rust-lld-on-linux.html
            //
            // Note that "cc" is *not* a linker. It's a compiler! The arguments we pass need to be in
            // the form of `-Wl,<args>` for them to make it to the linker. This matches how rust does it
            // which is confusing.
            LinkerFlavor::Unsupported => self.workspace.cc(),
        };

        Ok(cc)
    }

    /// Assemble the `cargo rustc` / `rustc` command
    ///
    /// When building fat/base binaries, we use `cargo rustc`.
    /// When building thin binaries, we use `rustc` directly.
    ///
    /// When processing the output of this command, you need to make sure to handle both cases which
    /// both have different formats (but with json output for both).
    fn build_command(&self, ctx: &BuildContext) -> Result<Command> {
        match &ctx.mode {
            // We're assembling rustc directly, so we need to be *very* careful. Cargo sets rustc's
            // env up very particularly, and we want to match it 1:1 but with some changes.
            //
            // To do this, we reset the env completely, and then pass every env var that the original
            // rustc process had 1:1.
            //
            // We need to unset a few things, like the RUSTC wrappers and then our special env var
            // indicating that dx itself is the compiler. If we forget to do this, then the compiler
            // ends up doing some recursive nonsense and dx is trying to link instead of compiling.
            //
            // todo: maybe rustc needs to be found on the FS instead of using the one in the path?
            BuildMode::Thin { rustc_args, .. } => {
                let mut cmd = Command::new("rustc");
                cmd.current_dir(self.workspace_dir());
                cmd.env_clear();
                cmd.args(rustc_args.args[1..].iter());
                cmd.env_remove("RUSTC_WORKSPACE_WRAPPER");
                cmd.env_remove("RUSTC_WRAPPER");
                cmd.env_remove(DX_RUSTC_WRAPPER_ENV_VAR);
                cmd.envs(self.cargo_build_env_vars(ctx)?);
                cmd.arg(format!("-Clinker={}", Workspace::path_to_dx()?.display()));

                if self.platform == Platform::Web {
                    cmd.arg("-Crelocation-model=pic");
                }

                tracing::debug!("Direct rustc: {:#?}", cmd);

                cmd.envs(rustc_args.envs.iter().cloned());

                // tracing::trace!("Setting env vars: {:#?}", rustc_args.envs);

                Ok(cmd)
            }

            // For Base and Fat builds, we use a regular cargo setup, but we might need to intercept
            // rustc itself in case we're hot-patching and need a reliable rustc environment to
            // continuously recompile the top-level crate with.
            //
            // In the future, when we support hot-patching *all* workspace crates, we will need to
            // make use of the RUSTC_WORKSPACE_WRAPPER environment variable instead of RUSTC_WRAPPER
            // and then keep track of env and args on a per-crate basis.
            //
            // We've also had a number of issues with incorrect canonicalization when passing paths
            // through envs on windows, hence the frequent use of dunce::canonicalize.
            _ => {
                let mut cmd = Command::new("cargo");

                cmd.arg("rustc")
                    .current_dir(self.crate_dir())
                    .arg("--message-format")
                    .arg("json-diagnostic-rendered-ansi")
                    .args(self.cargo_build_arguments(ctx))
                    .envs(self.cargo_build_env_vars(ctx)?);

                if ctx.mode == BuildMode::Fat {
                    cmd.env(
                        DX_RUSTC_WRAPPER_ENV_VAR,
                        dunce::canonicalize(self.rustc_wrapper_args_file.path())
                            .unwrap()
                            .display()
                            .to_string(),
                    );
                    cmd.env(
                        "RUSTC_WRAPPER",
                        Workspace::path_to_dx()?.display().to_string(),
                    );
                }

                tracing::debug!("Cargo: {:#?}", cmd);

                Ok(cmd)
            }
        }
    }

    /// Create a list of arguments for cargo builds
    ///
    /// We always use `cargo rustc` *or* `rustc` directly. This means we can pass extra flags like
    /// `-C` arguments directly to the compiler.
    #[allow(clippy::vec_init_then_push)]
    fn cargo_build_arguments(&self, ctx: &BuildContext) -> Vec<String> {
        let mut cargo_args = Vec::with_capacity(4);

        // Add required profile flags. --release overrides any custom profiles.
        cargo_args.push("--profile".to_string());
        cargo_args.push(self.profile.to_string());

        // Pass the appropriate target to cargo. We *always* specify a target which is somewhat helpful for preventing thrashing
        cargo_args.push("--target".to_string());
        cargo_args.push(self.triple.to_string());

        // We always run in verbose since the CLI itself is the one doing the presentation
        cargo_args.push("--verbose".to_string());

        if self.no_default_features {
            cargo_args.push("--no-default-features".to_string());
        }

        if !self.features.is_empty() {
            cargo_args.push("--features".to_string());
            cargo_args.push(self.features.join(" "));
        }

        // We *always* set the package since that's discovered from cargo metadata
        cargo_args.push(String::from("-p"));
        cargo_args.push(self.package.clone());

        // Set the executable
        match self.executable_type() {
            TargetKind::Bin => cargo_args.push("--bin".to_string()),
            TargetKind::Lib => cargo_args.push("--lib".to_string()),
            TargetKind::Example => cargo_args.push("--example".to_string()),
            _ => {}
        };
        cargo_args.push(self.executable_name().to_string());

        // Merge in extra args. Order shouldn't really matter.
        cargo_args.extend(self.extra_cargo_args.clone());
        cargo_args.push("--".to_string());
        cargo_args.extend(self.extra_rustc_args.clone());

        // The bundle splitter needs relocation data to create a call-graph.
        // This will automatically be erased by wasm-opt during the optimization step.
        if self.platform == Platform::Web && self.wasm_split {
            cargo_args.push("-Clink-args=--emit-relocs".to_string());
        }

        // dx *always* links android and thin builds
        if self.custom_linker.is_some()
            || matches!(ctx.mode, BuildMode::Thin { .. } | BuildMode::Fat)
        {
            cargo_args.push(format!(
                "-Clinker={}",
                Workspace::path_to_dx().expect("can't find dx").display()
            ));
        }

        // for debuggability, we need to make sure android studio can properly understand our build
        // https://stackoverflow.com/questions/68481401/debugging-a-prebuilt-shared-library-in-android-studio
        if self.platform == Platform::Android {
            cargo_args.push("-Clink-arg=-Wl,--build-id=sha1".to_string());
        }

        // Handle frameworks/dylibs by setting the rpath
        // This is dependent on the bundle structure - in this case, appimage and appbundle for mac/linux
        // todo: we need to figure out what to do for windows
        match self.triple.operating_system {
            OperatingSystem::Darwin(_) | OperatingSystem::IOS(_) => {
                cargo_args.push("-Clink-arg=-Wl,-rpath,@executable_path/../Frameworks".to_string());
                cargo_args.push("-Clink-arg=-Wl,-rpath,@executable_path".to_string());
            }
            OperatingSystem::Linux => {
                cargo_args.push("-Clink-arg=-Wl,-rpath,$ORIGIN/../lib".to_string());
                cargo_args.push("-Clink-arg=-Wl,-rpath,$ORIGIN".to_string());
            }
            _ => {}
        }

        // Our fancy hot-patching engine needs a lot of customization to work properly.
        //
        // These args are mostly intended to be passed when *fat* linking but are generally fine to
        // pass for both fat and thin linking.
        //
        // We need save-temps and no-dead-strip in both cases though. When we run `cargo rustc` with
        // these args, they will be captured and re-ran for the fast compiles in the future, so whatever
        // we set here will be set for all future hot patches too.
        if matches!(ctx.mode, BuildMode::Thin { .. } | BuildMode::Fat) {
            // rustc gives us some portable flags required:
            // - link-dead-code: prevents rust from passing -dead_strip to the linker since that's the default.
            // - save-temps=true: keeps the incremental object files around, which we need for manually linking.
            cargo_args.extend_from_slice(&[
                "-Csave-temps=true".to_string(),
                "-Clink-dead-code".to_string(),
            ]);

            // We need to set some extra args that ensure all symbols make it into the final output
            // and that the linker doesn't strip them out.
            //
            // This basically amounts of -all_load or --whole-archive, depending on the linker.
            // We just assume an ld-like interface on macos and a gnu-ld interface elsewhere.
            //
            // macOS/iOS use ld64 but through the `cc` interface.
            // cargo_args.push("-Clink-args=-Wl,-all_load".to_string());
            //
            // Linux and Android fit under this umbrella, both with the same clang-like entrypoint
            // and the gnu-ld interface.
            //
            // cargo_args.push("-Clink-args=-Wl,--whole-archive".to_string());
            //
            // If windows -Wl,--whole-archive is required since it follows gnu-ld convention.
            // There might be other flags on windows - we haven't tested windows thoroughly.
            //
            // cargo_args.push("-Clink-args=-Wl,--whole-archive".to_string());
            // https://learn.microsoft.com/en-us/cpp/build/reference/wholearchive-include-all-library-object-files?view=msvc-170
            //
            // ------------------------------------------------------------
            //
            // if web, -Wl,--whole-archive is required since it follows gnu-ld convention.
            //
            // We also use --no-gc-sections and --export-table and --export-memory  to push
            // said symbols into the export table.
            //
            // We use --emit-relocs to build up a solid call graph.
            //
            // rust uses its own wasm-ld linker which can be found here (it's just gcc-ld with a `-target wasm` flag):
            // - ~/.rustup/toolchains/stable-aarch64-apple-darwin/lib/rustlib/aarch64-apple-darwin/bin/gcc-ld
            // - ~/.rustup/toolchains/stable-aarch64-apple-darwin/lib/rustlib/aarch64-apple-darwin/bin/gcc-ld/wasm-ld
            //
            // Note that we can't use --export-all, unfortunately, since some symbols are internal
            // to wasm-bindgen and exporting them causes the JS generation to fail.
            //
            // We are basically replicating what emscripten does here with its dynamic linking
            // approach where the MAIN_MODULE is very "fat" and exports the necessary arguments
            // for the side modules to be linked in. This guide is really helpful:
            //
            // https://github.com/WebAssembly/tool-conventions/blob/main/DynamicLinking.md
            //
            // The tricky one is -Ctarget-cpu=mvp, which prevents rustc from generating externref
            // entries.
            //
            // https://blog.rust-lang.org/2024/09/24/webassembly-targets-change-in-default-target-features/#disabling-on-by-default-webassembly-proposals
            //
            // It's fine that these exist in the base module but not in the patch.
            if self.platform == Platform::Web
                || self.triple.operating_system == OperatingSystem::Wasi
            {
                cargo_args.push("-Ctarget-cpu=mvp".into());
                cargo_args.push("-Clink-arg=--no-gc-sections".into());
                cargo_args.push("-Clink-arg=--growable-table".into());
                cargo_args.push("-Clink-arg=--export-table".into());
                cargo_args.push("-Clink-arg=--export-memory".into());
                cargo_args.push("-Clink-arg=--emit-relocs".into());
                cargo_args.push("-Clink-arg=--export=__stack_pointer".into());
                cargo_args.push("-Clink-arg=--export=__heap_base".into());
                cargo_args.push("-Clink-arg=--export=__data_end".into());
            }
        }

        cargo_args
    }

    fn cargo_build_env_vars(&self, ctx: &BuildContext) -> Result<Vec<(&'static str, String)>> {
        let mut env_vars = vec![];

        // Make sure to set all the crazy android flags. Cross-compiling is hard, man.
        if self.platform == Platform::Android {
            env_vars.extend(self.android_env_vars()?);
        };

        // If we're either zero-linking or using a custom linker, make `dx` itself do the linking.
        if self.custom_linker.is_some()
            || matches!(ctx.mode, BuildMode::Thin { .. } | BuildMode::Fat)
        {
            LinkAction {
                triple: self.triple.clone(),
                linker: self.custom_linker.clone(),
                link_err_file: dunce::canonicalize(self.link_err_file.path())?,
                link_args_file: dunce::canonicalize(self.link_args_file.path())?,
            }
            .write_env_vars(&mut env_vars)?;
        }

        // Disable reference types on wasm when using hotpatching
        // https://blog.rust-lang.org/2024/09/24/webassembly-targets-change-in-default-target-features/#disabling-on-by-default-webassembly-proposals
        if self.platform == Platform::Web
            && matches!(ctx.mode, BuildMode::Thin { .. } | BuildMode::Fat)
        {
            env_vars.push(("RUSTFLAGS", {
                let mut rust_flags = std::env::var("RUSTFLAGS").unwrap_or_default();
                rust_flags.push_str(" -Ctarget-cpu=mvp");
                rust_flags
            }));
        }

        // If this is a release build, bake the base path and title into the binary with env vars.
        // todo: should we even be doing this? might be better being a build.rs or something else.
        if self.release {
            if let Some(base_path) = self.base_path() {
                env_vars.push((ASSET_ROOT_ENV, base_path.to_string()));
            }
            env_vars.push((APP_TITLE_ENV, self.config.web.app.title.clone()));
        }

        Ok(env_vars)
    }

    fn android_env_vars(&self) -> Result<Vec<(&'static str, String)>> {
        let mut env_vars = vec![];

        let tools = self.workspace.android_tools()?;
        let linker = tools.android_cc(&self.triple);
        let min_sdk_version = tools.min_sdk_version();
        let ar_path = tools.ar_path();
        let target_cc = tools.target_cc();
        let target_cxx = tools.target_cxx();
        let java_home = tools.java_home();
        let ndk = tools.ndk.clone();
        tracing::debug!(
            r#"Using android:
            min_sdk_version: {min_sdk_version}
            linker: {linker:?}
            ar_path: {ar_path:?}
            target_cc: {target_cc:?}
            target_cxx: {target_cxx:?}
            java_home: {java_home:?}
            "#
        );
        env_vars.push(("ANDROID_NATIVE_API_LEVEL", min_sdk_version.to_string()));
        env_vars.push(("TARGET_AR", ar_path.display().to_string()));
        env_vars.push(("TARGET_CC", target_cc.display().to_string()));
        env_vars.push(("TARGET_CXX", target_cxx.display().to_string()));
        env_vars.push(("ANDROID_NDK_ROOT", ndk.display().to_string()));

        if let Some(java_home) = java_home {
            tracing::debug!("Setting JAVA_HOME to {java_home:?}");
            env_vars.push(("JAVA_HOME", java_home.display().to_string()));
        }

        // Set the wry env vars - this is where wry will dump its kotlin files.
        // Their setup is really annyoing and requires us to hardcode `dx` to specific versions of tao/wry.
        env_vars.push(("WRY_ANDROID_PACKAGE", "dev.dioxus.main".to_string()));
        env_vars.push(("WRY_ANDROID_LIBRARY", "dioxusmain".to_string()));
        env_vars.push((
            "WRY_ANDROID_KOTLIN_FILES_OUT_DIR",
            self.wry_android_kotlin_files_out_dir()
                .display()
                .to_string(),
        ));

        // Set the rust flags for android which get passed to *every* crate in the graph.
        env_vars.push(("RUSTFLAGS", {
            let mut rust_flags = std::env::var("RUSTFLAGS").unwrap_or_default();
            rust_flags.push_str(" -Clink-arg=-landroid");
            rust_flags.push_str(" -Clink-arg=-llog");
            rust_flags.push_str(" -Clink-arg=-lOpenSLES");
            rust_flags.push_str(" -Clink-arg=-Wl,--export-dynamic");
            rust_flags
        }));

        // todo(jon): the guide for openssl recommends extending the path to include the tools dir
        //            in practice I couldn't get this to work, but this might eventually become useful.
        //
        // https://github.com/openssl/openssl/blob/master/NOTES-ANDROID.md#configuration
        //
        // They recommend a configuration like this:
        //
        // // export ANDROID_NDK_ROOT=/home/whoever/Android/android-sdk/ndk/20.0.5594570
        // PATH=$ANDROID_NDK_ROOT/toolchains/llvm/prebuilt/linux-x86_64/bin:$ANDROID_NDK_ROOT/toolchains/arm-linux-androideabi-4.9/prebuilt/linux-x86_64/bin:$PATH
        // ./Configure android-arm64 -D__ANDROID_API__=29
        // make
        //
        // let tools_dir = arch.android_tools_dir(&ndk);
        // let extended_path = format!(
        //     "{}:{}",
        //     tools_dir.display(),
        //     std::env::var("PATH").unwrap_or_default()
        // );
        // env_vars.push(("PATH", extended_path));

        Ok(env_vars)
    }

    /// Get an estimate of the number of units in the crate. If nightly rustc is not available, this
    /// will return an estimate of the number of units in the crate based on cargo metadata.
    ///
    /// TODO: always use <https://doc.rust-lang.org/nightly/cargo/reference/unstable.html#unit-graph> once it is stable
    async fn get_unit_count_estimate(&self, ctx: &BuildContext) -> usize {
        // Try to get it from nightly
        if let Ok(count) = self.get_unit_count(ctx).await {
            return count;
        }

        // Otherwise, use cargo metadata
        let units = self
            .workspace
            .krates
            .krates_filtered(krates::DepKind::Dev)
            .iter()
            .map(|k| k.targets.len())
            .sum::<usize>();

        (units as f64 / 3.5) as usize
    }

    /// Try to get the unit graph for the crate. This is a nightly only feature which may not be
    /// available with the current version of rustc the user has installed.
    ///
    /// It also might not be super reliable - I think in practice it occasionally returns 2x the units.
    async fn get_unit_count(&self, ctx: &BuildContext) -> crate::Result<usize> {
        #[derive(Debug, Deserialize)]
        struct UnitGraph {
            units: Vec<serde_json::Value>,
        }

        let output = tokio::process::Command::new("cargo")
            .arg("+nightly")
            .arg("build")
            .arg("--unit-graph")
            .arg("-Z")
            .arg("unstable-options")
            .args(self.cargo_build_arguments(ctx))
            .envs(self.cargo_build_env_vars(ctx)?)
            .output()
            .await?;

        if !output.status.success() {
            return Err(anyhow::anyhow!("Failed to get unit count").into());
        }

        let output_text = String::from_utf8(output.stdout).context("Failed to get unit count")?;
        let graph: UnitGraph =
            serde_json::from_str(&output_text).context("Failed to get unit count")?;

        Ok(graph.units.len())
    }

    pub(crate) fn all_target_features(&self) -> Vec<String> {
        let mut features = self.features.clone();

        if !self.no_default_features {
            features.extend(
                self.package()
                    .features
                    .get("default")
                    .cloned()
                    .unwrap_or_default(),
            );
        }

        features.dedup();

        features
    }

    /// returns the path to root build folder. This will be our working directory for the build.
    ///
    /// we only add an extension to the folders where it sorta matters that it's named with the extension.
    /// for example, on mac, the `.app` indicates we can `open` it and it pulls in icons, dylibs, etc.
    ///
    /// for our simulator-based platforms, this is less important since they need to be zipped up anyways
    /// to run in the simulator.
    ///
    /// For windows/linux, it's also not important since we're just running the exe directly out of the folder
    ///
    /// The idea of this folder is that we can run our top-level build command against it and we'll get
    /// a final build output somewhere. Some platforms have basically no build command, and can simply
    /// be ran by executing the exe directly.
    pub(crate) fn root_dir(&self) -> PathBuf {
        let platform_dir = self.platform_dir();

        match self.platform {
            Platform::Web => platform_dir.join("public"),
            Platform::Server => platform_dir.clone(), // ends up *next* to the public folder

            // These might not actually need to be called `.app` but it does let us run these with `open`
            Platform::MacOS => platform_dir.join(format!("{}.app", self.bundled_app_name())),
            Platform::Ios => platform_dir.join(format!("{}.app", self.bundled_app_name())),

            // in theory, these all could end up directly in the root dir
            Platform::Android => platform_dir.join("app"), // .apk (after bundling)
            Platform::Linux => platform_dir.join("app"),   // .appimage (after bundling)
            Platform::Windows => platform_dir.join("app"), // .exe (after bundling)
            Platform::Liveview => platform_dir.join("app"), // .exe (after bundling)
        }
    }

    fn platform_dir(&self) -> PathBuf {
        self.build_dir(self.platform, self.release)
    }

    fn platform_exe_name(&self) -> String {
        match self.platform {
            Platform::MacOS => self.executable_name().to_string(),
            Platform::Ios => self.executable_name().to_string(),
            Platform::Server => self.executable_name().to_string(),
            Platform::Liveview => self.executable_name().to_string(),
            Platform::Windows => format!("{}.exe", self.executable_name()),

            // from the apk spec, the root exe is a shared library
            // we include the user's rust code as a shared library with a fixed namespace
            Platform::Android => "libdioxusmain.so".to_string(),

            // this will be wrong, I think, but not important?
            Platform::Web => format!("{}_bg.wasm", self.executable_name()),

            // todo: maybe this should be called AppRun?
            Platform::Linux => self.executable_name().to_string(),
        }
    }

    /// Assemble the android app dir.
    ///
    /// This is a bit of a mess since we need to create a lot of directories and files. Other approaches
    /// would be to unpack some zip folder or something stored via `include_dir!()`. However, we do
    /// need to customize the whole setup a bit, so it's just simpler (though messier) to do it this way.
    fn build_android_app_dir(&self) -> Result<()> {
        use std::fs::{create_dir_all, write};
        let root = self.root_dir();

        // gradle
        let wrapper = root.join("gradle").join("wrapper");
        create_dir_all(&wrapper)?;

        // app
        let app = root.join("app");
        let app_main = app.join("src").join("main");
        let app_kotlin = app_main.join("kotlin");
        let app_jnilibs = app_main.join("jniLibs");
        let app_assets = app_main.join("assets");
        let app_kotlin_out = self.wry_android_kotlin_files_out_dir();
        create_dir_all(&app)?;
        create_dir_all(&app_main)?;
        create_dir_all(&app_kotlin)?;
        create_dir_all(&app_jnilibs)?;
        create_dir_all(&app_assets)?;
        create_dir_all(&app_kotlin_out)?;

        tracing::debug!(
            r#"Initialized android dirs:
- gradle:              {wrapper:?}
- app/                 {app:?}
- app/src:             {app_main:?}
- app/src/kotlin:      {app_kotlin:?}
- app/src/jniLibs:     {app_jnilibs:?}
- app/src/assets:      {app_assets:?}
- app/src/kotlin/main: {app_kotlin_out:?}
"#
        );

        // handlebars
        #[derive(Serialize)]
        struct AndroidHandlebarsObjects {
            application_id: String,
            app_name: String,
            android_bundle: Option<crate::AndroidSettings>,
        }
        let hbs_data = AndroidHandlebarsObjects {
            application_id: self.full_mobile_app_name(),
            app_name: self.bundled_app_name(),
            android_bundle: self.config.bundle.android.clone(),
        };
        let hbs = handlebars::Handlebars::new();

        // Top-level gradle config
        write(
            root.join("build.gradle.kts"),
            include_bytes!("../../assets/android/gen/build.gradle.kts"),
        )?;
        write(
            root.join("gradle.properties"),
            include_bytes!("../../assets/android/gen/gradle.properties"),
        )?;
        write(
            root.join("gradlew"),
            include_bytes!("../../assets/android/gen/gradlew"),
        )?;
        write(
            root.join("gradlew.bat"),
            include_bytes!("../../assets/android/gen/gradlew.bat"),
        )?;
        write(
            root.join("settings.gradle"),
            include_bytes!("../../assets/android/gen/settings.gradle"),
        )?;

        // Then the wrapper and its properties
        write(
            wrapper.join("gradle-wrapper.properties"),
            include_bytes!("../../assets/android/gen/gradle/wrapper/gradle-wrapper.properties"),
        )?;
        write(
            wrapper.join("gradle-wrapper.jar"),
            include_bytes!("../../assets/android/gen/gradle/wrapper/gradle-wrapper.jar"),
        )?;

        // Now the app directory
        write(
            app.join("build.gradle.kts"),
            hbs.render_template(
                include_str!("../../assets/android/gen/app/build.gradle.kts.hbs"),
                &hbs_data,
            )?,
        )?;
        write(
            app.join("proguard-rules.pro"),
            include_bytes!("../../assets/android/gen/app/proguard-rules.pro"),
        )?;

        let manifest_xml = match self.config.application.android_manifest.as_deref() {
            Some(manifest) => std::fs::read_to_string(self.package_manifest_dir().join(manifest))
                .context("Failed to locate custom AndroidManifest.xml")?,
            _ => hbs.render_template(
                include_str!("../../assets/android/gen/app/src/main/AndroidManifest.xml.hbs"),
                &hbs_data,
            )?,
        };

        write(
            app.join("src").join("main").join("AndroidManifest.xml"),
            manifest_xml,
        )?;

        // Write the main activity manually since tao dropped support for it
        write(
            self.wry_android_kotlin_files_out_dir()
                .join("MainActivity.kt"),
            hbs.render_template(
                include_str!("../../assets/android/MainActivity.kt.hbs"),
                &hbs_data,
            )?,
        )?;

        // Write the res folder, containing stuff like default icons, colors, and menubars.
        let res = app_main.join("res");
        create_dir_all(&res)?;
        create_dir_all(res.join("values"))?;
        write(
            res.join("values").join("strings.xml"),
            hbs.render_template(
                include_str!("../../assets/android/gen/app/src/main/res/values/strings.xml.hbs"),
                &hbs_data,
            )?,
        )?;
        write(
            res.join("values").join("colors.xml"),
            include_bytes!("../../assets/android/gen/app/src/main/res/values/colors.xml"),
        )?;
        write(
            res.join("values").join("styles.xml"),
            include_bytes!("../../assets/android/gen/app/src/main/res/values/styles.xml"),
        )?;

        create_dir_all(res.join("drawable"))?;
        write(
            res.join("drawable").join("ic_launcher_background.xml"),
            include_bytes!(
                "../../assets/android/gen/app/src/main/res/drawable/ic_launcher_background.xml"
            ),
        )?;
        create_dir_all(res.join("drawable-v24"))?;
        write(
            res.join("drawable-v24").join("ic_launcher_foreground.xml"),
            include_bytes!(
                "../../assets/android/gen/app/src/main/res/drawable-v24/ic_launcher_foreground.xml"
            ),
        )?;
        create_dir_all(res.join("mipmap-anydpi-v26"))?;
        write(
            res.join("mipmap-anydpi-v26").join("ic_launcher.xml"),
            include_bytes!(
                "../../assets/android/gen/app/src/main/res/mipmap-anydpi-v26/ic_launcher.xml"
            ),
        )?;
        create_dir_all(res.join("mipmap-hdpi"))?;
        write(
            res.join("mipmap-hdpi").join("ic_launcher.webp"),
            include_bytes!(
                "../../assets/android/gen/app/src/main/res/mipmap-hdpi/ic_launcher.webp"
            ),
        )?;
        create_dir_all(res.join("mipmap-mdpi"))?;
        write(
            res.join("mipmap-mdpi").join("ic_launcher.webp"),
            include_bytes!(
                "../../assets/android/gen/app/src/main/res/mipmap-mdpi/ic_launcher.webp"
            ),
        )?;
        create_dir_all(res.join("mipmap-xhdpi"))?;
        write(
            res.join("mipmap-xhdpi").join("ic_launcher.webp"),
            include_bytes!(
                "../../assets/android/gen/app/src/main/res/mipmap-xhdpi/ic_launcher.webp"
            ),
        )?;
        create_dir_all(res.join("mipmap-xxhdpi"))?;
        write(
            res.join("mipmap-xxhdpi").join("ic_launcher.webp"),
            include_bytes!(
                "../../assets/android/gen/app/src/main/res/mipmap-xxhdpi/ic_launcher.webp"
            ),
        )?;
        create_dir_all(res.join("mipmap-xxxhdpi"))?;
        write(
            res.join("mipmap-xxxhdpi").join("ic_launcher.webp"),
            include_bytes!(
                "../../assets/android/gen/app/src/main/res/mipmap-xxxhdpi/ic_launcher.webp"
            ),
        )?;

        Ok(())
    }

    fn wry_android_kotlin_files_out_dir(&self) -> PathBuf {
        let mut kotlin_dir = self
            .root_dir()
            .join("app")
            .join("src")
            .join("main")
            .join("kotlin");

        for segment in "dev.dioxus.main".split('.') {
            kotlin_dir = kotlin_dir.join(segment);
        }

        kotlin_dir
    }

    /// Get the directory where this app can write to for this session that's guaranteed to be stable
    /// for the same app. This is useful for emitting state like window position and size.
    ///
    /// The directory is specific for this app and might be
    pub(crate) fn session_cache_dir(&self) -> PathBuf {
        self.session_cache_dir.path().to_path_buf()
    }

    /// Get the outdir specified by the Dioxus.toml, relative to the crate directory.
    /// We don't support workspaces yet since that would cause a collision of bundles per project.
    pub(crate) fn crate_out_dir(&self) -> Option<PathBuf> {
        self.config
            .application
            .out_dir
            .as_ref()
            .map(|out_dir| self.crate_dir().join(out_dir))
    }

    /// Compose an out directory. Represents the typical "dist" directory that
    /// is "distributed" after building an application (configurable in the
    /// `Dioxus.toml`).
    fn internal_out_dir(&self) -> PathBuf {
        let dir = self.target_dir.join("dx");
        std::fs::create_dir_all(&dir).unwrap();
        dir
    }

    /// Create a workdir for the given platform
    /// This can be used as a temporary directory for the build, but in an observable way such that
    /// you can see the files in the directory via `target`
    ///
    /// target/dx/build/app/web/
    /// target/dx/build/app/web/public/
    /// target/dx/build/app/web/server.exe
    pub(crate) fn build_dir(&self, platform: Platform, release: bool) -> PathBuf {
        self.internal_out_dir()
            .join(self.executable_name())
            .join(if release { "release" } else { "debug" })
            .join(platform.build_folder_name())
    }

    /// target/dx/bundle/app/
    /// target/dx/bundle/app/blah.app
    /// target/dx/bundle/app/blah.exe
    /// target/dx/bundle/app/public/
    pub(crate) fn bundle_dir(&self, platform: Platform) -> PathBuf {
        self.internal_out_dir()
            .join(self.executable_name())
            .join("bundle")
            .join(platform.build_folder_name())
    }

    /// Get the workspace directory for the crate
    pub(crate) fn workspace_dir(&self) -> PathBuf {
        self.workspace
            .krates
            .workspace_root()
            .as_std_path()
            .to_path_buf()
    }

    /// Get the directory of the crate
    pub(crate) fn crate_dir(&self) -> PathBuf {
        self.package()
            .manifest_path
            .parent()
            .unwrap()
            .as_std_path()
            .to_path_buf()
    }

    /// Get the package we are currently in
    pub(crate) fn package(&self) -> &krates::cm::Package {
        &self.workspace.krates[self.crate_package]
    }

    /// Get the name of the package we are compiling
    pub(crate) fn executable_name(&self) -> &str {
        &self.crate_target.name
    }

    /// Get the type of executable we are compiling
    pub(crate) fn executable_type(&self) -> TargetKind {
        self.crate_target.kind[0]
    }

    /// Get the features required to build for the given platform
    fn feature_for_platform(package: &krates::cm::Package, platform: Platform) -> String {
        // Try to find the feature that activates the dioxus feature for the given platform
        let dioxus_feature = platform.feature_name();

        let res = package.features.iter().find_map(|(key, features)| {
            // if the feature is just the name of the platform, we use that
            if key == dioxus_feature {
                return Some(key.clone());
            }

            // Otherwise look for the feature that starts with dioxus/ or dioxus?/ and matches the platform
            for feature in features {
                if let Some((_, after_dioxus)) = feature.split_once("dioxus") {
                    if let Some(dioxus_feature_enabled) =
                        after_dioxus.trim_start_matches('?').strip_prefix('/')
                    {
                        // If that enables the feature we are looking for, return that feature
                        if dioxus_feature_enabled == dioxus_feature {
                            return Some(key.clone());
                        }
                    }
                }
            }

            None
        });

        res.unwrap_or_else(|| {
            let fallback = format!("dioxus/{}", platform.feature_name()) ;
            tracing::debug!(
                "Could not find explicit feature for platform {platform}, passing `fallback` instead"
            );
            fallback
        })
    }

    // The `opt-level=1` increases build times, but can noticeably decrease time
    // between saving changes and being able to interact with an app (for wasm/web). The "overall"
    // time difference (between having and not having the optimization) can be
    // almost imperceptible (~1 s) but also can be very noticeable (~6 s) — depends
    // on setup (hardware, OS, browser, idle load).
    //
    // Find or create the client and server profiles in the top-level Cargo.toml file
    // todo(jon): we should/could make these optional by placing some defaults somewhere
    pub(crate) fn initialize_profiles(&self) -> crate::Result<()> {
        let config_path = self.workspace_dir().join("Cargo.toml");
        let mut config = match std::fs::read_to_string(&config_path) {
            Ok(config) => config.parse::<toml_edit::DocumentMut>().map_err(|e| {
                crate::Error::Other(anyhow::anyhow!("Failed to parse Cargo.toml: {}", e))
            })?,
            Err(_) => Default::default(),
        };

        if let Item::Table(table) = config
            .as_table_mut()
            .entry("profile")
            .or_insert(Item::Table(Default::default()))
        {
            if let toml_edit::Entry::Vacant(entry) = table.entry(PROFILE_WASM) {
                let mut client = toml_edit::Table::new();
                client.insert("inherits", Item::Value("dev".into()));
                client.insert("opt-level", Item::Value(1.into()));
                entry.insert(Item::Table(client));
            }

            if let toml_edit::Entry::Vacant(entry) = table.entry(PROFILE_SERVER) {
                let mut server = toml_edit::Table::new();
                server.insert("inherits", Item::Value("dev".into()));
                entry.insert(Item::Table(server));
            }

            if let toml_edit::Entry::Vacant(entry) = table.entry(PROFILE_ANDROID) {
                let mut android = toml_edit::Table::new();
                android.insert("inherits", Item::Value("dev".into()));
                entry.insert(Item::Table(android));
            }
        }

        std::fs::write(config_path, config.to_string())
            .context("Failed to write profiles to Cargo.toml")?;

        Ok(())
    }

    /// Return the version of the wasm-bindgen crate if it exists
    fn wasm_bindgen_version(&self) -> Option<String> {
        self.workspace
            .krates
            .krates_by_name("wasm-bindgen")
            .next()
            .map(|krate| krate.krate.version.to_string())
    }

    /// Return the platforms that are enabled for the package
    ///
    /// Ideally only one platform is enabled but we need to be able to
    pub(crate) fn enabled_cargo_toml_platforms(
        package: &krates::cm::Package,
        no_default_features: bool,
    ) -> Vec<Platform> {
        let mut platforms = vec![];

        // Attempt to discover the platform directly from the dioxus dependency
        //
        // [dependencies]
        // dioxus = { features = ["web"] }
        //
        if let Some(dxs) = package.dependencies.iter().find(|dep| dep.name == "dioxus") {
            for f in dxs.features.iter() {
                if let Some(platform) = Platform::autodetect_from_cargo_feature(f) {
                    platforms.push(platform);
                }
            }
        }

        // Start searching through the default features
        //
        // [features]
        // default = ["dioxus/web"]
        //
        // or
        //
        // [features]
        // default = ["web"]
        // web = ["dioxus/web"]
        if no_default_features {
            return platforms;
        }

        let Some(default) = package.features.get("default") else {
            return platforms;
        };

        // we only trace features 1 level deep..
        for feature in default.iter() {
            // If the user directly specified a platform we can just use that.
            if feature.starts_with("dioxus/") {
                let dx_feature = feature.trim_start_matches("dioxus/");
                let auto = Platform::autodetect_from_cargo_feature(dx_feature);
                if let Some(auto) = auto {
                    platforms.push(auto);
                }
            }

            // If the user is specifying an internal feature that points to a platform, we can use that
            let internal_feature = package.features.get(feature);
            if let Some(internal_feature) = internal_feature {
                for feature in internal_feature {
                    if feature.starts_with("dioxus/") {
                        let dx_feature = feature.trim_start_matches("dioxus/");
                        let auto = Platform::autodetect_from_cargo_feature(dx_feature);
                        if let Some(auto) = auto {
                            platforms.push(auto);
                        }
                    }
                }
            }
        }

        platforms.sort();
        platforms.dedup();

        platforms
    }

    /// Gather the features that are enabled for the package
    fn platformless_features(package: &krates::cm::Package) -> Vec<String> {
        let Some(default) = package.features.get("default") else {
            return Vec::new();
        };

        let mut kept_features = vec![];

        // Only keep the top-level features in the default list that don't point to a platform directly
        // IE we want to drop `web` if default = ["web"]
        'top: for feature in default {
            // Don't keep features that point to a platform via dioxus/blah
            if feature.starts_with("dioxus/") {
                let dx_feature = feature.trim_start_matches("dioxus/");
                if Platform::autodetect_from_cargo_feature(dx_feature).is_some() {
                    continue 'top;
                }
            }

            // Don't keep features that point to a platform via an internal feature
            if let Some(internal_feature) = package.features.get(feature) {
                for feature in internal_feature {
                    if feature.starts_with("dioxus/") {
                        let dx_feature = feature.trim_start_matches("dioxus/");
                        if Platform::autodetect_from_cargo_feature(dx_feature).is_some() {
                            continue 'top;
                        }
                    }
                }
            }

            // Otherwise we can keep it
            kept_features.push(feature.to_string());
        }

        kept_features
    }

    pub(crate) fn mobile_org(&self) -> String {
        let identifier = self.bundle_identifier();
        let mut split = identifier.splitn(3, '.');
        let sub = split
            .next()
            .expect("Identifier to have at least 3 periods like `com.example.app`");
        let tld = split
            .next()
            .expect("Identifier to have at least 3 periods like `com.example.app`");
        format!("{}.{}", sub, tld)
    }

    pub(crate) fn bundled_app_name(&self) -> String {
        use convert_case::{Case, Casing};
        self.executable_name().to_case(Case::Pascal)
    }

    pub(crate) fn full_mobile_app_name(&self) -> String {
        format!("{}.{}", self.mobile_org(), self.bundled_app_name())
    }

    pub(crate) fn bundle_identifier(&self) -> String {
        if let Some(identifier) = self.config.bundle.identifier.clone() {
            return identifier.clone();
        }

        format!("com.example.{}", self.bundled_app_name())
    }

    /// The item that we'll try to run directly if we need to.
    ///
    /// todo(jon): we should name the app properly instead of making up the exe name. It's kinda okay for dev mode, but def not okay for prod
    pub(crate) fn main_exe(&self) -> PathBuf {
        self.exe_dir().join(self.platform_exe_name())
    }

    /// Does the app specify:
    ///
    /// - Dioxus with "fullstack" enabled? (access to serverfns, etc)
    /// - An explicit "fullstack" feature that enables said feature?
    ///
    /// Note that we don't detect if dependencies enable it transitively since we want to be explicit about it.
    ///
    /// The intention here is to detect if "fullstack" is enabled in the target's features list:
    /// ```toml
    /// [dependencies]
    /// dioxus = { version = "0.4", features = ["fullstack"] }
    /// ```
    ///
    /// or as an explicit feature in default:
    /// ```toml
    /// [features]
    /// default = ["dioxus/fullstack"]
    /// ```
    ///
    /// or as a default feature that enables the dioxus feature:
    /// ```toml
    /// [features]
    /// default = ["fullstack"]
    /// fullstack = ["dioxus/fullstack"]
    /// ```
    ///
    /// or as an explicit feature (that enables the dioxus feature):
    /// ```
    /// dx serve app --features "fullstack"
    /// ```
    pub(crate) fn fullstack_feature_enabled(&self) -> bool {
        let dioxus_dep = self
            .package()
            .dependencies
            .iter()
            .find(|dep| dep.name == "dioxus");

        // If we don't have a dioxus dependency, we can't be fullstack. This shouldn't impact non-dioxus projects
        let Some(dioxus_dep) = dioxus_dep else {
            return false;
        };

        // Check if the dioxus dependency has the "fullstack" feature enabled
        if dioxus_dep.features.iter().any(|f| f == "fullstack") {
            return true;
        }

        // Check if any of the features in our feature list enables a feature that enables "fullstack"
        let transitive = self
            .package()
            .features
            .iter()
            .filter(|(_name, list)| list.iter().any(|f| f == "dioxus/fullstack"));

        for (name, _list) in transitive {
            if self.features.contains(name) {
                return true;
            }
        }

        false
    }

    /// todo(jon): use handlebars templates instead of these prebaked templates
    async fn write_metadata(&self) -> Result<()> {
        // write the Info.plist file
        match self.platform {
            Platform::MacOS => {
                let dest = self.root_dir().join("Contents").join("Info.plist");
                let plist = self.info_plist_contents(self.platform)?;
                std::fs::write(dest, plist)?;
            }

            Platform::Ios => {
                let dest = self.root_dir().join("Info.plist");
                let plist = self.info_plist_contents(self.platform)?;
                std::fs::write(dest, plist)?;
            }

            // AndroidManifest.xml
            // er.... maybe even all the kotlin/java/gradle stuff?
            Platform::Android => {}

            // Probably some custom format or a plist file (haha)
            // When we do the proper bundle, we'll need to do something with wix templates, I think?
            Platform::Windows => {}

            // eventually we'll create the .appimage file, I guess?
            Platform::Linux => {}

            // These are served as folders, not appimages, so we don't need to do anything special (I think?)
            // Eventually maybe write some secrets/.env files for the server?
            // We could also distribute them as a deb/rpm for linux and msi for windows
            Platform::Web => {}
            Platform::Server => {}
            Platform::Liveview => {}
        }

        Ok(())
    }

    /// Run the optimizers, obfuscators, minimizers, signers, etc
    async fn optimize(&self, ctx: &BuildContext) -> Result<()> {
        match self.platform {
            Platform::Web => {
                // Compress the asset dir
                // If pre-compressing is enabled, we can pre_compress the wasm-bindgen output
                let pre_compress = self.should_pre_compress_web_assets(self.release);

                if pre_compress {
                    ctx.status_compressing_assets();
                    let asset_dir = self.asset_dir();
                    tokio::task::spawn_blocking(move || {
                        crate::fastfs::pre_compress_folder(&asset_dir, pre_compress)
                    })
                    .await
                    .unwrap()?;
                }
            }
            Platform::MacOS => {}
            Platform::Windows => {}
            Platform::Linux => {}
            Platform::Ios => {}
            Platform::Android => {}
            Platform::Server => {}
            Platform::Liveview => {}
        }

        Ok(())
    }

    /// Check if assets should be pre_compressed. This will only be true in release mode if the user
    /// has enabled pre_compress in the web config.
    fn should_pre_compress_web_assets(&self, release: bool) -> bool {
        self.config.web.pre_compress & release
    }

    /// Bundle the web app
    /// - Run wasm-bindgen
    /// - Bundle split
    /// - Run wasm-opt
    /// - Register the .wasm and .js files with the asset system
    async fn bundle_web(
        &self,
        ctx: &BuildContext,
        exe: &Path,
        assets: &mut AssetManifest,
    ) -> Result<()> {
        use crate::{wasm_bindgen::WasmBindgen, wasm_opt};
        use std::fmt::Write;

        // Locate the output of the build files and the bindgen output
        // We'll fill these in a second if they don't already exist
        let bindgen_outdir = self.wasm_bindgen_out_dir();
        let post_bindgen_wasm = self.wasm_bindgen_wasm_output_file();
        let should_bundle_split: bool = self.wasm_split;
        let bindgen_version = self
            .wasm_bindgen_version()
            .expect("this should have been checked by tool verification");

        // Prepare any work dirs
        _ = std::fs::remove_dir_all(&bindgen_outdir);
        std::fs::create_dir_all(&bindgen_outdir)?;

        // Lift the internal functions to exports
        if ctx.mode == BuildMode::Fat {
            let unprocessed = std::fs::read(exe)?;
            let all_exported_bytes = crate::build::prepare_wasm_base_module(&unprocessed)?;
            std::fs::write(exe, all_exported_bytes)?;
        }

        // Prepare our configuration
        //
        // we turn off debug symbols in dev mode but leave them on in release mode (weird!) since
        // wasm-opt and wasm-split need them to do better optimizations.
        //
        // We leave demangling to false since it's faster and these tools seem to prefer the raw symbols.
        // todo(jon): investigate if the chrome extension needs them demangled or demangles them automatically.
        let will_wasm_opt = (self.release || self.wasm_split)
            && (self.workspace.wasm_opt.is_some() || cfg!(feature = "optimizations"));
        let keep_debug = self.config.web.wasm_opt.debug
            || self.debug_symbols
            || self.wasm_split
            || !self.release
            || will_wasm_opt
            || ctx.mode == BuildMode::Fat;
        let keep_names = will_wasm_opt || ctx.mode == BuildMode::Fat;
        let package_to_asset = self.release && !should_bundle_split;
        let demangle = false;
        let wasm_opt_options = WasmOptConfig {
            memory_packing: self.wasm_split,
            debug: self.debug_symbols,
            ..self.config.web.wasm_opt.clone()
        };

        // Run wasm-bindgen. Some of the options are not "optimal" but will be fixed up by wasm-opt
        //
        // There's performance implications here. Running with --debug is slower than without
        // We're keeping around lld sections and names but wasm-opt will fix them
        // todo(jon): investigate a good balance of wiping debug symbols during dev (or doing a double build?)
        ctx.status_wasm_bindgen_start();
        tracing::debug!(dx_src = ?TraceSrc::Bundle, "Running wasm-bindgen");
        let start = std::time::Instant::now();
        WasmBindgen::new(&bindgen_version)
            .input_path(exe)
            .target("web")
            .debug(keep_debug)
            .demangle(demangle)
            .keep_debug(keep_debug)
            .keep_lld_sections(true)
            .out_name(self.executable_name())
            .out_dir(&bindgen_outdir)
            .remove_name_section(!keep_names)
            .remove_producers_section(!keep_names)
            .run()
            .await
            .context("Failed to generate wasm-bindgen bindings")?;
        tracing::debug!(dx_src = ?TraceSrc::Bundle, "wasm-bindgen complete in {:?}", start.elapsed());

        // Run bundle splitting if the user has requested it
        // It's pretty expensive but because of rayon should be running separate threads, hopefully
        // not blocking this thread. Dunno if that's true
        if should_bundle_split {
            ctx.status_splitting_bundle();

            if !will_wasm_opt {
                return Err(anyhow::anyhow!(
                    "Bundle splitting requires wasm-opt to be installed or the CLI to be built with `--features optimizations`. Please install wasm-opt and try again."
                )
                .into());
            }

            // Load the contents of these binaries since we need both of them
            // We're going to use the default makeLoad glue from wasm-split
            let original = std::fs::read(exe)?;
            let bindgened = std::fs::read(&post_bindgen_wasm)?;
            let mut glue = wasm_split_cli::MAKE_LOAD_JS.to_string();

            // Run the emitter
            let splitter = wasm_split_cli::Splitter::new(&original, &bindgened);
            let modules = splitter
                .context("Failed to parse wasm for splitter")?
                .emit()
                .context("Failed to emit wasm split modules")?;

            // Write the chunks that contain shared imports
            // These will be in the format of chunk_0_modulename.wasm - this is hardcoded in wasm-split
            tracing::debug!("Writing split chunks to disk");
            for (idx, chunk) in modules.chunks.iter().enumerate() {
                let path = bindgen_outdir.join(format!("chunk_{}_{}.wasm", idx, chunk.module_name));
                wasm_opt::write_wasm(&chunk.bytes, &path, &wasm_opt_options).await?;
                writeln!(
                    glue, "export const __wasm_split_load_chunk_{idx} = makeLoad(\"/assets/{url}\", [], fusedImports);",
                    url = assets
                        .register_asset(&path, AssetOptions::Unknown)?.bundled_path(),
                )?;
            }

            // Write the modules that contain the entrypoints
            tracing::debug!("Writing split modules to disk");
            for (idx, module) in modules.modules.iter().enumerate() {
                let comp_name = module
                    .component_name
                    .as_ref()
                    .context("generated bindgen module has no name?")?;

                let path = bindgen_outdir.join(format!("module_{}_{}.wasm", idx, comp_name));
                wasm_opt::write_wasm(&module.bytes, &path, &wasm_opt_options).await?;

                let hash_id = module
                    .hash_id
                    .as_ref()
                    .context("generated wasm-split bindgen module has no hash id?")?;

                writeln!(
                    glue,
                    "export const __wasm_split_load_{module}_{hash_id}_{comp_name} = makeLoad(\"/assets/{url}\", [{deps}], fusedImports);",
                    module = module.module_name,


                    // Again, register this wasm with the asset system
                    url = assets
                        .register_asset(&path, AssetOptions::Unknown)?.bundled_path(),

                    // This time, make sure to write the dependencies of this chunk
                    // The names here are again, hardcoded in wasm-split - fix this eventually.
                    deps = module
                        .relies_on_chunks
                        .iter()
                        .map(|idx| format!("__wasm_split_load_chunk_{idx}"))
                        .collect::<Vec<_>>()
                        .join(", ")
                )?;
            }

            // Write the js binding
            // It's not registered as an asset since it will get included in the main.js file
            let js_output_path = bindgen_outdir.join("__wasm_split.js");
            std::fs::write(&js_output_path, &glue)?;

            // Make sure to write some entropy to the main.js file so it gets a new hash
            // If we don't do this, the main.js file will be cached and never pick up the chunk names
            let uuid = Uuid::new_v5(&Uuid::NAMESPACE_URL, glue.as_bytes());
            std::fs::OpenOptions::new()
                .append(true)
                .open(self.wasm_bindgen_js_output_file())
                .context("Failed to open main.js file")?
                .write_all(format!("/*{uuid}*/").as_bytes())?;

            // Write the main wasm_bindgen file and register it with the asset system
            // This will overwrite the file in place
            // We will wasm-opt it in just a second...
            std::fs::write(&post_bindgen_wasm, modules.main.bytes).unwrap();
        }

        if matches!(ctx.mode, BuildMode::Fat) {
            // add `export { __wbg_get_imports };` to the end of the wasmbindgen js file
            let mut js = std::fs::read(self.wasm_bindgen_js_output_file())?;
            writeln!(js, "\nexport {{ __wbg_get_imports }};")?;
            std::fs::write(self.wasm_bindgen_js_output_file(), js)?;
        }

        // Make sure to optimize the main wasm file if requested or if bundle splitting
        if should_bundle_split || self.release {
            ctx.status_optimizing_wasm();
            wasm_opt::optimize(&post_bindgen_wasm, &post_bindgen_wasm, &wasm_opt_options).await?;
        }

        // In release mode, we make the wasm and bindgen files into assets so they get bundled with max
        // optimizations.
<<<<<<< HEAD
        if self.release {
            // Register the main.js with the asset system so it bundles in the snippets and optimizes
            assets.register_asset(
                &self.wasm_bindgen_js_output_file(),
                AssetOptions::Js(JsAssetOptions::new().with_minify(true).with_preload(true)),
            )?;
        }

        if self.release {
=======
        let wasm_path = if package_to_asset {
>>>>>>> ee3b45af
            // Make sure to register the main wasm file with the asset system
            assets.register_asset(&post_bindgen_wasm, AssetOptions::Unknown)?;
        }

        // Write the index.html file with the pre-configured contents we got from pre-rendering
        self.write_index_html(assets)?;

        Ok(())
    }

    /// Write the index.html file to the output directory. This must be called after the wasm and js
    /// assets are registered with the asset system if this is a release build.
    pub(crate) fn write_index_html(&self, assets: &AssetManifest) -> Result<()> {
        // Get the path to the wasm-bindgen output files. Either the direct file or the opitmized one depending on the build mode
        let wasm_bindgen_wasm_out = self.wasm_bindgen_wasm_output_file();
        let wasm_path = if self.release {
            let name = assets
                .assets
                .get(&wasm_bindgen_wasm_out)
                .expect("The wasm source must exist before creating index.html");
            format!("assets/{}", name.bundled_path())
        } else {
            format!(
                "wasm/{}",
                wasm_bindgen_wasm_out.file_name().unwrap().to_str().unwrap()
            )
        };

<<<<<<< HEAD
        let wasm_bindgen_js_out = self.wasm_bindgen_js_output_file();
        let js_path = if self.release {
            let name = assets
                .assets
                .get(&wasm_bindgen_js_out)
                .expect("The js source must exist before creating index.html");
=======
        let js_path = if package_to_asset {
            // Register the main.js with the asset system so it bundles in the snippets and optimizes
            let name = assets.register_asset(
                &self.wasm_bindgen_js_output_file(),
                AssetOptions::Js(JsAssetOptions::new().with_minify(true).with_preload(true)),
            )?;
>>>>>>> ee3b45af
            format!("assets/{}", name.bundled_path())
        } else {
            format!(
                "wasm/{}",
                wasm_bindgen_js_out.file_name().unwrap().to_str().unwrap()
            )
        };

        // Remove the wasm dir if we packaged it to an "asset"-type app
        if package_to_asset {
            std::fs::remove_dir_all(&bindgen_outdir).context("Failed to remove bindgen outdir")?;
        }

        // Write the index.html file with the pre-configured contents we got from pre-rendering
        std::fs::write(
            self.root_dir().join("index.html"),
            self.prepare_html(assets, &wasm_path, &js_path).unwrap(),
        )?;
        Ok(())
    }

    fn info_plist_contents(&self, platform: Platform) -> Result<String> {
        #[derive(Serialize)]
        pub struct InfoPlistData {
            pub display_name: String,
            pub bundle_name: String,
            pub bundle_identifier: String,
            pub executable_name: String,
        }

        // Attempt to use the user's manually specified
        let _app = &self.config.application;
        match platform {
            Platform::MacOS => {
                if let Some(macos_info_plist) = _app.macos_info_plist.as_deref() {
                    return Ok(std::fs::read_to_string(macos_info_plist)?);
                }
            }
            Platform::Ios => {
                if let Some(macos_info_plist) = _app.ios_info_plist.as_deref() {
                    return Ok(std::fs::read_to_string(macos_info_plist)?);
                }
            }
            _ => {}
        }

        match platform {
            Platform::MacOS => handlebars::Handlebars::new()
                .render_template(
                    include_str!("../../assets/macos/mac.plist.hbs"),
                    &InfoPlistData {
                        display_name: self.bundled_app_name(),
                        bundle_name: self.bundled_app_name(),
                        executable_name: self.platform_exe_name(),
                        bundle_identifier: self.bundle_identifier(),
                    },
                )
                .map_err(|e| e.into()),
            Platform::Ios => handlebars::Handlebars::new()
                .render_template(
                    include_str!("../../assets/ios/ios.plist.hbs"),
                    &InfoPlistData {
                        display_name: self.bundled_app_name(),
                        bundle_name: self.bundled_app_name(),
                        executable_name: self.platform_exe_name(),
                        bundle_identifier: self.bundle_identifier(),
                    },
                )
                .map_err(|e| e.into()),
            _ => Err(anyhow::anyhow!("Unsupported platform for Info.plist").into()),
        }
    }

    /// Run any final tools to produce apks or other artifacts we might need.
    ///
    /// This might include codesigning, zipping, creating an appimage, etc
    async fn assemble(&self, ctx: &BuildContext) -> Result<()> {
        if let Platform::Android = self.platform {
            ctx.status_running_gradle();

            // When the build mode is set to release and there is an Android signature configuration, use assembleRelease
            let build_type = if self.release && self.config.bundle.android.is_some() {
                "assembleRelease"
            } else {
                "assembleDebug"
            };

            let output = Command::new(self.gradle_exe()?)
                .arg(build_type)
                .current_dir(self.root_dir())
                .output()
                .await?;

            if !output.status.success() {
                return Err(anyhow::anyhow!("Failed to assemble apk: {output:?}").into());
            }
        }

        Ok(())
    }

    /// Run bundleRelease and return the path to the `.aab` file
    ///
    /// <https://stackoverflow.com/questions/57072558/whats-the-difference-between-gradlewassemblerelease-gradlewinstallrelease-and>
    pub(crate) async fn android_gradle_bundle(&self) -> Result<PathBuf> {
        let output = Command::new(self.gradle_exe()?)
            .arg("bundleRelease")
            .current_dir(self.root_dir())
            .output()
            .await
            .context("Failed to run gradle bundleRelease")?;

        if !output.status.success() {
            return Err(anyhow::anyhow!("Failed to bundleRelease: {output:?}").into());
        }

        let app_release = self
            .root_dir()
            .join("app")
            .join("build")
            .join("outputs")
            .join("bundle")
            .join("release");

        // Rename it to Name-arch.aab
        let from = app_release.join("app-release.aab");
        let to = app_release.join(format!("{}-{}.aab", self.bundled_app_name(), self.triple));

        std::fs::rename(from, &to).context("Failed to rename aab")?;

        Ok(to)
    }

    fn gradle_exe(&self) -> Result<PathBuf> {
        // make sure we can execute the gradlew script
        #[cfg(unix)]
        {
            use std::os::unix::prelude::PermissionsExt;
            std::fs::set_permissions(
                self.root_dir().join("gradlew"),
                std::fs::Permissions::from_mode(0o755),
            )?;
        }

        let gradle_exec_name = match cfg!(windows) {
            true => "gradlew.bat",
            false => "gradlew",
        };

        Ok(self.root_dir().join(gradle_exec_name))
    }

    pub(crate) fn debug_apk_path(&self) -> PathBuf {
        self.root_dir()
            .join("app")
            .join("build")
            .join("outputs")
            .join("apk")
            .join("debug")
            .join("app-debug.apk")
    }

    /// We only really currently care about:
    ///
    /// - app dir (.app, .exe, .apk, etc)
    /// - assetas dir
    /// - exe dir (.exe, .app, .apk, etc)
    /// - extra scaffolding
    ///
    /// It's not guaranteed that they're different from any other folder
    pub(crate) fn prepare_build_dir(&self) -> Result<()> {
        use std::fs::{create_dir_all, remove_dir_all};
        use std::sync::OnceLock;

        static INITIALIZED: OnceLock<Result<()>> = OnceLock::new();

        let success = INITIALIZED.get_or_init(|| {
            if self.platform != Platform::Server {
                _ = remove_dir_all(self.exe_dir());
            }

            self.flush_session_cache();

            create_dir_all(self.root_dir())?;
            create_dir_all(self.exe_dir())?;
            create_dir_all(self.asset_dir())?;

            tracing::debug!(
                r#"Initialized build dirs:
               • root dir: {:?}
               • exe dir: {:?}
               • asset dir: {:?}"#,
                self.root_dir(),
                self.exe_dir(),
                self.asset_dir(),
            );

            // we could download the templates from somewhere (github?) but after having banged my head against
            // cargo-mobile2 for ages, I give up with that. We're literally just going to hardcode the templates
            // by writing them here.
            if let Platform::Android = self.platform {
                self.build_android_app_dir()?;
            }

            Ok(())
        });

        if let Err(e) = success.as_ref() {
            return Err(format!("Failed to initialize build directory: {e}").into());
        }

        Ok(())
    }

    pub(crate) fn asset_dir(&self) -> PathBuf {
        match self.platform {
            Platform::MacOS => self
                .root_dir()
                .join("Contents")
                .join("Resources")
                .join("assets"),

            Platform::Android => self
                .root_dir()
                .join("app")
                .join("src")
                .join("main")
                .join("assets"),

            // everyone else is soooo normal, just app/assets :)
            Platform::Web
            | Platform::Ios
            | Platform::Windows
            | Platform::Linux
            | Platform::Server
            | Platform::Liveview => self.root_dir().join("assets"),
        }
    }

    /// The directory in which we'll put the main exe
    ///
    /// Mac, Android, Web are a little weird
    /// - mac wants to be in Contents/MacOS
    /// - android wants to be in jniLibs/arm64-v8a (or others, depending on the platform / architecture)
    /// - web wants to be in wasm (which... we don't really need to, we could just drop the wasm into public and it would work)
    ///
    /// I think all others are just in the root folder
    ///
    /// todo(jon): investigate if we need to put .wasm in `wasm`. It kinda leaks implementation details, which ideally we don't want to do.
    fn exe_dir(&self) -> PathBuf {
        match self.platform {
            Platform::MacOS => self.root_dir().join("Contents").join("MacOS"),
            Platform::Web => self.root_dir().join("wasm"),

            // Android has a whole build structure to it
            Platform::Android => self
                .root_dir()
                .join("app")
                .join("src")
                .join("main")
                .join("jniLibs")
                .join(AndroidTools::android_jnilib(&self.triple)),

            // these are all the same, I think?
            Platform::Windows
            | Platform::Linux
            | Platform::Ios
            | Platform::Server
            | Platform::Liveview => self.root_dir(),
        }
    }

    /// Get the path to the wasm bindgen temporary output folder
    fn wasm_bindgen_out_dir(&self) -> PathBuf {
        self.root_dir().join("wasm")
    }

    /// Get the path to the wasm bindgen javascript output file
    pub(crate) fn wasm_bindgen_js_output_file(&self) -> PathBuf {
        self.wasm_bindgen_out_dir()
            .join(self.executable_name())
            .with_extension("js")
    }

    /// Get the path to the wasm bindgen wasm output file
    pub(crate) fn wasm_bindgen_wasm_output_file(&self) -> PathBuf {
        self.wasm_bindgen_out_dir()
            .join(format!("{}_bg", self.executable_name()))
            .with_extension("wasm")
    }

    /// Get the path to the asset optimizer version file
    pub(crate) fn asset_optimizer_version_file(&self) -> PathBuf {
        self.platform_dir().join(".cli-version")
    }

    fn flush_session_cache(&self) {
        let cache_dir = self.session_cache_dir();
        _ = std::fs::remove_dir_all(&cache_dir);
        _ = std::fs::create_dir_all(&cache_dir);
    }

    /// Check for tooling that might be required for this build.
    ///
    /// This should generally be only called on the first build since it takes time to verify the tooling
    /// is in place, and we don't want to slow down subsequent builds.
    pub(crate) async fn verify_tooling(&self, ctx: &BuildContext) -> Result<()> {
        ctx.status_installing_tooling();

        self
            .initialize_profiles()
            .context("Failed to initialize profiles - dioxus can't build without them. You might need to initialize them yourself.")?;

        match self.platform {
            Platform::Web => self.verify_web_tooling().await?,
            Platform::Ios => self.verify_ios_tooling().await?,
            Platform::Android => self.verify_android_tooling().await?,
            Platform::Linux => self.verify_linux_tooling().await?,
            Platform::MacOS | Platform::Windows | Platform::Server | Platform::Liveview => {}
        }

        Ok(())
    }

    async fn verify_web_tooling(&self) -> Result<()> {
        // Install target using rustup.
        #[cfg(not(feature = "no-downloads"))]
        if !self.workspace.has_wasm32_unknown_unknown() {
            tracing::info!(
                "Web platform requires wasm32-unknown-unknown to be installed. Installing..."
            );

            let _ = tokio::process::Command::new("rustup")
                .args(["target", "add", "wasm32-unknown-unknown"])
                .output()
                .await?;
        }

        // Ensure target is installed.
        if !self.workspace.has_wasm32_unknown_unknown() {
            return Err(Error::Other(anyhow::anyhow!(
                "Missing target wasm32-unknown-unknown."
            )));
        }

        // Wasm bindgen
        let krate_bindgen_version = self.wasm_bindgen_version().ok_or(anyhow::anyhow!(
            "failed to detect wasm-bindgen version, unable to proceed"
        ))?;

        WasmBindgen::verify_install(&krate_bindgen_version).await?;

        Ok(())
    }

    /// Currently does nothing, but eventually we need to check that the mobile tooling is installed.
    ///
    /// For ios, this would be just aarch64-apple-ios + aarch64-apple-ios-sim, as well as xcrun and xcode-select
    ///
    /// We don't auto-install these yet since we're not doing an architecture check. We assume most users
    /// are running on an Apple Silicon Mac, but it would be confusing if we installed these when we actually
    /// should be installing the x86 versions.
    async fn verify_ios_tooling(&self) -> Result<()> {
        // open the simulator
        // _ = tokio::process::Command::new("open")
        //     .arg("/Applications/Xcode.app/Contents/Developer/Applications/Simulator.app")
        //     .output()
        //     .await;

        // Now xcrun to open the device
        // todo: we should try and query the device list and/or parse it rather than hardcode this simulator
        // _ = tokio::process::Command::new("xcrun")
        //     .args(["simctl", "boot", "83AE3067-987F-4F85-AE3D-7079EF48C967"])
        //     .output()
        //     .await;

        // if !rustup
        //     .installed_toolchains
        //     .contains(&"aarch64-apple-ios".to_string())
        // {
        //     tracing::error!("You need to install aarch64-apple-ios to build for ios. Run `rustup target add aarch64-apple-ios` to install it.");
        // }

        // if !rustup
        //     .installed_toolchains
        //     .contains(&"aarch64-apple-ios-sim".to_string())
        // {
        //     tracing::error!("You need to install aarch64-apple-ios to build for ios. Run `rustup target add aarch64-apple-ios` to install it.");
        // }

        Ok(())
    }

    /// Check if the android tooling is installed
    ///
    /// looks for the android sdk + ndk
    ///
    /// will do its best to fill in the missing bits by exploring the sdk structure
    /// IE will attempt to use the Java installed from android studio if possible.
    async fn verify_android_tooling(&self) -> Result<()> {
        let linker = self.workspace.android_tools()?.android_cc(&self.triple);

        tracing::debug!("Verifying android linker: {linker:?}");

        if linker.exists() {
            return Ok(());
        }

        Err(anyhow::anyhow!(
            "Android linker not found. Please set the `ANDROID_NDK_HOME` environment variable to the root of your NDK installation."
        ).into())
    }

    /// Ensure the right dependencies are installed for linux apps.
    /// This varies by distro, so we just do nothing for now.
    ///
    /// Eventually, we want to check for the prereqs for wry/tao as outlined by tauri:
    ///     <https://tauri.app/start/prerequisites/>
    async fn verify_linux_tooling(&self) -> Result<()> {
        Ok(())
    }

    /// update the mtime of the "main" file to bust the fingerprint, forcing rustc to recompile it.
    ///
    /// This prevents rustc from using the cached version of the binary, which can cause issues
    /// with our hotpatching setup since it uses linker interception.
    ///
    /// This is sadly a hack. I think there might be other ways of busting the fingerprint (rustc wrapper?)
    /// but that would require relying on cargo internals.
    ///
    /// This might stop working if/when cargo stabilizes contents-based fingerprinting.
    fn bust_fingerprint(&self, ctx: &BuildContext) -> Result<()> {
        if !matches!(ctx.mode, BuildMode::Thin { .. }) {
            std::fs::File::open(&self.crate_target.src_path)?.set_modified(SystemTime::now())?;

            // read and write the file to update the mtime
            if cfg!(target_os = "windows") {
                let contents = std::fs::read_to_string(&self.crate_target.src_path)?;
                _ = std::fs::write(&self.crate_target.src_path, contents);
            }
        }
        Ok(())
    }

    async fn create_patch_cache(&self, exe: &Path) -> Result<HotpatchModuleCache> {
        let exe = match self.platform {
            Platform::Web => self.wasm_bindgen_wasm_output_file(),
            _ => exe.to_path_buf(),
        };

        Ok(HotpatchModuleCache::new(&exe, &self.triple)?)
    }

    /// Users create an index.html for their SPA if they want it
    ///
    /// We always write our wasm as main.js and main_bg.wasm
    ///
    /// In prod we run the optimizer which bundles everything together properly
    ///
    /// So their index.html needs to include main.js in the scripts otherwise nothing happens?
    ///
    /// Seems like every platform has a weird file that declares a bunch of stuff
    /// - web: index.html
    /// - ios: info.plist
    /// - macos: info.plist
    /// - linux: appimage root thing?
    /// - android: androidmanifest.xml
    ///
    /// You also might different variants of these files (staging / prod) and different flavors (eu/us)
    ///
    /// web's index.html is weird since it's not just a bundle format but also a *content* format
    pub(crate) fn prepare_html(
        &self,
        assets: &AssetManifest,
        wasm_path: &str,
        js_path: &str,
    ) -> Result<String> {
        let mut html = {
            const DEV_DEFAULT_HTML: &str = include_str!("../../assets/web/dev.index.html");
            const PROD_DEFAULT_HTML: &str = include_str!("../../assets/web/prod.index.html");

            let crate_root: &Path = &self.crate_dir();
            let custom_html_file = crate_root.join("index.html");
            let default_html = match self.release {
                true => PROD_DEFAULT_HTML,
                false => DEV_DEFAULT_HTML,
            };
            std::fs::read_to_string(custom_html_file).unwrap_or_else(|_| String::from(default_html))
        };

        // Inject any resources from the config into the html
        self.inject_resources(assets, &mut html)?;

        // Inject loading scripts if they are not already present
        self.inject_loading_scripts(&mut html);

        // Replace any special placeholders in the HTML with resolved values
        self.replace_template_placeholders(&mut html, wasm_path, js_path);

        let title = self.config.web.app.title.clone();
        Self::replace_or_insert_before("{app_title}", "</title", &title, &mut html);

        Ok(html)
    }

    fn is_dev_build(&self) -> bool {
        !self.release
    }

    // Inject any resources from the config into the html
    fn inject_resources(&self, assets: &AssetManifest, html: &mut String) -> Result<()> {
        use std::fmt::Write;

        // Collect all resources into a list of styles and scripts
        let resources = &self.config.web.resource;
        let mut style_list = resources.style.clone().unwrap_or_default();
        let mut script_list = resources.script.clone().unwrap_or_default();

        if self.is_dev_build() {
            style_list.extend(resources.dev.style.iter().cloned());
            script_list.extend(resources.dev.script.iter().cloned());
        }

        let mut head_resources = String::new();

        // Add all styles to the head
        for style in &style_list {
            writeln!(
                &mut head_resources,
                "<link rel=\"stylesheet\" href=\"{}\">",
                &style.to_str().unwrap(),
            )?;
        }

        // Add all scripts to the head
        for script in &script_list {
            writeln!(
                &mut head_resources,
                "<script src=\"{}\"></script>",
                &script.to_str().unwrap(),
            )?;
        }

        // Add the base path to the head if this is a debug build
        if self.is_dev_build() {
            if let Some(base_path) = &self.base_path() {
                head_resources.push_str(&format_base_path_meta_element(base_path));
            }
        }

        // Inject any resources from manganis into the head
        for asset in assets.assets.values() {
            let asset_path = asset.bundled_path();
            match asset.options() {
                AssetOptions::Css(css_options) => {
                    if css_options.preloaded() {
                        head_resources.push_str(&format!(
                            "<link rel=\"preload\" as=\"style\" href=\"/{{base_path}}/assets/{asset_path}\" crossorigin>"
                        ))
                    }
                }
                AssetOptions::Image(image_options) => {
                    if image_options.preloaded() {
                        head_resources.push_str(&format!(
                            "<link rel=\"preload\" as=\"image\" href=\"/{{base_path}}/assets/{asset_path}\" crossorigin>"
                        ))
                    }
                }
                AssetOptions::Js(js_options) => {
                    if js_options.preloaded() {
                        head_resources.push_str(&format!(
                            "<link rel=\"preload\" as=\"script\" href=\"/{{base_path}}/assets/{asset_path}\" crossorigin>"
                        ))
                    }
                }
                _ => {}
            }
        }

        // Manually inject the wasm file for preloading. WASM currently doesn't support preloading in the manganis asset system
        let wasm_source_path = self.wasm_bindgen_wasm_output_file();
        if let Some(wasm_path) = assets.assets.get(&wasm_source_path) {
            let wasm_path = wasm_path.bundled_path();
            head_resources.push_str(&format!(
                    "<link rel=\"preload\" as=\"fetch\" type=\"application/wasm\" href=\"/{{base_path}}/assets/{wasm_path}\" crossorigin>"
                ));

            Self::replace_or_insert_before("{style_include}", "</head", &head_resources, html);
        }

        Ok(())
    }

    /// Inject loading scripts if they are not already present
    fn inject_loading_scripts(&self, html: &mut String) {
        // If it looks like we are already loading wasm or the current build opted out of injecting loading scripts, don't inject anything
        if !self.inject_loading_scripts || html.contains("__wbindgen_start") {
            return;
        }

        // If not, insert the script
        *html = html.replace(
            "</body",
r#" <script>
  // We can't use a module script here because we need to start the script immediately when streaming
  import("/{base_path}/{js_path}").then(
    ({ default: init, initSync, __wbg_get_imports }) => {
      // export initSync in case a split module needs to initialize
      window.__wasm_split_main_initSync = initSync;

      // Actually perform the load
      init({module_or_path: "/{base_path}/{wasm_path}"}).then((wasm) => {
        // assign this module to be accessible globally
        window.__dx_mainWasm = wasm;
        window.__dx_mainInit = init;
        window.__dx_mainInitSync = initSync;
        window.__dx___wbg_get_imports = __wbg_get_imports;

        if (wasm.__wbindgen_start == undefined) {
            wasm.main();
        }
      });
    }
  );
  </script>
            </body"#,
        );
    }

    /// Replace any special placeholders in the HTML with resolved values
    fn replace_template_placeholders(&self, html: &mut String, wasm_path: &str, js_path: &str) {
        let base_path = self.base_path_or_default();
        *html = html.replace("{base_path}", base_path);

        let app_name = &self.executable_name();

        // If the html contains the old `{app_name}` placeholder, replace {app_name}_bg.wasm and {app_name}.js
        // with the new paths
        *html = html.replace("wasm/{app_name}_bg.wasm", wasm_path);
        *html = html.replace("wasm/{app_name}.js", js_path);

        // Otherwise replace the new placeholders
        *html = html.replace("{wasm_path}", wasm_path);
        *html = html.replace("{js_path}", js_path);

        // Replace the app_name if we find it anywhere standalone
        *html = html.replace("{app_name}", app_name);
    }

    /// Replace a string or insert the new contents before a marker
    fn replace_or_insert_before(
        replace: &str,
        or_insert_before: &str,
        with: &str,
        content: &mut String,
    ) {
        if content.contains(replace) {
            *content = content.replace(replace, with);
        } else if let Some(pos) = content.find(or_insert_before) {
            content.insert_str(pos, with);
        }
    }

    /// Get the base path from the config or None if this is not a web or server build
    pub(crate) fn base_path(&self) -> Option<&str> {
        self.config
            .web
            .app
            .base_path
            .as_deref()
            .filter(|_| matches!(self.platform, Platform::Web | Platform::Server))
    }

    /// Get the normalized base path for the application with `/` trimmed from both ends. If the base path is not set, this will return `.`.
    pub(crate) fn base_path_or_default(&self) -> &str {
        let trimmed_path = self.base_path().unwrap_or_default().trim_matches('/');
        if trimmed_path.is_empty() {
            "."
        } else {
            trimmed_path
        }
    }

    /// Get the path to the package manifest directory
    pub(crate) fn package_manifest_dir(&self) -> PathBuf {
        self.workspace.krates[self.crate_package]
            .manifest_path
            .parent()
            .unwrap()
            .to_path_buf()
            .into()
    }

    pub(crate) async fn start_simulators(&self) -> Result<()> {
        if self.device {
            return Ok(());
        }

        match self.platform {
            // Boot an iOS simulator if one is not already running.
            //
            // We always choose the most recently opened simulator based on the xcrun list.
            // Note that simulators can be running but the simulator app itself is not open.
            // Calling `open::that` is always fine, even on running apps, since apps are singletons.
            Platform::Ios => {
                #[derive(Deserialize, Debug)]
                struct XcrunListJson {
                    // "com.apple.CoreSimulator.SimRuntime.iOS-18-4": [{}, {}, {}]
                    devices: BTreeMap<String, Vec<XcrunDevice>>,
                }

                #[derive(Deserialize, Debug)]
                struct XcrunDevice {
                    #[serde(rename = "lastBootedAt")]
                    last_booted_at: Option<String>,
                    udid: String,
                    name: String,
                    state: String,
                }
                let xcrun_list = Command::new("xcrun")
                    .arg("simctl")
                    .arg("list")
                    .arg("-j")
                    .output()
                    .await?;

                let as_str = String::from_utf8_lossy(&xcrun_list.stdout);
                let xcrun_list_json = serde_json::from_str::<XcrunListJson>(as_str.trim());
                if let Ok(xcrun_list_json) = xcrun_list_json {
                    if xcrun_list_json.devices.is_empty() {
                        tracing::warn!(
                            "No iOS sdks installed found. Please install the iOS SDK in Xcode."
                        );
                    }

                    if let Some((_rt, devices)) = xcrun_list_json.devices.iter().next() {
                        if devices.iter().all(|device| device.state != "Booted") {
                            let last_booted =
                                devices
                                    .iter()
                                    .max_by_key(|device| match device.last_booted_at {
                                        Some(ref last_booted) => last_booted,
                                        None => "2000-01-01T01:01:01Z",
                                    });

                            if let Some(device) = last_booted {
                                tracing::info!("Booting iOS simulator: \"{}\"", device.name);
                                Command::new("xcrun")
                                    .arg("simctl")
                                    .arg("boot")
                                    .arg(&device.udid)
                                    .output()
                                    .await?;
                            }
                        }
                    }
                }
                let path_to_xcode = Command::new("xcode-select")
                    .arg("--print-path")
                    .output()
                    .await?;
                let path_to_xcode: PathBuf = String::from_utf8_lossy(&path_to_xcode.stdout)
                    .as_ref()
                    .trim()
                    .into();
                let path_to_sim = path_to_xcode.join("Applications").join("Simulator.app");
                open::that(path_to_sim)?;
            }

            Platform::Android => {
                let tools = self.workspace.android_tools()?;
                tokio::spawn(async move {
                    let emulator = tools.emulator();
                    let avds = Command::new(&emulator)
                        .arg("-list-avds")
                        .output()
                        .await
                        .unwrap();
                    let avds = String::from_utf8_lossy(&avds.stdout);
                    let avd = avds.trim().lines().next().map(|s| s.trim().to_string());
                    if let Some(avd) = avd {
                        tracing::info!("Booting Android emulator: \"{avd}\"");
                        Command::new(&emulator)
                            .arg("-avd")
                            .arg(avd)
                            .args(["-netdelay", "none", "-netspeed", "full"])
                            .stdout(std::process::Stdio::null()) // prevent accumulating huge amounts of mem usage
                            .stderr(std::process::Stdio::null()) // prevent accumulating huge amounts of mem usage
                            .output()
                            .await
                            .unwrap();
                    } else {
                        tracing::warn!("No Android emulators found. Please create one using `emulator -avd <name>`");
                    }
                });
            }

            _ => {
                // nothing - maybe on the web we should open the browser?
            }
        };

        Ok(())
    }

    fn select_ranlib(&self) -> Option<PathBuf> {
        // prefer the modern llvm-ranlib if they have it
        which::which("llvm-ranlib")
            .or_else(|_| which::which("ranlib"))
            .ok()
    }
}<|MERGE_RESOLUTION|>--- conflicted
+++ resolved
@@ -3360,8 +3360,7 @@
 
         // In release mode, we make the wasm and bindgen files into assets so they get bundled with max
         // optimizations.
-<<<<<<< HEAD
-        if self.release {
+        if package_to_asset {
             // Register the main.js with the asset system so it bundles in the snippets and optimizes
             assets.register_asset(
                 &self.wasm_bindgen_js_output_file(),
@@ -3369,12 +3368,14 @@
             )?;
         }
 
-        if self.release {
-=======
-        let wasm_path = if package_to_asset {
->>>>>>> ee3b45af
+        if package_to_asset {
             // Make sure to register the main wasm file with the asset system
             assets.register_asset(&post_bindgen_wasm, AssetOptions::Unknown)?;
+        }
+
+        // Remove the wasm dir if we packaged it to an "asset"-type app
+        if package_to_asset {
+            std::fs::remove_dir_all(&bindgen_outdir).context("Failed to remove bindgen outdir")?;
         }
 
         // Write the index.html file with the pre-configured contents we got from pre-rendering
@@ -3401,21 +3402,12 @@
             )
         };
 
-<<<<<<< HEAD
         let wasm_bindgen_js_out = self.wasm_bindgen_js_output_file();
         let js_path = if self.release {
             let name = assets
                 .assets
                 .get(&wasm_bindgen_js_out)
                 .expect("The js source must exist before creating index.html");
-=======
-        let js_path = if package_to_asset {
-            // Register the main.js with the asset system so it bundles in the snippets and optimizes
-            let name = assets.register_asset(
-                &self.wasm_bindgen_js_output_file(),
-                AssetOptions::Js(JsAssetOptions::new().with_minify(true).with_preload(true)),
-            )?;
->>>>>>> ee3b45af
             format!("assets/{}", name.bundled_path())
         } else {
             format!(
@@ -3423,11 +3415,6 @@
                 wasm_bindgen_js_out.file_name().unwrap().to_str().unwrap()
             )
         };
-
-        // Remove the wasm dir if we packaged it to an "asset"-type app
-        if package_to_asset {
-            std::fs::remove_dir_all(&bindgen_outdir).context("Failed to remove bindgen outdir")?;
-        }
 
         // Write the index.html file with the pre-configured contents we got from pre-rendering
         std::fs::write(
