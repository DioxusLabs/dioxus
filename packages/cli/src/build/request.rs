--- conflicted
+++ resolved
@@ -3157,7 +3157,6 @@
 
         // In release mode, we make the wasm and bindgen files into assets so they get bundled with max
         // optimizations.
-<<<<<<< HEAD
         if self.release {
             // Register the main.js with the asset system so it bundles in the snippets and optimizes
             assets.register_asset(
@@ -3187,11 +3186,6 @@
                 .assets
                 .get(&wasm_bindgen_wasm_out)
                 .expect("The wasm source must exist before creating index.html");
-=======
-        let wasm_path = if self.release && !should_bundle_split {
-            // Make sure to register the main wasm file with the asset system
-            let name = assets.register_asset(&post_bindgen_wasm, AssetOptions::Unknown)?;
->>>>>>> b610ab37
             format!("assets/{}", name.bundled_path())
         } else {
             format!(
@@ -3200,21 +3194,12 @@
             )
         };
 
-<<<<<<< HEAD
         let wasm_bindgen_js_out = self.wasm_bindgen_js_output_file();
         let js_path = if self.release {
             let name = assets
                 .assets
                 .get(&wasm_bindgen_js_out)
                 .expect("The js source must exist before creating index.html");
-=======
-        let js_path = if self.release && !should_bundle_split {
-            // Register the main.js with the asset system so it bundles in the snippets and optimizes
-            let name = assets.register_asset(
-                &self.wasm_bindgen_js_output_file(),
-                AssetOptions::Js(JsAssetOptions::new().with_minify(true).with_preload(true)),
-            )?;
->>>>>>> b610ab37
             format!("assets/{}", name.bundled_path())
         } else {
             format!(
