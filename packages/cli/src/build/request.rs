--- conflicted
+++ resolved
@@ -917,29 +917,10 @@
             r#"Target Info:
                 • features: {features:?}
                 • triple: {triple}
-<<<<<<< HEAD
-                • bundle format: {bundle_format:?}"#
-        );
-        tracing::debug!(
-            r#"Log Files:
-                • link_args_file: {},
-                • link_err_file: {},
-                • rustc_wrapper_args_file: {},
-                • session_cache_dir: {}
-                • linker: {:?}
-                • target_dir: {:?}"#,
-            link_args_file.path().display(),
-            link_err_file.path().display(),
-            rustc_wrapper_args_file.path().display(),
-            session_cache_dir.path().display(),
-            custom_linker,
-            target_dir,
-=======
                 • bundle format: {bundle:?}
                 • session cache dir: {session_cache_dir:?}
                 • linker: {custom_linker:?}
                 • target_dir: {target_dir:?}"#,
->>>>>>> 969ad1d6
         );
 
         Ok(Self {
