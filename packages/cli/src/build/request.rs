--- conflicted
+++ resolved
@@ -843,19 +843,8 @@
                 }
                 Message::CompilerArtifact(artifact) => {
                     units_compiled += 1;
-<<<<<<< HEAD
-                    self.status_build_progress(units_compiled, crate_count, artifact.target.name);
+                    ctx.status_build_progress(units_compiled, crate_count, artifact.target.name);
                     output_location = artifact.executable.map(Into::into);
-=======
-                    match artifact.executable {
-                        Some(executable) => output_location = Some(executable.into()),
-                        None => ctx.status_build_progress(
-                            units_compiled,
-                            crate_count,
-                            artifact.target.name,
-                        ),
-                    }
->>>>>>> f002cef2
                 }
                 // todo: this can occasionally swallow errors, so we should figure out what exactly is going wrong
                 //       since that is a really bad user experience.
