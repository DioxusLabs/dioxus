//! # [`BuildRequest`] - the core of the build process
//!
//! The [`BuildRequest`] object is the core of the build process. It contains all the resolved arguments
//! flowing in from the CLI, dioxus.toml, env vars, and the workspace.
//!
//! Every BuildRequest is tied to a given workspace and BuildArgs. For simplicity's sake, the BuildArgs
//! struct is used to represent the CLI arguments and all other configuration is basically just
//! extra CLI arguments, but in a configuration format.
//!
//! When [`BuildRequest::build`] is called, it will prepare its work directory in the target folder
//! and then start running the build process. A [`BuildContext`] is required to customize this
//! build process, containing a channel for progress updates and the build mode.
//!
//! The [`BuildMode`] is extremely important since it influences how the build is performed. Most
//! "normal" builds just use [`BuildMode::Base`], but we also support [`BuildMode::Fat`] and
//! [`BuildMode::Thin`]. These builds are used together to power the hot-patching and fast-linking
//! engine.
//! - BuildMode::Base: A normal build generated using `cargo rustc`
//! - BuildMode::Fat: A "fat" build where all dependency rlibs are merged into a static library
//! - BuildMode::Thin: A "thin" build that dynamically links against the artifacts produced by the "fat" build
//!
//! The BuildRequest is also responsible for writing the final build artifacts to disk. This includes
//!
//! - Writing the executable
//! - Processing assets from the artifact
//! - Writing any metadata or configuration files (Info.plist, AndroidManifest.xml)
//! - Bundle splitting (for wasm) and wasm-bindgen
//!
//! In some cases, the BuildRequest also handles the linking of the final executable. Specifically,
//! - For Android, we use `dx` as an opaque linker to dynamically find the true android linker
//! - For hotpatching, the CLI manually links the final executable with a stub file
//!
//! ## Build formats:
//!
//! We support building for the most popular platforms:
//! - Web via wasm-bindgen
//! - macOS via app-bundle
//! - iOS via app-bundle
//! - Android via gradle
//! - Linux via app-image
//! - Windows via exe, msi/msix
//!
//! Note that we are missing some setups that we *should* support:
//! - PWAs, WebWorkers, ServiceWorkers
//! - Web Extensions
//! - Linux via flatpak/snap
//!
//! There are some less popular formats that we might want to support eventually:
//! - TVOS, watchOS
//! - OpenHarmony
//!
//! Also, some deploy platforms have their own bespoke formats:
//! - Cloudflare workers
//! - AWS Lambda
//!
//! Currently, we defer most of our deploy-based bundling to Tauri bundle, though we should migrate
//! to just bundling everything ourselves. This would require us to implement code-signing which
//! is a bit of a pain, but fortunately a solved process (<https://github.com/rust-mobile/xbuild>).
//!
//! ## Build Structure
//!
//! Builds generally follow the same structure everywhere:
//! - A main executable
//! - Sidecars (alternate entrypoints, framewrok plugins, etc)
//! - Assets (images, fonts, etc)
//! - Metadata (Info.plist, AndroidManifest.xml)
//! - Glue code (java, kotlin, javascript etc)
//! - Entitlements for code-signing and verification
//!
//! We need to be careful to not try and put a "round peg in a square hole," but most platforms follow
//! the same pattern.
//!
//! As such, we try to assemble a build directory that's somewhat sensible:
//! - A main "staging" dir for a given app
//! - Per-profile dirs (debug/release)
//! - A platform dir (ie web/desktop/android/ios)
//! - The "bundle" dir which is basically the `.app` format or `wwww` dir.
//! - The "executable" dir where the main exe is housed
//! - The "assets" dir where the assets are housed
//! - The "meta" dir where stuff like Info.plist, AndroidManifest.xml, etc are housed
//!
//! There's also some "quirky" folders that need to be stable between builds but don't influence the
//! bundle itself:
//! - session_cache_dir which stores stuff like window position
//!
//! ### Web:
//!
//! Create a folder that is somewhat similar to an app-image (exe + asset)
//! The server is dropped into the `web` folder, even if there's no `public` folder.
//! If there's no server (SPA), we still use the `web` folder, but it only contains the
//! public folder.
//!
//! ```
//! web/
//!     server
//!     assets/
//!     public/
//!         index.html
//!         wasm/
//!            app.wasm
//!            glue.js
//!            snippets/
//!                ...
//!         assets/
//!            logo.png
//! ```
//!
//! ### Linux:
//!
//! <https://docs.appimage.org/reference/appdir.html#ref-appdir>
//! current_exe.join("Assets")
//! ```
//! app.appimage/
//!     AppRun
//!     app.desktop
//!     package.json
//!     assets/
//!         logo.png
//! ```
//!
//! ### Macos
//!
//! We simply use the macos format where binaries are in `Contents/MacOS` and assets are in `Contents/Resources`
//! We put assets in an assets dir such that it generally matches every other platform and we can
//! output `/assets/blah` from manganis.
//! ```
//! App.app/
//!     Contents/
//!         Info.plist
//!         MacOS/
//!             Frameworks/
//!         Resources/
//!             assets/
//!                 blah.icns
//!                 blah.png
//!         CodeResources
//!         _CodeSignature/
//! ```
//!
//! ### iOS
//!
//! Not the same as mac! ios apps are a bit "flattened" in comparison. simpler format, presumably
//! since most ios apps don't ship frameworks/plugins and such.
//!
//! todo(jon): include the signing and entitlements in this format diagram.
//! ```
//! App.app/
//!     main
//!     assets/
//! ```
//!
//! ### Android:
//!
//! Currently we need to generate a `src` type structure, not a pre-packaged apk structure, since
//! we need to compile kotlin and java. This pushes us into using gradle and following a structure
//! similar to that of cargo mobile2. Eventually I'd like to slim this down (drop buildSrc) and
//! drive the kotlin build ourselves. This would let us drop gradle (yay! no plugins!) but requires
//! us to manage dependencies (like kotlinc) ourselves (yuck!).
//!
//! <https://github.com/WanghongLin/miscellaneous/blob/master/tools/build-apk-manually.sh>
//!
//! Unfortunately, it seems that while we can drop the `android` build plugin, we still will need
//! gradle since kotlin is basically gradle-only.
//!
//! Pre-build:
//! ```
//! app.apk/
//!     .gradle
//!     app/
//!         src/
//!             main/
//!                 assets/
//!                 jniLibs/
//!                 java/
//!                 kotlin/
//!                 res/
//!                 AndroidManifest.xml
//!             build.gradle.kts
//!             proguard-rules.pro
//!         buildSrc/
//!             build.gradle.kts
//!             src/
//!                 main/
//!                     kotlin/
//!                          BuildTask.kt
//!     build.gradle.kts
//!     gradle.properties
//!     gradlew
//!     gradlew.bat
//!     settings.gradle
//! ```
//!
//! Final build:
//! ```
//! app.apk/
//!   AndroidManifest.xml
//!   classes.dex
//!   assets/
//!       logo.png
//!   lib/
//!       armeabi-v7a/
//!           libmyapp.so
//!       arm64-v8a/
//!           libmyapp.so
//! ```
//! Notice that we *could* feasibly build this ourselves :)
//!
//! ### Windows:
//! <https://superuser.com/questions/749447/creating-a-single-file-executable-from-a-directory-in-windows>
//! Windows does not provide an AppImage format, so instead we're going build the same folder
//! structure as an AppImage, but when distributing, we'll create a .exe that embeds the resources
//! as an embedded .zip file. When the app runs, it will implicitly unzip its resources into the
//! Program Files folder. Any subsequent launches of the parent .exe will simply call the AppRun.exe
//! entrypoint in the associated Program Files folder.
//!
//! This is, in essence, the same as an installer, so we might eventually just support something like msi/msix
//! which functionally do the same thing but with a sleeker UI.
//!
//! This means no installers are required and we can bake an updater into the host exe.
//!
//! ## Handling asset lookups:
//! current_exe.join("assets")
//! ```
//! app.appimage/
//!     main.exe
//!     main.desktop
//!     package.json
//!     assets/
//!         logo.png
//! ```
//!
//! Since we support just a few locations, we could just search for the first that exists
//! - usr
//! - ../Resources
//! - assets
//! - Assets
//! - $cwd/assets
//!
//! ```
//! assets::root() ->
//!     mac -> ../Resources/
//!     ios -> ../Resources/
//!     android -> assets/
//!     server -> assets/
//!     liveview -> assets/
//!     web -> /assets/
//! root().join(bundled)
//! ```
//!
//! Every dioxus app can have an optional server executable which will influence the final bundle.
//! This is built in parallel with the app executable during the `build` phase and the progres/status
//! of the build is aggregated.
//!
//! The server will *always* be dropped into the `web` folder since it is considered "web" in nature,
//! and will likely need to be combined with the public dir to be useful.
//!
//! We do our best to assemble read-to-go bundles here, such that the "bundle" step for each platform
//! can just use the build dir
//!
//! When we write the AppBundle to a folder, it'll contain each bundle for each platform under the app's name:
//! ```
//! dog-app/
//!   build/
//!       web/
//!         server.exe
//!         assets/
//!           some-secret-asset.txt (a server-side asset)
//!         public/
//!           index.html
//!           assets/
//!             logo.png
//!       desktop/
//!          App.app
//!          App.appimage
//!          App.exe
//!          server/
//!              server
//!              assets/
//!                some-secret-asset.txt (a server-side asset)
//!       ios/
//!          App.app
//!          App.ipa
//!       android/
//!          App.apk
//!   bundle/
//!       build.json
//!       Desktop.app
//!       Mobile_x64.ipa
//!       Mobile_arm64.ipa
//!       Mobile_rosetta.ipa
//!       web.appimage
//!       web/
//!         server.exe
//!         assets/
//!             some-secret-asset.txt
//!         public/
//!             index.html
//!             assets/
//!                 logo.png
//!                 style.css
//! ```
//!
//! When deploying, the build.json file will provide all the metadata that dx-deploy will use to
//! push the app to stores, set up infra, manage versions, etc.
//!
//! The format of each build will follow the name plus some metadata such that when distributing you
//! can easily trim off the metadata.
//!
//! The idea here is that we can run any of the programs in the same way that they're deployed.
//!
//! ## Bundle structure links
//! - apple: <https://developer.apple.com/documentation/bundleresources/placing_content_in_a_bundle>
//! - appimage: <https://docs.appimage.org/packaging-guide/manual.html#ref-manual>
//!
//! ## Extra links
//! - xbuild: <https://github.com/rust-mobile/xbuild/blob/master/xbuild/src/command/build.rs>

use crate::{
    AndroidTools, BuildContext, BundleFormat, DioxusConfig, Error, LinkAction, LinkerFlavor,
    PlatformArg, Renderer, Result, RustcArgs, TargetArgs, TraceSrc, WasmBindgen, WasmOptConfig,
    Workspace, DX_RUSTC_WRAPPER_ENV_VAR,
};
use anyhow::{bail, Context};
use cargo_metadata::diagnostic::Diagnostic;
use depinfo::RustcDepInfo;
use dioxus_cli_config::format_base_path_meta_element;
use dioxus_cli_config::{APP_TITLE_ENV, ASSET_ROOT_ENV};
use dioxus_cli_opt::{process_file_to, AssetManifest};
use itertools::Itertools;
use krates::{cm::TargetKind, NodeId};
use manganis::AssetOptions;
use manganis_core::AssetVariant;
use rayon::prelude::{IntoParallelRefIterator, ParallelIterator};
use serde::{Deserialize, Serialize};
use std::{borrow::Cow, ffi::OsString};
use std::{
    collections::{BTreeMap, HashSet},
    io::Write,
    path::{Path, PathBuf},
    process::Stdio,
    sync::{
        atomic::{AtomicUsize, Ordering},
        Arc,
    },
    time::{SystemTime, UNIX_EPOCH},
};
use target_lexicon::{Environment, OperatingSystem, Triple};
use tempfile::{NamedTempFile, TempDir};
use tokio::{io::AsyncBufReadExt, process::Command};
use uuid::Uuid;

use super::HotpatchModuleCache;

/// This struct is used to plan the build process.
///
/// The point here is to be able to take in the user's config from the CLI without modifying the
/// arguments in place. Creating a buildplan "resolves" their config into a build plan that can be
/// introspected. For example, the users might not specify a "Triple" in the CLI but the triple will
/// be guaranteed to be resolved here.
///
/// Creating a buildplan also lets us introspect build requests and modularize our build process.
/// This will, however, lead to duplicate fields between the CLI and the build engine. This is fine
/// since we have the freedom to evolve the schema internally without breaking the API.
///
/// All updates from the build will be sent on a global "BuildProgress" channel.
#[derive(Clone)]
pub(crate) struct BuildRequest {
    pub(crate) workspace: Arc<Workspace>,
    pub(crate) config: DioxusConfig,
    pub(crate) crate_package: NodeId,
    pub(crate) crate_target: krates::cm::Target,
    pub(crate) profile: String,
    pub(crate) release: bool,
    pub(crate) bundle: BundleFormat,
    pub(crate) enabled_renderers: Vec<Renderer>,
    pub(crate) triple: Triple,
    pub(crate) device: bool,
    pub(crate) package: String,
    pub(crate) main_target: String,
    pub(crate) features: Vec<String>,
    pub(crate) rustflags: cargo_config2::Flags,
    pub(crate) extra_cargo_args: Vec<String>,
    pub(crate) extra_rustc_args: Vec<String>,
    pub(crate) no_default_features: bool,
    pub(crate) target_dir: PathBuf,
    pub(crate) skip_assets: bool,
    pub(crate) wasm_split: bool,
    pub(crate) debug_symbols: bool,
    pub(crate) inject_loading_scripts: bool,
    pub(crate) custom_linker: Option<PathBuf>,
    pub(crate) session_cache_dir: Arc<TempDir>,
    pub(crate) link_args_file: Arc<NamedTempFile>,
    pub(crate) link_err_file: Arc<NamedTempFile>,
    pub(crate) rustc_wrapper_args_file: Arc<NamedTempFile>,
    pub(crate) command_file: Arc<NamedTempFile>,
    pub(crate) base_path: Option<String>,
    pub(crate) using_dioxus_explicitly: bool,
}

/// dx can produce different "modes" of a build. A "regular" build is a "base" build. The Fat and Thin
/// modes are used together to achieve binary patching and linking.
///
/// Guide:
/// ----------
/// - Base: A normal build generated using `cargo rustc`, intended for production use cases
///
/// - Fat: A "fat" build with -Wl,-all_load and no_dead_strip, keeping *every* symbol in the binary.
///        Intended for development for larger up-front builds with faster link times and the ability
///        to binary patch the final binary. On WASM, this also forces wasm-bindgen to generate all
///        JS-WASM bindings, saving us the need to re-wasmbindgen the final binary.
///
/// - Thin: A "thin" build that dynamically links against the dependencies produced by the "fat" build.
///         This is generated by calling rustc *directly* and might be more fragile to construct, but
///         generates *much* faster than a regular base or fat build.
#[derive(Clone, Debug, PartialEq)]
pub enum BuildMode {
    /// A normal build generated using `cargo rustc`
    Base,

    /// A "Fat" build generated with cargo rustc and dx as a custom linker without -Wl,-dead-strip
    Fat,

    /// A "thin" build generated with `rustc` directly and dx as a custom linker
    Thin {
        rustc_args: RustcArgs,
        changed_files: Vec<PathBuf>,
        aslr_reference: u64,
        cache: Arc<HotpatchModuleCache>,
    },
}

/// The end result of a build.
///
/// Contains the final asset manifest, the executable, and metadata about the build.
/// Note that the `exe` might be stale and/or overwritten by the time you read it!
///
/// The patch cache is only populated on fat builds and then used for thin builds (see `BuildMode::Thin`).
#[derive(Clone, Debug)]
pub struct BuildArtifacts {
    pub(crate) bundle: BundleFormat,
    pub(crate) exe: PathBuf,
    pub(crate) direct_rustc: RustcArgs,
    pub(crate) time_start: SystemTime,
    pub(crate) time_end: SystemTime,
    pub(crate) assets: AssetManifest,
    pub(crate) mode: BuildMode,
    pub(crate) patch_cache: Option<Arc<HotpatchModuleCache>>,
    pub(crate) depinfo: RustcDepInfo,
}

impl BuildRequest {
    /// Create a new build request.
    ///
    /// This method consolidates various inputs into a single source of truth. It combines:
    /// - Command-line arguments provided by the user.
    /// - The crate's `Cargo.toml`.
    /// - The `dioxus.toml` configuration file.
    /// - User-specific CLI settings.
    /// - The workspace metadata.
    /// - Host-specific details (e.g., Android tools, installed frameworks).
    /// - The intended target platform.
    ///
    /// Fields may be duplicated from the inputs to allow for autodetection and resolution.
    ///
    /// Autodetection is performed for unspecified fields where possible.
    ///
    /// Note: Build requests are typically created only when the CLI is invoked or when significant
    /// changes are detected in the `Cargo.toml` (e.g., features added or removed).
    pub(crate) async fn new(
        args: &TargetArgs,
        main_target: Option<String>,
        workspace: Arc<Workspace>,
    ) -> Result<Self> {
        let crate_package = workspace.find_main_package(args.package.clone())?;

        let config = workspace
            .load_dioxus_config(crate_package)?
            .unwrap_or_default();

        let target_kind = match args.example.is_some() {
            true => TargetKind::Example,
            false => TargetKind::Bin,
        };

        let main_package = &workspace.krates[crate_package];

        let target_name = args
            .example
            .clone()
            .or(args.bin.clone())
            .or_else(|| {
                if let Some(default_run) = &main_package.default_run {
                    return Some(default_run.to_string());
                }

                let bin_count = main_package
                    .targets
                    .iter()
                    .filter(|x| x.kind.contains(&target_kind))
                    .count();

                if bin_count != 1 {
                    return None;
                }

                main_package.targets.iter().find_map(|x| {
                    if x.kind.contains(&target_kind) {
                        Some(x.name.clone())
                    } else {
                        None
                    }
                })
            })
            .unwrap_or(workspace.krates[crate_package].name.clone());

        // Use the main_target for the client + server build if it is set, otherwise use the target name for this
        // specific build
        let main_target = main_target.unwrap_or(target_name.clone());

        let crate_target = main_package
            .targets
            .iter()
            .find(|target| {
                target_name == target.name.as_str() && target.kind.contains(&target_kind)
            })
            .with_context(|| {
                let target_of_kind = |kind|-> String {
                    let filtered_packages = main_package
                .targets
                .iter()
                .filter_map(|target| {
                    target.kind.contains(kind).then_some(target.name.as_str())
                }).collect::<Vec<_>>();
                filtered_packages.join(", ")};
                if let Some(example) = &args.example {
                    let examples = target_of_kind(&TargetKind::Example);
                    format!("Failed to find example {example}. \nAvailable examples are:\n{examples}")
                } else if let Some(bin) = &args.bin {
                    let binaries = target_of_kind(&TargetKind::Bin);
                    format!("Failed to find binary {bin}. \nAvailable binaries are:\n{binaries}")
                } else {
                    format!("Failed to find target {target_name}. \nIt looks like you are trying to build dioxus in a library crate. \
                    You either need to run dx from inside a binary crate or build a specific example with the `--example` flag. \
                    Available examples are:\n{}", target_of_kind(&TargetKind::Example))
                }
            })?
            .clone();

        // The crate might enable multiple platforms or no platforms at
        // We collect all the platforms it enables first and then select based on the --platform arg
        let enabled_renderers =
            Self::enabled_cargo_toml_renderers(main_package, args.no_default_features);
        let using_dioxus_explicitly = main_package
            .dependencies
            .iter()
            .any(|dep| dep.name == "dioxus");

        let mut features = args.features.clone();
        let mut no_default_features = args.no_default_features;

        let mut renderer: Option<Renderer> = match args.renderer.into() {
            Some(renderer) => match enabled_renderers.len() {
                0 => Some(renderer),

                // The user passed --platform XYZ but already has `default = ["ABC"]` in their Cargo.toml or dioxus = { features = ["abc"] }
                // We want to strip out the default platform and use the one they passed, setting no-default-features
                _ => {
                    features.extend(Self::rendererless_features(main_package));
                    no_default_features = true;
                    Some(renderer)
                }
            },
<<<<<<< HEAD
            None if !using_dioxus_explicitly => None,
            None => match enabled_renderers.as_slice() {
                [] => None, // Wait until we resolve everything else first then we will resolve it from the triple
                [(renderer, feature)] => {
                    let targeting_mobile = match (&args.target, args.platform) {
                        (_, PlatformArg::Android | PlatformArg::Ios) => true,
                        (Some(target), _) => {
                            matches!(
                                (target.environment, target.operating_system),
                                (Environment::Android, OperatingSystem::IOS(_))
                            )
                        }
                        _ => false,
                    };
                    // The renderer usually maps directly to a feature flag, but the mobile crate is an exception.
                    // If we see the `desktop` renderer in the default features, but the user is targeting mobile,
                    // we should remove the default `desktop` feature, but still target webview. The feature selection
                    // logic below will handle adding back in the `mobile` feature flag
                    if targeting_mobile && feature == "desktop" {
                        features.extend(Self::rendererless_features(main_package));
                        no_default_features = true;
                    }
                    Some(*renderer)
                },
                _ => {
                    return Err(anyhow::anyhow!(
                        "Multiple platforms enabled in Cargo.toml. Please specify a platform with `--web`, `--webview`, or `--native` or set a default platform in Cargo.toml"
                    )
                    .into())
=======
            None if !using_dioxus_explicitly => Platform::autodetect_from_cargo_feature("desktop").unwrap(),
            None => match enabled_platforms.len() {
                0 => bail!("No platform specified and no platform marked as default in Cargo.toml. Try specifying a platform with `--platform`"),
                1 => enabled_platforms[0],
                _ => {
                    bail!("Multiple platforms enabled in Cargo.toml. Please specify a platform with `--platform` or set a default platform in Cargo.toml")
>>>>>>> 3f62cd8f
                }
            },
        };

        // Just grab the renderers from the enabled renderers and discard the feature names
        let enabled_renderers = enabled_renderers
            .into_iter()
            .map(|(renderer, _)| renderer)
            .collect::<Vec<_>>();

        // We usually use the simulator unless --device is passed *or* a device is detected by probing.
        // For now, though, since we don't have probing, it just defaults to false
        // Tools like xcrun/adb can detect devices
        let device = args.device;

        // Resolve the platform args into a concrete platform
        let mut platform = args.platform;
        // If the user didn't pass a platform, but we have a renderer, get the default platform for that renderer
        if let (PlatformArg::Unknown, Some(renderer)) = (platform, renderer) {
            platform = renderer.default_platform();
        };

        // We want a real triple to build with, so we'll autodetect it if it's not provided
        // The triple ends up being a source of truth for us later hence all this work to figure it out
        let triple = match (args.target.clone(), platform) {
            // If there is an explicit target, use it
            (Some(target), _) => target,
            // If there is a platform, use it to determine the target triple
            (None, platform) => platform.into_target(device, &workspace).await?,
        };

        // If the user didn't pass a renderer, and we didn't find a good default renderer, but they are using dioxus explicitly,
        // then we can try to guess the renderer based on the target triple.
        if renderer.is_none() && using_dioxus_explicitly {
            renderer = Some(Renderer::from_target(&triple));
        }

        // Resolve the bundle format based on the combination of the target triple and renderer
        let bundle = match args.bundle {
            // If there is an explicit bundle format, use it
            Some(bundle) => bundle,
            // Otherwise guess a bundle format based on the target triple and renderer
            None => BundleFormat::from_target(&triple, renderer)?,
        };

        // Add any features required to turn on the client
        if let Some(renderer) = renderer {
            features.push(Self::feature_for_platform_and_renderer(
                main_package,
                &triple,
                renderer,
            ));
        }

        // Set the profile of the build if it's not already set
        // This is mostly used for isolation of builds (preventing thrashing) but also useful to have multiple performance profiles
        // We might want to move some of these profiles into dioxus.toml and make them "virtual".
        let profile = match args.profile.clone() {
            Some(profile) => profile,
            None => bundle.profile_name(args.release),
        };

        // Determining release mode is based on the profile, actually, so we need to check that
        let release = workspace.is_release_profile(&profile);

        // Determine the --package we'll pass to cargo.
        // todo: I think this might be wrong - we don't want to use main_package necessarily...
        let package = args
            .package
            .clone()
            .unwrap_or_else(|| main_package.name.clone());

        // Somethings we override are also present in the user's config.
        // If we can't get them by introspecting cargo, then we need to get them from the config
        //
        // This involves specifically two fields:
        // - The linker since we override it for Android and hotpatching
        // - RUSTFLAGS since we also override it for Android and hotpatching
        let cargo_config = cargo_config2::Config::load().unwrap();
        let mut custom_linker = cargo_config.linker(triple.to_string()).ok().flatten();
        let mut rustflags = cargo_config2::Flags::default();

        if matches!(bundle, BundleFormat::Android) {
            rustflags.flags.extend([
                "-Clink-arg=-landroid".to_string(),
                "-Clink-arg=-llog".to_string(),
                "-Clink-arg=-lOpenSLES".to_string(),
                "-Clink-arg=-lc++".to_string(),
                "-Clink-arg=-lc++abi".to_string(),
                "-Clink-arg=-Wl,--export-dynamic".to_string(),
                format!(
                    "-Clink-arg=-Wl,--sysroot={}",
                    workspace.android_tools()?.sysroot().display()
                ),
            ]);
        }

        // Make sure to take into account the RUSTFLAGS env var and the CARGO_TARGET_<triple>_RUSTFLAGS
        for env in [
            "RUSTFLAGS".to_string(),
            format!("CARGO_TARGET_{triple}_RUSTFLAGS"),
        ] {
            if let Ok(flags) = std::env::var(env) {
                rustflags
                    .flags
                    .extend(cargo_config2::Flags::from_space_separated(&flags).flags);
            }
        }

        // Use the user's linker if the specify it at the target level
        if let Ok(target) = cargo_config.target(triple.to_string()) {
            if let Some(flags) = target.rustflags {
                rustflags.flags.extend(flags.flags);
            }
        }

        // If no custom linker is set, then android falls back to us as the linker
        if custom_linker.is_none() && bundle == BundleFormat::Android {
            custom_linker = Some(workspace.android_tools()?.android_cc(&triple));
        }

        let target_dir = std::env::var("CARGO_TARGET_DIR")
            .ok()
            .map(PathBuf::from)
            .or_else(|| cargo_config.build.target_dir.clone())
            .unwrap_or_else(|| workspace.workspace_root().join("target"));

        // Set up some tempfiles so we can do some IPC between us and the linker/rustc wrapper (which is occasionally us!)
        let link_args_file = Arc::new(
            NamedTempFile::with_suffix(".txt")
                .context("Failed to create temporary file for linker args")?,
        );
        let link_err_file = Arc::new(
            NamedTempFile::with_suffix(".txt")
                .context("Failed to create temporary file for linker args")?,
        );
        let rustc_wrapper_args_file = Arc::new(
            NamedTempFile::with_suffix(".json")
                .context("Failed to create temporary file for rustc wrapper args")?,
        );
        let session_cache_dir = Arc::new(
            TempDir::new().context("Failed to create temporary directory for session cache")?,
        );
        let command_file = Arc::new(
            NamedTempFile::new().context("Failed to create temporary file for linker args")?,
        );

        let extra_rustc_args = shell_words::split(&args.rustc_args.clone().unwrap_or_default())
            .context("Failed to parse rustc args")?;

        let extra_cargo_args = shell_words::split(&args.cargo_args.clone().unwrap_or_default())
            .context("Failed to parse cargo args")?;

        tracing::debug!(
            r#"Target Info:
                • features: {features:?}
                • triple: {triple}
                • bundle format: {bundle:?}
                "#
        );
        tracing::debug!(
            r#"Log Files:
                • link_args_file: {},
                • link_err_file: {},
                • rustc_wrapper_args_file: {},
                • session_cache_dir: {}
                • linker: {:?}
                • target_dir: {:?}
                "#,
            link_args_file.path().display(),
            link_err_file.path().display(),
            rustc_wrapper_args_file.path().display(),
            session_cache_dir.path().display(),
            custom_linker,
            target_dir,
        );

        Ok(Self {
            features,
            bundle,
            no_default_features,
            crate_package,
            crate_target,
            profile,
            triple,
            device,
            workspace,
            config,
            enabled_renderers,
            target_dir,
            custom_linker,
            link_args_file,
            link_err_file,
            command_file,
            session_cache_dir,
            rustc_wrapper_args_file,
            extra_rustc_args,
            extra_cargo_args,
            release,
            package,
            main_target,
            rustflags,
            using_dioxus_explicitly,
            skip_assets: args.skip_assets,
            base_path: args.base_path.clone(),
            wasm_split: args.wasm_split,
            debug_symbols: args.debug_symbols,
            inject_loading_scripts: args.inject_loading_scripts,
        })
    }

    pub(crate) async fn build(&self, ctx: &BuildContext) -> Result<BuildArtifacts> {
        // If we forget to do this, then we won't get the linker args since rust skips the full build
        // We need to make sure to not react to this though, so the filemap must cache it
        _ = self.bust_fingerprint(ctx);

        // Run any pre-build steps like tailwind, etc
        self.prebuild().await?;

        // Run the cargo build to produce our artifacts
        let mut artifacts = self.cargo_build(ctx).await?;

        // Write the build artifacts to the bundle on the disk
        match &ctx.mode {
            BuildMode::Thin {
                aslr_reference,
                cache,
                rustc_args,
                ..
            } => {
                self.write_patch(ctx, *aslr_reference, &mut artifacts, cache, rustc_args)
                    .await?;
            }

            BuildMode::Base | BuildMode::Fat => {
                ctx.status_start_bundle();

                self.write_executable(ctx, &artifacts.exe, &mut artifacts.assets)
                    .await
                    .context("Failed to write executable")?;
                self.write_frameworks(ctx, &artifacts.direct_rustc)
                    .await
                    .context("Failed to write frameworks")?;
                self.write_assets(ctx, &artifacts.assets)
                    .await
                    .context("Failed to write assets")?;
                self.write_metadata()
                    .await
                    .context("Failed to write metadata")?;
                self.optimize(ctx)
                    .await
                    .context("Failed to optimize build")?;
                self.assemble(ctx)
                    .await
                    .context("Failed to assemble build")?;

                tracing::debug!("Bundle created at {}", self.root_dir().display());
            }
        }

        // Populate the patch cache if we're in fat mode
        if matches!(ctx.mode, BuildMode::Fat) {
            artifacts.patch_cache = Some(Arc::new(self.create_patch_cache(&artifacts.exe).await?));
        }

        Ok(artifacts)
    }

    /// Run the cargo build by assembling the build command and executing it.
    ///
    /// This method needs to be very careful with processing output since errors being swallowed will
    /// be very confusing to the user.
    async fn cargo_build(&self, ctx: &BuildContext) -> Result<BuildArtifacts> {
        let time_start = SystemTime::now();

        // Extract the unit count of the crate graph so build_cargo has more accurate data
        // "Thin" builds only build the final exe, so we only need to build one crate
        let crate_count = match ctx.mode {
            BuildMode::Thin { .. } => 1,
            _ => self.get_unit_count_estimate(ctx).await,
        };

        // Update the status to show that we're starting the build and how many crates we expect to build
        ctx.status_starting_build(crate_count);

        let mut cmd = self.build_command(ctx)?;
        tracing::debug!(dx_src = ?TraceSrc::Build, "Executing cargo for {} using {}", self.bundle, self.triple);

        let mut child = cmd
            .stdout(Stdio::piped())
            .stderr(Stdio::piped())
            .spawn()
            .context("Failed to spawn cargo build")?;

        let stdout = tokio::io::BufReader::new(child.stdout.take().unwrap());
        let stderr = tokio::io::BufReader::new(child.stderr.take().unwrap());
        let mut output_location: Option<PathBuf> = None;
        let mut stdout = stdout.lines();
        let mut stderr = stderr.lines();
        let mut units_compiled = 0;
        let mut emitting_error = false;

        loop {
            use cargo_metadata::Message;

            let line = tokio::select! {
                Ok(Some(line)) = stdout.next_line() => line,
                Ok(Some(line)) = stderr.next_line() => line,
                else => break,
            };

            let Some(Ok(message)) = Message::parse_stream(std::io::Cursor::new(line)).next() else {
                continue;
            };

            match message {
                Message::BuildScriptExecuted(_) => units_compiled += 1,
                Message::CompilerMessage(msg) => ctx.status_build_diagnostic(msg.message),
                Message::TextLine(line) => {
                    // Handle the case where we're getting lines directly from rustc.
                    // These are in a different format than the normal cargo output, though I imagine
                    // this parsing code is quite fragile/sensitive to changes in cargo, cargo_metadata, rustc, etc.
                    #[derive(Deserialize)]
                    struct RustcArtifact {
                        artifact: PathBuf,
                        emit: String,
                    }

                    // These outputs look something like:
                    //
                    // { "artifact":"target/debug/deps/libdioxus_core-4f2a0b3c1e5f8b7c.rlib", "emit":"link" }
                    //
                    // There are other outputs like depinfo that we might be interested in in the future.
                    if let Ok(artifact) = serde_json::from_str::<RustcArtifact>(&line) {
                        if artifact.emit == "link" {
                            output_location = Some(artifact.artifact);
                        }
                    }

                    // Handle direct rustc diagnostics
                    if let Ok(diag) = serde_json::from_str::<Diagnostic>(&line) {
                        ctx.status_build_diagnostic(diag);
                    }

                    // For whatever reason, if there's an error while building, we still receive the TextLine
                    // instead of an "error" message. However, the following messages *also* tend to
                    // be the error message, and don't start with "error:". So we'll check if we've already
                    // emitted an error message and if so, we'll emit all following messages as errors too.
                    //
                    // todo: This can lead to some really ugly output though, so we might want to look
                    // into a more reliable way to detect errors propagating out of the compiler. If
                    // we always wrapped rustc, then we could store this data somewhere in a much more
                    // reliable format.
                    if line.trim_start().starts_with("error:") {
                        emitting_error = true;
                    }

                    // Note that previous text lines might have set emitting_error to true
                    match emitting_error {
                        true => ctx.status_build_error(line),
                        false => ctx.status_build_message(line),
                    }
                }
                Message::CompilerArtifact(artifact) => {
                    units_compiled += 1;
                    ctx.status_build_progress(units_compiled, crate_count, artifact.target.name);
                    output_location = artifact.executable.map(Into::into);
                }
                // todo: this can occasionally swallow errors, so we should figure out what exactly is going wrong
                //       since that is a really bad user experience.
                Message::BuildFinished(finished) => {
                    if !finished.success {
                        bail!("cargo build finished with errors.")
                    }
                }
                _ => {}
            }
        }

        // Accumulate the rustc args from the wrapper, if they exist and can be parsed.
        let mut direct_rustc = RustcArgs::default();
        if let Ok(res) = std::fs::read_to_string(self.rustc_wrapper_args_file.path()) {
            if let Ok(res) = serde_json::from_str(&res) {
                direct_rustc = res;
            }
        }

        // If there's any warnings from the linker, we should print them out
        if let Ok(linker_warnings) = std::fs::read_to_string(self.link_err_file.path()) {
            if !linker_warnings.is_empty() {
                if output_location.is_none() {
                    tracing::error!("Linker warnings: {}", linker_warnings);
                } else {
                    tracing::debug!("Linker warnings: {}", linker_warnings);
                }
            }
        }

        // Collect the linker args from the and update the rustc args
        direct_rustc.link_args = std::fs::read_to_string(self.link_args_file.path())
            .context("Failed to read link args from file")?
            .lines()
            .map(|s| s.to_string())
            .collect::<Vec<_>>();

        let exe = output_location.context("Cargo build failed - no output location. Toggle tracing mode (press `t`) for more information.")?;

        // Fat builds need to be linked with the fat linker. Would also like to link here for thin builds
        if matches!(ctx.mode, BuildMode::Fat) {
            let link_start = SystemTime::now();
            self.run_fat_link(ctx, &exe, &direct_rustc).await?;
            tracing::debug!(
                "Fat linking completed in {}us",
                SystemTime::now()
                    .duration_since(link_start)
                    .unwrap()
                    .as_micros()
            );
        }

        let assets = self.collect_assets(&exe, ctx)?;
        let time_end = SystemTime::now();
        let mode = ctx.mode.clone();
<<<<<<< HEAD
        let bundle = self.bundle;
=======
        let platform = self.platform;
        let depinfo = RustcDepInfo::from_file(&exe.with_extension("d")).unwrap_or_default();
>>>>>>> 3f62cd8f

        tracing::debug!(
            "Build completed successfully in {}us: {:?}",
            time_end.duration_since(time_start).unwrap().as_micros(),
            exe
        );

        Ok(BuildArtifacts {
            time_end,
            bundle,
            exe,
            direct_rustc,
            time_start,
            assets,
            mode,
            depinfo,
            patch_cache: None,
        })
    }

    /// Collect the assets from the final executable and modify the binary in place to point to the right
    /// hashed asset location.
    fn collect_assets(&self, exe: &Path, ctx: &BuildContext) -> Result<AssetManifest> {
        // walk every file in the incremental cache dir, reading and inserting items into the manifest.
        let mut manifest = AssetManifest::default();

        // And then add from the exe directly, just in case it's LTO compiled and has no incremental cache
        if !self.skip_assets {
            ctx.status_extracting_assets();
            manifest = super::assets::extract_assets_from_file(exe)?;
        }

        Ok(manifest)
    }

    /// Take the output of rustc and make it into the main exe of the bundle
    ///
    /// For wasm, we'll want to run `wasm-bindgen` to make it a wasm binary along with some other optimizations
    /// Other platforms we might do some stripping or other optimizations
    /// Move the executable to the workdir
    async fn write_executable(
        &self,
        ctx: &BuildContext,
        exe: &Path,
        assets: &mut AssetManifest,
    ) -> Result<()> {
        match self.bundle {
            // Run wasm-bindgen on the wasm binary and set its output to be in the bundle folder
            // Also run wasm-opt on the wasm binary, and sets the index.html since that's also the "executable".
            //
            // The wasm stuff will be in a folder called "wasm" in the workdir.
            //
            // Final output format:
            // ```
            // dx/
            //     app/
            //         web/
            //             bundle/
            //             build/
            //                 server.exe
            //                 public/
            //                     index.html
            //                     wasm/
            //                        app.wasm
            //                        glue.js
            //                        snippets/
            //                            ...
            //                     assets/
            //                        logo.png
            // ```
            BundleFormat::Web => {
                self.bundle_web(ctx, exe, assets).await?;
            }

            // this will require some extra oomf to get the multi architecture builds...
            // for now, we just copy the exe into the current arch (which, sorry, is hardcoded for my m1)
            // we'll want to do multi-arch builds in the future, so there won't be *one* exe dir to worry about
            // eventually `exe_dir` and `main_exe` will need to take in an arch and return the right exe path
            //
            // todo(jon): maybe just symlink this rather than copy it?
            // we might want to eventually use the objcopy logic to handle this
            //
            // https://github.com/rust-mobile/xbuild/blob/master/xbuild/template/lib.rs
            // https://github.com/rust-mobile/xbuild/blob/master/apk/src/lib.rs#L19
            //
            // These are all super simple, just copy the exe into the folder
            // eventually, perhaps, maybe strip + encrypt the exe?
            BundleFormat::Android
            | BundleFormat::MacOS
            | BundleFormat::Windows
            | BundleFormat::Linux
            | BundleFormat::Ios
            | BundleFormat::Server => {
                std::fs::create_dir_all(self.exe_dir())?;
                std::fs::copy(exe, self.main_exe())?;
            }
        }

        Ok(())
    }

    async fn write_frameworks(&self, _ctx: &BuildContext, direct_rustc: &RustcArgs) -> Result<()> {
        let framework_dir = self.frameworks_folder();

        for arg in &direct_rustc.link_args {
            // todo - how do we handle windows dlls? we don't want to bundle the system dlls
            // for now, we don't do anything with dlls, and only use .dylibs and .so files

            // Write dylibs and dlls to the frameworks folder
            if arg.ends_with(".dylib") | arg.ends_with(".so") {
                let from = PathBuf::from(arg);
                let to = framework_dir.join(from.file_name().unwrap());
                _ = std::fs::remove_file(&to);

                tracing::debug!("Copying framework from {from:?} to {to:?}");

                _ = std::fs::create_dir_all(&framework_dir);

                // in dev and on normal oses, we want to symlink the file
                // otherwise, just copy it (since in release you want to distribute the framework)
                if cfg!(any(windows, unix)) && !self.release {
                    #[cfg(windows)]
                    std::os::windows::fs::symlink_file(from, to).with_context(|| {
                        "Failed to symlink framework into bundle: {from:?} -> {to:?}"
                    })?;

                    #[cfg(unix)]
                    std::os::unix::fs::symlink(from, to).with_context(|| {
                        "Failed to symlink framework into bundle: {from:?} -> {to:?}"
                    })?;
                } else {
                    std::fs::copy(from, to)?;
                }
            }

            // On android, the c++_static flag means we need to copy the libc++_shared.so precompiled
            // library to the jniLibs folder
            if arg.contains("-lc++_static") && self.platform == Platform::Android {
                std::fs::copy(
                    self.workspace.android_tools()?.libcpp_shared(&self.triple),
                    framework_dir.join("libc++_shared.so"),
                )
                .with_context(|| "Failed to copy libc++_shared.so into bundle")?;
            }
        }

        Ok(())
    }

    fn frameworks_folder(&self) -> PathBuf {
        match self.triple.operating_system {
            OperatingSystem::Darwin(_) | OperatingSystem::MacOSX(_) => {
                self.root_dir().join("Contents").join("Frameworks")
            }
            OperatingSystem::IOS(_) => self.root_dir().join("Frameworks"),
            OperatingSystem::Linux if self.platform == Platform::Android => self
                .root_dir()
                .join("app")
                .join("src")
                .join("main")
                .join("jniLibs")
                .join("arm64-v8a"),
            OperatingSystem::Linux | OperatingSystem::Windows => self.root_dir(),
            _ => self.root_dir(),
        }
    }

    /// Copy the assets out of the manifest and into the target location
    ///
    /// Should be the same on all platforms - just copy over the assets from the manifest into the output directory
    async fn write_assets(&self, ctx: &BuildContext, assets: &AssetManifest) -> Result<()> {
        // Server doesn't need assets - web will provide them
        if self.bundle == BundleFormat::Server {
            return Ok(());
        }

        let asset_dir = self.asset_dir();

        // First, clear the asset dir of any files that don't exist in the new manifest
        _ = std::fs::create_dir_all(&asset_dir);

        // Create a set of all the paths that new files will be bundled to
        let mut keep_bundled_output_paths: HashSet<_> = assets
            .assets()
            .map(|a| asset_dir.join(a.bundled_path()))
            .collect();

        // The CLI creates a .version file in the asset dir to keep track of what version of the optimizer
        // the asset was processed. If that version doesn't match the CLI version, we need to re-optimize
        // all assets.
        let version_file = self.asset_optimizer_version_file();
        let clear_cache = std::fs::read_to_string(&version_file)
            .ok()
            .filter(|s| s == crate::VERSION.as_str())
            .is_none();
        if clear_cache {
            keep_bundled_output_paths.clear();
        }

        tracing::trace!(
            "Keeping bundled output paths: {:#?}",
            keep_bundled_output_paths
        );

        // use walkdir::WalkDir;
        // for item in WalkDir::new(&asset_dir).into_iter().flatten() {
        //     // If this asset is in the manifest, we don't need to remove it
        //     let canonicalized = dunce::canonicalize(item.path())?;
        //     if !keep_bundled_output_paths.contains(canonicalized.as_path()) {
        //         // Remove empty dirs, remove files not in the manifest
        //         if item.file_type().is_dir() && item.path().read_dir()?.next().is_none() {
        //             std::fs::remove_dir(item.path())?;
        //         } else {
        //             std::fs::remove_file(item.path())?;
        //         }
        //     }
        // }

        // todo(jon): we also want to eventually include options for each asset's optimization and compression, which we currently aren't
        let mut assets_to_transfer = vec![];

        // Queue the bundled assets
        for bundled in assets.assets() {
            let from = PathBuf::from(bundled.absolute_source_path());
            let to = asset_dir.join(bundled.bundled_path());

            // prefer to log using a shorter path relative to the workspace dir by trimming the workspace dir
            let from_ = from
                .strip_prefix(self.workspace_dir())
                .unwrap_or(from.as_path());
            let to_ = from
                .strip_prefix(self.workspace_dir())
                .unwrap_or(to.as_path());

            tracing::debug!("Copying asset {from_:?} to {to_:?}");
            assets_to_transfer.push((from, to, *bundled.options()));
        }

        let asset_count = assets_to_transfer.len();
        let started_processing = AtomicUsize::new(0);
        let copied = AtomicUsize::new(0);

        // Parallel Copy over the assets and keep track of progress with an atomic counter
        let progress = ctx.tx.clone();
        let ws_dir = self.workspace_dir();

        // Optimizing assets is expensive and blocking, so we do it in a tokio spawn blocking task
        tokio::task::spawn_blocking(move || {
            assets_to_transfer
                .par_iter()
                .try_for_each(|(from, to, options)| {
                    let processing = started_processing.fetch_add(1, Ordering::SeqCst);
                    let from_ = from.strip_prefix(&ws_dir).unwrap_or(from);
                    tracing::trace!(
                        "Starting asset copy {processing}/{asset_count} from {from_:?}"
                    );

                    let res = process_file_to(options, from, to);
                    if let Err(err) = res.as_ref() {
                        tracing::error!("Failed to copy asset {from:?}: {err}");
                    }

                    let finished = copied.fetch_add(1, Ordering::SeqCst);
                    BuildContext::status_copied_asset(
                        &progress,
                        finished,
                        asset_count,
                        from.to_path_buf(),
                    );

                    res.map(|_| ())
                })
        })
        .await
        .map_err(|e| anyhow::anyhow!("A task failed while trying to copy assets: {e}"))??;

        // Remove the wasm dir if we packaged it to an "asset"-type app
        if self.should_bundle_to_asset() {
            _ = std::fs::remove_dir_all(self.wasm_bindgen_out_dir());
        }

        // Write the version file so we know what version of the optimizer we used
        std::fs::write(self.asset_optimizer_version_file(), crate::VERSION.as_str())?;

        Ok(())
    }

    /// Run our custom linker setup to generate a patch file in the right location
    ///
    /// This should be the only case where the cargo output is a "dummy" file and requires us to
    /// manually do any linking.
    ///
    /// We also run some post processing steps here, like extracting out any new assets.
    async fn write_patch(
        &self,
        ctx: &BuildContext,
        aslr_reference: u64,
        artifacts: &mut BuildArtifacts,
        cache: &Arc<HotpatchModuleCache>,
        rustc_args: &RustcArgs,
    ) -> Result<()> {
        ctx.status_hotpatching();

        tracing::debug!(
            "Original builds for patch: {}",
            self.link_args_file.path().display()
        );
        let raw_args = std::fs::read_to_string(self.link_args_file.path())
            .context("Failed to read link args from file")?;
        let args = raw_args.lines().collect::<Vec<_>>();

        // Extract out the incremental object files.
        //
        // This is sadly somewhat of a hack, but it might be a moderately reliable hack.
        //
        // When rustc links your project, it passes the args as how a linker would expect, but with
        // a somewhat reliable ordering. These are all internal details to cargo/rustc, so we can't
        // rely on them *too* much, but the *are* fundamental to how rust compiles your projects, and
        // linker interfaces probably won't change drastically for another 40 years.
        //
        // We need to tear apart this command and only pass the args that are relevant to our thin link.
        // Mainly, we don't want any rlibs to be linked. Occasionally some libraries like objc_exception
        // export a folder with their artifacts - unsure if we actually need to include them. Generally
        // you can err on the side that most *libraries* don't need to be linked here since dlopen
        // satisfies those symbols anyways when the binary is loaded.
        //
        // Many args are passed twice, too, which can be confusing, but generally don't have any real
        // effect. Note that on macos/ios, there's a special macho header that needs to be set, otherwise
        // dyld will complain.
        //
        // Also, some flags in darwin land might become deprecated, need to be super conservative:
        // - https://developer.apple.com/forums/thread/773907
        //
        // The format of this command roughly follows:
        // ```
        // clang
        //     /dioxus/target/debug/subsecond-cli
        //     /var/folders/zs/gvrfkj8x33d39cvw2p06yc700000gn/T/rustcAqQ4p2/symbols.o
        //     /dioxus/target/subsecond-dev/deps/subsecond_harness-acfb69cb29ffb8fa.05stnb4bovskp7a00wyyf7l9s.rcgu.o
        //     /dioxus/target/subsecond-dev/deps/subsecond_harness-acfb69cb29ffb8fa.08rgcutgrtj2mxoogjg3ufs0g.rcgu.o
        //     /dioxus/target/subsecond-dev/deps/subsecond_harness-acfb69cb29ffb8fa.0941bd8fa2bydcv9hfmgzzne9.rcgu.o
        //     /dioxus/target/subsecond-dev/deps/libbincode-c215feeb7886f81b.rlib
        //     /dioxus/target/subsecond-dev/deps/libanyhow-e69ac15c094daba6.rlib
        //     /dioxus/target/subsecond-dev/deps/libratatui-c3364579b86a1dfc.rlib
        //     /.rustup/toolchains/stable-aarch64-apple-darwin/lib/rustlib/aarch64-apple-darwin/lib/libstd-019f0f6ae6e6562b.rlib
        //     /.rustup/toolchains/stable-aarch64-apple-darwin/lib/rustlib/aarch64-apple-darwin/lib/libpanic_unwind-7387d38173a2eb37.rlib
        //     /.rustup/toolchains/stable-aarch64-apple-darwin/lib/rustlib/aarch64-apple-darwin/lib/libobject-2b03cf6ece171d21.rlib
        //     -framework AppKit
        //     -lc
        //     -framework Foundation
        //     -framework Carbon
        //     -lSystem
        //     -framework CoreFoundation
        //     -lobjc
        //     -liconv
        //     -lm
        //     -arch arm64
        //     -mmacosx-version-min=11.0.0
        //     -L /dioxus/target/subsecond-dev/build/objc_exception-dc226cad0480ea65/out
        //     -o /dioxus/target/subsecond-dev/deps/subsecond_harness-acfb69cb29ffb8fa
        //     -nodefaultlibs
        //     -Wl,-all_load
        // ```
        let mut dylibs = vec![];
        let mut object_files = args
            .iter()
            .filter(|arg| arg.ends_with(".rcgu.o"))
            .sorted()
            .map(PathBuf::from)
            .collect::<Vec<_>>();

        // On non-wasm platforms, we generate a special shim object file which converts symbols from
        // fat binary into direct addresses from the running process.
        //
        // Our wasm approach is quite specific to wasm. We don't need to resolve any missing symbols
        // there since wasm is relocatable, but there is considerable pre and post processing work to
        // satisfy undefined symbols that we do by munging the binary directly.
        //
        // todo: can we adjust our wasm approach to also use a similar system?
        // todo: don't require the aslr reference and just patch the got when loading.
        //
        // Requiring the ASLR offset here is necessary but unfortunately might be flakey in practice.
        // Android apps can take a long time to open, and a hot patch might've been issued in the interim,
        // making this hotpatch a failure.
        if !matches!(
            self.triple.architecture,
            target_lexicon::Architecture::Wasm32 | target_lexicon::Architecture::Wasm64
        ) {
            let stub_bytes = crate::build::create_undefined_symbol_stub(
                cache,
                &object_files,
                &self.triple,
                aslr_reference,
            )
            .expect("failed to resolve patch symbols");

            // Currently we're dropping stub.o in the exe dir, but should probably just move to a tempfile?
            let patch_file = self.main_exe().with_file_name("stub.o");
            std::fs::write(&patch_file, stub_bytes)?;
            object_files.push(patch_file);

            // Add the dylibs/sos to the linker args
            // Make sure to use the one in the bundle, not the ones in the target dir or system.
            for arg in &rustc_args.link_args {
                if arg.ends_with(".dylib") || arg.ends_with(".so") {
                    let path = PathBuf::from(arg);
                    dylibs.push(self.frameworks_folder().join(path.file_name().unwrap()));
                }
            }
        }

        // And now we can run the linker with our new args
        let linker = self.select_linker()?;
        let out_exe = self.patch_exe(artifacts.time_start);
        let out_arg = match self.triple.operating_system {
            OperatingSystem::Windows => vec![format!("/OUT:{}", out_exe.display())],
            _ => vec!["-o".to_string(), out_exe.display().to_string()],
        };

        tracing::trace!("Linking with {:?} using args: {:#?}", linker, object_files);

        let mut out_args: Vec<OsString> = vec![];
        out_args.extend(object_files.iter().map(Into::into));
        out_args.extend(dylibs.iter().map(Into::into));
        out_args.extend(self.thin_link_args(&args)?.iter().map(Into::into));
        out_args.extend(out_arg.iter().map(Into::into));

        if cfg!(windows) {
            let cmd_contents: String = out_args
                .iter()
                .map(|s| format!("\"{}\"", s.to_string_lossy()))
                .join(" ");
            std::fs::write(self.command_file.path(), cmd_contents)
                .context("Failed to write linker command file")?;
            out_args = vec![format!("@{}", self.command_file.path().display()).into()];
        }

        // Run the linker directly!
        //
        // We dump its output directly into the patch exe location which is different than how rustc
        // does it since it uses llvm-objcopy into the `target/debug/` folder.
        let res = Command::new(linker)
            .args(out_args)
            .env_clear()
            .envs(rustc_args.envs.iter().map(|(k, v)| (k, v)))
            .output()
            .await?;

        if !res.stderr.is_empty() {
            let errs = String::from_utf8_lossy(&res.stderr);
            if !self.patch_exe(artifacts.time_start).exists() || !res.status.success() {
                tracing::error!("Failed to generate patch: {}", errs.trim());
            } else {
                tracing::trace!("Linker output during thin linking: {}", errs.trim());
            }
        }

        // For some really weird reason that I think is because of dlopen caching, future loads of the
        // jump library will fail if we don't remove the original fat file. I think this could be
        // because of library versioning and namespaces, but really unsure.
        //
        // The errors if you forget to do this are *extremely* cryptic - missing symbols that never existed.
        //
        // Fortunately, this binary exists in two places - the deps dir and the target out dir. We
        // can just remove the one in the deps dir and the problem goes away.
        if let Some(idx) = args.iter().position(|arg| *arg == "-o") {
            _ = std::fs::remove_file(PathBuf::from(args[idx + 1]));
        }

        // Now extract the assets from the fat binary
        artifacts.assets = self.collect_assets(&self.patch_exe(artifacts.time_start), ctx)?;

        // If this is a web build, reset the index.html file in case it was modified by SSG
        self.write_index_html(&artifacts.assets)
            .context("Failed to write index.html")?;

        // Clean up the temps manually
        // todo: we might want to keep them around for debugging purposes
        for file in object_files {
            _ = std::fs::remove_file(file);
        }

        Ok(())
    }

    /// Take the original args passed to the "fat" build and then create the "thin" variant.
    ///
    /// This is basically just stripping away the rlibs and other libraries that will be satisfied
    /// by our stub step.
    fn thin_link_args(&self, original_args: &[&str]) -> Result<Vec<String>> {
        let mut out_args = vec![];

        match self.linker_flavor() {
            // wasm32-unknown-unknown -> use wasm-ld (gnu-lld)
            //
            // We need to import a few things - namely the memory and ifunc table.
            //
            // We can safely export everything, I believe, though that led to issues with the "fat"
            // binaries that also might lead to issues here too. wasm-bindgen chokes on some symbols
            // and the resulting JS has issues.
            //
            // We turn on both --pie and --experimental-pic but I think we only need --pie.
            //
            // We don't use *any* of the original linker args since they do lots of custom exports
            // and other things that we don't need.
            //
            // The trickiest one here is -Crelocation-model=pic, which forces data symbols
            // into a GOT, making it possible to import them from the main module.
            //
            // I think we can make relocation-model=pic work for non-wasm platforms, enabling
            // fully relocatable modules with no host coordination in lieu of sending out
            // the aslr slide at runtime.
            LinkerFlavor::WasmLld => {
                out_args.extend([
                    "--fatal-warnings".to_string(),
                    "--verbose".to_string(),
                    "--import-memory".to_string(),
                    "--import-table".to_string(),
                    "--growable-table".to_string(),
                    "--export".to_string(),
                    "main".to_string(),
                    "--allow-undefined".to_string(),
                    "--no-demangle".to_string(),
                    "--no-entry".to_string(),
                    "--pie".to_string(),
                    "--experimental-pic".to_string(),
                ]);

                // retain exports so post-processing has hooks to work with
                for (idx, arg) in original_args.iter().enumerate() {
                    if *arg == "--export" {
                        out_args.push(arg.to_string());
                        out_args.push(original_args[idx + 1].to_string());
                    }
                }
            }

            // This uses "cc" and these args need to be ld compatible
            //
            // Most importantly, we want to pass `-dylib` to both CC and the linker to indicate that
            // we want to generate the shared library instead of an executable.
            LinkerFlavor::Darwin => {
                out_args.extend(["-Wl,-dylib".to_string()]);

                // Preserve the original args. We only preserve:
                // -framework
                // -arch
                // -lxyz
                // There might be more, but some flags might break our setup.
                for (idx, arg) in original_args.iter().enumerate() {
                    if *arg == "-framework" || *arg == "-arch" || *arg == "-L" {
                        out_args.push(arg.to_string());
                        out_args.push(original_args[idx + 1].to_string());
                    }

                    if arg.starts_with("-l") || arg.starts_with("-m") {
                        out_args.push(arg.to_string());
                    }
                }
            }

            // android/linux need to be compatible with lld
            //
            // android currently drags along its own libraries and other zany flags
            LinkerFlavor::Gnu => {
                out_args.extend([
                    "-shared".to_string(),
                    "-Wl,--eh-frame-hdr".to_string(),
                    "-Wl,-z,noexecstack".to_string(),
                    "-Wl,-z,relro,-z,now".to_string(),
                    "-nodefaultlibs".to_string(),
                    "-Wl,-Bdynamic".to_string(),
                ]);

                // Preserve the original args. We only preserve:
                // -L <path>
                // -arch
                // -lxyz
                // There might be more, but some flags might break our setup.
                for (idx, arg) in original_args.iter().enumerate() {
                    if *arg == "-L" {
                        out_args.push(arg.to_string());
                        out_args.push(original_args[idx + 1].to_string());
                    }

                    if arg.starts_with("-l")
                        || arg.starts_with("-m")
                        || arg.starts_with("-Wl,--target=")
                        || arg.starts_with("-Wl,-fuse-ld")
                        || arg.starts_with("-fuse-ld")
                        || arg.contains("-ld-path")
                    {
                        out_args.push(arg.to_string());
                    }
                }
            }

            LinkerFlavor::Msvc => {
                out_args.extend([
                    "shlwapi.lib".to_string(),
                    "kernel32.lib".to_string(),
                    "advapi32.lib".to_string(),
                    "ntdll.lib".to_string(),
                    "userenv.lib".to_string(),
                    "ws2_32.lib".to_string(),
                    "dbghelp.lib".to_string(),
                    "/defaultlib:msvcrt".to_string(),
                    "/DLL".to_string(),
                    "/DEBUG".to_string(),
                    "/PDBALTPATH:%_PDB%".to_string(),
                    "/EXPORT:main".to_string(),
                    "/HIGHENTROPYVA:NO".to_string(),
                ]);
            }

            LinkerFlavor::Unsupported => {
                bail!("Unsupported platform for thin linking")
            }
        }

        let extract_value = |arg: &str| -> Option<String> {
            original_args
                .iter()
                .position(|a| *a == arg)
                .map(|i| original_args[i + 1].to_string())
        };

        if let Some(vale) = extract_value("-target") {
            out_args.push("-target".to_string());
            out_args.push(vale);
        }

        if let Some(vale) = extract_value("-isysroot") {
            out_args.push("-isysroot".to_string());
            out_args.push(vale);
        }

        Ok(out_args)
    }

    /// Patches are stored in the same directory as the main executable, but with a name based on the
    /// time the patch started compiling.
    ///
    /// - lib{name}-patch-{time}.(so/dll/dylib) (next to the main exe)
    ///
    /// Note that weirdly enough, the name of dylibs can actually matter. In some environments, libs
    /// can override each other with symbol interposition.
    ///
    /// Also, on Android - and some Linux, we *need* to start the lib name with `lib` for the dynamic
    /// loader to consider it a shared library.
    ///
    /// todo: the time format might actually be problematic if two platforms share the same build folder.
    pub(crate) fn patch_exe(&self, time_start: SystemTime) -> PathBuf {
        let path = self.main_exe().with_file_name(format!(
            "lib{}-patch-{}",
            self.executable_name(),
            time_start
                .duration_since(UNIX_EPOCH)
                .map(|f| f.as_millis())
                .unwrap_or(0),
        ));

        let extension = match self.linker_flavor() {
            LinkerFlavor::Darwin => "dylib",
            LinkerFlavor::Gnu => "so",
            LinkerFlavor::WasmLld => "wasm",
            LinkerFlavor::Msvc => "dll",
            LinkerFlavor::Unsupported => "",
        };

        path.with_extension(extension)
    }

    /// When we link together the fat binary, we need to make sure every `.o` file in *every* rlib
    /// is taken into account. This is the same work that the rust compiler does when assembling
    /// staticlibs.
    ///
    /// <https://github.com/rust-lang/rust/blob/191df20fcad9331d3a948aa8e8556775ec3fe69d/compiler/rustc_codegen_ssa/src/back/link.rs#L448>
    ///
    /// Since we're going to be passing these to the linker, we need to make sure and not provide any
    /// weird files (like the rmeta) file that rustc generates.
    ///
    /// We discovered the need for this after running into issues with wasm-ld not being able to
    /// handle the rmeta file.
    ///
    /// <https://github.com/llvm/llvm-project/issues/55786>
    ///
    /// Also, crates might not drag in all their dependent code. The monorphizer won't lift trait-based generics:
    ///
    /// <https://github.com/rust-lang/rust/blob/191df20fcad9331d3a948aa8e8556775ec3fe69d/compiler/rustc_monomorphize/src/collector.rs>
    ///
    /// When Rust normally handles this, it uses the +whole-archive directive which adjusts how the rlib
    /// is written to disk.
    ///
    /// Since creating this object file can be a lot of work, we cache it in the target dir by hashing
    /// the names of the rlibs in the command and storing it in the target dir. That way, when we run
    /// this command again, we can just used the cached object file.
    ///
    /// In theory, we only need to do this for every crate accessible by the current crate, but that's
    /// hard acquire without knowing the exported symbols from each crate.
    ///
    /// todo: I think we can traverse our immediate dependencies and inspect their symbols, unless they `pub use` a crate
    /// todo: we should try and make this faster with memmapping
    pub(crate) async fn run_fat_link(
        &self,
        ctx: &BuildContext,
        exe: &Path,
        rustc_args: &RustcArgs,
    ) -> Result<()> {
        ctx.status_starting_link();

        // Filter out the rlib files from the arguments
        let rlibs = rustc_args
            .link_args
            .iter()
            .filter(|arg| arg.ends_with(".rlib"))
            .map(PathBuf::from)
            .collect::<Vec<_>>();

        // Acquire a hash from the rlib names, sizes, modified times, and dx's git commit hash
        // This ensures that any changes in dx or the rlibs will cause a new hash to be generated
        // The hash relies on both dx and rustc hashes, so it should be thoroughly unique. Keep it
        // short to avoid long file names.
        let hash_id = Uuid::new_v5(
            &Uuid::NAMESPACE_OID,
            rlibs
                .iter()
                .map(|p| {
                    format!(
                        "{}-{}-{}-{}",
                        p.file_name().unwrap().to_string_lossy(),
                        p.metadata().map(|m| m.len()).unwrap_or_default(),
                        p.metadata()
                            .ok()
                            .and_then(|m| m.modified().ok())
                            .and_then(|f| f.duration_since(UNIX_EPOCH).map(|f| f.as_secs()).ok())
                            .unwrap_or_default(),
                        crate::dx_build_info::GIT_COMMIT_HASH.unwrap_or_default()
                    )
                })
                .collect::<String>()
                .as_bytes(),
        )
        .to_string()
        .chars()
        .take(8)
        .collect::<String>();

        // Check if we already have a cached object file
        let out_ar_path = exe.with_file_name(format!("libdeps-{hash_id}.a",));
        let out_rlibs_list = exe.with_file_name(format!("rlibs-{hash_id}.txt"));
        let mut archive_has_contents = out_ar_path.exists();

        // Use the rlibs list if it exists
        let mut compiler_rlibs = std::fs::read_to_string(&out_rlibs_list)
            .ok()
            .map(|s| s.lines().map(PathBuf::from).collect::<Vec<_>>())
            .unwrap_or_default();

        // Create it by dumping all the rlibs into it
        // This will include the std rlibs too, which can severely bloat the size of the archive
        //
        // The nature of this process involves making extremely fat archives, so we should try and
        // speed up the future linking process by caching the archive.
        //
        // Since we're using the git hash for the CLI entropy, debug builds should always regenerate
        // the archive since their hash might not change, but the logic might.
        if !archive_has_contents || cfg!(debug_assertions) {
            compiler_rlibs.clear();

            let mut bytes = vec![];
            let mut out_ar = ar::Builder::new(&mut bytes);
            for rlib in &rlibs {
                // Skip compiler rlibs since they're missing bitcode
                //
                // https://github.com/rust-lang/rust/issues/94232#issuecomment-1048342201
                //
                // if the rlib is not in the target directory, we skip it.
                if !rlib.starts_with(self.workspace_dir()) {
                    compiler_rlibs.push(rlib.clone());
                    tracing::trace!("Skipping rlib: {:?}", rlib);
                    continue;
                }

                tracing::trace!("Adding rlib to staticlib: {:?}", rlib);

                let rlib_contents = std::fs::read(rlib)?;
                let mut reader = ar::Archive::new(std::io::Cursor::new(rlib_contents));
                let mut keep_linker_rlib = false;
                while let Some(Ok(object_file)) = reader.next_entry() {
                    let name = std::str::from_utf8(object_file.header().identifier()).unwrap();
                    if name.ends_with(".rmeta") {
                        continue;
                    }

                    if object_file.header().size() == 0 {
                        continue;
                    }

                    // rlibs might contain dlls/sos/lib files which we don't want to include
                    //
                    // This catches .dylib, .so, .dll, .lib, .o, etc files that are not compatible with
                    // our "fat archive" linking process.
                    //
                    // We only trust `.rcgu.o` files to make it into the --all_load archive.
                    // This is a temporary stopgap to prevent issues with libraries that generate
                    // object files that are not compatible with --all_load.
                    // see https://github.com/DioxusLabs/dioxus/issues/4237
                    if !(name.ends_with(".rcgu.o") || name.ends_with(".obj")) {
                        keep_linker_rlib = true;
                        continue;
                    }

                    archive_has_contents = true;
                    out_ar
                        .append(&object_file.header().clone(), object_file)
                        .context("Failed to add object file to archive")?;
                }

                // Some rlibs contain weird artifacts that we don't want to include in the fat archive.
                // However, we still want them around in the linker in case the regular linker can handle them.
                if keep_linker_rlib {
                    compiler_rlibs.push(rlib.clone());
                }
            }

            let bytes = out_ar.into_inner().context("Failed to finalize archive")?;
            std::fs::write(&out_ar_path, bytes).context("Failed to write archive")?;
            tracing::debug!("Wrote fat archive to {:?}", out_ar_path);

            // Run the ranlib command to index the archive. This slows down this process a bit,
            // but is necessary for some linkers to work properly.
            // We ignore its error in case it doesn't recognize the architecture
            if self.linker_flavor() == LinkerFlavor::Darwin {
                if let Some(ranlib) = self.select_ranlib() {
                    _ = Command::new(ranlib).arg(&out_ar_path).output().await;
                }
            }
        }

        compiler_rlibs.dedup();

        // We're going to replace the first rlib in the args with our fat archive
        // And then remove the rest of the rlibs
        //
        // We also need to insert the -force_load flag to force the linker to load the archive
        let mut args: Vec<_> = rustc_args.link_args.iter().skip(1).cloned().collect();
        if let Some(last_object) = args.iter().rposition(|arg| arg.ends_with(".o")) {
            if archive_has_contents {
                match self.linker_flavor() {
                    LinkerFlavor::WasmLld => {
                        args.insert(last_object, "--whole-archive".to_string());
                        args.insert(last_object + 1, out_ar_path.display().to_string());
                        args.insert(last_object + 2, "--no-whole-archive".to_string());
                        args.retain(|arg| !arg.ends_with(".rlib"));
                        for rlib in compiler_rlibs.iter().rev() {
                            args.insert(last_object + 3, rlib.display().to_string());
                        }
                    }
                    LinkerFlavor::Gnu => {
                        args.insert(last_object, "-Wl,--whole-archive".to_string());
                        args.insert(last_object + 1, out_ar_path.display().to_string());
                        args.insert(last_object + 2, "-Wl,--no-whole-archive".to_string());
                        args.retain(|arg| !arg.ends_with(".rlib"));
                        for rlib in compiler_rlibs.iter().rev() {
                            args.insert(last_object + 3, rlib.display().to_string());
                        }
                    }
                    LinkerFlavor::Darwin => {
                        args.insert(last_object, "-Wl,-force_load".to_string());
                        args.insert(last_object + 1, out_ar_path.display().to_string());
                        args.retain(|arg| !arg.ends_with(".rlib"));
                        for rlib in compiler_rlibs.iter().rev() {
                            args.insert(last_object + 2, rlib.display().to_string());
                        }
                    }
                    LinkerFlavor::Msvc => {
                        args.insert(
                            last_object,
                            format!("/WHOLEARCHIVE:{}", out_ar_path.display()),
                        );
                        args.retain(|arg| !arg.ends_with(".rlib"));
                        for rlib in compiler_rlibs.iter().rev() {
                            args.insert(last_object + 1, rlib.display().to_string());
                        }
                    }
                    LinkerFlavor::Unsupported => {
                        tracing::error!("Unsupported platform for fat linking");
                    }
                };
            }
        }

        // Add custom args to the linkers
        match self.linker_flavor() {
            LinkerFlavor::Gnu => {
                // Export `main` so subsecond can use it for a reference point
                args.push("-Wl,--export-dynamic-symbol,main".to_string());
            }
            LinkerFlavor::Darwin => {
                args.push("-Wl,-exported_symbol,_main".to_string());
            }
            LinkerFlavor::Msvc => {
                // Prevent alsr from overflowing 32 bits
                args.push("/HIGHENTROPYVA:NO".to_string());

                // Export `main` so subsecond can use it for a reference point
                args.push("/EXPORT:main".to_string());
            }
            LinkerFlavor::WasmLld | LinkerFlavor::Unsupported => {}
        }

        // We also need to remove the `-o` flag since we want the linker output to end up in the
        // rust exe location, not in the deps dir as it normally would.
        if let Some(idx) = args
            .iter()
            .position(|arg| *arg == "-o" || *arg == "--output")
        {
            args.remove(idx + 1);
            args.remove(idx);
        }

        // same but windows support
        if let Some(idx) = args.iter().position(|arg| arg.starts_with("/OUT")) {
            args.remove(idx);
        }

        // We want to go through wasm-ld directly, so we need to remove the -flavor flag
        if matches!(
            self.triple.architecture,
            target_lexicon::Architecture::Wasm32 | target_lexicon::Architecture::Wasm64
        ) {
            let flavor_idx = args.iter().position(|arg| *arg == "-flavor").unwrap();
            args.remove(flavor_idx + 1);
            args.remove(flavor_idx);
        }

        // Set the output file
        match self.triple.operating_system {
            OperatingSystem::Windows => args.push(format!("/OUT:{}", exe.display())),
            _ => args.extend(["-o".to_string(), exe.display().to_string()]),
        }

        // And now we can run the linker with our new args
        let linker = self.select_linker()?;

        tracing::trace!("Fat linking with args: {:?} {:#?}", linker, args);
        tracing::trace!("Fat linking with env:");
        for e in rustc_args.envs.iter() {
            tracing::trace!("  {}={}", e.0, e.1);
        }

        // Handle windows command files
        let mut out_args = args.clone();
        if cfg!(windows) {
            let cmd_contents: String = out_args.iter().map(|f| format!("\"{f}\"")).join(" ");
            std::fs::write(self.command_file.path(), cmd_contents)
                .context("Failed to write linker command file")?;
            out_args = vec![format!("@{}", self.command_file.path().display())];
        }

        // Run the linker directly!
        let res = Command::new(linker)
            .args(out_args)
            .env_clear()
            .envs(rustc_args.envs.iter().map(|(k, v)| (k, v)))
            .output()
            .await?;

        if !res.stderr.is_empty() {
            let errs = String::from_utf8_lossy(&res.stderr);
            if !res.status.success() {
                tracing::error!("Failed to generate fat binary: {}", errs.trim());
            } else {
                tracing::trace!("Warnings during fat linking: {}", errs.trim());
            }
        }

        if !res.stdout.is_empty() {
            let out = String::from_utf8_lossy(&res.stdout);
            tracing::trace!("Output from fat linking: {}", out.trim());
        }

        // Clean up the temps manually
        for f in args.iter().filter(|arg| arg.ends_with(".rcgu.o")) {
            _ = std::fs::remove_file(f);
        }

        // Cache the rlibs list
        _ = std::fs::write(
            &out_rlibs_list,
            compiler_rlibs
                .into_iter()
                .map(|s| s.display().to_string())
                .join("\n"),
        );

        Ok(())
    }

    /// Automatically detect the linker flavor based on the target triple and any custom linkers.
    ///
    /// This tries to replicate what rustc does when selecting the linker flavor based on the linker
    /// and triple.
    fn linker_flavor(&self) -> LinkerFlavor {
        if let Some(custom) = self.custom_linker.as_ref() {
            let name = custom.file_name().unwrap().to_ascii_lowercase();
            match name.to_str() {
                Some("lld-link") => return LinkerFlavor::Msvc,
                Some("lld-link.exe") => return LinkerFlavor::Msvc,
                Some("wasm-ld") => return LinkerFlavor::WasmLld,
                Some("ld64.lld") => return LinkerFlavor::Darwin,
                Some("ld.lld") => return LinkerFlavor::Gnu,
                Some("ld.gold") => return LinkerFlavor::Gnu,
                Some("mold") => return LinkerFlavor::Gnu,
                Some("sold") => return LinkerFlavor::Gnu,
                Some("wild") => return LinkerFlavor::Gnu,
                _ => {}
            }
        }

        match self.triple.environment {
            target_lexicon::Environment::Gnu
            | target_lexicon::Environment::Gnuabi64
            | target_lexicon::Environment::Gnueabi
            | target_lexicon::Environment::Gnueabihf
            | target_lexicon::Environment::GnuLlvm => LinkerFlavor::Gnu,
            target_lexicon::Environment::Musl => LinkerFlavor::Gnu,
            target_lexicon::Environment::Android => LinkerFlavor::Gnu,
            target_lexicon::Environment::Msvc => LinkerFlavor::Msvc,
            target_lexicon::Environment::Macabi => LinkerFlavor::Darwin,
            _ => match self.triple.operating_system {
                OperatingSystem::Darwin(_) => LinkerFlavor::Darwin,
                OperatingSystem::IOS(_) => LinkerFlavor::Darwin,
                OperatingSystem::MacOSX(_) => LinkerFlavor::Darwin,
                OperatingSystem::Linux => LinkerFlavor::Gnu,
                OperatingSystem::Windows => LinkerFlavor::Msvc,
                _ => match self.triple.architecture {
                    target_lexicon::Architecture::Wasm32 => LinkerFlavor::WasmLld,
                    target_lexicon::Architecture::Wasm64 => LinkerFlavor::WasmLld,
                    _ => LinkerFlavor::Unsupported,
                },
            },
        }
    }

    /// Select the linker to use for this platform.
    ///
    /// We prefer to use the rust-lld linker when we can since it's usually there.
    /// On macos, we use the system linker since macho files can be a bit finicky.
    ///
    /// This means we basically ignore the linker flavor that the user configured, which could
    /// cause issues with a custom linker setup. In theory, rust translates most flags to the right
    /// linker format.
    fn select_linker(&self) -> Result<PathBuf, Error> {
        if let Some(linker) = self.custom_linker.clone() {
            return Ok(linker);
        }

        let cc = match self.linker_flavor() {
            LinkerFlavor::WasmLld => self.workspace.wasm_ld(),

            // On macOS, we use the system linker since it's usually there.
            // We could also use `lld` here, but it might not be installed by default.
            //
            // Note that this is *clang*, not `lld`.
            LinkerFlavor::Darwin => self.workspace.cc(),

            // On Linux, we use the system linker since it's usually there.
            LinkerFlavor::Gnu => self.workspace.cc(),

            // On windows, instead of trying to find the system linker, we just go with the lld.link
            // that rustup provides. It's faster and more stable then reyling on link.exe in path.
            LinkerFlavor::Msvc => self.workspace.lld_link(),

            // The rest of the platforms use `cc` as the linker which should be available in your path,
            // provided you have build-tools setup. On mac/linux this is the default, but on Windows
            // it requires msvc or gnu downloaded, which is a requirement to use rust anyways.
            //
            // The default linker might actually be slow though, so we could consider using lld or rust-lld
            // since those are shipping by default on linux as of 1.86. Window's linker is the really slow one.
            //
            // https://blog.rust-lang.org/2024/05/17/enabling-rust-lld-on-linux.html
            //
            // Note that "cc" is *not* a linker. It's a compiler! The arguments we pass need to be in
            // the form of `-Wl,<args>` for them to make it to the linker. This matches how rust does it
            // which is confusing.
            LinkerFlavor::Unsupported => self.workspace.cc(),
        };

        Ok(cc)
    }

    /// Assemble the `cargo rustc` / `rustc` command
    ///
    /// When building fat/base binaries, we use `cargo rustc`.
    /// When building thin binaries, we use `rustc` directly.
    ///
    /// When processing the output of this command, you need to make sure to handle both cases which
    /// both have different formats (but with json output for both).
    fn build_command(&self, ctx: &BuildContext) -> Result<Command> {
        match &ctx.mode {
            // We're assembling rustc directly, so we need to be *very* careful. Cargo sets rustc's
            // env up very particularly, and we want to match it 1:1 but with some changes.
            //
            // To do this, we reset the env completely, and then pass every env var that the original
            // rustc process had 1:1.
            //
            // We need to unset a few things, like the RUSTC wrappers and then our special env var
            // indicating that dx itself is the compiler. If we forget to do this, then the compiler
            // ends up doing some recursive nonsense and dx is trying to link instead of compiling.
            //
            // todo: maybe rustc needs to be found on the FS instead of using the one in the path?
            BuildMode::Thin { rustc_args, .. } => {
                let mut cmd = Command::new("rustc");
                cmd.current_dir(self.workspace_dir());
                cmd.env_clear();
                cmd.args(rustc_args.args[1..].iter());
                cmd.env_remove("RUSTC_WORKSPACE_WRAPPER");
                cmd.env_remove("RUSTC_WRAPPER");
                cmd.env_remove(DX_RUSTC_WRAPPER_ENV_VAR);
                cmd.envs(
                    self.cargo_build_env_vars(ctx)?
                        .iter()
                        .map(|(k, v)| (k.as_ref(), v)),
                );
                cmd.arg(format!("-Clinker={}", Workspace::path_to_dx()?.display()));

                if matches!(
                    self.triple.architecture,
                    target_lexicon::Architecture::Wasm32 | target_lexicon::Architecture::Wasm64
                ) {
                    cmd.arg("-Crelocation-model=pic");
                }

                cmd.envs(rustc_args.envs.iter().cloned());

                Ok(cmd)
            }

            // For Base and Fat builds, we use a regular cargo setup, but we might need to intercept
            // rustc itself in case we're hot-patching and need a reliable rustc environment to
            // continuously recompile the top-level crate with.
            //
            // In the future, when we support hot-patching *all* workspace crates, we will need to
            // make use of the RUSTC_WORKSPACE_WRAPPER environment variable instead of RUSTC_WRAPPER
            // and then keep track of env and args on a per-crate basis.
            //
            // We've also had a number of issues with incorrect canonicalization when passing paths
            // through envs on windows, hence the frequent use of dunce::canonicalize.
            _ => {
                let mut cmd = Command::new("cargo");

                let env = self.cargo_build_env_vars(ctx)?;
                let args = self.cargo_build_arguments(ctx);

                tracing::trace!("Building with cargo rustc");
                for e in env.iter() {
                    tracing::trace!(": {}={}", e.0, e.1);
                }

                for a in args.iter() {
                    tracing::trace!(": {}", a);
                }

                cmd.arg("rustc")
                    .current_dir(self.crate_dir())
                    .arg("--message-format")
                    .arg("json-diagnostic-rendered-ansi")
                    .args(args)
                    .envs(env.iter().map(|(k, v)| (k.as_ref(), v)));

                if ctx.mode == BuildMode::Fat {
                    cmd.env(
                        DX_RUSTC_WRAPPER_ENV_VAR,
                        dunce::canonicalize(self.rustc_wrapper_args_file.path())
                            .unwrap()
                            .display()
                            .to_string(),
                    );
                    cmd.env(
                        "RUSTC_WRAPPER",
                        Workspace::path_to_dx()?.display().to_string(),
                    );
                }

                Ok(cmd)
            }
        }
    }

    /// Create a list of arguments for cargo builds
    ///
    /// We always use `cargo rustc` *or* `rustc` directly. This means we can pass extra flags like
    /// `-C` arguments directly to the compiler.
    #[allow(clippy::vec_init_then_push)]
    fn cargo_build_arguments(&self, ctx: &BuildContext) -> Vec<String> {
        let mut cargo_args = Vec::with_capacity(4);

        // Set the `--config profile.{profile}.{key}={value}` flags for the profile, filling in adhoc profile
        cargo_args.extend(self.profile_args());

        // Add required profile flags. --release overrides any custom profiles.
        cargo_args.push("--profile".to_string());
        cargo_args.push(self.profile.to_string());

        // Pass the appropriate target to cargo. We *always* specify a target which is somewhat helpful for preventing thrashing
        cargo_args.push("--target".to_string());
        cargo_args.push(self.triple.to_string());

        // We always run in verbose since the CLI itself is the one doing the presentation
        cargo_args.push("--verbose".to_string());

        if self.no_default_features {
            cargo_args.push("--no-default-features".to_string());
        }

        if !self.features.is_empty() {
            cargo_args.push("--features".to_string());
            cargo_args.push(self.features.join(" "));
        }

        // We *always* set the package since that's discovered from cargo metadata
        cargo_args.push(String::from("-p"));
        cargo_args.push(self.package.clone());

        // Set the executable
        match self.executable_type() {
            TargetKind::Bin => cargo_args.push("--bin".to_string()),
            TargetKind::Lib => cargo_args.push("--lib".to_string()),
            TargetKind::Example => cargo_args.push("--example".to_string()),
            _ => {}
        };
        cargo_args.push(self.executable_name().to_string());

        // Set offline/locked/frozen
        let lock_opts = crate::VERBOSITY.get().cloned().unwrap_or_default();
        if lock_opts.frozen {
            cargo_args.push("--frozen".to_string());
        }
        if lock_opts.locked {
            cargo_args.push("--locked".to_string());
        }
        if lock_opts.offline {
            cargo_args.push("--offline".to_string());
        }

        // Merge in extra args. Order shouldn't really matter.
        cargo_args.extend(self.extra_cargo_args.clone());
        cargo_args.push("--".to_string());
        cargo_args.extend(self.extra_rustc_args.clone());

        // The bundle splitter needs relocation data to create a call-graph.
        // This will automatically be erased by wasm-opt during the optimization step.
        if self.bundle == BundleFormat::Web && self.wasm_split {
            cargo_args.push("-Clink-args=--emit-relocs".to_string());
        }

        // dx *always* links android and thin builds
        if self.custom_linker.is_some()
            || matches!(ctx.mode, BuildMode::Thin { .. } | BuildMode::Fat)
        {
            cargo_args.push(format!(
                "-Clinker={}",
                Workspace::path_to_dx().expect("can't find dx").display()
            ));
        }

        // for debuggability, we need to make sure android studio can properly understand our build
        // https://stackoverflow.com/questions/68481401/debugging-a-prebuilt-shared-library-in-android-studio
        if self.bundle == BundleFormat::Android {
            cargo_args.push("-Clink-arg=-Wl,--build-id=sha1".to_string());
        }

        // Handle frameworks/dylibs by setting the rpath
        // This is dependent on the bundle structure - in this case, appimage and appbundle for mac/linux
        // todo: we need to figure out what to do for windows
        match self.triple.operating_system {
            OperatingSystem::Darwin(_) | OperatingSystem::IOS(_) => {
                cargo_args.push("-Clink-arg=-Wl,-rpath,@executable_path/../Frameworks".to_string());
                cargo_args.push("-Clink-arg=-Wl,-rpath,@executable_path".to_string());
            }
            OperatingSystem::Linux => {
                cargo_args.push("-Clink-arg=-Wl,-rpath,$ORIGIN/../lib".to_string());
                cargo_args.push("-Clink-arg=-Wl,-rpath,$ORIGIN".to_string());
            }
            _ => {}
        }

        // Our fancy hot-patching engine needs a lot of customization to work properly.
        //
        // These args are mostly intended to be passed when *fat* linking but are generally fine to
        // pass for both fat and thin linking.
        //
        // We need save-temps and no-dead-strip in both cases though. When we run `cargo rustc` with
        // these args, they will be captured and re-ran for the fast compiles in the future, so whatever
        // we set here will be set for all future hot patches too.
        if matches!(ctx.mode, BuildMode::Thin { .. } | BuildMode::Fat) {
            // rustc gives us some portable flags required:
            // - link-dead-code: prevents rust from passing -dead_strip to the linker since that's the default.
            // - save-temps=true: keeps the incremental object files around, which we need for manually linking.
            cargo_args.extend_from_slice(&[
                "-Csave-temps=true".to_string(),
                "-Clink-dead-code".to_string(),
            ]);

            // We need to set some extra args that ensure all symbols make it into the final output
            // and that the linker doesn't strip them out.
            //
            // This basically amounts of -all_load or --whole-archive, depending on the linker.
            // We just assume an ld-like interface on macos and a gnu-ld interface elsewhere.
            //
            // macOS/iOS use ld64 but through the `cc` interface.
            // cargo_args.push("-Clink-args=-Wl,-all_load".to_string());
            //
            // Linux and Android fit under this umbrella, both with the same clang-like entrypoint
            // and the gnu-ld interface.
            //
            // cargo_args.push("-Clink-args=-Wl,--whole-archive".to_string());
            //
            // If windows -Wl,--whole-archive is required since it follows gnu-ld convention.
            // There might be other flags on windows - we haven't tested windows thoroughly.
            //
            // cargo_args.push("-Clink-args=-Wl,--whole-archive".to_string());
            // https://learn.microsoft.com/en-us/cpp/build/reference/wholearchive-include-all-library-object-files?view=msvc-170
            //
            // ------------------------------------------------------------
            //
            // if web, -Wl,--whole-archive is required since it follows gnu-ld convention.
            //
            // We also use --no-gc-sections and --export-table and --export-memory  to push
            // said symbols into the export table.
            //
            // We use --emit-relocs to build up a solid call graph.
            //
            // rust uses its own wasm-ld linker which can be found here (it's just gcc-ld with a `-target wasm` flag):
            // - ~/.rustup/toolchains/stable-aarch64-apple-darwin/lib/rustlib/aarch64-apple-darwin/bin/gcc-ld
            // - ~/.rustup/toolchains/stable-aarch64-apple-darwin/lib/rustlib/aarch64-apple-darwin/bin/gcc-ld/wasm-ld
            //
            // Note that we can't use --export-all, unfortunately, since some symbols are internal
            // to wasm-bindgen and exporting them causes the JS generation to fail.
            //
            // We are basically replicating what emscripten does here with its dynamic linking
            // approach where the MAIN_MODULE is very "fat" and exports the necessary arguments
            // for the side modules to be linked in. This guide is really helpful:
            //
            // https://github.com/WebAssembly/tool-conventions/blob/main/DynamicLinking.md
            //
            // The tricky one is -Ctarget-cpu=mvp, which prevents rustc from generating externref
            // entries.
            //
            // https://blog.rust-lang.org/2024/09/24/webassembly-targets-change-in-default-target-features/#disabling-on-by-default-webassembly-proposals
            //
            // It's fine that these exist in the base module but not in the patch.
            if matches!(
                self.triple.architecture,
                target_lexicon::Architecture::Wasm32 | target_lexicon::Architecture::Wasm64
            ) || self.triple.operating_system == OperatingSystem::Wasi
            {
                cargo_args.push("-Ctarget-cpu=mvp".into());
                cargo_args.push("-Clink-arg=--no-gc-sections".into());
                cargo_args.push("-Clink-arg=--growable-table".into());
                cargo_args.push("-Clink-arg=--export-table".into());
                cargo_args.push("-Clink-arg=--export-memory".into());
                cargo_args.push("-Clink-arg=--emit-relocs".into());
                cargo_args.push("-Clink-arg=--export=__stack_pointer".into());
                cargo_args.push("-Clink-arg=--export=__heap_base".into());
                cargo_args.push("-Clink-arg=--export=__data_end".into());
            }
        }

        cargo_args
    }

    fn cargo_build_env_vars(&self, ctx: &BuildContext) -> Result<Vec<(Cow<'static, str>, String)>> {
        let mut env_vars = vec![];

        // Make sure to set all the crazy android flags. Cross-compiling is hard, man.
        if self.bundle == BundleFormat::Android {
            env_vars.extend(self.android_env_vars()?);
        };

        // If this is a release build, bake the base path and title into the binary with env vars.
        // todo: should we even be doing this? might be better being a build.rs or something else.
        if self.release {
            if let Some(base_path) = self.base_path() {
                env_vars.push((ASSET_ROOT_ENV.into(), base_path.to_string()));
            }
            env_vars.push((APP_TITLE_ENV.into(), self.config.web.app.title.clone()));
        }

        // Assemble the rustflags by peering into the `.cargo/config.toml` file
        let mut rust_flags = self.rustflags.clone();

        // Disable reference types on wasm when using hotpatching
        // https://blog.rust-lang.org/2024/09/24/webassembly-targets-change-in-default-target-features/#disabling-on-by-default-webassembly-proposals
        if matches!(
            self.triple.architecture,
            target_lexicon::Architecture::Wasm32 | target_lexicon::Architecture::Wasm64
        ) && matches!(ctx.mode, BuildMode::Thin { .. } | BuildMode::Fat)
        {
            rust_flags.flags.push("-Ctarget-cpu=mvp".to_string());
        }

        // Set the rust flags for the build if they're not empty.
        if !rust_flags.flags.is_empty() {
            env_vars.push((
                "RUSTFLAGS".into(),
                rust_flags
                    .encode_space_separated()
                    .context("Failed to encode RUSTFLAGS")?,
            ));
        }

        // If we're either zero-linking or using a custom linker, make `dx` itself do the linking.
        if self.custom_linker.is_some()
            || matches!(ctx.mode, BuildMode::Thin { .. } | BuildMode::Fat)
        {
            LinkAction {
                triple: self.triple.clone(),
                linker: self.custom_linker.clone(),
                link_err_file: dunce::canonicalize(self.link_err_file.path())?,
                link_args_file: dunce::canonicalize(self.link_args_file.path())?,
            }
            .write_env_vars(&mut env_vars)?;
        }

        Ok(env_vars)
    }

    /// Set the environment variables required for building on Android.
    ///
    /// This involves setting sysroots, CC, CXX, AR, and other environment variables along with
    /// vars that cc-rs uses for its C/C++ compilation.
    ///
    /// We pulled the environment setup from `cargo ndk` and attempt to mimic its behavior to retain
    /// compatibility with existing crates that work with `cargo ndk`.
    ///
    /// <https://github.com/bbqsrc/cargo-ndk/blob/1d1a6dc70a99b7f95bc71ed07bf893ef37966efc/src/cargo.rs#L97-L102>
    ///
    /// cargo-ndk is MIT licensed.
    ///
    /// <https://github.com/bbqsrc/cargo-ndk>
    fn android_env_vars(&self) -> Result<Vec<(Cow<'static, str>, String)>> {
        // Derived from getenv_with_target_prefixes in `cc` crate.
        fn cc_env(var_base: &str, triple: &str) -> (String, Option<String>) {
            #[inline]
            fn env_var_with_key(key: String) -> Option<(String, String)> {
                std::env::var(&key).map(|value| (key, value)).ok()
            }

            let triple_u = triple.replace('-', "_");
            let most_specific_key = format!("{}_{}", var_base, triple);

            env_var_with_key(most_specific_key.to_string())
                .or_else(|| env_var_with_key(format!("{}_{}", var_base, triple_u)))
                .or_else(|| env_var_with_key(format!("TARGET_{}", var_base)))
                .or_else(|| env_var_with_key(var_base.to_string()))
                .map(|(key, value)| (key, Some(value)))
                .unwrap_or_else(|| (most_specific_key, None))
        }

        fn cargo_env_target_cfg(triple: &str, key: &str) -> String {
            format!("CARGO_TARGET_{}_{}", &triple.replace('-', "_"), key).to_uppercase()
        }

        fn clang_target(rust_target: &str, api_level: u8) -> String {
            let target = match rust_target {
                "arm-linux-androideabi" => "armv7a-linux-androideabi",
                "armv7-linux-androideabi" => "armv7a-linux-androideabi",
                _ => rust_target,
            };
            format!("--target={target}{api_level}")
        }

        fn sysroot_target(rust_target: &str) -> &str {
            (match rust_target {
                "armv7-linux-androideabi" => "arm-linux-androideabi",
                _ => rust_target,
            }) as _
        }
        fn rt_builtins(rust_target: &str) -> &str {
            (match rust_target {
                "armv7-linux-androideabi" => "arm",
                "aarch64-linux-android" => "aarch64",
                "i686-linux-android" => "i686",
                "x86_64-linux-android" => "x86_64",
                _ => rust_target,
            }) as _
        }

        let mut env_vars: Vec<(Cow<'static, str>, String)> = vec![];

        let tools = self.workspace.android_tools()?;
        let linker = tools.android_cc(&self.triple);
        let min_sdk_version = tools.min_sdk_version();
        let ar_path = tools.ar_path();
        let target_cc = tools.target_cc();
        let target_cxx = tools.target_cxx();
        let java_home = tools.java_home();
        let ndk_home = tools.ndk.clone();
        tracing::debug!(
            r#"Using android:
            min_sdk_version: {min_sdk_version}
            linker: {linker:?}
            ar_path: {ar_path:?}
            target_cc: {target_cc:?}
            target_cxx: {target_cxx:?}
            java_home: {java_home:?}
            "#
        );

        if let Some(java_home) = java_home {
            tracing::debug!("Setting JAVA_HOME to {java_home:?}");
            env_vars.push(("JAVA_HOME".into(), java_home.display().to_string()));
        }

        let triple = self.triple.to_string();

        // Environment variables for the `cc` crate
        let (cc_key, _cc_value) = cc_env("CC", &triple);
        let (cflags_key, cflags_value) = cc_env("CFLAGS", &triple);
        let (cxx_key, _cxx_value) = cc_env("CXX", &triple);
        let (cxxflags_key, cxxflags_value) = cc_env("CXXFLAGS", &triple);
        let (ar_key, _ar_value) = cc_env("AR", &triple);
        let (ranlib_key, _ranlib_value) = cc_env("RANLIB", &triple);

        // Environment variables for cargo
        let cargo_ar_key = cargo_env_target_cfg(&triple, "ar");
        let cargo_rust_flags_key = cargo_env_target_cfg(&triple, "rustflags");
        let bindgen_clang_args_key =
            format!("BINDGEN_EXTRA_CLANG_ARGS_{}", &triple.replace('-', "_"));

        let clang_target = clang_target(&self.triple.to_string(), min_sdk_version as _);
        let target_cc = tools.target_cc();
        let target_cflags = match cflags_value {
            Some(v) => format!("{clang_target} {v}"),
            None => clang_target.to_string(),
        };
        let target_cxx = tools.target_cxx();
        let target_cxxflags = match cxxflags_value {
            Some(v) => format!("{clang_target} {v}"),
            None => clang_target.to_string(),
        };
        let cargo_ndk_sysroot_path_key = "CARGO_NDK_SYSROOT_PATH";
        let cargo_ndk_sysroot_path = tools.sysroot();
        let cargo_ndk_sysroot_target_key = "CARGO_NDK_SYSROOT_TARGET";
        let cargo_ndk_sysroot_target = sysroot_target(&triple);
        let cargo_ndk_sysroot_libs_path_key = "CARGO_NDK_SYSROOT_LIBS_PATH";
        let cargo_ndk_sysroot_libs_path = cargo_ndk_sysroot_path
            .join("usr")
            .join("lib")
            .join(cargo_ndk_sysroot_target);
        let target_ar = tools.ar_path();
        let target_ranlib = tools.ranlib();
        let clang_folder = tools.clang_folder();

        // choose the clang target with the highest version
        // Should we filter for only numbers?
        let clang_builtins_target = std::fs::read_dir(clang_folder)
            .expect("Unable to get clang target directory")
            .filter_map(|a| a.ok())
            .max_by(|a, b| a.file_name().cmp(&b.file_name()))
            .expect("Unable to get clang target")
            .path();
        let clang_rt = format!(
            "-L{} -lstatic=clang_rt.builtins-{}-android",
            clang_builtins_target.join("lib").join("linux").display(),
            rt_builtins(&triple)
        );

        let extra_include: String = format!(
            "{}/usr/include/{}",
            &cargo_ndk_sysroot_path.display(),
            &cargo_ndk_sysroot_target
        );

        let bindgen_args = format!(
            "--sysroot={} -I{}",
            &cargo_ndk_sysroot_path.display(),
            extra_include
        );

        for env in [
            (cc_key, target_cc.clone().into_os_string()),
            (cflags_key, target_cflags.into()),
            (cxx_key, target_cxx.into_os_string()),
            (cxxflags_key, target_cxxflags.into()),
            (ar_key, target_ar.clone().into()),
            (ranlib_key, target_ranlib.into_os_string()),
            (cargo_ar_key, target_ar.into_os_string()),
            (
                cargo_ndk_sysroot_path_key.to_string(),
                cargo_ndk_sysroot_path.clone().into_os_string(),
            ),
            (
                cargo_ndk_sysroot_libs_path_key.to_string(),
                cargo_ndk_sysroot_libs_path.into_os_string(),
            ),
            (
                cargo_ndk_sysroot_target_key.to_string(),
                cargo_ndk_sysroot_target.into(),
            ),
            (cargo_rust_flags_key, clang_rt.into()),
            (bindgen_clang_args_key, bindgen_args.into()),
            (
                "ANDROID_NATIVE_API_LEVEL".to_string(),
                min_sdk_version.to_string().into(),
            ),
            (
                format!(
                    "CARGO_TARGET_{}_LINKER",
                    self.triple
                        .to_string()
                        .to_ascii_uppercase()
                        .replace("-", "_")
                ),
                linker.into_os_string(),
            ),
            ("ANDROID_NDK_ROOT".to_string(), ndk_home.into_os_string()),
            // Set the wry env vars - this is where wry will dump its kotlin files.
            // Their setup is really annyoing and requires us to hardcode `dx` to specific versions of tao/wry.
            (
                "WRY_ANDROID_PACKAGE".to_string(),
                "dev.dioxus.main".to_string().into(),
            ),
            (
                "WRY_ANDROID_LIBRARY".to_string(),
                "dioxusmain".to_string().into(),
            ),
            (
                "WRY_ANDROID_KOTLIN_FILES_OUT_DIR".to_string(),
                self.wry_android_kotlin_files_out_dir().into_os_string(),
            ),
            // Found this through a comment related to bindgen using the wrong clang for cross compiles
            //
            // https://github.com/rust-lang/rust-bindgen/issues/2962#issuecomment-2438297124
            //
            // https://github.com/KyleMayes/clang-sys?tab=readme-ov-file#environment-variables
            ("CLANG_PATH".into(), target_cc.with_extension("exe").into()),
        ] {
            env_vars.push((
                env.0.into(),
                env.1
                    .to_str()
                    .expect("Failed to convert env var value to string")
                    .to_string(),
            ));
        }

        if std::env::var("MSYSTEM").is_ok() || std::env::var("CYGWIN").is_ok() {
            for var in env_vars.iter_mut() {
                // Convert windows paths to unix-style paths
                // This is a workaround for the fact that the `cc` crate expects unix-style paths
                // and will fail if it encounters windows-style paths.
                var.1 = var.1.replace('\\', "/");
            }
        }

        Ok(env_vars)
    }

    /// Get an estimate of the number of units in the crate. If nightly rustc is not available, this
    /// will return an estimate of the number of units in the crate based on cargo metadata.
    ///
    /// TODO: always use <https://doc.rust-lang.org/nightly/cargo/reference/unstable.html#unit-graph> once it is stable
    async fn get_unit_count_estimate(&self, ctx: &BuildContext) -> usize {
        // Try to get it from nightly
        if let Ok(count) = self.get_unit_count(ctx).await {
            return count;
        }

        // Otherwise, use cargo metadata
        let units = self
            .workspace
            .krates
            .krates_filtered(krates::DepKind::Dev)
            .iter()
            .map(|k| k.targets.len())
            .sum::<usize>();

        (units as f64 / 3.5) as usize
    }

    /// Try to get the unit graph for the crate. This is a nightly only feature which may not be
    /// available with the current version of rustc the user has installed.
    ///
    /// It also might not be super reliable - I think in practice it occasionally returns 2x the units.
    async fn get_unit_count(&self, ctx: &BuildContext) -> crate::Result<usize> {
        #[derive(Debug, Deserialize)]
        struct UnitGraph {
            units: Vec<serde_json::Value>,
        }

        let output = tokio::process::Command::new("cargo")
            .arg("+nightly")
            .arg("rustc")
            .arg("--unit-graph")
            .arg("-Z")
            .arg("unstable-options")
            .args(self.cargo_build_arguments(ctx))
            .envs(
                self.cargo_build_env_vars(ctx)?
                    .iter()
                    .map(|(k, v)| (k.as_ref(), v)),
            )
            .output()
            .await?;

        if !output.status.success() {
            tracing::trace!(
                "Failed to get unit count: {}",
                String::from_utf8_lossy(&output.stderr)
            );
            bail!("Failed to get unit count");
        }

        let output_text = String::from_utf8(output.stdout).context("Failed to get unit count")?;
        let graph: UnitGraph =
            serde_json::from_str(&output_text).context("Failed to get unit count")?;

        Ok(graph.units.len())
    }

    pub(crate) fn all_target_features(&self) -> Vec<String> {
        let mut features = self.features.clone();

        if !self.no_default_features {
            features.extend(
                self.package()
                    .features
                    .get("default")
                    .cloned()
                    .unwrap_or_default(),
            );
        }

        features.dedup();

        features
    }

    /// returns the path to root build folder. This will be our working directory for the build.
    ///
    /// we only add an extension to the folders where it sorta matters that it's named with the extension.
    /// for example, on mac, the `.app` indicates we can `open` it and it pulls in icons, dylibs, etc.
    ///
    /// for our simulator-based platforms, this is less important since they need to be zipped up anyways
    /// to run in the simulator.
    ///
    /// For windows/linux, it's also not important since we're just running the exe directly out of the folder
    ///
    /// The idea of this folder is that we can run our top-level build command against it and we'll get
    /// a final build output somewhere. Some platforms have basically no build command, and can simply
    /// be ran by executing the exe directly.
    pub(crate) fn root_dir(&self) -> PathBuf {
        let platform_dir = self.platform_dir();

        match self.bundle {
            BundleFormat::Web => platform_dir.join("public"),
            BundleFormat::Server => platform_dir.clone(), // ends up *next* to the public folder

            // These might not actually need to be called `.app` but it does let us run these with `open`
            BundleFormat::MacOS => platform_dir.join(format!("{}.app", self.bundled_app_name())),
            BundleFormat::Ios => platform_dir.join(format!("{}.app", self.bundled_app_name())),

            // in theory, these all could end up directly in the root dir
            BundleFormat::Android => platform_dir.join("app"), // .apk (after bundling)
            BundleFormat::Linux => platform_dir.join("app"),   // .appimage (after bundling)
            BundleFormat::Windows => platform_dir.join("app"), // .exe (after bundling)
        }
    }

    fn platform_dir(&self) -> PathBuf {
        self.build_dir(self.bundle, self.release)
    }

    fn platform_exe_name(&self) -> String {
        match self.bundle {
            BundleFormat::MacOS => self.executable_name().to_string(),
            BundleFormat::Ios => self.executable_name().to_string(),
            BundleFormat::Server => self.executable_name().to_string(),
            BundleFormat::Windows => format!("{}.exe", self.executable_name()),

            // from the apk spec, the root exe is a shared library
            // we include the user's rust code as a shared library with a fixed namespace
            BundleFormat::Android => "libdioxusmain.so".to_string(),

            // this will be wrong, I think, but not important?
            BundleFormat::Web => format!("{}_bg.wasm", self.executable_name()),

            // todo: maybe this should be called AppRun?
            BundleFormat::Linux => self.executable_name().to_string(),
        }
    }

    /// Assemble the android app dir.
    ///
    /// This is a bit of a mess since we need to create a lot of directories and files. Other approaches
    /// would be to unpack some zip folder or something stored via `include_dir!()`. However, we do
    /// need to customize the whole setup a bit, so it's just simpler (though messier) to do it this way.
    fn build_android_app_dir(&self) -> Result<()> {
        use std::fs::{create_dir_all, write};
        let root = self.root_dir();

        // gradle
        let wrapper = root.join("gradle").join("wrapper");
        create_dir_all(&wrapper)?;

        // app
        let app = root.join("app");
        let app_main = app.join("src").join("main");
        let app_kotlin = app_main.join("kotlin");
        let app_jnilibs = app_main.join("jniLibs");
        let app_assets = app_main.join("assets");
        let app_kotlin_out = self.wry_android_kotlin_files_out_dir();
        create_dir_all(&app)?;
        create_dir_all(&app_main)?;
        create_dir_all(&app_kotlin)?;
        create_dir_all(&app_jnilibs)?;
        create_dir_all(&app_assets)?;
        create_dir_all(&app_kotlin_out)?;

        tracing::debug!(
            r#"Initialized android dirs:
- gradle:              {wrapper:?}
- app/                 {app:?}
- app/src:             {app_main:?}
- app/src/kotlin:      {app_kotlin:?}
- app/src/jniLibs:     {app_jnilibs:?}
- app/src/assets:      {app_assets:?}
- app/src/kotlin/main: {app_kotlin_out:?}
"#
        );

        // handlebars
        #[derive(Serialize)]
        struct AndroidHandlebarsObjects {
            application_id: String,
            app_name: String,
            android_bundle: Option<crate::AndroidSettings>,
        }
        let hbs_data = AndroidHandlebarsObjects {
            application_id: self.bundle_identifier(),
            app_name: self.bundled_app_name(),
            android_bundle: self.config.bundle.android.clone(),
        };
        let hbs = handlebars::Handlebars::new();

        // Top-level gradle config
        write(
            root.join("build.gradle.kts"),
            include_bytes!("../../assets/android/gen/build.gradle.kts"),
        )?;
        write(
            root.join("gradle.properties"),
            include_bytes!("../../assets/android/gen/gradle.properties"),
        )?;
        write(
            root.join("gradlew"),
            include_bytes!("../../assets/android/gen/gradlew"),
        )?;
        write(
            root.join("gradlew.bat"),
            include_bytes!("../../assets/android/gen/gradlew.bat"),
        )?;
        write(
            root.join("settings.gradle"),
            include_bytes!("../../assets/android/gen/settings.gradle"),
        )?;

        // Then the wrapper and its properties
        write(
            wrapper.join("gradle-wrapper.properties"),
            include_bytes!("../../assets/android/gen/gradle/wrapper/gradle-wrapper.properties"),
        )?;
        write(
            wrapper.join("gradle-wrapper.jar"),
            include_bytes!("../../assets/android/gen/gradle/wrapper/gradle-wrapper.jar"),
        )?;

        // Now the app directory
        write(
            app.join("build.gradle.kts"),
            hbs.render_template(
                include_str!("../../assets/android/gen/app/build.gradle.kts.hbs"),
                &hbs_data,
            )?,
        )?;
        write(
            app.join("proguard-rules.pro"),
            include_bytes!("../../assets/android/gen/app/proguard-rules.pro"),
        )?;

        let manifest_xml = match self.config.application.android_manifest.as_deref() {
            Some(manifest) => std::fs::read_to_string(self.package_manifest_dir().join(manifest))
                .context("Failed to locate custom AndroidManifest.xml")?,
            _ => hbs.render_template(
                include_str!("../../assets/android/gen/app/src/main/AndroidManifest.xml.hbs"),
                &hbs_data,
            )?,
        };

        write(
            app.join("src").join("main").join("AndroidManifest.xml"),
            manifest_xml,
        )?;

        // Write the main activity manually since tao dropped support for it
        write(
            self.wry_android_kotlin_files_out_dir()
                .join("MainActivity.kt"),
            hbs.render_template(
                include_str!("../../assets/android/MainActivity.kt.hbs"),
                &hbs_data,
            )?,
        )?;

        // Write the res folder, containing stuff like default icons, colors, and menubars.
        let res = app_main.join("res");
        create_dir_all(&res)?;
        create_dir_all(res.join("values"))?;
        write(
            res.join("values").join("strings.xml"),
            hbs.render_template(
                include_str!("../../assets/android/gen/app/src/main/res/values/strings.xml.hbs"),
                &hbs_data,
            )?,
        )?;
        write(
            res.join("values").join("colors.xml"),
            include_bytes!("../../assets/android/gen/app/src/main/res/values/colors.xml"),
        )?;
        write(
            res.join("values").join("styles.xml"),
            include_bytes!("../../assets/android/gen/app/src/main/res/values/styles.xml"),
        )?;

        create_dir_all(res.join("xml"))?;
        write(
            res.join("xml").join("network_security_config.xml"),
            include_bytes!(
                "../../assets/android/gen/app/src/main/res/xml/network_security_config.xml"
            ),
        )?;

        create_dir_all(res.join("drawable"))?;
        write(
            res.join("drawable").join("ic_launcher_background.xml"),
            include_bytes!(
                "../../assets/android/gen/app/src/main/res/drawable/ic_launcher_background.xml"
            ),
        )?;
        create_dir_all(res.join("drawable-v24"))?;
        write(
            res.join("drawable-v24").join("ic_launcher_foreground.xml"),
            include_bytes!(
                "../../assets/android/gen/app/src/main/res/drawable-v24/ic_launcher_foreground.xml"
            ),
        )?;
        create_dir_all(res.join("mipmap-anydpi-v26"))?;
        write(
            res.join("mipmap-anydpi-v26").join("ic_launcher.xml"),
            include_bytes!(
                "../../assets/android/gen/app/src/main/res/mipmap-anydpi-v26/ic_launcher.xml"
            ),
        )?;
        create_dir_all(res.join("mipmap-hdpi"))?;
        write(
            res.join("mipmap-hdpi").join("ic_launcher.webp"),
            include_bytes!(
                "../../assets/android/gen/app/src/main/res/mipmap-hdpi/ic_launcher.webp"
            ),
        )?;
        create_dir_all(res.join("mipmap-mdpi"))?;
        write(
            res.join("mipmap-mdpi").join("ic_launcher.webp"),
            include_bytes!(
                "../../assets/android/gen/app/src/main/res/mipmap-mdpi/ic_launcher.webp"
            ),
        )?;
        create_dir_all(res.join("mipmap-xhdpi"))?;
        write(
            res.join("mipmap-xhdpi").join("ic_launcher.webp"),
            include_bytes!(
                "../../assets/android/gen/app/src/main/res/mipmap-xhdpi/ic_launcher.webp"
            ),
        )?;
        create_dir_all(res.join("mipmap-xxhdpi"))?;
        write(
            res.join("mipmap-xxhdpi").join("ic_launcher.webp"),
            include_bytes!(
                "../../assets/android/gen/app/src/main/res/mipmap-xxhdpi/ic_launcher.webp"
            ),
        )?;
        create_dir_all(res.join("mipmap-xxxhdpi"))?;
        write(
            res.join("mipmap-xxxhdpi").join("ic_launcher.webp"),
            include_bytes!(
                "../../assets/android/gen/app/src/main/res/mipmap-xxxhdpi/ic_launcher.webp"
            ),
        )?;

        Ok(())
    }

    fn wry_android_kotlin_files_out_dir(&self) -> PathBuf {
        let mut kotlin_dir = self
            .root_dir()
            .join("app")
            .join("src")
            .join("main")
            .join("kotlin");

        for segment in "dev.dioxus.main".split('.') {
            kotlin_dir = kotlin_dir.join(segment);
        }

        kotlin_dir
    }

    /// Get the directory where this app can write to for this session that's guaranteed to be stable
    /// for the same app. This is useful for emitting state like window position and size.
    ///
    /// The directory is specific for this app and might be
    pub(crate) fn session_cache_dir(&self) -> PathBuf {
        self.session_cache_dir.path().to_path_buf()
    }

    /// Get the outdir specified by the Dioxus.toml, relative to the crate directory.
    /// We don't support workspaces yet since that would cause a collision of bundles per project.
    pub(crate) fn crate_out_dir(&self) -> Option<PathBuf> {
        self.config
            .application
            .out_dir
            .as_ref()
            .map(|out_dir| self.crate_dir().join(out_dir))
    }

    /// Compose an out directory. Represents the typical "dist" directory that
    /// is "distributed" after building an application (configurable in the
    /// `Dioxus.toml`).
    fn internal_out_dir(&self) -> PathBuf {
        let dir = self.target_dir.join("dx");
        std::fs::create_dir_all(&dir).unwrap();
        dir
    }

    /// Create a workdir for the given platform
    /// This can be used as a temporary directory for the build, but in an observable way such that
    /// you can see the files in the directory via `target`
    ///
    /// target/dx/build/app/web/
    /// target/dx/build/app/web/public/
    /// target/dx/build/app/web/server.exe
    pub(crate) fn build_dir(&self, bundle: BundleFormat, release: bool) -> PathBuf {
        self.internal_out_dir()
            .join(&self.main_target)
            .join(if release { "release" } else { "debug" })
            .join(bundle.build_folder_name())
    }

    /// target/dx/bundle/app/
    /// target/dx/bundle/app/blah.app
    /// target/dx/bundle/app/blah.exe
    /// target/dx/bundle/app/public/
    pub(crate) fn bundle_dir(&self, bundle: BundleFormat) -> PathBuf {
        self.internal_out_dir()
            .join(&self.main_target)
            .join("bundle")
            .join(bundle.build_folder_name())
    }

    /// Get the workspace directory for the crate
    pub(crate) fn workspace_dir(&self) -> PathBuf {
        self.workspace
            .krates
            .workspace_root()
            .as_std_path()
            .to_path_buf()
    }

    /// Get the directory of the crate
    pub(crate) fn crate_dir(&self) -> PathBuf {
        self.package()
            .manifest_path
            .parent()
            .unwrap()
            .as_std_path()
            .to_path_buf()
    }

    /// Get the package we are currently in
    pub(crate) fn package(&self) -> &krates::cm::Package {
        &self.workspace.krates[self.crate_package]
    }

    /// Get the name of the package we are compiling
    pub(crate) fn executable_name(&self) -> &str {
        &self.crate_target.name
    }

    /// Get the type of executable we are compiling
    pub(crate) fn executable_type(&self) -> TargetKind {
        self.crate_target.kind[0].clone()
    }

    /// Get the features required to build for the given platform
    fn feature_for_platform_and_renderer(
        package: &krates::cm::Package,
        triple: &Triple,
        renderer: Renderer,
    ) -> String {
        // Try to find the feature that activates the dioxus feature for the given platform
        let dioxus_feature = renderer.feature_name(triple);

        let res = package.features.iter().find_map(|(key, features)| {
            // if the feature is just the name of the platform, we use that
            if key == dioxus_feature {
                tracing::debug!("Found feature {key} for renderer {renderer}");
                return Some(key.clone());
            }

            // Otherwise look for the feature that starts with dioxus/ or dioxus?/ and matches just the single platform
            // we are looking for.
            let mut dioxus_renderers_enabled = Vec::new();
            for feature in features {
                if let Some((_, after_dioxus)) = feature.split_once("dioxus") {
                    if let Some(dioxus_feature_enabled) =
                        after_dioxus.trim_start_matches('?').strip_prefix('/')
                    {
                        if Renderer::autodetect_from_cargo_feature(dioxus_feature_enabled).is_some()
                        {
                            dioxus_renderers_enabled.push(dioxus_feature_enabled.to_string());
                        }
                    }
                }
            }

            // If there is exactly one renderer enabled by this feature, we can use it
            if let [feature_name] = dioxus_renderers_enabled.as_slice() {
                if feature_name == dioxus_feature {
                    tracing::debug!(
                        "Found feature {key} for renderer {renderer} which enables dioxus/{renderer}"
                    );
                    return Some(key.clone());
                }
            }

            None
        });

        res.unwrap_or_else(|| {
            let fallback = format!("dioxus/{dioxus_feature}");
            tracing::debug!(
                "Could not find explicit feature for renderer {renderer}, passing `fallback` instead"
            );
            fallback
        })
    }

    /// Return the platforms that are enabled for the package
    ///
    /// Ideally only one platform is enabled but we need to be able to
    pub(crate) fn enabled_cargo_toml_renderers(
        package: &krates::cm::Package,
        no_default_features: bool,
    ) -> Vec<(Renderer, String)> {
        let mut renderers = vec![];

        // Attempt to discover the platform directly from the dioxus dependency
        //
        // [dependencies]
        // dioxus = { features = ["web"] }
        //
        if let Some(dxs) = package.dependencies.iter().find(|dep| dep.name == "dioxus") {
            for f in dxs.features.iter() {
                if let Some(renderer) = Renderer::autodetect_from_cargo_feature(f) {
                    renderers.push((renderer, f.clone()));
                }
            }
        }

        // Start searching through the default features
        //
        // [features]
        // default = ["dioxus/web"]
        //
        // or
        //
        // [features]
        // default = ["web"]
        // web = ["dioxus/web"]
        if no_default_features {
            return renderers;
        }

        let Some(default) = package.features.get("default") else {
            return renderers;
        };

        // we only trace features 1 level deep..
        // TODO: trace all enabled features, not just default features
        for feature in default.iter() {
            // If the user directly specified a platform we can just use that.
            if feature.starts_with("dioxus/") {
                let dx_feature = feature.trim_start_matches("dioxus/");
                let auto = Renderer::autodetect_from_cargo_feature(dx_feature);
                if let Some(auto) = auto {
                    renderers.push((auto, dx_feature.to_string()));
                }
            }

            // If the user is specifying an internal feature that points to a platform, we can use that
            let internal_feature = package.features.get(feature);
            if let Some(internal_feature) = internal_feature {
                for feature in internal_feature {
                    if feature.starts_with("dioxus/") {
                        let dx_feature = feature.trim_start_matches("dioxus/");
                        let auto = Renderer::autodetect_from_cargo_feature(dx_feature);
                        if let Some(auto) = auto {
                            renderers.push((auto, dx_feature.to_string()));
                        }
                    }
                }
            }
        }

        renderers.sort();
        renderers.dedup();

        renderers
    }

    /// Gather the features that are enabled for the package
    fn rendererless_features(package: &krates::cm::Package) -> Vec<String> {
        let Some(default) = package.features.get("default") else {
            return Vec::new();
        };

        let mut kept_features = vec![];

        // Only keep the top-level features in the default list that don't point to a platform directly
        // IE we want to drop `web` if default = ["web"]
        'top: for feature in default {
            // Don't keep features that point to a platform via dioxus/blah
            if feature.starts_with("dioxus/") {
                let dx_feature = feature.trim_start_matches("dioxus/");
                if Renderer::autodetect_from_cargo_feature(dx_feature).is_some() {
                    tracing::debug!(
                        "Dropping feature {feature} since it points to a platform renderer"
                    );
                    continue 'top;
                }
            }

            // Don't keep features that point to a platform via an internal feature
            if let Some(internal_feature) = package.features.get(feature) {
                for feature in internal_feature {
                    if feature.starts_with("dioxus/") {
                        let dx_feature = feature.trim_start_matches("dioxus/");
                        if Renderer::autodetect_from_cargo_feature(dx_feature).is_some() {
                            tracing::debug!(
                                "Dropping feature {feature} since it points to a platform renderer transitively"
                            );
                            continue 'top;
                        }
                    }
                }
            }

            // Otherwise we can keep it
            kept_features.push(feature.to_string());
        }

        kept_features
    }

    pub(crate) fn bundled_app_name(&self) -> String {
        use convert_case::{Case, Casing};
        self.executable_name().to_case(Case::Pascal)
    }

    pub(crate) fn bundle_identifier(&self) -> String {
        if let Some(identifier) = &self.config.bundle.identifier {
            if identifier.contains('.')
                && !identifier.starts_with('.')
                && !identifier.ends_with('.')
                && !identifier.contains("..")
            {
                return identifier.clone();
            } else {
                // The original `mobile_org` function used `expect` directly.
                // Maybe it's acceptable for the CLI to panic directly when this error occurs.
                // And if we change it to a Result type, the `client_connected` function in serve/runner.rs does not return a Result and cannot call `?`,
                // We also need to handle the error in place, otherwise it will expand the scope of modifications further.
                panic!("Invalid bundle identifier: {identifier:?}. E.g. `com.example`, `com.example.app`");
            }
        }

        format!("com.example.{}", self.bundled_app_name())
    }

    /// The item that we'll try to run directly if we need to.
    ///
    /// todo(jon): we should name the app properly instead of making up the exe name. It's kinda okay for dev mode, but def not okay for prod
    pub(crate) fn main_exe(&self) -> PathBuf {
        self.exe_dir().join(self.platform_exe_name())
    }

    /// Does the app specify:
    ///
    /// - Dioxus with "fullstack" enabled? (access to serverfns, etc)
    /// - An explicit "fullstack" feature that enables said feature?
    ///
    /// Note that we don't detect if dependencies enable it transitively since we want to be explicit about it.
    ///
    /// The intention here is to detect if "fullstack" is enabled in the target's features list:
    /// ```toml
    /// [dependencies]
    /// dioxus = { version = "0.4", features = ["fullstack"] }
    /// ```
    ///
    /// or as an explicit feature in default:
    /// ```toml
    /// [features]
    /// default = ["dioxus/fullstack"]
    /// ```
    ///
    /// or as a default feature that enables the dioxus feature:
    /// ```toml
    /// [features]
    /// default = ["fullstack"]
    /// fullstack = ["dioxus/fullstack"]
    /// ```
    ///
    /// or as an explicit feature (that enables the dioxus feature):
    /// ```
    /// dx serve app --features "fullstack"
    /// ```
    pub(crate) fn fullstack_feature_enabled(&self) -> bool {
        let dioxus_dep = self
            .package()
            .dependencies
            .iter()
            .find(|dep| dep.name == "dioxus");

        // If we don't have a dioxus dependency, we can't be fullstack. This shouldn't impact non-dioxus projects
        let Some(dioxus_dep) = dioxus_dep else {
            return false;
        };

        // Check if the dioxus dependency has the "fullstack" feature enabled
        if dioxus_dep.features.iter().any(|f| f == "fullstack") {
            return true;
        }

        // Check if any of the features in our feature list enables a feature that enables "fullstack"
        let transitive = self
            .package()
            .features
            .iter()
            .filter(|(_name, list)| list.iter().any(|f| f == "dioxus/fullstack"));

        for (name, _list) in transitive {
            if self.features.contains(name) {
                return true;
            }
        }

        false
    }

    /// todo(jon): use handlebars templates instead of these prebaked templates
    async fn write_metadata(&self) -> Result<()> {
        // write the Info.plist file
        match self.bundle {
            BundleFormat::MacOS => {
                let dest = self.root_dir().join("Contents").join("Info.plist");
                let plist = self.info_plist_contents(self.bundle)?;
                std::fs::write(dest, plist)?;
            }

            BundleFormat::Ios => {
                let dest = self.root_dir().join("Info.plist");
                let plist = self.info_plist_contents(self.bundle)?;
                std::fs::write(dest, plist)?;
            }

            // AndroidManifest.xml
            // er.... maybe even all the kotlin/java/gradle stuff?
            BundleFormat::Android => {}

            // Probably some custom format or a plist file (haha)
            // When we do the proper bundle, we'll need to do something with wix templates, I think?
            BundleFormat::Windows => {}

            // eventually we'll create the .appimage file, I guess?
            BundleFormat::Linux => {}

            // These are served as folders, not appimages, so we don't need to do anything special (I think?)
            // Eventually maybe write some secrets/.env files for the server?
            // We could also distribute them as a deb/rpm for linux and msi for windows
            BundleFormat::Web => {}
            BundleFormat::Server => {}
        }

        Ok(())
    }

    /// Run the optimizers, obfuscators, minimizers, signers, etc
    async fn optimize(&self, ctx: &BuildContext) -> Result<()> {
        match self.bundle {
            BundleFormat::Web => {
                // Compress the asset dir
                // If pre-compressing is enabled, we can pre_compress the wasm-bindgen output
                let pre_compress = self.should_pre_compress_web_assets(self.release);

                if pre_compress {
                    ctx.status_compressing_assets();
                    let asset_dir = self.asset_dir();
                    tokio::task::spawn_blocking(move || {
                        crate::fastfs::pre_compress_folder(&asset_dir, pre_compress)
                    })
                    .await
                    .unwrap()?;
                }
            }
            BundleFormat::MacOS
            | BundleFormat::Windows
            | BundleFormat::Linux
            | BundleFormat::Ios
            | BundleFormat::Android
            | BundleFormat::Server => {}
        }

        Ok(())
    }

    /// Check if assets should be pre_compressed. This will only be true in release mode if the user
    /// has enabled pre_compress in the web config.
    fn should_pre_compress_web_assets(&self, release: bool) -> bool {
        self.config.web.pre_compress & release
    }

    /// Check if the wasm output should be bundled to an asset type app.
    fn should_bundle_to_asset(&self) -> bool {
        self.release && !self.wasm_split && self.bundle == BundleFormat::Web
    }

    /// Bundle the web app
    /// - Run wasm-bindgen
    /// - Bundle split
    /// - Run wasm-opt
    /// - Register the .wasm and .js files with the asset system
    async fn bundle_web(
        &self,
        ctx: &BuildContext,
        exe: &Path,
        assets: &mut AssetManifest,
    ) -> Result<()> {
        use crate::{wasm_bindgen::WasmBindgen, wasm_opt};
        use std::fmt::Write;

        // Locate the output of the build files and the bindgen output
        // We'll fill these in a second if they don't already exist
        let bindgen_outdir = self.wasm_bindgen_out_dir();
        let post_bindgen_wasm = self.wasm_bindgen_wasm_output_file();
        let should_bundle_split: bool = self.wasm_split;
        let bindgen_version = self
            .workspace
            .wasm_bindgen_version()
            .expect("this should have been checked by tool verification");

        // Prepare any work dirs
        _ = std::fs::remove_dir_all(&bindgen_outdir);
        std::fs::create_dir_all(&bindgen_outdir)?;

        // Lift the internal functions to exports
        if ctx.mode == BuildMode::Fat {
            let unprocessed = std::fs::read(exe)?;
            let all_exported_bytes = crate::build::prepare_wasm_base_module(&unprocessed)?;
            std::fs::write(exe, all_exported_bytes)?;
        }

        // Prepare our configuration
        //
        // we turn off debug symbols in dev mode but leave them on in release mode (weird!) since
        // wasm-opt and wasm-split need them to do better optimizations.
        //
        // We leave demangling to false since it's faster and these tools seem to prefer the raw symbols.
        // todo(jon): investigate if the chrome extension needs them demangled or demangles them automatically.
        let will_wasm_opt = self.release || self.wasm_split;
        let keep_debug = self.config.web.wasm_opt.debug
            || self.debug_symbols
            || self.wasm_split
            || !self.release
            || will_wasm_opt
            || ctx.mode == BuildMode::Fat;
        let keep_names = will_wasm_opt || ctx.mode == BuildMode::Fat;
        let demangle = false;
        let wasm_opt_options = WasmOptConfig {
            memory_packing: self.wasm_split,
            debug: self.debug_symbols,
            ..self.config.web.wasm_opt.clone()
        };

        // Run wasm-bindgen. Some of the options are not "optimal" but will be fixed up by wasm-opt
        //
        // There's performance implications here. Running with --debug is slower than without
        // We're keeping around lld sections and names but wasm-opt will fix them
        // todo(jon): investigate a good balance of wiping debug symbols during dev (or doing a double build?)
        ctx.status_wasm_bindgen_start();
        tracing::debug!(dx_src = ?TraceSrc::Bundle, "Running wasm-bindgen");
        let start = std::time::Instant::now();
        WasmBindgen::new(&bindgen_version)
            .input_path(exe)
            .target("web")
            .debug(keep_debug)
            .demangle(demangle)
            .keep_debug(keep_debug)
            .keep_lld_sections(true)
            .out_name(self.executable_name())
            .out_dir(&bindgen_outdir)
            .remove_name_section(!keep_names)
            .remove_producers_section(!keep_names)
            .run()
            .await
            .context("Failed to generate wasm-bindgen bindings")?;
        tracing::debug!(dx_src = ?TraceSrc::Bundle, "wasm-bindgen complete in {:?}", start.elapsed());

        // Run bundle splitting if the user has requested it
        // It's pretty expensive but because of rayon should be running separate threads, hopefully
        // not blocking this thread. Dunno if that's true
        if should_bundle_split {
            ctx.status_splitting_bundle();

            if !will_wasm_opt {
                bail!("Bundle splitting should automatically enable wasm-opt, but it was not enabled.");
            }

            // Load the contents of these binaries since we need both of them
            // We're going to use the default makeLoad glue from wasm-split
            let original = std::fs::read(exe)?;
            let bindgened = std::fs::read(&post_bindgen_wasm)?;
            let mut glue = wasm_split_cli::MAKE_LOAD_JS.to_string();

            // Run the emitter
            let splitter = wasm_split_cli::Splitter::new(&original, &bindgened);
            let modules = splitter
                .context("Failed to parse wasm for splitter")?
                .emit()
                .context("Failed to emit wasm split modules")?;

            // Write the chunks that contain shared imports
            // These will be in the format of chunk_0_modulename.wasm - this is hardcoded in wasm-split
            tracing::debug!("Writing split chunks to disk");
            for (idx, chunk) in modules.chunks.iter().enumerate() {
                let path = bindgen_outdir.join(format!("chunk_{}_{}.wasm", idx, chunk.module_name));
                wasm_opt::write_wasm(&chunk.bytes, &path, &wasm_opt_options).await?;
                writeln!(
                    glue, "export const __wasm_split_load_chunk_{idx} = makeLoad(\"/assets/{url}\", [], fusedImports);",
                    url = assets
                        .register_asset(&path, AssetOptions::builder().into_asset_options())?.bundled_path(),
                )?;
            }

            // Write the modules that contain the entrypoints
            tracing::debug!("Writing split modules to disk");
            for (idx, module) in modules.modules.iter().enumerate() {
                let comp_name = module
                    .component_name
                    .as_ref()
                    .context("generated bindgen module has no name?")?;

                let path = bindgen_outdir.join(format!("module_{idx}_{comp_name}.wasm"));
                wasm_opt::write_wasm(&module.bytes, &path, &wasm_opt_options).await?;

                let hash_id = module
                    .hash_id
                    .as_ref()
                    .context("generated wasm-split bindgen module has no hash id?")?;

                writeln!(
                    glue,
                    "export const __wasm_split_load_{module}_{hash_id}_{comp_name} = makeLoad(\"/assets/{url}\", [{deps}], fusedImports);",
                    module = module.module_name,


                    // Again, register this wasm with the asset system
                    url = assets
                        .register_asset(&path, AssetOptions::builder().into_asset_options())?
                        .bundled_path(),

                    // This time, make sure to write the dependencies of this chunk
                    // The names here are again, hardcoded in wasm-split - fix this eventually.
                    deps = module
                        .relies_on_chunks
                        .iter()
                        .map(|idx| format!("__wasm_split_load_chunk_{idx}"))
                        .collect::<Vec<_>>()
                        .join(", ")
                )?;
            }

            // Write the js binding
            // It's not registered as an asset since it will get included in the main.js file
            let js_output_path = bindgen_outdir.join("__wasm_split.js");
            std::fs::write(&js_output_path, &glue)?;

            // Make sure to write some entropy to the main.js file so it gets a new hash
            // If we don't do this, the main.js file will be cached and never pick up the chunk names
            let uuid = Uuid::new_v5(&Uuid::NAMESPACE_URL, glue.as_bytes());
            std::fs::OpenOptions::new()
                .append(true)
                .open(self.wasm_bindgen_js_output_file())
                .context("Failed to open main.js file")?
                .write_all(format!("/*{uuid}*/").as_bytes())?;

            // Write the main wasm_bindgen file and register it with the asset system
            // This will overwrite the file in place
            // We will wasm-opt it in just a second...
            std::fs::write(&post_bindgen_wasm, modules.main.bytes).unwrap();
        }

        if matches!(ctx.mode, BuildMode::Fat) {
            // add `export { __wbg_get_imports };` to the end of the wasmbindgen js file
            let mut js = std::fs::read(self.wasm_bindgen_js_output_file())?;
            writeln!(js, "\nexport {{ __wbg_get_imports }};")?;
            std::fs::write(self.wasm_bindgen_js_output_file(), js)?;
        }

        // Make sure to optimize the main wasm file if requested or if bundle splitting
        if should_bundle_split || self.release {
            ctx.status_optimizing_wasm();
            wasm_opt::optimize(&post_bindgen_wasm, &post_bindgen_wasm, &wasm_opt_options).await?;
        }

        if self.should_bundle_to_asset() {
            // Make sure to register the main wasm file with the asset system
            assets.register_asset(
                &post_bindgen_wasm,
                AssetOptions::builder().into_asset_options(),
            )?;
        }

        // Now that the wasm is registered as an asset, we can write the js glue shim
        self.write_js_glue_shim(assets)?;

        if self.should_bundle_to_asset() {
            // Register the main.js with the asset system so it bundles in the snippets and optimizes
            assets.register_asset(
                &self.wasm_bindgen_js_output_file(),
                AssetOptions::js()
                    .with_minify(true)
                    .with_preload(true)
                    .into_asset_options(),
            )?;
        }

        // Write the index.html file with the pre-configured contents we got from pre-rendering
        self.write_index_html(assets)?;

        Ok(())
    }

    fn write_js_glue_shim(&self, assets: &AssetManifest) -> Result<()> {
        let wasm_path = self.bundled_wasm_path(assets);

        // Load and initialize wasm without requiring a separate javascript file.
        // This also allows using a strict Content-Security-Policy.
        let mut js = std::fs::OpenOptions::new()
            .append(true)
            .open(self.wasm_bindgen_js_output_file())?;
        let mut buf_writer = std::io::BufWriter::new(&mut js);
        writeln!(
            buf_writer,
            r#"
window.__wasm_split_main_initSync = initSync;

// Actually perform the load
__wbg_init({{module_or_path: "/{}/{wasm_path}"}}).then((wasm) => {{
    // assign this module to be accessible globally
    window.__dx_mainWasm = wasm;
    window.__dx_mainInit = __wbg_init;
    window.__dx_mainInitSync = initSync;
    window.__dx___wbg_get_imports = __wbg_get_imports;

    if (wasm.__wbindgen_start == undefined) {{
        wasm.main();
    }}
}});
"#,
            self.base_path_or_default(),
        )?;

        Ok(())
    }

    /// Write the index.html file to the output directory. This must be called after the wasm and js
    /// assets are registered with the asset system if this is a release build.
    pub(crate) fn write_index_html(&self, assets: &AssetManifest) -> Result<()> {
        let wasm_path = self.bundled_wasm_path(assets);
        let js_path = self.bundled_js_path(assets);

        // Write the index.html file with the pre-configured contents we got from pre-rendering
        std::fs::write(
            self.root_dir().join("index.html"),
            self.prepare_html(assets, &wasm_path, &js_path).unwrap(),
        )?;

        Ok(())
    }

    fn bundled_js_path(&self, assets: &AssetManifest) -> String {
        let wasm_bindgen_js_out = self.wasm_bindgen_js_output_file();
        if self.should_bundle_to_asset() {
            let name = assets
                .get_first_asset_for_source(&wasm_bindgen_js_out)
                .expect("The js source must exist before creating index.html");
            format!("assets/{}", name.bundled_path())
        } else {
            format!(
                "wasm/{}",
                wasm_bindgen_js_out.file_name().unwrap().to_str().unwrap()
            )
        }
    }

    /// Get the path to the wasm-bindgen output files. Either the direct file or the opitmized one depending on the build mode
    fn bundled_wasm_path(&self, assets: &AssetManifest) -> String {
        let wasm_bindgen_wasm_out = self.wasm_bindgen_wasm_output_file();
        if self.should_bundle_to_asset() {
            let name = assets
                .get_first_asset_for_source(&wasm_bindgen_wasm_out)
                .expect("The wasm source must exist before creating index.html");
            format!("assets/{}", name.bundled_path())
        } else {
            format!(
                "wasm/{}",
                wasm_bindgen_wasm_out.file_name().unwrap().to_str().unwrap()
            )
        }
    }

    fn info_plist_contents(&self, bundle: BundleFormat) -> Result<String> {
        #[derive(Serialize)]
        pub struct InfoPlistData {
            pub display_name: String,
            pub bundle_name: String,
            pub bundle_identifier: String,
            pub executable_name: String,
        }

        // Attempt to use the user's manually specified
        let _app = &self.config.application;
        match bundle {
            BundleFormat::MacOS => {
                if let Some(macos_info_plist) = _app.macos_info_plist.as_deref() {
                    return Ok(std::fs::read_to_string(macos_info_plist)?);
                }
            }
            BundleFormat::Ios => {
                if let Some(macos_info_plist) = _app.ios_info_plist.as_deref() {
                    return Ok(std::fs::read_to_string(macos_info_plist)?);
                }
            }
            _ => {}
        }

        match bundle {
            BundleFormat::MacOS => handlebars::Handlebars::new()
                .render_template(
                    include_str!("../../assets/macos/mac.plist.hbs"),
                    &InfoPlistData {
                        display_name: self.bundled_app_name(),
                        bundle_name: self.bundled_app_name(),
                        executable_name: self.platform_exe_name(),
                        bundle_identifier: self.bundle_identifier(),
                    },
                )
                .map_err(|e| e.into()),
            BundleFormat::Ios => handlebars::Handlebars::new()
                .render_template(
                    include_str!("../../assets/ios/ios.plist.hbs"),
                    &InfoPlistData {
                        display_name: self.bundled_app_name(),
                        bundle_name: self.bundled_app_name(),
                        executable_name: self.platform_exe_name(),
                        bundle_identifier: self.bundle_identifier(),
                    },
                )
                .map_err(|e| e.into()),
            _ => Err(anyhow::anyhow!("Unsupported platform for Info.plist")),
        }
    }

    /// Run any final tools to produce apks or other artifacts we might need.
    ///
    /// This might include codesigning, zipping, creating an appimage, etc
    async fn assemble(&self, ctx: &BuildContext) -> Result<()> {
        if self.bundle == BundleFormat::Android {
            ctx.status_running_gradle();

            // When the build mode is set to release and there is an Android signature configuration, use assembleRelease
            let build_type = if self.release && self.config.bundle.android.is_some() {
                "assembleRelease"
            } else {
                "assembleDebug"
            };

            let output = Command::new(self.gradle_exe()?)
                .arg(build_type)
                .current_dir(self.root_dir())
                .output()
                .await?;

            if !output.status.success() {
                bail!(
                    "Failed to assemble apk: {}",
                    String::from_utf8_lossy(&output.stderr)
                );
            }
        }

        Ok(())
    }

    /// Run bundleRelease and return the path to the `.aab` file
    ///
    /// <https://stackoverflow.com/questions/57072558/whats-the-difference-between-gradlewassemblerelease-gradlewinstallrelease-and>
    pub(crate) async fn android_gradle_bundle(&self) -> Result<PathBuf> {
        let output = Command::new(self.gradle_exe()?)
            .arg("bundleRelease")
            .current_dir(self.root_dir())
            .output()
            .await
            .context("Failed to run gradle bundleRelease")?;

        if !output.status.success() {
            bail!(
                "Failed to bundleRelease: {}",
                String::from_utf8_lossy(&output.stderr)
            );
        }

        let app_release = self
            .root_dir()
            .join("app")
            .join("build")
            .join("outputs")
            .join("bundle")
            .join("release");

        // Rename it to Name-arch.aab
        let from = app_release.join("app-release.aab");
        let to = app_release.join(format!("{}-{}.aab", self.bundled_app_name(), self.triple));

        std::fs::rename(from, &to).context("Failed to rename aab")?;

        Ok(to)
    }

    fn gradle_exe(&self) -> Result<PathBuf> {
        // make sure we can execute the gradlew script
        #[cfg(unix)]
        {
            use std::os::unix::prelude::PermissionsExt;
            std::fs::set_permissions(
                self.root_dir().join("gradlew"),
                std::fs::Permissions::from_mode(0o755),
            )?;
        }

        let gradle_exec_name = match cfg!(windows) {
            true => "gradlew.bat",
            false => "gradlew",
        };

        Ok(self.root_dir().join(gradle_exec_name))
    }

    pub(crate) fn debug_apk_path(&self) -> PathBuf {
        self.root_dir()
            .join("app")
            .join("build")
            .join("outputs")
            .join("apk")
            .join("debug")
            .join("app-debug.apk")
    }

    /// We only really currently care about:
    ///
    /// - app dir (.app, .exe, .apk, etc)
    /// - assetas dir
    /// - exe dir (.exe, .app, .apk, etc)
    /// - extra scaffolding
    ///
    /// It's not guaranteed that they're different from any other folder
    pub(crate) fn prepare_build_dir(&self) -> Result<()> {
        use std::fs::{create_dir_all, remove_dir_all};
        use std::sync::OnceLock;

        static INITIALIZED: OnceLock<Result<()>> = OnceLock::new();

        let success = INITIALIZED.get_or_init(|| {
            if self.bundle != BundleFormat::Server {
                _ = remove_dir_all(self.exe_dir());
            }

            self.flush_session_cache();

            create_dir_all(self.root_dir())?;
            create_dir_all(self.exe_dir())?;
            create_dir_all(self.asset_dir())?;

            tracing::debug!(
                r#"Initialized build dirs:
               • root dir: {:?}
               • exe dir: {:?}
               • asset dir: {:?}"#,
                self.root_dir(),
                self.exe_dir(),
                self.asset_dir(),
            );

            // we could download the templates from somewhere (github?) but after having banged my head against
            // cargo-mobile2 for ages, I give up with that. We're literally just going to hardcode the templates
            // by writing them here.
            if self.bundle == BundleFormat::Android {
                self.build_android_app_dir()?;
            }

            Ok(())
        });

        if let Err(e) = success.as_ref() {
            bail!("Failed to initialize build directory: {e}");
        }

        Ok(())
    }

    pub(crate) fn asset_dir(&self) -> PathBuf {
        match self.bundle {
            BundleFormat::MacOS => self
                .root_dir()
                .join("Contents")
                .join("Resources")
                .join("assets"),

            BundleFormat::Android => self
                .root_dir()
                .join("app")
                .join("src")
                .join("main")
                .join("assets"),

            // everyone else is soooo normal, just app/assets :)
            BundleFormat::Web
            | BundleFormat::Ios
            | BundleFormat::Windows
            | BundleFormat::Linux
            | BundleFormat::Server => self.root_dir().join("assets"),
        }
    }

    /// The directory in which we'll put the main exe
    ///
    /// Mac, Android, Web are a little weird
    /// - mac wants to be in Contents/MacOS
    /// - android wants to be in jniLibs/arm64-v8a (or others, depending on the platform / architecture)
    /// - web wants to be in wasm (which... we don't really need to, we could just drop the wasm into public and it would work)
    ///
    /// I think all others are just in the root folder
    ///
    /// todo(jon): investigate if we need to put .wasm in `wasm`. It kinda leaks implementation details, which ideally we don't want to do.
    fn exe_dir(&self) -> PathBuf {
        match self.bundle {
            BundleFormat::MacOS => self.root_dir().join("Contents").join("MacOS"),
            BundleFormat::Web => self.root_dir().join("wasm"),

            // Android has a whole build structure to it
            BundleFormat::Android => self
                .root_dir()
                .join("app")
                .join("src")
                .join("main")
                .join("jniLibs")
                .join(AndroidTools::android_jnilib(&self.triple)),

            // these are all the same, I think?
            BundleFormat::Windows
            | BundleFormat::Linux
            | BundleFormat::Ios
            | BundleFormat::Server => self.root_dir(),
        }
    }

    /// Get the path to the wasm bindgen temporary output folder
    fn wasm_bindgen_out_dir(&self) -> PathBuf {
        self.root_dir().join("wasm")
    }

    /// Get the path to the wasm bindgen javascript output file
    pub(crate) fn wasm_bindgen_js_output_file(&self) -> PathBuf {
        self.wasm_bindgen_out_dir()
            .join(self.executable_name())
            .with_extension("js")
    }

    /// Get the path to the wasm bindgen wasm output file
    pub(crate) fn wasm_bindgen_wasm_output_file(&self) -> PathBuf {
        self.wasm_bindgen_out_dir()
            .join(format!("{}_bg", self.executable_name()))
            .with_extension("wasm")
    }

    /// Get the path to the asset optimizer version file
    pub(crate) fn asset_optimizer_version_file(&self) -> PathBuf {
        self.platform_dir().join(".cli-version")
    }

    fn flush_session_cache(&self) {
        let cache_dir = self.session_cache_dir();
        _ = std::fs::remove_dir_all(&cache_dir);
        _ = std::fs::create_dir_all(&cache_dir);
    }

    /// Check for tooling that might be required for this build.
    ///
    /// This should generally be only called on the first build since it takes time to verify the tooling
    /// is in place, and we don't want to slow down subsequent builds.
    pub(crate) async fn verify_tooling(&self, ctx: &BuildContext) -> Result<()> {
        ctx.status_installing_tooling();

        match self.bundle {
            BundleFormat::Web => self.verify_web_tooling().await?,
            BundleFormat::Ios => self.verify_ios_tooling().await?,
            BundleFormat::Android => self.verify_android_tooling().await?,
            BundleFormat::Linux => self.verify_linux_tooling().await?,
            BundleFormat::MacOS | BundleFormat::Windows | BundleFormat::Server => {}
        }

        Ok(())
    }

    async fn verify_web_tooling(&self) -> Result<()> {
        // Install target using rustup.
        #[cfg(not(feature = "no-downloads"))]
        if !self.workspace.has_wasm32_unknown_unknown() {
            tracing::info!(
                "Web platform requires wasm32-unknown-unknown to be installed. Installing..."
            );

            let _ = tokio::process::Command::new("rustup")
                .args(["target", "add", "wasm32-unknown-unknown"])
                .output()
                .await?;
        }

        // Ensure target is installed.
        if !self.workspace.has_wasm32_unknown_unknown() {
            bail!("Missing target wasm32-unknown-unknown.");
        }

        // Wasm bindgen
        let krate_bindgen_version =
            self.workspace
                .wasm_bindgen_version()
                .ok_or(anyhow::anyhow!(
                    "failed to detect wasm-bindgen version, unable to proceed"
                ))?;

        WasmBindgen::verify_install(&krate_bindgen_version).await?;

        Ok(())
    }

    /// Currently does nothing, but eventually we need to check that the mobile tooling is installed.
    ///
    /// For ios, this would be just aarch64-apple-ios + aarch64-apple-ios-sim, as well as xcrun and xcode-select
    ///
    /// We don't auto-install these yet since we're not doing an architecture check. We assume most users
    /// are running on an Apple Silicon Mac, but it would be confusing if we installed these when we actually
    /// should be installing the x86 versions.
    async fn verify_ios_tooling(&self) -> Result<()> {
        // open the simulator
        // _ = tokio::process::Command::new("open")
        //     .arg("/Applications/Xcode.app/Contents/Developer/Applications/Simulator.app")
        //     .output()
        //     .await;

        // Now xcrun to open the device
        // todo: we should try and query the device list and/or parse it rather than hardcode this simulator
        // _ = tokio::process::Command::new("xcrun")
        //     .args(["simctl", "boot", "83AE3067-987F-4F85-AE3D-7079EF48C967"])
        //     .output()
        //     .await;

        // if !rustup
        //     .installed_toolchains
        //     .contains(&"aarch64-apple-ios".to_string())
        // {
        //     tracing::error!("You need to install aarch64-apple-ios to build for ios. Run `rustup target add aarch64-apple-ios` to install it.");
        // }

        // if !rustup
        //     .installed_toolchains
        //     .contains(&"aarch64-apple-ios-sim".to_string())
        // {
        //     tracing::error!("You need to install aarch64-apple-ios to build for ios. Run `rustup target add aarch64-apple-ios` to install it.");
        // }

        Ok(())
    }

    /// Check if the android tooling is installed
    ///
    /// looks for the android sdk + ndk
    ///
    /// will do its best to fill in the missing bits by exploring the sdk structure
    /// IE will attempt to use the Java installed from android studio if possible.
    async fn verify_android_tooling(&self) -> Result<()> {
        let linker = self.workspace.android_tools()?.android_cc(&self.triple);

        tracing::debug!("Verifying android linker: {linker:?}");

        if linker.exists() {
            return Ok(());
        }

        bail!(
            "Android linker not found at {linker:?}. Please set the `ANDROID_NDK_HOME` environment variable to the root of your NDK installation."
        );
    }

    /// Ensure the right dependencies are installed for linux apps.
    /// This varies by distro, so we just do nothing for now.
    ///
    /// Eventually, we want to check for the prereqs for wry/tao as outlined by tauri:
    ///     <https://tauri.app/start/prerequisites/>
    async fn verify_linux_tooling(&self) -> Result<()> {
        Ok(())
    }

    /// Blow away the fingerprint for this package, forcing rustc to recompile it.
    ///
    /// This prevents rustc from using the cached version of the binary, which can cause issues
    /// with our hotpatching setup since it uses linker interception.
    ///
    /// This is sadly a hack. I think there might be other ways of busting the fingerprint (rustc wrapper?)
    /// but that would require relying on cargo internals.
    ///
    /// This might stop working if/when cargo stabilizes contents-based fingerprinting.
    fn bust_fingerprint(&self, ctx: &BuildContext) -> Result<()> {
        if matches!(ctx.mode, BuildMode::Fat) {
            // `dx` compiles everything with `--target` which ends up with a structure like:
            // target/<triple>/<profile>/.fingerprint/<package_name>-<hash>
            //
            // normally you can't rely on this structure (ie with `cargo build`) but the explicit
            // target arg guarantees this will work.
            let fingerprint_dir = self
                .target_dir
                .join(self.triple.to_string())
                .join(&self.profile)
                .join(".fingerprint");

            // split at the last `-` used to separate the hash from the name
            // This causes to more aggressively bust hashes for all combinations of features
            // and fingerprints for this package since we're just ignoring the hash
            for entry in std::fs::read_dir(&fingerprint_dir)?.flatten() {
                if let Some(fname) = entry.file_name().to_str() {
                    if let Some((name, _)) = fname.rsplit_once('-') {
                        if name == self.package().name {
                            _ = std::fs::remove_dir_all(entry.path());
                        }
                    }
                }
            }
        }
        Ok(())
    }

    async fn create_patch_cache(&self, exe: &Path) -> Result<HotpatchModuleCache> {
        let exe = match self.bundle {
            BundleFormat::Web => self.wasm_bindgen_wasm_output_file(),
            _ => exe.to_path_buf(),
        };

        Ok(HotpatchModuleCache::new(&exe, &self.triple)?)
    }

    /// Users create an index.html for their SPA if they want it
    ///
    /// We always write our wasm as main.js and main_bg.wasm
    ///
    /// In prod we run the optimizer which bundles everything together properly
    ///
    /// So their index.html needs to include main.js in the scripts otherwise nothing happens?
    ///
    /// Seems like every platform has a weird file that declares a bunch of stuff
    /// - web: index.html
    /// - ios: info.plist
    /// - macos: info.plist
    /// - linux: appimage root thing?
    /// - android: androidmanifest.xml
    ///
    /// You also might different variants of these files (staging / prod) and different flavors (eu/us)
    ///
    /// web's index.html is weird since it's not just a bundle format but also a *content* format
    pub(crate) fn prepare_html(
        &self,
        assets: &AssetManifest,
        wasm_path: &str,
        js_path: &str,
    ) -> Result<String> {
        let mut html = {
            const DEV_DEFAULT_HTML: &str = include_str!("../../assets/web/dev.index.html");
            const PROD_DEFAULT_HTML: &str = include_str!("../../assets/web/prod.index.html");

            let crate_root: &Path = &self.crate_dir();
            let custom_html_file = crate_root.join("index.html");
            let default_html = match self.release {
                true => PROD_DEFAULT_HTML,
                false => DEV_DEFAULT_HTML,
            };
            std::fs::read_to_string(custom_html_file).unwrap_or_else(|_| String::from(default_html))
        };

        // Inject any resources from the config into the html
        self.inject_resources(assets, wasm_path, &mut html)?;

        // Inject loading scripts if they are not already present
        self.inject_loading_scripts(assets, &mut html);

        // Replace any special placeholders in the HTML with resolved values
        self.replace_template_placeholders(&mut html, wasm_path, js_path);

        let title = self.config.web.app.title.clone();
        Self::replace_or_insert_before("{app_title}", "</title", &title, &mut html);

        Ok(html)
    }

    fn is_dev_build(&self) -> bool {
        !self.release
    }

    // Inject any resources from the config into the html
    fn inject_resources(
        &self,
        assets: &AssetManifest,
        wasm_path: &str,
        html: &mut String,
    ) -> Result<()> {
        use std::fmt::Write;

        // Collect all resources into a list of styles and scripts
        let resources = &self.config.web.resource;
        let mut style_list = resources.style.clone().unwrap_or_default();
        let mut script_list = resources.script.clone().unwrap_or_default();

        if self.is_dev_build() {
            style_list.extend(resources.dev.style.iter().cloned());
            script_list.extend(resources.dev.script.iter().cloned());
        }

        let mut head_resources = String::new();

        // Add all styles to the head
        for style in &style_list {
            writeln!(
                &mut head_resources,
                "<link rel=\"stylesheet\" href=\"{}\">",
                &style.to_str().unwrap(),
            )?;
        }

        // Add all scripts to the head
        for script in &script_list {
            writeln!(
                &mut head_resources,
                "<script src=\"{}\"></script>",
                &script.to_str().unwrap(),
            )?;
        }

        // Add the base path to the head if this is a debug build
        if self.is_dev_build() {
            if let Some(base_path) = &self.base_path() {
                head_resources.push_str(&format_base_path_meta_element(base_path));
            }
        }

        // Inject any resources from manganis into the head
        for asset in assets.assets() {
            let asset_path = asset.bundled_path();
            match asset.options().variant() {
                AssetVariant::Css(css_options) => {
                    if css_options.preloaded() {
                        head_resources.push_str(&format!(
                            "<link rel=\"preload\" as=\"style\" href=\"/{{base_path}}/assets/{asset_path}\" crossorigin>"
                        ))
                    }
                }
                AssetVariant::Image(image_options) => {
                    if image_options.preloaded() {
                        head_resources.push_str(&format!(
                            "<link rel=\"preload\" as=\"image\" href=\"/{{base_path}}/assets/{asset_path}\" crossorigin>"
                        ))
                    }
                }
                AssetVariant::Js(js_options) => {
                    if js_options.preloaded() {
                        head_resources.push_str(&format!(
                            "<link rel=\"preload\" as=\"script\" href=\"/{{base_path}}/assets/{asset_path}\" crossorigin>"
                        ))
                    }
                }
                _ => {}
            }
        }

        // Manually inject the wasm file for preloading. WASM currently doesn't support preloading in the manganis asset system
        head_resources.push_str(&format!(
            "<link rel=\"preload\" as=\"fetch\" type=\"application/wasm\" href=\"/{{base_path}}/{wasm_path}\" crossorigin>"
        ));
        Self::replace_or_insert_before("{style_include}", "</head", &head_resources, html);

        Ok(())
    }

    /// Inject loading scripts if they are not already present
    fn inject_loading_scripts(&self, assets: &AssetManifest, html: &mut String) {
        // If the current build opted out of injecting loading scripts, don't inject anything
        if !self.inject_loading_scripts {
            return;
        }

        // If not, insert the script
        *html = html.replace(
            "</body",
            &format!(
                r#"<script type="module" async src="/{}/{}"></script>
            </body"#,
                self.base_path_or_default(),
                self.bundled_js_path(assets)
            ),
        );
    }

    /// Replace any special placeholders in the HTML with resolved values
    fn replace_template_placeholders(&self, html: &mut String, wasm_path: &str, js_path: &str) {
        let base_path = self.base_path_or_default();
        *html = html.replace("{base_path}", base_path);

        let app_name = &self.executable_name();

        // If the html contains the old `{app_name}` placeholder, replace {app_name}_bg.wasm and {app_name}.js
        // with the new paths
        *html = html.replace("wasm/{app_name}_bg.wasm", wasm_path);
        *html = html.replace("wasm/{app_name}.js", js_path);

        // Otherwise replace the new placeholders
        *html = html.replace("{wasm_path}", wasm_path);
        *html = html.replace("{js_path}", js_path);

        // Replace the app_name if we find it anywhere standalone
        *html = html.replace("{app_name}", app_name);
    }

    /// Replace a string or insert the new contents before a marker
    fn replace_or_insert_before(
        replace: &str,
        or_insert_before: &str,
        with: &str,
        content: &mut String,
    ) {
        if content.contains(replace) {
            *content = content.replace(replace, with);
        } else if let Some(pos) = content.find(or_insert_before) {
            content.insert_str(pos, with);
        }
    }

    /// Get the base path from the config or None if this is not a web or server build
    pub(crate) fn base_path(&self) -> Option<&str> {
        self.base_path
            .as_deref()
            .or(self.config.web.app.base_path.as_deref())
            .filter(|_| matches!(self.bundle, BundleFormat::Web | BundleFormat::Server))
    }

    /// Get the normalized base path for the application with `/` trimmed from both ends. If the base path is not set, this will return `.`.
    pub(crate) fn base_path_or_default(&self) -> &str {
        let trimmed_path = self.base_path().unwrap_or_default().trim_matches('/');
        if trimmed_path.is_empty() {
            "."
        } else {
            trimmed_path
        }
    }

    /// Get the path to the package manifest directory
    pub(crate) fn package_manifest_dir(&self) -> PathBuf {
        self.workspace.krates[self.crate_package]
            .manifest_path
            .parent()
            .unwrap()
            .to_path_buf()
            .into()
    }

    pub(crate) async fn start_simulators(&self) -> Result<()> {
        if self.device {
            return Ok(());
        }

        match self.bundle {
            // Boot an iOS simulator if one is not already running.
            //
            // We always choose the most recently opened simulator based on the xcrun list.
            // Note that simulators can be running but the simulator app itself is not open.
            // Calling `open::that` is always fine, even on running apps, since apps are singletons.
            BundleFormat::Ios => {
                #[derive(Deserialize, Debug)]
                struct XcrunListJson {
                    // "com.apple.CoreSimulator.SimRuntime.iOS-18-4": [{}, {}, {}]
                    devices: BTreeMap<String, Vec<XcrunDevice>>,
                }

                #[derive(Deserialize, Debug)]
                struct XcrunDevice {
                    #[serde(rename = "lastBootedAt")]
                    last_booted_at: Option<String>,
                    udid: String,
                    name: String,
                    state: String,
                }
                let xcrun_list = Command::new("xcrun")
                    .arg("simctl")
                    .arg("list")
                    .arg("-j")
                    .output()
                    .await?;

                let as_str = String::from_utf8_lossy(&xcrun_list.stdout);
                let xcrun_list_json = serde_json::from_str::<XcrunListJson>(as_str.trim());
                if let Ok(xcrun_list_json) = xcrun_list_json {
                    if xcrun_list_json.devices.is_empty() {
                        tracing::warn!(
                            "No iOS sdks installed found. Please install the iOS SDK in Xcode."
                        );
                    }

                    if let Some((_rt, devices)) = xcrun_list_json.devices.iter().next() {
                        if devices.iter().all(|device| device.state != "Booted") {
                            let last_booted =
                                devices
                                    .iter()
                                    .max_by_key(|device| match device.last_booted_at {
                                        Some(ref last_booted) => last_booted,
                                        None => "2000-01-01T01:01:01Z",
                                    });

                            if let Some(device) = last_booted {
                                tracing::info!("Booting iOS simulator: \"{}\"", device.name);
                                Command::new("xcrun")
                                    .arg("simctl")
                                    .arg("boot")
                                    .arg(&device.udid)
                                    .output()
                                    .await?;
                            }
                        }
                    }
                }
                let path_to_xcode = Command::new("xcode-select")
                    .arg("--print-path")
                    .output()
                    .await?;
                let path_to_xcode: PathBuf = String::from_utf8_lossy(&path_to_xcode.stdout)
                    .as_ref()
                    .trim()
                    .into();
                let path_to_sim = path_to_xcode.join("Applications").join("Simulator.app");
                open::that_detached(path_to_sim)?;
            }

            BundleFormat::Android => {
                let tools = self.workspace.android_tools()?;
                tokio::spawn(async move {
                    let emulator = tools.emulator();
                    let avds = Command::new(&emulator)
                        .arg("-list-avds")
                        .output()
                        .await
                        .unwrap();
                    let avds = String::from_utf8_lossy(&avds.stdout);
                    let avd = avds.trim().lines().next().map(|s| s.trim().to_string());
                    if let Some(avd) = avd {
                        tracing::info!("Booting Android emulator: \"{avd}\"");
                        Command::new(&emulator)
                            .arg("-avd")
                            .arg(avd)
                            .args(["-netdelay", "none", "-netspeed", "full"])
                            .stdout(std::process::Stdio::null()) // prevent accumulating huge amounts of mem usage
                            .stderr(std::process::Stdio::null()) // prevent accumulating huge amounts of mem usage
                            .output()
                            .await
                            .unwrap();
                    } else {
                        tracing::warn!("No Android emulators found. Please create one using `emulator -avd <name>`");
                    }
                });
            }

            _ => {
                // nothing - maybe on the web we should open the browser?
            }
        };

        Ok(())
    }

    fn select_ranlib(&self) -> Option<PathBuf> {
        // prefer the modern llvm-ranlib if they have it
        which::which("llvm-ranlib")
            .or_else(|_| which::which("ranlib"))
            .ok()
    }

    /// Assemble a series of `--config key=value` arguments for the build command.
    ///
    /// This adds adhoc profiles that dx uses to isolate builds from each other. Normally if you ran
    /// `cargo build --feature desktop` and `cargo build --feature server`, then both binaries get
    /// the same name and overwrite each other, causing thrashing and locking issues.
    ///
    /// By creating adhoc profiles, we can ensure that each build is isolated and doesn't interfere with each other.
    ///
    /// The user can also define custom profiles in their `Cargo.toml` file, which will be used instead
    /// of the adhoc profiles.
    ///
    /// The names of the profiles are:
    /// - web-dev
    /// - web-release
    /// - desktop-dev
    /// - desktop-release
    /// - server-dev
    /// - server-release
    /// - ios-dev
    /// - ios-release
    /// - android-dev
    /// - android-release
    /// - liveview-dev
    /// - liveview-release
    ///
    /// Note how every platform gets its own profile, and each platform has a dev and release profile.
    fn profile_args(&self) -> Vec<String> {
        // If the user defined the profile in the Cargo.toml, we don't need to add it to our adhoc list
        if self
            .workspace
            .cargo_toml
            .profile
            .custom
            .contains_key(&self.profile)
        {
            return vec![];
        }

        // Otherwise, we need to add the profile arguments to make it adhoc
        let mut args = Vec::new();

        let profile = self.profile.as_str();
        let inherits = if self.release { "release" } else { "dev" };

        // Add the profile definition first.
        args.push(format!(r#"profile.{profile}.inherits="{inherits}""#));

        // The default dioxus experience is to lightly optimize the web build, both in debug and release
        // Note that typically in release builds, you would strip debuginfo, but we actually choose to do
        // that with wasm-opt tooling instead.
        if matches!(self.bundle, BundleFormat::Web) {
            match self.release {
                true => args.push(r#"profile.web.opt-level="s""#.to_string()),
                false => args.push(r#"profile.web.opt-level="1""#.to_string()),
            }
        }

        // Prepend --config to each argument
        args.into_iter()
            .flat_map(|arg| ["--config".to_string(), arg])
            .collect()
    }

    async fn prebuild(&self) -> Result<()> {
        if self.platform == Platform::Server {
            return Ok(());
        }

        // Run the tailwind build before bundling anything else
        crate::TailwindCli::run_once(
            self.package_manifest_dir(),
            self.config.application.tailwind_input.clone(),
            self.config.application.tailwind_output.clone(),
        )
        .await?;

        Ok(())
    }
}<|MERGE_RESOLUTION|>--- conflicted
+++ resolved
@@ -570,7 +570,6 @@
                     Some(renderer)
                 }
             },
-<<<<<<< HEAD
             None if !using_dioxus_explicitly => None,
             None => match enabled_renderers.as_slice() {
                 [] => None, // Wait until we resolve everything else first then we will resolve it from the triple
@@ -594,20 +593,18 @@
                         no_default_features = true;
                     }
                     Some(*renderer)
-                },
+                }
                 _ => {
                     return Err(anyhow::anyhow!(
                         "Multiple platforms enabled in Cargo.toml. Please specify a platform with `--web`, `--webview`, or `--native` or set a default platform in Cargo.toml"
                     )
-                    .into())
-=======
-            None if !using_dioxus_explicitly => Platform::autodetect_from_cargo_feature("desktop").unwrap(),
-            None => match enabled_platforms.len() {
-                0 => bail!("No platform specified and no platform marked as default in Cargo.toml. Try specifying a platform with `--platform`"),
-                1 => enabled_platforms[0],
-                _ => {
-                    bail!("Multiple platforms enabled in Cargo.toml. Please specify a platform with `--platform` or set a default platform in Cargo.toml")
->>>>>>> 3f62cd8f
+                    .into());
+                    // None if !using_dioxus_explicitly => Platform::autodetect_from_cargo_feature("desktop").unwrap(),
+                    // None => match enabled_platforms.len() {
+                    //     0 => bail!("No platform specified and no platform marked as default in Cargo.toml. Try specifying a platform with `--platform`"),
+                    //     1 => enabled_platforms[0],
+                    //     _ => {
+                    //         bail!("Multiple platforms enabled in Cargo.toml. Please specify a platform with `--platform` or set a default platform in Cargo.toml")
                 }
             },
         };
@@ -1031,12 +1028,9 @@
         let assets = self.collect_assets(&exe, ctx)?;
         let time_end = SystemTime::now();
         let mode = ctx.mode.clone();
-<<<<<<< HEAD
         let bundle = self.bundle;
-=======
-        let platform = self.platform;
+        // let platform = self.platform;
         let depinfo = RustcDepInfo::from_file(&exe.with_extension("d")).unwrap_or_default();
->>>>>>> 3f62cd8f
 
         tracing::debug!(
             "Build completed successfully in {}us: {:?}",
