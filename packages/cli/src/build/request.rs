--- conflicted
+++ resolved
@@ -320,12 +320,7 @@
     TargetArgs, TraceSrc, WasmBindgen, WasmOptConfig, Workspace, DX_RUSTC_WRAPPER_ENV_VAR,
 };
 use anyhow::Context;
-<<<<<<< HEAD
-use dioxus_cli_config::{ServerConfig, APP_TITLE_ENV, ASSET_ROOT_ENV, SERVE_CONFIG_FILE};
-use dioxus_cli_opt::AssetManifest;
-use serde::Deserialize;
-=======
-use dioxus_cli_config::format_base_path_meta_element;
+use dioxus_cli_config::{format_base_path_meta_element, ServerConfig, SERVE_CONFIG_FILE};
 use dioxus_cli_config::{APP_TITLE_ENV, ASSET_ROOT_ENV};
 use dioxus_cli_opt::{process_file_to, AssetManifest};
 use itertools::Itertools;
@@ -333,7 +328,6 @@
 use manganis::{AssetOptions, JsAssetOptions};
 use rayon::prelude::{IntoParallelRefIterator, ParallelIterator};
 use serde::{Deserialize, Serialize};
->>>>>>> c2c18aec
 use std::{
     collections::{BTreeMap, HashSet},
     io::Write,
@@ -674,18 +668,8 @@
         let extra_rustc_args = shell_words::split(&args.rustc_args.clone().unwrap_or_default())
             .context("Failed to parse rustc args")?;
 
-<<<<<<< HEAD
-        let start = Instant::now();
-        self.prepare_build_dir()?;
-        let exe = self.build_cargo().await?;
-        let assets = self.collect_assets(&exe).await?;
-        if self.is_server() {
-            self.write_server_config(&assets)?;
-        }
-=======
         let extra_cargo_args = shell_words::split(&args.cargo_args.clone().unwrap_or_default())
             .context("Failed to parse cargo args")?;
->>>>>>> c2c18aec
 
         tracing::debug!(
             r#"Log Files:
@@ -753,9 +737,12 @@
                 self.write_executable(ctx, &artifacts.exe, &mut artifacts.assets)
                     .await
                     .context("Failed to write main executable")?;
+                self.write_server_config(&artifacts.assets)
+                    .context("Failed to write server config")?;
                 self.write_assets(ctx, &artifacts.assets)
                     .await
                     .context("Failed to write assets")?;
+
                 self.write_metadata().await?;
                 self.optimize(ctx).await?;
                 self.assemble(ctx)
@@ -941,10 +928,12 @@
         Ok(manifest)
     }
 
-<<<<<<< HEAD
     /// Write the server config file to the output directory. This file tells the server what assets are immutable
     /// and can be cached forever.
     pub(crate) fn write_server_config(&self, asset_manifest: &AssetManifest) -> Result<()> {
+        if self.platform != Platform::Server {
+            return Ok(());
+        }
         let assets = asset_manifest
             .assets
             .values()
@@ -963,61 +952,6 @@
         Ok(())
     }
 
-    /// Create a list of arguments for cargo builds
-    pub(crate) fn build_arguments(&self) -> Vec<String> {
-        let mut cargo_args = Vec::new();
-
-        // Set the target, profile and features that vary between the app and server builds
-        if self.build.platform() == Platform::Server {
-            cargo_args.push("--profile".to_string());
-            match self.build.release {
-                true => cargo_args.push("release".to_string()),
-                false => cargo_args.push(self.build.server_profile.to_string()),
-            };
-
-            // If the user provided a server target, use it, otherwise use the default host target.
-            if let Some(target) = self.build.target_args.server_target.as_deref() {
-                cargo_args.push("--target".to_string());
-                cargo_args.push(target.to_string());
-            }
-        } else {
-            // Add required profile flags. --release overrides any custom profiles.
-            let custom_profile = &self.build.profile.as_ref();
-            if custom_profile.is_some() || self.build.release {
-                cargo_args.push("--profile".to_string());
-                match self.build.release {
-                    true => cargo_args.push("release".to_string()),
-                    false => {
-                        cargo_args.push(
-                            custom_profile
-                                .expect("custom_profile should have been checked by is_some")
-                                .to_string(),
-                        );
-                    }
-                };
-            }
-
-            // todo: use the right arch based on the current arch
-            let custom_target = match self.build.platform() {
-                Platform::Web => Some("wasm32-unknown-unknown"),
-                Platform::Ios => match self.build.target_args.device {
-                    Some(true) => Some("aarch64-apple-ios"),
-                    _ => Some("aarch64-apple-ios-sim"),
-                },
-                Platform::Android => Some(self.build.target_args.arch().android_target_triplet()),
-                Platform::Server => None,
-                // we're assuming we're building for the native platform for now... if you're cross-compiling
-                // the targets here might be different
-                Platform::MacOS => None,
-                Platform::Windows => None,
-                Platform::Linux => None,
-                Platform::Liveview => None,
-            };
-
-            if let Some(target) = custom_target.or(self.build.target_args.target.as_deref()) {
-                cargo_args.push("--target".to_string());
-                cargo_args.push(target.to_string());
-=======
     /// Take the output of rustc and make it into the main exe of the bundle
     ///
     /// For wasm, we'll want to run `wasm-bindgen` to make it a wasm binary along with some other optimizations
@@ -1055,7 +989,6 @@
             // ```
             Platform::Web => {
                 self.bundle_web(ctx, exe, assets).await?;
->>>>>>> c2c18aec
             }
 
             // this will require some extra oomf to get the multi architecture builds...
@@ -1097,6 +1030,7 @@
     /// Should be the same on all platforms - just copy over the assets from the manifest into the output directory
     async fn write_assets(&self, ctx: &BuildContext, assets: &AssetManifest) -> Result<()> {
         // Server doesn't need assets - web will provide them
+        // Just write the server config file instead
         if self.platform == Platform::Server {
             return Ok(());
         }
