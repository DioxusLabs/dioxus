//! # [`BuildRequest`] - the core of the build process
//!
//! The [`BuildRequest`] object is the core of the build process. It contains all the resolved arguments
//! flowing in from the CLI, dioxus.toml, env vars, and the workspace.
//!
//! Every BuildRequest is tied to a given workspace and BuildArgs. For simplicity's sake, the BuildArgs
//! struct is used to represent the CLI arguments and all other configuration is basically just
//! extra CLI arguments, but in a configuration format.
//!
//! When [`BuildRequest::build`] is called, it will prepare its work directory in the target folder
//! and then start running the build process. A [`BuildContext`] is required to customize this
//! build process, containing a channel for progress updates and the build mode.
//!
//! The [`BuildMode`] is extremely important since it influences how the build is performed. Most
//! "normal" builds just use [`BuildMode::Base`], but we also support [`BuildMode::Fat`] and
//! [`BuildMode::Thin`]. These builds are used together to power the hot-patching and fast-linking
//! engine.
//! - BuildMode::Base: A normal build generated using `cargo rustc`
//! - BuildMode::Fat: A "fat" build where all dependency rlibs are merged into a static library
//! - BuildMode::Thin: A "thin" build that dynamically links against the artifacts produced by the "fat" build
//!
//! The BuildRequest is also responsible for writing the final build artifacts to disk. This includes
//!
//! - Writing the executable
//! - Processing assets from the artifact
//! - Writing any metadata or configuration files (Info.plist, AndroidManifest.xml)
//! - Bundle splitting (for wasm) and wasm-bindgen
//!
//! In some cases, the BuildRequest also handles the linking of the final executable. Specifically,
//! - For Android, we use `dx` as an opaque linker to dynamically find the true android linker
//! - For hotpatching, the CLI manually links the final executable with a stub file
//!
//! ## Build formats:
//!
//! We support building for the most popular platforms:
//! - Web via wasm-bindgen
//! - macOS via app-bundle
//! - iOS via app-bundle
//! - Android via gradle
//! - Linux via app-image
//! - Windows via exe, msi/msix
//!
//! Note that we are missing some setups that we *should* support:
//! - PWAs, WebWorkers, ServiceWorkers
//! - Web Extensions
//! - Linux via flatpak/snap
//!
//! There are some less popular formats that we might want to support eventually:
//! - TVOS, watchOS
//! - OpenHarmony
//!
//! Also, some deploy platforms have their own bespoke formats:
//! - Cloudflare workers
//! - AWS Lambda
//!
//! Currently, we defer most of our deploy-based bundling to Tauri bundle, though we should migrate
//! to just bundling everything ourselves. This would require us to implement code-signing which
//! is a bit of a pain, but fortunately a solved process (https://github.com/rust-mobile/xbuild).
//!
//! ## Build Structure
//!
//! Builds generally follow the same structure everywhere:
//! - A main executable
//! - Sidecars (alternate entrypoints, framewrok plugins, etc)
//! - Assets (images, fonts, etc)
//! - Metadata (Info.plist, AndroidManifest.xml)
//! - Glue code (java, kotlin, javascript etc)
//! - Entitlements for code-signing and verification
//!
//! We need to be careful to not try and put a "round peg in a square hole," but most platforms follow
//! the same pattern.
//!
//! As such, we try to assemble a build directory that's somewhat sensible:
//! - A main "staging" dir for a given app
//! - Per-profile dirs (debug/release)
//! - A platform dir (ie web/desktop/android/ios)
//! - The "bundle" dir which is basically the `.app` format or `wwww` dir.
//! - The "executable" dir where the main exe is housed
//! - The "assets" dir where the assets are housed
//! - The "meta" dir where stuff like Info.plist, AndroidManifest.xml, etc are housed
//!
//! There's also some "quirky" folders that need to be stable between builds but don't influence the
//! bundle itself:
//! - session_cache_dir which stores stuff like window position
//!
//! ### Web:
//!
//! Create a folder that is somewhat similar to an app-image (exe + asset)
//! The server is dropped into the `web` folder, even if there's no `public` folder.
//! If there's no server (SPA), we still use the `web` folder, but it only contains the
//! public folder.
//!
//! ```
//! web/
//!     server
//!     assets/
//!     public/
//!         index.html
//!         wasm/
//!            app.wasm
//!            glue.js
//!            snippets/
//!                ...
//!         assets/
//!            logo.png
//! ```
//!
//! ### Linux:
//!
//! https://docs.appimage.org/reference/appdir.html#ref-appdir
//! current_exe.join("Assets")
//! ```
//! app.appimage/
//!     AppRun
//!     app.desktop
//!     package.json
//!     assets/
//!         logo.png
//! ```
//!
//! ### Macos
//!
//! We simply use the macos format where binaries are in `Contents/MacOS` and assets are in `Contents/Resources`
//! We put assets in an assets dir such that it generally matches every other platform and we can
//! output `/assets/blah` from manganis.
//! ```
//! App.app/
//!     Contents/
//!         Info.plist
//!         MacOS/
//!             Frameworks/
//!         Resources/
//!             assets/
//!                 blah.icns
//!                 blah.png
//!         CodeResources
//!         _CodeSignature/
//! ```
//!
//! ### iOS
//!
//! Not the same as mac! ios apps are a bit "flattened" in comparison. simpler format, presumably
//! since most ios apps don't ship frameworks/plugins and such.
//!
//! todo(jon): include the signing and entitlements in this format diagram.
//! ```
//! App.app/
//!     main
//!     assets/
//! ```
//!
//! ### Android:
//!
//! Currently we need to generate a `src` type structure, not a pre-packaged apk structure, since
//! we need to compile kotlin and java. This pushes us into using gradle and following a structure
//! similar to that of cargo mobile2. Eventually I'd like to slim this down (drop buildSrc) and
//! drive the kotlin build ourselves. This would let us drop gradle (yay! no plugins!) but requires
//! us to manage dependencies (like kotlinc) ourselves (yuck!).
//!
//! https://github.com/WanghongLin/miscellaneous/blob/master/tools/build-apk-manually.sh
//!
//! Unfortunately, it seems that while we can drop the `android` build plugin, we still will need
//! gradle since kotlin is basically gradle-only.
//!
//! Pre-build:
//! ```
//! app.apk/
//!     .gradle
//!     app/
//!         src/
//!             main/
//!                 assets/
//!                 jniLibs/
//!                 java/
//!                 kotlin/
//!                 res/
//!                 AndroidManifest.xml
//!             build.gradle.kts
//!             proguard-rules.pro
//!         buildSrc/
//!             build.gradle.kts
//!             src/
//!                 main/
//!                     kotlin/
//!                          BuildTask.kt
//!     build.gradle.kts
//!     gradle.properties
//!     gradlew
//!     gradlew.bat
//!     settings.gradle
//! ```
//!
//! Final build:
//! ```
//! app.apk/
//!   AndroidManifest.xml
//!   classes.dex
//!   assets/
//!       logo.png
//!   lib/
//!       armeabi-v7a/
//!           libmyapp.so
//!       arm64-v8a/
//!           libmyapp.so
//! ```
//! Notice that we *could* feasibly build this ourselves :)
//!
//! ### Windows:
//! <https://superuser.com/questions/749447/creating-a-single-file-executable-from-a-directory-in-windows>
//! Windows does not provide an AppImage format, so instead we're going build the same folder
//! structure as an AppImage, but when distributing, we'll create a .exe that embeds the resources
//! as an embedded .zip file. When the app runs, it will implicitly unzip its resources into the
//! Program Files folder. Any subsequent launches of the parent .exe will simply call the AppRun.exe
//! entrypoint in the associated Program Files folder.
//!
//! This is, in essence, the same as an installer, so we might eventually just support something like msi/msix
//! which functionally do the same thing but with a sleeker UI.
//!
//! This means no installers are required and we can bake an updater into the host exe.
//!
//! ## Handling asset lookups:
//! current_exe.join("assets")
//! ```
//! app.appimage/
//!     main.exe
//!     main.desktop
//!     package.json
//!     assets/
//!         logo.png
//! ```
//!
//! Since we support just a few locations, we could just search for the first that exists
//! - usr
//! - ../Resources
//! - assets
//! - Assets
//! - $cwd/assets
//!
//! ```
//! assets::root() ->
//!     mac -> ../Resources/
//!     ios -> ../Resources/
//!     android -> assets/
//!     server -> assets/
//!     liveview -> assets/
//!     web -> /assets/
//! root().join(bundled)
//! ```
//!
//! Every dioxus app can have an optional server executable which will influence the final bundle.
//! This is built in parallel with the app executable during the `build` phase and the progres/status
//! of the build is aggregated.
//!
//! The server will *always* be dropped into the `web` folder since it is considered "web" in nature,
//! and will likely need to be combined with the public dir to be useful.
//!
//! We do our best to assemble read-to-go bundles here, such that the "bundle" step for each platform
//! can just use the build dir
//!
//! When we write the AppBundle to a folder, it'll contain each bundle for each platform under the app's name:
//! ```
//! dog-app/
//!   build/
//!       web/
//!         server.exe
//!         assets/
//!           some-secret-asset.txt (a server-side asset)
//!         public/
//!           index.html
//!           assets/
//!             logo.png
//!       desktop/
//!          App.app
//!          App.appimage
//!          App.exe
//!          server/
//!              server
//!              assets/
//!                some-secret-asset.txt (a server-side asset)
//!       ios/
//!          App.app
//!          App.ipa
//!       android/
//!          App.apk
//!   bundle/
//!       build.json
//!       Desktop.app
//!       Mobile_x64.ipa
//!       Mobile_arm64.ipa
//!       Mobile_rosetta.ipa
//!       web.appimage
//!       web/
//!         server.exe
//!         assets/
//!             some-secret-asset.txt
//!         public/
//!             index.html
//!             assets/
//!                 logo.png
//!                 style.css
//! ```
//!
//! When deploying, the build.json file will provide all the metadata that dx-deploy will use to
//! push the app to stores, set up infra, manage versions, etc.
//!
//! The format of each build will follow the name plus some metadata such that when distributing you
//! can easily trim off the metadata.
//!
//! The idea here is that we can run any of the programs in the same way that they're deployed.
//!
//! ## Bundle structure links
//! - apple: <https>://developer.apple.com/documentation/bundleresources/placing_content_in_a_bundle>
//! - appimage: <https>://docs.appimage.org/packaging-guide/manual.html#ref-manual>
//!
//! ## Extra links
//! - xbuild: <https://github.com/rust-mobile/xbuild/blob/master/xbuild/src/command/build.rs>

use crate::{
    AndroidTools, BuildContext, DioxusConfig, Error, LinkAction, Platform, Result, RustcArgs,
    TargetArgs, TraceSrc, WasmBindgen, WasmOptConfig, Workspace, DX_RUSTC_WRAPPER_ENV_VAR,
};
use anyhow::Context;
use dioxus_cli_config::format_base_path_meta_element;
use dioxus_cli_config::{APP_TITLE_ENV, ASSET_ROOT_ENV};
<<<<<<< HEAD
use dioxus_cli_opt::AssetManifest;
use serde::Deserialize;
use std::{path::PathBuf, process::Stdio, time::Instant};
=======
use dioxus_cli_opt::{process_file_to, AssetManifest};
use itertools::Itertools;
use krates::{cm::TargetKind, NodeId};
use manganis::{AssetOptions, JsAssetOptions};
use rayon::prelude::{IntoParallelRefIterator, ParallelIterator};
use serde::{Deserialize, Serialize};
use std::{
    collections::HashSet,
    io::Write,
    path::{Path, PathBuf},
    process::Stdio,
    sync::{
        atomic::{AtomicUsize, Ordering},
        Arc,
    },
    time::{SystemTime, UNIX_EPOCH},
};
use target_lexicon::{OperatingSystem, Triple};
use tempfile::{NamedTempFile, TempDir};
>>>>>>> b2ec1d95
use tokio::{io::AsyncBufReadExt, process::Command};
use toml_edit::Item;
use uuid::Uuid;

use super::HotpatchModuleCache;

/// This struct is used to plan the build process.
///
/// The point here is to be able to take in the user's config from the CLI without modifying the
/// arguments in place. Creating a buildplan "resolves" their config into a build plan that can be
/// introspected. For example, the users might not specify a "Triple" in the CLI but the triple will
/// be guaranteed to be resolved here.
///
/// Creating a buildplan also lets us introspect build requests and modularize our build process.
/// This will, however, lead to duplicate fields between the CLI and the build engine. This is fine
/// since we have the freedom to evolve the schema internally without breaking the API.
///
/// All updates from the build will be sent on a global "BuildProgress" channel.
#[derive(Clone)]
pub(crate) struct BuildRequest {
    pub(crate) workspace: Arc<Workspace>,
    pub(crate) config: DioxusConfig,
    pub(crate) crate_package: NodeId,
    pub(crate) crate_target: krates::cm::Target,
    pub(crate) profile: String,
    pub(crate) release: bool,
    pub(crate) platform: Platform,
    pub(crate) enabled_platforms: Vec<Platform>,
    pub(crate) triple: Triple,
    pub(crate) _device: bool,
    pub(crate) package: String,
    pub(crate) features: Vec<String>,
    pub(crate) extra_cargo_args: Vec<String>,
    pub(crate) extra_rustc_args: Vec<String>,
    pub(crate) no_default_features: bool,
    pub(crate) custom_target_dir: Option<PathBuf>,
    pub(crate) skip_assets: bool,
    pub(crate) wasm_split: bool,
    pub(crate) debug_symbols: bool,
    pub(crate) inject_loading_scripts: bool,
    pub(crate) custom_linker: Option<PathBuf>,
    pub(crate) session_cache_dir: Arc<TempDir>,
    pub(crate) link_args_file: Arc<NamedTempFile>,
    pub(crate) link_err_file: Arc<NamedTempFile>,
    pub(crate) rustc_wrapper_args_file: Arc<NamedTempFile>,
}

/// dx can produce different "modes" of a build. A "regular" build is a "base" build. The Fat and Thin
/// modes are used together to achieve binary patching and linking.
///
/// Guide:
/// ----------
/// - Base: A normal build generated using `cargo rustc`, intended for production use cases
///
/// - Fat: A "fat" build with -Wl,-all_load and no_dead_strip, keeping *every* symbol in the binary.
///        Intended for development for larger up-front builds with faster link times and the ability
///        to binary patch the final binary. On WASM, this also forces wasm-bindgen to generate all
///        JS-WASM bindings, saving us the need to re-wasmbindgen the final binary.
///
/// - Thin: A "thin" build that dynamically links against the dependencies produced by the "fat" build.
///         This is generated by calling rustc *directly* and might be more fragile to construct, but
///         generates *much* faster than a regular base or fat build.
#[derive(Clone, Debug, PartialEq)]
pub enum BuildMode {
    /// A normal build generated using `cargo rustc`
    Base,

    /// A "Fat" build generated with cargo rustc and dx as a custom linker without -Wl,-dead-strip
    Fat,

    /// A "thin" build generated with `rustc` directly and dx as a custom linker
    Thin {
        rustc_args: RustcArgs,
        changed_files: Vec<PathBuf>,
        aslr_reference: u64,
        cache: Arc<HotpatchModuleCache>,
    },
}

/// The end result of a build.
///
/// Contains the final asset manifest, the executable, and metadata about the build.
/// Note that the `exe` might be stale and/or overwritten by the time you read it!
///
/// The patch cache is only populated on fat builds and then used for thin builds (see `BuildMode::Thin`).
#[derive(Clone, Debug)]
pub struct BuildArtifacts {
    pub(crate) platform: Platform,
    pub(crate) exe: PathBuf,
    pub(crate) direct_rustc: RustcArgs,
    pub(crate) time_start: SystemTime,
    pub(crate) time_end: SystemTime,
    pub(crate) assets: AssetManifest,
    pub(crate) mode: BuildMode,
    pub(crate) patch_cache: Option<Arc<HotpatchModuleCache>>,
}

pub(crate) static PROFILE_WASM: &str = "wasm-dev";
pub(crate) static PROFILE_ANDROID: &str = "android-dev";
pub(crate) static PROFILE_SERVER: &str = "server-dev";

impl BuildRequest {
    /// Create a new build request.
    ///
    /// This method consolidates various inputs into a single source of truth. It combines:
    /// - Command-line arguments provided by the user.
    /// - The crate's `Cargo.toml`.
    /// - The `dioxus.toml` configuration file.
    /// - User-specific CLI settings.
    /// - The workspace metadata.
    /// - Host-specific details (e.g., Android tools, installed frameworks).
    /// - The intended target platform.
    ///
    /// Fields may be duplicated from the inputs to allow for autodetection and resolution.
    ///
    /// Autodetection is performed for unspecified fields where possible.
    ///
    /// Note: Build requests are typically created only when the CLI is invoked or when significant
    /// changes are detected in the `Cargo.toml` (e.g., features added or removed).
    pub(crate) async fn new(args: &TargetArgs, workspace: Arc<Workspace>) -> Result<Self> {
        let crate_package = workspace.find_main_package(args.package.clone())?;

        let config = workspace
            .load_dioxus_config(crate_package)?
            .unwrap_or_default();

        let target_kind = match args.example.is_some() {
            true => TargetKind::Example,
            false => TargetKind::Bin,
        };

        let main_package = &workspace.krates[crate_package];

        let target_name = args
            .example
            .clone()
            .or(args.bin.clone())
            .or_else(|| {
                if let Some(default_run) = &main_package.default_run {
                    return Some(default_run.to_string());
                }

                let bin_count = main_package
                    .targets
                    .iter()
                    .filter(|x| x.kind.contains(&target_kind))
                    .count();

                if bin_count != 1 {
                    return None;
                }

                main_package.targets.iter().find_map(|x| {
                    if x.kind.contains(&target_kind) {
                        Some(x.name.clone())
                    } else {
                        None
                    }
                })
            })
            .unwrap_or(workspace.krates[crate_package].name.clone());

        let crate_target = main_package
            .targets
            .iter()
            .find(|target| {
                target_name == target.name.as_str() && target.kind.contains(&target_kind)
            })
            .with_context(|| {
                let target_of_kind = |kind|-> String {
                    let filtered_packages = main_package
                .targets
                .iter()
                .filter_map(|target| {
                    target.kind.contains(kind).then_some(target.name.as_str())
                }).collect::<Vec<_>>();
                filtered_packages.join(", ")};
                if let Some(example) = &args.example {
                    let examples = target_of_kind(&TargetKind::Example);
                    format!("Failed to find example {example}. \nAvailable examples are:\n{}", examples)
                } else if let Some(bin) = &args.bin {
                    let binaries = target_of_kind(&TargetKind::Bin);
                    format!("Failed to find binary {bin}. \nAvailable binaries are:\n{}", binaries)
                } else {
                    format!("Failed to find target {target_name}. \nIt looks like you are trying to build dioxus in a library crate. \
                    You either need to run dx from inside a binary crate or build a specific example with the `--example` flag. \
                    Available examples are:\n{}", target_of_kind(&TargetKind::Example))
                }
            })?
            .clone();

        // The crate might enable multiple platforms or no platforms at
        // We collect all the platforms it enables first and then select based on the --platform arg
        let enabled_platforms =
            Self::enabled_cargo_toml_platforms(main_package, args.no_default_features);

        let mut features = args.features.clone();
        let mut no_default_features = args.no_default_features;

        let platform: Platform = match args.platform {
            Some(platform) => match enabled_platforms.len() {
                0 => platform,

                // The user passed --platform XYZ but already has `default = ["ABC"]` in their Cargo.toml or dioxus = { features = ["abc"] }
                // We want to strip out the default platform and use the one they passed, setting no-default-features
                _ => {
                    features.extend(Self::platformless_features(main_package));
                    no_default_features = true;
                    platform
                }
            },
            None => match enabled_platforms.len() {
                0 => return Err(anyhow::anyhow!("No platform specified and no platform marked as default in Cargo.toml. Try specifying a platform with `--platform`").into()),
                1 => enabled_platforms[0],
                _ => {
                    return Err(anyhow::anyhow!(
                        "Multiple platforms enabled in Cargo.toml. Please specify a platform with `--platform` or set a default platform in Cargo.toml"
                    )
                    .into())
                }
            },
        };

        // Add any features required to turn on the client
        features.push(Self::feature_for_platform(main_package, platform));

        // Set the profile of the build if it's not already set
        // This is mostly used for isolation of builds (preventing thrashing) but also useful to have multiple performance profiles
        // We might want to move some of these profiles into dioxus.toml and make them "virtual".
        let profile = match args.profile.clone() {
            Some(profile) => profile,
            None if args.release => "release".to_string(),
            None => match platform {
                Platform::Android => PROFILE_ANDROID.to_string(),
                Platform::Web => PROFILE_WASM.to_string(),
                Platform::Server => PROFILE_SERVER.to_string(),
                _ => "dev".to_string(),
            },
        };

        // Determining release mode is based on the profile, actually, so we need to check that
        let release = workspace.is_release_profile(&profile);

        // Determine the --package we'll pass to cargo.
        // todo: I think this might be wrong - we don't want to use main_package necessarily...
        let package = args
            .package
            .clone()
            .unwrap_or_else(|| main_package.name.clone());

        // We usually use the simulator unless --device is passed *or* a device is detected by probing.
        // For now, though, since we don't have probing, it just defaults to false
        // Tools like xcrun/adb can detect devices
        let device = args.device.unwrap_or(false);

        // We want a real triple to build with, so we'll autodetect it if it's not provided
        // The triple ends up being a source of truth for us later hence all this work to figure it out
        let triple = match args.target.clone() {
            Some(target) => target,
            None => match platform {
                // Generally just use the host's triple for native executables unless specified otherwise
                Platform::MacOS
                | Platform::Windows
                | Platform::Linux
                | Platform::Server
                | Platform::Liveview => target_lexicon::HOST,

                // We currently assume unknown-unknown for web, but we might want to eventually
                // support emscripten
                Platform::Web => "wasm32-unknown-unknown".parse().unwrap(),

                // For iOS we should prefer the actual architecture for the simulator, but in lieu of actually
                // figuring that out, we'll assume aarch64 on m-series and x86_64 otherwise
                Platform::Ios => {
                    // use the host's architecture and sim if --device is passed
                    use target_lexicon::{Architecture, HOST};
                    match HOST.architecture {
                        Architecture::Aarch64(_) if device => "aarch64-apple-ios".parse().unwrap(),
                        Architecture::Aarch64(_) => "aarch64-apple-ios-sim".parse().unwrap(),
                        _ if device => "x86_64-apple-ios".parse().unwrap(),
                        _ => "x86_64-apple-ios-sim".parse().unwrap(),
                    }
                }

                // Same idea with android but we figure out the connected device using adb
                Platform::Android => {
                    workspace
                        .android_tools()?
                        .autodetect_android_device_triple()
                        .await
                }
            },
        };

        let custom_linker = if platform == Platform::Android {
            Some(workspace.android_tools()?.android_cc(&triple))
        } else {
            None
        };

        // Set up some tempfiles so we can do some IPC between us and the linker/rustc wrapper (which is occasionally us!)
        let link_args_file = Arc::new(
            NamedTempFile::with_suffix(".txt")
                .context("Failed to create temporary file for linker args")?,
        );
        let link_err_file = Arc::new(
            NamedTempFile::with_suffix(".txt")
                .context("Failed to create temporary file for linker args")?,
        );
        let rustc_wrapper_args_file = Arc::new(
            NamedTempFile::with_suffix(".json")
                .context("Failed to create temporary file for rustc wrapper args")?,
        );
        let session_cache_dir = Arc::new(
            TempDir::new().context("Failed to create temporary directory for session cache")?,
        );

        let extra_rustc_args = shell_words::split(&args.rustc_args.clone().unwrap_or_default())
            .context("Failed to parse rustc args")?;

<<<<<<< HEAD
        let start = Instant::now();
        self.prepare_build_dir()?;
        let (exe, assets) = self.build_cargo().await?;
=======
        let extra_cargo_args = shell_words::split(&args.cargo_args.clone().unwrap_or_default())
            .context("Failed to parse cargo args")?;
>>>>>>> b2ec1d95

        tracing::debug!(
            r#"Log Files:
link_args_file: {},
link_err_file: {},
rustc_wrapper_args_file: {},
session_cache_dir: {}"#,
            link_args_file.path().display(),
            link_err_file.path().display(),
            rustc_wrapper_args_file.path().display(),
            session_cache_dir.path().display(),
        );

        Ok(Self {
            platform,
            features,
            no_default_features,
            crate_package,
            crate_target,
            profile,
            triple,
            _device: device,
            workspace,
            config,
            enabled_platforms,
            custom_target_dir: None,
            custom_linker,
            link_args_file,
            link_err_file,
            session_cache_dir,
            rustc_wrapper_args_file,
            extra_rustc_args,
            extra_cargo_args,
            release,
            package,
            skip_assets: args.skip_assets,
            wasm_split: args.wasm_split,
            debug_symbols: args.debug_symbols,
            inject_loading_scripts: args.inject_loading_scripts,
        })
    }

    pub(crate) async fn build(&self, ctx: &BuildContext) -> Result<BuildArtifacts> {
        // If we forget to do this, then we won't get the linker args since rust skips the full build
        // We need to make sure to not react to this though, so the filemap must cache it
        _ = self.bust_fingerprint(ctx);

        // Run the cargo build to produce our artifacts
        let mut artifacts = self.cargo_build(ctx).await?;

        // Write the build artifacts to the bundle on the disk
        match &ctx.mode {
            BuildMode::Thin {
                aslr_reference,
                cache,
                ..
            } => {
                self.write_patch(ctx, *aslr_reference, &mut artifacts, cache)
                    .await?;
            }

            BuildMode::Base | BuildMode::Fat => {
                ctx.status_start_bundle();

                self.write_executable(ctx, &artifacts.exe, &mut artifacts.assets)
                    .await
                    .context("Failed to write main executable")?;
                self.write_assets(ctx, &artifacts.assets)
                    .await
                    .context("Failed to write assets")?;
                self.write_metadata().await?;
                self.optimize(ctx).await?;
                self.assemble(ctx)
                    .await
                    .context("Failed to assemble app bundle")?;

                tracing::debug!("Bundle created at {}", self.root_dir().display());
            }
        }

        // Populate the patch cache if we're in fat mode
        if matches!(ctx.mode, BuildMode::Fat) {
            artifacts.patch_cache = Some(Arc::new(self.create_patch_cache(&artifacts.exe).await?));
        }

        Ok(artifacts)
    }

    /// Run the cargo build by assembling the build command and executing it.
    ///
<<<<<<< HEAD
    /// todo: add some stats here, like timing reports, crate-graph optimizations, etc
    pub(crate) async fn build_cargo(&self) -> Result<(PathBuf, AssetManifest)> {
        tracing::debug!("Executing cargo...");
=======
    /// This method needs to be very careful with processing output since errors being swallowed will
    /// be very confusing to the user.
    async fn cargo_build(&self, ctx: &BuildContext) -> Result<BuildArtifacts> {
        let time_start = SystemTime::now();
>>>>>>> b2ec1d95

        // Extract the unit count of the crate graph so build_cargo has more accurate data
        // "Thin" builds only build the final exe, so we only need to build one crate
        let crate_count = match ctx.mode {
            BuildMode::Thin { .. } => 1,
            _ => self.get_unit_count_estimate(ctx).await,
        };

        // Update the status to show that we're starting the build and how many crates we expect to build
<<<<<<< HEAD
        self.status_starting_build(crate_count);

        let mut cmd = Command::new("cargo");

        // Create a temp file to put the output of the args
        // We need to do this since rustc won't actually print the link args to stdout, so we need to
        // give `dx` a file to dump its env::args into
        let out_file = self.root_dir().join("linker_args.json");

        // Run rustc with a custom linker (dx) and an env var to force `dx` to act as a linker
        //
        // This will force `dx` to look through the incremental cache and find the assets from the previous build
        cmd.arg("rustc")
            .current_dir(self.krate.crate_dir())
            .arg("--message-format")
            .arg("json-diagnostic-rendered-ansi")
            .args(self.build_arguments())
            .envs(self.env_vars()?)
            .env(
                LinkAction::ENV_VAR_NAME,
                LinkAction::BuildAssetManifest {
                    destination: out_file.clone(),
                }
                .to_json(),
            );

        if let Some(target_dir) = self.custom_target_dir.as_ref() {
            cmd.env("CARGO_TARGET_DIR", target_dir);
        }

        // Android needs a special linker since the linker is actually tied to the android toolchain.
        // For the sake of simplicity, we're going to pass the linker here using ourselves as the linker,
        // but in reality we could simply use the android toolchain's linker as the path.
        //
        // We don't want to overwrite the user's .cargo/config.toml since that gets committed to git
        // and we want everyone's install to be the same.
        if self.build.platform() == Platform::Android {
            let ndk = self
                .krate
                .android_ndk()
                .context("Could not autodetect android linker")?;
            let arch = self.build.target_args.arch();
            let linker = arch.android_linker(&ndk);

            let link_action = LinkAction::LinkAndroid {
                linker,
                extra_flags: vec![],
            }
            .to_json();

            cmd.env(LinkAction::ENV_VAR_NAME, link_action);
        }
=======
        ctx.status_starting_build(crate_count);
>>>>>>> b2ec1d95

        let mut cmd = self.build_command(ctx)?;
        tracing::debug!(dx_src = ?TraceSrc::Build, "Executing cargo for {} using {}", self.platform, self.triple);

        let mut child = cmd
            .stdout(Stdio::piped())
            .stderr(Stdio::piped())
            .spawn()
            .context("Failed to spawn cargo build")?;

        let stdout = tokio::io::BufReader::new(child.stdout.take().unwrap());
        let stderr = tokio::io::BufReader::new(child.stderr.take().unwrap());
        let mut output_location: Option<PathBuf> = None;
        let mut stdout = stdout.lines();
        let mut stderr = stderr.lines();
        let mut units_compiled = 0;
        let mut emitting_error = false;

        loop {
            use cargo_metadata::Message;

            let line = tokio::select! {
                Ok(Some(line)) = stdout.next_line() => line,
                Ok(Some(line)) = stderr.next_line() => line,
                else => break,
            };

            let Some(Ok(message)) = Message::parse_stream(std::io::Cursor::new(line)).next() else {
                continue;
            };

            match message {
                Message::BuildScriptExecuted(_) => units_compiled += 1,
                Message::CompilerMessage(msg) => ctx.status_build_diagnostic(msg),
                Message::TextLine(line) => {
                    // Handle the case where we're getting lines directly from rustc.
                    // These are in a different format than the normal cargo output, though I imagine
                    // this parsing code is quite fragile/sensitive to changes in cargo, cargo_metadata, rustc, etc.
                    #[derive(Deserialize)]
                    struct RustcArtifact {
                        artifact: PathBuf,
                        emit: String,
                    }

                    // These outputs look something like:
                    //
                    // { "artifact":"target/debug/deps/libdioxus_core-4f2a0b3c1e5f8b7c.rlib", "emit":"link" }
                    //
                    // There are other outputs like depinfo that we might be interested in in the future.
                    if let Ok(artifact) = serde_json::from_str::<RustcArtifact>(&line) {
                        if artifact.emit == "link" {
                            output_location = Some(artifact.artifact);
                        }
                    }

                    // For whatever reason, if there's an error while building, we still receive the TextLine
                    // instead of an "error" message. However, the following messages *also* tend to
                    // be the error message, and don't start with "error:". So we'll check if we've already
                    // emitted an error message and if so, we'll emit all following messages as errors too.
                    //
                    // todo: This can lead to some really ugly output though, so we might want to look
                    // into a more reliable way to detect errors propagating out of the compiler. If
                    // we always wrapped rustc, then we could store this data somewhere in a much more
                    // reliable format.
                    if line.trim_start().starts_with("error:") {
                        emitting_error = true;
                    }

                    // Note that previous text lines might have set emitting_error to true
                    match emitting_error {
                        true => ctx.status_build_error(line),
                        false => ctx.status_build_message(line),
                    }
                }
                Message::CompilerArtifact(artifact) => {
                    units_compiled += 1;
                    match artifact.executable {
                        Some(executable) => output_location = Some(executable.into()),
                        None => ctx.status_build_progress(
                            units_compiled,
                            crate_count,
                            artifact.target.name,
                        ),
                    }
                }
                // todo: this can occasionally swallow errors, so we should figure out what exactly is going wrong
                //       since that is a really bad user experience.
                Message::BuildFinished(finished) => {
                    if !finished.success {
                        return Err(anyhow::anyhow!(
                            "Cargo build failed, signaled by the compiler. Toggle tracing mode (press `t`) for more information."
                        )
                        .into());
                    }
                }
                _ => {}
            }
        }

        let exe = output_location.context("Cargo build failed - no output location. Toggle tracing mode (press `t`) for more information.")?;

        // Accumulate the rustc args from the wrapper, if they exist and can be parsed.
        let mut direct_rustc = RustcArgs::default();
        if let Ok(res) = std::fs::read_to_string(self.rustc_wrapper_args_file.path()) {
            if let Ok(res) = serde_json::from_str(&res) {
                direct_rustc = res;
            }
        }

        // If there's any warnings from the linker, we should print them out
        if let Ok(linker_warnings) = std::fs::read_to_string(self.link_err_file.path()) {
            if !linker_warnings.is_empty() {
                tracing::warn!("Linker warnings: {}", linker_warnings);
            }
        }

        // Fat builds need to be linked with the fat linker. Would also like to link here for thin builds
        if matches!(ctx.mode, BuildMode::Fat) {
            self.run_fat_link(ctx, &exe).await?;
        }

        let assets = self.collect_assets(&exe, ctx)?;
        let time_end = SystemTime::now();
        let mode = ctx.mode.clone();
        let platform = self.platform;
        tracing::debug!("Build completed successfully - output location: {:?}", exe);

<<<<<<< HEAD
        // The linker wrote the manifest to the temp file, let's load it!
        let manifest = AssetManifest::load_from_file(&out_file)?;
=======
        Ok(BuildArtifacts {
            time_end,
            platform,
            exe,
            direct_rustc,
            time_start,
            assets,
            mode,
            patch_cache: None,
        })
    }

    /// Traverse the target directory and collect all assets from the incremental cache
    ///
    /// This uses "known paths" that have stayed relatively stable during cargo's lifetime.
    /// One day this system might break and we might need to go back to using the linker approach.
    fn collect_assets(&self, exe: &Path, ctx: &BuildContext) -> Result<AssetManifest> {
        tracing::debug!("Collecting assets from exe at {} ...", exe.display());

        // walk every file in the incremental cache dir, reading and inserting items into the manifest.
        let mut manifest = AssetManifest::default();

        // And then add from the exe directly, just in case it's LTO compiled and has no incremental cache
        if !self.skip_assets {
            ctx.status_extracting_assets();
            _ = manifest.add_from_object_path(exe);
        }
>>>>>>> b2ec1d95

        Ok((out_location, manifest))
    }

    /// Take the output of rustc and make it into the main exe of the bundle
    ///
    /// For wasm, we'll want to run `wasm-bindgen` to make it a wasm binary along with some other optimizations
    /// Other platforms we might do some stripping or other optimizations
    /// Move the executable to the workdir
    async fn write_executable(
        &self,
        ctx: &BuildContext,
        exe: &Path,
        assets: &mut AssetManifest,
    ) -> Result<()> {
        match self.platform {
            // Run wasm-bindgen on the wasm binary and set its output to be in the bundle folder
            // Also run wasm-opt on the wasm binary, and sets the index.html since that's also the "executable".
            //
            // The wasm stuff will be in a folder called "wasm" in the workdir.
            //
            // Final output format:
            // ```
            // dx/
            //     app/
            //         web/
            //             bundle/
            //             build/
            //                 server.exe
            //                 public/
            //                     index.html
            //                     wasm/
            //                        app.wasm
            //                        glue.js
            //                        snippets/
            //                            ...
            //                     assets/
            //                        logo.png
            // ```
            Platform::Web => {
                self.bundle_web(ctx, exe, assets).await?;
            }

            // this will require some extra oomf to get the multi architecture builds...
            // for now, we just copy the exe into the current arch (which, sorry, is hardcoded for my m1)
            // we'll want to do multi-arch builds in the future, so there won't be *one* exe dir to worry about
            // eventually `exe_dir` and `main_exe` will need to take in an arch and return the right exe path
            //
            // todo(jon): maybe just symlink this rather than copy it?
            // we might want to eventually use the objcopy logic to handle this
            //
            // https://github.com/rust-mobile/xbuild/blob/master/xbuild/template/lib.rs
            // https://github.com/rust-mobile/xbuild/blob/master/apk/src/lib.rs#L19
            //
            // These are all super simple, just copy the exe into the folder
            // eventually, perhaps, maybe strip + encrypt the exe?
            Platform::Android
            | Platform::MacOS
            | Platform::Windows
            | Platform::Linux
            | Platform::Ios
            | Platform::Liveview
            | Platform::Server => {
                // We wipe away the dir completely, which is not great behavior :/
                // Don't wipe server since web will need this folder too.
                if self.platform != Platform::Server {
                    _ = std::fs::remove_dir_all(self.exe_dir());
                }

                std::fs::create_dir_all(self.exe_dir())?;
                std::fs::copy(exe, self.main_exe())?;
            }
        }

        Ok(())
    }

    /// Copy the assets out of the manifest and into the target location
    ///
    /// Should be the same on all platforms - just copy over the assets from the manifest into the output directory
    async fn write_assets(&self, ctx: &BuildContext, assets: &AssetManifest) -> Result<()> {
        // Server doesn't need assets - web will provide them
        if self.platform == Platform::Server {
            return Ok(());
        }

        let asset_dir = self.asset_dir();

        // First, clear the asset dir of any files that don't exist in the new manifest
        _ = std::fs::create_dir_all(&asset_dir);

        // Create a set of all the paths that new files will be bundled to
        let mut keep_bundled_output_paths: HashSet<_> = assets
            .assets
            .values()
            .map(|a| asset_dir.join(a.bundled_path()))
            .collect();

        // The CLI creates a .version file in the asset dir to keep track of what version of the optimizer
        // the asset was processed. If that version doesn't match the CLI version, we need to re-optimize
        // all assets.
        let version_file = self.asset_optimizer_version_file();
        let clear_cache = std::fs::read_to_string(&version_file)
            .ok()
            .filter(|s| s == crate::VERSION.as_str())
            .is_none();
        if clear_cache {
            keep_bundled_output_paths.clear();
        }

        tracing::trace!(
            "Keeping bundled output paths: {:#?}",
            keep_bundled_output_paths
        );

<<<<<<< HEAD
        cargo_args.push("--".to_string());

        cargo_args.push(format!(
            "-Clinker={}",
            std::env::current_exe()
                .unwrap()
                .canonicalize()
                .unwrap()
                .display()
        ));

        // the bundle splitter needs relocation data
        // we'll trim these out if we don't need them during the bundling process
        // todo(jon): for wasm binary patching we might want to leave these on all the time.
        if self.build.platform() == Platform::Web && self.build.experimental_wasm_split {
            cargo_args.push("-Clink-args=--emit-relocs".to_string());
=======
        // use walkdir::WalkDir;
        // for item in WalkDir::new(&asset_dir).into_iter().flatten() {
        //     // If this asset is in the manifest, we don't need to remove it
        //     let canonicalized = dunce::canonicalize(item.path())?;
        //     if !keep_bundled_output_paths.contains(canonicalized.as_path()) {
        //         // Remove empty dirs, remove files not in the manifest
        //         if item.file_type().is_dir() && item.path().read_dir()?.next().is_none() {
        //             std::fs::remove_dir(item.path())?;
        //         } else {
        //             std::fs::remove_file(item.path())?;
        //         }
        //     }
        // }

        // todo(jon): we also want to eventually include options for each asset's optimization and compression, which we currently aren't
        let mut assets_to_transfer = vec![];

        // Queue the bundled assets
        for (asset, bundled) in &assets.assets {
            let from = asset.clone();
            let to = asset_dir.join(bundled.bundled_path());

            // prefer to log using a shorter path relative to the workspace dir by trimming the workspace dir
            let from_ = from
                .strip_prefix(self.workspace_dir())
                .unwrap_or(from.as_path());
            let to_ = from
                .strip_prefix(self.workspace_dir())
                .unwrap_or(to.as_path());

            tracing::debug!("Copying asset {from_:?} to {to_:?}");
            assets_to_transfer.push((from, to, *bundled.options()));
>>>>>>> b2ec1d95
        }

        let asset_count = assets_to_transfer.len();
        let started_processing = AtomicUsize::new(0);
        let copied = AtomicUsize::new(0);

        // Parallel Copy over the assets and keep track of progress with an atomic counter
        let progress = ctx.tx.clone();
        let ws_dir = self.workspace_dir();

        // Optimizing assets is expensive and blocking, so we do it in a tokio spawn blocking task
        tokio::task::spawn_blocking(move || {
            assets_to_transfer
                .par_iter()
                .try_for_each(|(from, to, options)| {
                    let processing = started_processing.fetch_add(1, Ordering::SeqCst);
                    let from_ = from.strip_prefix(&ws_dir).unwrap_or(from);
                    tracing::trace!(
                        "Starting asset copy {processing}/{asset_count} from {from_:?}"
                    );

                    let res = process_file_to(options, from, to);
                    if let Err(err) = res.as_ref() {
                        tracing::error!("Failed to copy asset {from:?}: {err}");
                    }

                    let finished = copied.fetch_add(1, Ordering::SeqCst);
                    BuildContext::status_copied_asset(
                        &progress,
                        finished,
                        asset_count,
                        from.to_path_buf(),
                    );

                    res.map(|_| ())
                })
        })
        .await
        .map_err(|e| anyhow::anyhow!("A task failed while trying to copy assets: {e}"))??;

<<<<<<< HEAD
    pub(crate) fn android_rust_flags(&self) -> String {
        let mut rust_flags = std::env::var("RUSTFLAGS").unwrap_or_default();
=======
        // // Remove the wasm bindgen output directory if it exists
        // _ = std::fs::remove_dir_all(self.wasm_bindgen_out_dir());
>>>>>>> b2ec1d95

        // Write the version file so we know what version of the optimizer we used
        std::fs::write(self.asset_optimizer_version_file(), crate::VERSION.as_str())?;

        Ok(())
    }

    /// Run our custom linker setup to generate a patch file in the right location
    ///
    /// This should be the only case where the cargo output is a "dummy" file and requires us to
    /// manually do any linking.
    ///
    /// We also run some post processing steps here, like extracting out any new assets.
    async fn write_patch(
        &self,
        ctx: &BuildContext,
        aslr_reference: u64,
        artifacts: &mut BuildArtifacts,
        cache: &Arc<HotpatchModuleCache>,
    ) -> Result<()> {
        ctx.status_hotpatching();

        tracing::debug!(
            "Original builds for patch: {}",
            self.link_args_file.path().display()
        );
        let raw_args = std::fs::read_to_string(self.link_args_file.path())
            .context("Failed to read link args from file")?;
        let args = raw_args.lines().collect::<Vec<_>>();

        // Extract out the incremental object files.
        //
        // This is sadly somewhat of a hack, but it might be a moderately reliable hack.
        //
        // When rustc links your project, it passes the args as how a linker would expect, but with
        // a somewhat reliable ordering. These are all internal details to cargo/rustc, so we can't
        // rely on them *too* much, but the *are* fundamental to how rust compiles your projects, and
        // linker interfaces probably won't change drastically for another 40 years.
        //
        // We need to tear apart this command and only pass the args that are relevant to our thin link.
        // Mainly, we don't want any rlibs to be linked. Occasionally some libraries like objc_exception
        // export a folder with their artifacts - unsure if we actually need to include them. Generally
        // you can err on the side that most *libraries* don't need to be linked here since dlopen
        // satisfies those symbols anyways when the binary is loaded.
        //
        // Many args are passed twice, too, which can be confusing, but generally don't have any real
        // effect. Note that on macos/ios, there's a special macho header that needs to be set, otherwise
        // dyld will complain.a
        //
        // Also, some flags in darwin land might become deprecated, need to be super conservative:
        // - https://developer.apple.com/forums/thread/773907
        //
        // The format of this command roughly follows:
        // ```
        // clang
        //     /dioxus/target/debug/subsecond-cli
        //     /var/folders/zs/gvrfkj8x33d39cvw2p06yc700000gn/T/rustcAqQ4p2/symbols.o
        //     /dioxus/target/subsecond-dev/deps/subsecond_harness-acfb69cb29ffb8fa.05stnb4bovskp7a00wyyf7l9s.rcgu.o
        //     /dioxus/target/subsecond-dev/deps/subsecond_harness-acfb69cb29ffb8fa.08rgcutgrtj2mxoogjg3ufs0g.rcgu.o
        //     /dioxus/target/subsecond-dev/deps/subsecond_harness-acfb69cb29ffb8fa.0941bd8fa2bydcv9hfmgzzne9.rcgu.o
        //     /dioxus/target/subsecond-dev/deps/libbincode-c215feeb7886f81b.rlib
        //     /dioxus/target/subsecond-dev/deps/libanyhow-e69ac15c094daba6.rlib
        //     /dioxus/target/subsecond-dev/deps/libratatui-c3364579b86a1dfc.rlib
        //     /.rustup/toolchains/stable-aarch64-apple-darwin/lib/rustlib/aarch64-apple-darwin/lib/libstd-019f0f6ae6e6562b.rlib
        //     /.rustup/toolchains/stable-aarch64-apple-darwin/lib/rustlib/aarch64-apple-darwin/lib/libpanic_unwind-7387d38173a2eb37.rlib
        //     /.rustup/toolchains/stable-aarch64-apple-darwin/lib/rustlib/aarch64-apple-darwin/lib/libobject-2b03cf6ece171d21.rlib
        //     -framework AppKit
        //     -lc
        //     -framework Foundation
        //     -framework Carbon
        //     -lSystem
        //     -framework CoreFoundation
        //     -lobjc
        //     -liconv
        //     -lm
        //     -arch arm64
        //     -mmacosx-version-min=11.0.0
        //     -L /dioxus/target/subsecond-dev/build/objc_exception-dc226cad0480ea65/out
        //     -o /dioxus/target/subsecond-dev/deps/subsecond_harness-acfb69cb29ffb8fa
        //     -nodefaultlibs
        //     -Wl,-all_load
        // ```
        let mut object_files = args
            .iter()
            .filter(|arg| arg.ends_with(".rcgu.o"))
            .sorted()
            .map(PathBuf::from)
            .collect::<Vec<_>>();

        // On non-wasm platforms, we generate a special shim object file which converts symbols from
        // fat binary into direct addresses from the running process.
        //
        // Our wasm approach is quite specific to wasm. We don't need to resolve any missing symbols
        // there since wasm is relocatable, but there is considerable pre and post processing work to
        // satisfy undefined symbols that we do by munging the binary directly.
        //
        // todo: can we adjust our wasm approach to also use a similar system?
        // todo: don't require the aslr reference and just patch the got when loading.
        //
        // Requiring the ASLR offset here is necessary but unfortunately might be flakey in practice.
        // Android apps can take a long time to open, and a hot patch might've been issued in the interim,
        // making this hotpatch a failure.
        if self.platform != Platform::Web {
            let stub_bytes = crate::build::create_undefined_symbol_stub(
                cache,
                &object_files,
                &self.triple,
                aslr_reference,
            )
            .expect("failed to resolve patch symbols");

            // Currently we're dropping stub.o in the exe dir, but should probably just move to a tempfile?
            let patch_file = self.main_exe().with_file_name("stub.o");
            std::fs::write(&patch_file, stub_bytes)?;
            object_files.push(patch_file);
        }

        // And now we can run the linker with our new args
        let linker = self.select_linker()?;

        let out_exe = self.patch_exe(artifacts.time_start);
        let out_arg = match self.triple.operating_system {
            OperatingSystem::Windows => vec![format!("/OUT:{}", out_exe.display())],
            _ => vec!["-o".to_string(), out_exe.display().to_string()],
        };

        tracing::trace!("Linking with {:?} using args: {:#?}", linker, object_files);

        // Run the linker directly!
        //
        // We dump its output directly into the patch exe location which is different than how rustc
        // does it since it uses llvm-objcopy into the `target/debug/` folder.
        let res = Command::new(linker)
            .args(object_files.iter())
            .args(self.thin_link_args(&args)?)
            .args(out_arg)
            .output()
            .await?;

        if !res.stderr.is_empty() {
            let errs = String::from_utf8_lossy(&res.stderr);
            if !self.patch_exe(artifacts.time_start).exists() || !res.status.success() {
                tracing::error!("Failed to generate patch: {}", errs.trim());
            } else {
                tracing::trace!("Linker output during thin linking: {}", errs.trim());
            }
        }

        // For some really weird reason that I think is because of dlopen caching, future loads of the
        // jump library will fail if we don't remove the original fat file. I think this could be
        // because of library versioning and namespaces, but really unsure.
        //
        // The errors if you forget to do this are *extremely* cryptic - missing symbols that never existed.
        //
        // Fortunately, this binary exists in two places - the deps dir and the target out dir. We
        // can just remove the one in the deps dir and the problem goes away.
        if let Some(idx) = args.iter().position(|arg| *arg == "-o") {
            _ = std::fs::remove_file(PathBuf::from(args[idx + 1]));
        }

        // Now extract the assets from the fat binary
        artifacts
            .assets
            .add_from_object_path(&self.patch_exe(artifacts.time_start))?;

        // Clean up the temps manually
        // todo: we might want to keep them around for debugging purposes
        for file in object_files {
            _ = std::fs::remove_file(file);
        }

        Ok(())
    }

<<<<<<< HEAD
    fn env_vars(&self) -> Result<Vec<(&str, String)>> {
        let mut env_vars = vec![];
=======
    /// Take the original args passed to the "fat" build and then create the "thin" variant.
    ///
    /// This is basically just stripping away the rlibs and other libraries that will be satisfied
    /// by our stub step.
    fn thin_link_args(&self, original_args: &[&str]) -> Result<Vec<String>> {
        use target_lexicon::OperatingSystem;

        let triple = self.triple.clone();
        let mut out_args = vec![];

        match triple.operating_system {
            // wasm32-unknown-unknown -> use wasm-ld (gnu-lld)
            //
            // We need to import a few things - namely the memory and ifunc table.
            //
            // We can safely export everything, I believe, though that led to issues with the "fat"
            // binaries that also might lead to issues here too. wasm-bindgen chokes on some symbols
            // and the resulting JS has issues.
            //
            // We turn on both --pie and --experimental-pic but I think we only need --pie.
            //
            // We don't use *any* of the original linker args since they do lots of custom exports
            // and other things that we don't need.
            OperatingSystem::Unknown if self.platform == Platform::Web => {
                out_args.extend([
                    "--fatal-warnings".to_string(),
                    "--verbose".to_string(),
                    "--import-memory".to_string(),
                    "--import-table".to_string(),
                    "--growable-table".to_string(),
                    "--export".to_string(),
                    "main".to_string(),
                    "--allow-undefined".to_string(),
                    "--no-demangle".to_string(),
                    "--no-entry".to_string(),
                    "--pie".to_string(),
                    "--experimental-pic".to_string(),
                ]);
            }

            // This uses "cc" and these args need to be ld compatible
            //
            // Most importantly, we want to pass `-dylib` to both CC and the linker to indicate that
            // we want to generate the shared library instead of an executable.
            OperatingSystem::IOS(_) | OperatingSystem::MacOSX(_) | OperatingSystem::Darwin(_) => {
                out_args.extend(["-Wl,-dylib".to_string()]);

                // Preserve the original args. We only preserve:
                // -framework
                // -arch
                // -lxyz
                // There might be more, but some flags might break our setup.
                for (idx, arg) in original_args.iter().enumerate() {
                    if *arg == "-framework" || *arg == "-arch" || *arg == "-L" {
                        out_args.push(arg.to_string());
                        out_args.push(original_args[idx + 1].to_string());
                    }

                    if arg.starts_with("-l") || arg.starts_with("-m") {
                        out_args.push(arg.to_string());
                    }
                }
            }
>>>>>>> b2ec1d95

            // android/linux need to be compatible with lld
            //
            // android currently drags along its own libraries and other zany flags
            OperatingSystem::Linux => {
                out_args.extend([
                    "-shared".to_string(),
                    "-Wl,--eh-frame-hdr".to_string(),
                    "-Wl,-z,noexecstack".to_string(),
                    "-Wl,-z,relro,-z,now".to_string(),
                    "-nodefaultlibs".to_string(),
                    "-Wl,-Bdynamic".to_string(),
                ]);

                // Preserve the original args. We only preserve:
                // -L <path>
                // -arch
                // -lxyz
                // There might be more, but some flags might break our setup.
                for (idx, arg) in original_args.iter().enumerate() {
                    if *arg == "-L" {
                        out_args.push(arg.to_string());
                        out_args.push(original_args[idx + 1].to_string());
                    }

                    if arg.starts_with("-l")
                        || arg.starts_with("-m")
                        || arg.starts_with("-Wl,--target=")
                    {
                        out_args.push(arg.to_string());
                    }
                }
            }

            OperatingSystem::Windows => {
                out_args.extend([
                    "shlwapi.lib".to_string(),
                    "kernel32.lib".to_string(),
                    "advapi32.lib".to_string(),
                    "ntdll.lib".to_string(),
                    "userenv.lib".to_string(),
                    "ws2_32.lib".to_string(),
                    "dbghelp.lib".to_string(),
                    "/defaultlib:msvcrt".to_string(),
                    "/DLL".to_string(),
                    "/DEBUG".to_string(),
                    "/PDBALTPATH:%_PDB%".to_string(),
                    "/EXPORT:main".to_string(),
                    "/HIGHENTROPYVA:NO".to_string(),
                    // "/SUBSYSTEM:WINDOWS".to_string(),
                ]);
            }

            _ => return Err(anyhow::anyhow!("Unsupported platform for thin linking").into()),
        }

        let extract_value = |arg: &str| -> Option<String> {
            original_args
                .iter()
                .position(|a| *a == arg)
                .map(|i| original_args[i + 1].to_string())
        };

        if let Some(vale) = extract_value("-target") {
            out_args.push("-target".to_string());
            out_args.push(vale);
        }

        if let Some(vale) = extract_value("-isysroot") {
            out_args.push("-isysroot".to_string());
            out_args.push(vale);
        }

        Ok(out_args)
    }

    /// Patches are stored in the same directory as the main executable, but with a name based on the
    /// time the patch started compiling.
    ///
    /// - lib{name}-patch-{time}.(so/dll/dylib) (next to the main exe)
    ///
    /// Note that weirdly enough, the name of dylibs can actually matter. In some environments, libs
    /// can override each other with symbol interposition.
    ///
    /// Also, on Android - and some Linux, we *need* to start the lib name with `lib` for the dynamic
    /// loader to consider it a shared library.
    ///
    /// todo: the time format might actually be problematic if two platforms share the same build folder.
    pub(crate) fn patch_exe(&self, time_start: SystemTime) -> PathBuf {
        let path = self.main_exe().with_file_name(format!(
            "lib{}-patch-{}",
            self.executable_name(),
            time_start
                .duration_since(UNIX_EPOCH)
                .map(|f| f.as_millis())
                .unwrap_or(0),
        ));

        let extension = match self.triple.operating_system {
            OperatingSystem::Darwin(_) => "dylib",
            OperatingSystem::MacOSX(_) => "dylib",
            OperatingSystem::IOS(_) => "dylib",
            OperatingSystem::Windows => "dll",
            OperatingSystem::Linux => "so",
            OperatingSystem::Wasi => "wasm",
            OperatingSystem::Unknown if self.platform == Platform::Web => "wasm",
            _ => "",
        };

        path.with_extension(extension)
    }

    /// When we link together the fat binary, we need to make sure every `.o` file in *every* rlib
    /// is taken into account. This is the same work that the rust compiler does when assembling
    /// staticlibs.
    ///
    /// <https://github.com/rust-lang/rust/blob/191df20fcad9331d3a948aa8e8556775ec3fe69d/compiler/rustc_codegen_ssa/src/back/link.rs#L448>
    ///
    /// Since we're going to be passing these to the linker, we need to make sure and not provide any
    /// weird files (like the rmeta) file that rustc generates.
    ///
    /// We discovered the need for this after running into issues with wasm-ld not being able to
    /// handle the rmeta file.
    ///
    /// <https://github.com/llvm/llvm-project/issues/55786>
    ///
    /// Also, crates might not drag in all their dependent code. The monorphizer won't lift trait-based generics:
    ///
    /// <https://github.com/rust-lang/rust/blob/191df20fcad9331d3a948aa8e8556775ec3fe69d/compiler/rustc_monomorphize/src/collector.rs>
    ///
    /// When Rust normally handles this, it uses the +whole-archive directive which adjusts how the rlib
    /// is written to disk.
    ///
    /// Since creating this object file can be a lot of work, we cache it in the target dir by hashing
    /// the names of the rlibs in the command and storing it in the target dir. That way, when we run
    /// this command again, we can just used the cached object file.
    ///
    /// In theory, we only need to do this for every crate accessible by the current crate, but that's
    /// hard acquire without knowing the exported symbols from each crate.
    ///
    /// todo: I think we can traverse our immediate dependencies and inspect their symbols, unless they `pub use` a crate
    /// todo: we should try and make this faster with memmapping
    pub(crate) async fn run_fat_link(&self, ctx: &BuildContext, exe: &Path) -> Result<()> {
        ctx.status_starting_link();

        let raw_args = std::fs::read_to_string(self.link_args_file.path())
            .context("Failed to read link args from file")?;
        let args = raw_args.lines().collect::<Vec<_>>();

        // Filter out the rlib files from the arguments
        let rlibs = args
            .iter()
            .filter(|arg| arg.ends_with(".rlib"))
            .map(PathBuf::from)
            .collect::<Vec<_>>();

        // Acquire a hash from the rlib names
        let hash_id = Uuid::new_v5(
            &Uuid::NAMESPACE_OID,
            rlibs
                .iter()
                .map(|p| p.file_name().unwrap().to_string_lossy())
                .collect::<String>()
                .as_bytes(),
        );

        // Check if we already have a cached object file
        let out_ar_path = exe.with_file_name(format!("libfatdependencies-{hash_id}.a"));

        let mut compiler_rlibs = vec![];

        // Create it by dumping all the rlibs into it
        // This will include the std rlibs too, which can severely bloat the size of the archive
        //
        // The nature of this process involves making extremely fat archives, so we should try and
        // speed up the future linking process by caching the archive.
        if !crate::devcfg::should_cache_dep_lib(&out_ar_path) {
            let mut bytes = vec![];
            let mut out_ar = ar::Builder::new(&mut bytes);
            for rlib in &rlibs {
                // Skip compiler rlibs since they're missing bitcode
                //
                // https://github.com/rust-lang/rust/issues/94232#issuecomment-1048342201
                //
                // if the rlib is not in the target directory, we skip it.
                if !rlib.starts_with(self.workspace_dir()) {
                    compiler_rlibs.push(rlib.clone());
                    tracing::trace!("Skipping rlib: {:?}", rlib);
                    continue;
                }

                tracing::trace!("Adding rlib to staticlib: {:?}", rlib);

                let rlib_contents = std::fs::read(rlib)?;
                let mut reader = ar::Archive::new(std::io::Cursor::new(rlib_contents));
                while let Some(Ok(object_file)) = reader.next_entry() {
                    let name = std::str::from_utf8(object_file.header().identifier()).unwrap();
                    if name.ends_with(".rmeta") {
                        continue;
                    }

                    if object_file.header().size() == 0 {
                        continue;
                    }

                    // rlibs might contain dlls/sos/lib files which we don't want to include
                    if name.ends_with(".dll") || name.ends_with(".so") || name.ends_with(".lib") {
                        compiler_rlibs.push(rlib.to_owned());
                        continue;
                    }

                    if !(name.ends_with(".o") || name.ends_with(".obj")) {
                        tracing::debug!("Unknown object file in rlib: {:?}", name);
                    }

                    out_ar
                        .append(&object_file.header().clone(), object_file)
                        .context("Failed to add object file to archive")?;
                }
            }

            let bytes = out_ar.into_inner().context("Failed to finalize archive")?;
            std::fs::write(&out_ar_path, bytes).context("Failed to write archive")?;
            tracing::debug!("Wrote fat archive to {:?}", out_ar_path);
        }

        compiler_rlibs.dedup();

        // We're going to replace the first rlib in the args with our fat archive
        // And then remove the rest of the rlibs
        //
        // We also need to insert the -force_load flag to force the linker to load the archive
        let mut args = args.iter().map(|s| s.to_string()).collect::<Vec<_>>();
        if let Some(first_rlib) = args.iter().position(|arg| arg.ends_with(".rlib")) {
            match self.triple.operating_system {
                OperatingSystem::Unknown if self.platform == Platform::Web => {
                    // We need to use the --whole-archive flag for wasm
                    args[first_rlib] = "--whole-archive".to_string();
                    args.insert(first_rlib + 1, out_ar_path.display().to_string());
                    args.insert(first_rlib + 2, "--no-whole-archive".to_string());
                    args.retain(|arg| !arg.ends_with(".rlib"));

                    // add back the compiler rlibs
                    for rlib in compiler_rlibs.iter().rev() {
                        args.insert(first_rlib + 3, rlib.display().to_string());
                    }
                }

                // Subtle difference - on linux and android we go through clang and thus pass `-Wl,` prefix
                OperatingSystem::Linux => {
                    args[first_rlib] = "-Wl,--whole-archive".to_string();
                    args.insert(first_rlib + 1, out_ar_path.display().to_string());
                    args.insert(first_rlib + 2, "-Wl,--no-whole-archive".to_string());
                    args.retain(|arg| !arg.ends_with(".rlib"));

                    // add back the compiler rlibs
                    for rlib in compiler_rlibs.iter().rev() {
                        args.insert(first_rlib + 3, rlib.display().to_string());
                    }
                }

                OperatingSystem::Darwin(_) | OperatingSystem::IOS(_) => {
                    args[first_rlib] = "-Wl,-force_load".to_string();
                    args.insert(first_rlib + 1, out_ar_path.display().to_string());
                    args.retain(|arg| !arg.ends_with(".rlib"));

                    // add back the compiler rlibs
                    for rlib in compiler_rlibs.iter().rev() {
                        args.insert(first_rlib + 2, rlib.display().to_string());
                    }

                    args.insert(first_rlib + 3, "-Wl,-all_load".to_string());
                }

                OperatingSystem::Windows => {
                    args[first_rlib] = format!("/WHOLEARCHIVE:{}", out_ar_path.display());
                    args.retain(|arg| !arg.ends_with(".rlib"));

                    // add back the compiler rlibs
                    for rlib in compiler_rlibs.iter().rev() {
                        args.insert(first_rlib + 1, rlib.display().to_string());
                    }

                    args.insert(first_rlib, "/HIGHENTROPYVA:NO".to_string());
                }

                _ => {}
            };
        }

        // We also need to remove the `-o` flag since we want the linker output to end up in the
        // rust exe location, not in the deps dir as it normally would.
        if let Some(idx) = args
            .iter()
            .position(|arg| *arg == "-o" || *arg == "--output")
        {
            args.remove(idx + 1);
            args.remove(idx);
        }

        // same but windows support
        if let Some(idx) = args.iter().position(|arg| arg.starts_with("/OUT")) {
            args.remove(idx);
        }

        // We want to go through wasm-ld directly, so we need to remove the -flavor flag
        if self.platform == Platform::Web {
            let flavor_idx = args.iter().position(|arg| *arg == "-flavor").unwrap();
            args.remove(flavor_idx + 1);
            args.remove(flavor_idx);
        }

        // And now we can run the linker with our new args
        let linker = self.select_linker()?;

        tracing::trace!("Fat linking with args: {:?} {:#?}", linker, args);

        // Run the linker directly!
        let out_arg = match self.triple.operating_system {
            OperatingSystem::Windows => vec![format!("/OUT:{}", exe.display())],
            _ => vec!["-o".to_string(), exe.display().to_string()],
        };

        let res = Command::new(linker)
            .args(args.iter().skip(1))
            .args(out_arg)
            .output()
            .await?;

        if !res.stderr.is_empty() {
            let errs = String::from_utf8_lossy(&res.stderr);
            if !res.status.success() {
                tracing::error!("Failed to generate fat binary: {}", errs.trim());
            } else {
                tracing::trace!("Warnings during fat linking: {}", errs.trim());
            }
        }

        if !res.stdout.is_empty() {
            let out = String::from_utf8_lossy(&res.stdout);
            tracing::trace!("Output from fat linking: {}", out.trim());
        }

        // Clean up the temps manually
        for f in args.iter().filter(|arg| arg.ends_with(".rcgu.o")) {
            _ = std::fs::remove_file(f);
        }

        Ok(())
    }

    /// Select the linker to use for this platform.
    ///
    /// We prefer to use the rust-lld linker when we can since it's usually there.
    /// On macos, we use the system linker since macho files can be a bit finicky.
    ///
    /// This means we basically ignore the linker flavor that the user configured, which could
    /// cause issues with a custom linker setup. In theory, rust translates most flags to the right
    /// linker format.
    fn select_linker(&self) -> Result<PathBuf, Error> {
        let cc = match self.triple.operating_system {
            OperatingSystem::Unknown if self.platform == Platform::Web => self.workspace.wasm_ld(),

            // The android clang linker is *special* and has some android-specific flags that we need
            //
            // Note that this is *clang*, not `lld`.
            OperatingSystem::Linux if self.platform == Platform::Android => {
                self.workspace.android_tools()?.android_cc(&self.triple)
            }

            // On macOS, we use the system linker since it's usually there.
            // We could also use `lld` here, but it might not be installed by default.
            //
            // Note that this is *clang*, not `lld`.
            OperatingSystem::Darwin(_) | OperatingSystem::IOS(_) => self.workspace.cc(),

            // On windows, instead of trying to find the system linker, we just go with the lld.link
            // that rustup provides. It's faster and more stable then reyling on link.exe in path.
            OperatingSystem::Windows => self.workspace.lld_link(),

            // The rest of the platforms use `cc` as the linker which should be available in your path,
            // provided you have build-tools setup. On mac/linux this is the default, but on Windows
            // it requires msvc or gnu downloaded, which is a requirement to use rust anyways.
            //
            // The default linker might actually be slow though, so we could consider using lld or rust-lld
            // since those are shipping by default on linux as of 1.86. Window's linker is the really slow one.
            //
            // https://blog.rust-lang.org/2024/05/17/enabling-rust-lld-on-linux.html
            //
            // Note that "cc" is *not* a linker. It's a compiler! The arguments we pass need to be in
            // the form of `-Wl,<args>` for them to make it to the linker. This matches how rust does it
            // which is confusing.
            _ => self.workspace.cc(),
        };

        Ok(cc)
    }

    /// Assemble the `cargo rustc` / `rustc` command
    ///
    /// When building fat/base binaries, we use `cargo rustc`.
    /// When building thin binaries, we use `rustc` directly.
    ///
    /// When processing the output of this command, you need to make sure to handle both cases which
    /// both have different formats (but with json output for both).
    fn build_command(&self, ctx: &BuildContext) -> Result<Command> {
        match &ctx.mode {
            // We're assembling rustc directly, so we need to be *very* careful. Cargo sets rustc's
            // env up very particularly, and we want to match it 1:1 but with some changes.
            //
            // To do this, we reset the env completely, and then pass every env var that the original
            // rustc process had 1:1.
            //
            // We need to unset a few things, like the RUSTC wrappers and then our special env var
            // indicating that dx itself is the compiler. If we forget to do this, then the compiler
            // ends up doing some recursive nonsense and dx is trying to link instead of compiling.
            //
            // todo: maybe rustc needs to be found on the FS instead of using the one in the path?
            BuildMode::Thin { rustc_args, .. } => {
                let mut cmd = Command::new("rustc");
                cmd.current_dir(self.workspace_dir());
                cmd.env_clear();
                cmd.args(rustc_args.args[1..].iter());
                cmd.envs(rustc_args.envs.iter().cloned());
                cmd.env_remove("RUSTC_WORKSPACE_WRAPPER");
                cmd.env_remove("RUSTC_WRAPPER");
                cmd.env_remove(DX_RUSTC_WRAPPER_ENV_VAR);
                cmd.envs(self.cargo_build_env_vars(ctx)?);
                cmd.arg(format!("-Clinker={}", Workspace::path_to_dx()?.display()));

                if self.platform == Platform::Web {
                    cmd.arg("-Crelocation-model=pic");
                }

                tracing::trace!("Direct rustc command: {:#?}", rustc_args.args);

                Ok(cmd)
            }

            // For Base and Fat builds, we use a regular cargo setup, but we might need to intercept
            // rustc itself in case we're hot-patching and need a reliable rustc environment to
            // continuously recompile the top-level crate with.
            //
            // In the future, when we support hot-patching *all* workspace crates, we will need to
            // make use of the RUSTC_WORKSPACE_WRAPPER environment variable instead of RUSTC_WRAPPER
            // and then keep track of env and args on a per-crate basis.
            //
            // We've also had a number of issues with incorrect canonicalization when passing paths
            // through envs on windows, hence the frequent use of dunce::canonicalize.
            _ => {
                let mut cmd = Command::new("cargo");

                cmd.arg("rustc")
                    .current_dir(self.crate_dir())
                    .arg("--message-format")
                    .arg("json-diagnostic-rendered-ansi")
                    .args(self.cargo_build_arguments(ctx))
                    .envs(self.cargo_build_env_vars(ctx)?);

                tracing::trace!("Cargo command: {:#?}", cmd);

                if ctx.mode == BuildMode::Fat {
                    cmd.env(
                        DX_RUSTC_WRAPPER_ENV_VAR,
                        dunce::canonicalize(self.rustc_wrapper_args_file.path())
                            .unwrap()
                            .display()
                            .to_string(),
                    );
                    cmd.env(
                        "RUSTC_WRAPPER",
                        Workspace::path_to_dx()?.display().to_string(),
                    );
                }

                Ok(cmd)
            }
        }
    }

    /// Create a list of arguments for cargo builds
    ///
    /// We always use `cargo rustc` *or* `rustc` directly. This means we can pass extra flags like
    /// `-C` arguments directly to the compiler.
    #[allow(clippy::vec_init_then_push)]
    fn cargo_build_arguments(&self, ctx: &BuildContext) -> Vec<String> {
        let mut cargo_args = Vec::with_capacity(4);

        // Add required profile flags. --release overrides any custom profiles.
        cargo_args.push("--profile".to_string());
        cargo_args.push(self.profile.to_string());

        // Pass the appropriate target to cargo. We *always* specify a target which is somewhat helpful for preventing thrashing
        cargo_args.push("--target".to_string());
        cargo_args.push(self.triple.to_string());

        // We always run in verbose since the CLI itself is the one doing the presentation
        cargo_args.push("--verbose".to_string());

        if self.no_default_features {
            cargo_args.push("--no-default-features".to_string());
        }

<<<<<<< HEAD
    pub fn platform_exe_name(&self) -> String {
        match self.build.platform() {
            Platform::MacOS => self.krate.executable_name().to_string(),
            Platform::Ios => self.krate.executable_name().to_string(),
            Platform::Server => self.krate.executable_name().to_string(),
            Platform::Liveview => self.krate.executable_name().to_string(),
            Platform::Windows => format!("{}.exe", self.krate.executable_name()),
=======
        if !self.features.is_empty() {
            cargo_args.push("--features".to_string());
            cargo_args.push(self.features.join(" "));
        }

        // We *always* set the package since that's discovered from cargo metadata
        cargo_args.push(String::from("-p"));
        cargo_args.push(self.package.clone());
>>>>>>> b2ec1d95

        // Set the executable
        match self.executable_type() {
            TargetKind::Bin => cargo_args.push("--bin".to_string()),
            TargetKind::Lib => cargo_args.push("--lib".to_string()),
            TargetKind::Example => cargo_args.push("--example".to_string()),
            _ => {}
        };
        cargo_args.push(self.executable_name().to_string());

        // Merge in extra args. Order shouldn't really matter.
        cargo_args.extend(self.extra_cargo_args.clone());
        cargo_args.push("--".to_string());
        cargo_args.extend(self.extra_rustc_args.clone());

        // The bundle splitter needs relocation data to create a call-graph.
        // This will automatically be erased by wasm-opt during the optimization step.
        if self.platform == Platform::Web && self.wasm_split {
            cargo_args.push("-Clink-args=--emit-relocs".to_string());
        }

        // dx *always* links android and thin builds
        if self.custom_linker.is_some()
            || matches!(ctx.mode, BuildMode::Thin { .. } | BuildMode::Fat)
        {
            cargo_args.push(format!(
                "-Clinker={}",
                Workspace::path_to_dx().expect("can't find dx").display()
            ));
        }

        // Our fancy hot-patching engine needs a lot of customization to work properly.
        //
        // These args are mostly intended to be passed when *fat* linking but are generally fine to
        // pass for both fat and thin linking.
        //
        // We need save-temps and no-dead-strip in both cases though. When we run `cargo rustc` with
        // these args, they will be captured and re-ran for the fast compiles in the future, so whatever
        // we set here will be set for all future hot patches too.
        if matches!(ctx.mode, BuildMode::Thin { .. } | BuildMode::Fat) {
            // rustc gives us some portable flags required:
            // - link-dead-code: prevents rust from passing -dead_strip to the linker since that's the default.
            // - save-temps=true: keeps the incremental object files around, which we need for manually linking.
            cargo_args.extend_from_slice(&[
                "-Csave-temps=true".to_string(),
                "-Clink-dead-code".to_string(),
            ]);

            // We need to set some extra args that ensure all symbols make it into the final output
            // and that the linker doesn't strip them out.
            //
            // This basically amounts of -all_load or --whole-archive, depending on the linker.
            // We just assume an ld-like interface on macos and a gnu-ld interface elsewhere.
            //
            // macOS/iOS use ld64 but through the `cc` interface.
            // cargo_args.push("-Clink-args=-Wl,-all_load".to_string());
            //
            // Linux and Android fit under this umbrella, both with the same clang-like entrypoint
            // and the gnu-ld interface.
            //
            // cargo_args.push("-Clink-args=-Wl,--whole-archive".to_string());
            //
            // If windows -Wl,--whole-archive is required since it follows gnu-ld convention.
            // There might be other flags on windows - we haven't tested windows thoroughly.
            //
            // cargo_args.push("-Clink-args=-Wl,--whole-archive".to_string());
            // https://learn.microsoft.com/en-us/cpp/build/reference/wholearchive-include-all-library-object-files?view=msvc-170
            //
            // ------------------------------------------------------------
            //
            // if web, -Wl,--whole-archive is required since it follows gnu-ld convention.
            //
            // We also use --no-gc-sections and --export-table and --export-memory  to push
            // said symbols into the export table.
            //
            // We use --emit-relocs to build up a solid call graph.
            //
            // rust uses its own wasm-ld linker which can be found here (it's just gcc-ld with a `-target wasm` flag):
            // - ~/.rustup/toolchains/stable-aarch64-apple-darwin/lib/rustlib/aarch64-apple-darwin/bin/gcc-ld
            // - ~/.rustup/toolchains/stable-aarch64-apple-darwin/lib/rustlib/aarch64-apple-darwin/bin/gcc-ld/wasm-ld
            //
            // Note that we can't use --export-all, unfortunately, since some symbols are internal
            // to wasm-bindgen and exporting them causes the JS generation to fail.
            //
            // We are basically replicating what emscripten does here with its dynamic linking
            // approach where the MAIN_MODULE is very "fat" and exports the necessary arguments
            // for the side modules to be linked in. This guide is really helpful:
            //
            // https://github.com/WebAssembly/tool-conventions/blob/main/DynamicLinking.md
            //
            // The trickiest one here is -Crelocation-model=pic, which forces data symbols
            // into a GOT, making it possible to import them from the main module.
            //
            // I think we can make relocation-model=pic work for non-wasm platforms, enabling
            // fully relocatable modules with no host coordination in lieu of sending out
            // the aslr slide at runtime.
            //
            // The other tricky one is -Ctarget-cpu=mvp, which prevents rustc from generating externref
            // entries.
            //
            // https://blog.rust-lang.org/2024/09/24/webassembly-targets-change-in-default-target-features/#disabling-on-by-default-webassembly-proposals
            //
            // It's fine that these exist in the base module but not in the patch.
            if self.platform == Platform::Web
                || self.triple.operating_system == OperatingSystem::Wasi
            {
                // cargo_args.push("-Crelocation-model=pic".into());
                cargo_args.push("-Ctarget-cpu=mvp".into());
                cargo_args.push("-Clink-arg=--no-gc-sections".into());
                cargo_args.push("-Clink-arg=--growable-table".into());
                cargo_args.push("-Clink-arg=--export-table".into());
                cargo_args.push("-Clink-arg=--export-memory".into());
                cargo_args.push("-Clink-arg=--emit-relocs".into());
                cargo_args.push("-Clink-arg=--export=__stack_pointer".into());
                cargo_args.push("-Clink-arg=--export=__heap_base".into());
                cargo_args.push("-Clink-arg=--export=__data_end".into());
            }
        }

        cargo_args
    }

    fn cargo_build_env_vars(&self, ctx: &BuildContext) -> Result<Vec<(&'static str, String)>> {
        let mut env_vars = vec![];

        // Make sure to set all the crazy android flags. Cross-compiling is hard, man.
        if self.platform == Platform::Android {
            env_vars.extend(self.android_env_vars()?);
        };

        // If we're either zero-linking or using a custom linker, make `dx` itself do the linking.
        if self.custom_linker.is_some()
            || matches!(ctx.mode, BuildMode::Thin { .. } | BuildMode::Fat)
        {
            LinkAction {
                triple: self.triple.clone(),
                linker: self.custom_linker.clone(),
                link_err_file: dunce::canonicalize(self.link_err_file.path())?,
                link_args_file: dunce::canonicalize(self.link_args_file.path())?,
            }
            .write_env_vars(&mut env_vars)?;
        }

        // Disable reference types on wasm when using hotpatching
        // https://blog.rust-lang.org/2024/09/24/webassembly-targets-change-in-default-target-features/#disabling-on-by-default-webassembly-proposals
        if self.platform == Platform::Web
            && matches!(ctx.mode, BuildMode::Thin { .. } | BuildMode::Fat)
        {
            env_vars.push(("RUSTFLAGS", {
                let mut rust_flags = std::env::var("RUSTFLAGS").unwrap_or_default();
                rust_flags.push_str(" -Ctarget-cpu=mvp");
                rust_flags
            }));
        }

        if let Some(target_dir) = self.custom_target_dir.as_ref() {
            env_vars.push(("CARGO_TARGET_DIR", target_dir.display().to_string()));
        }

        // If this is a release build, bake the base path and title into the binary with env vars.
        // todo: should we even be doing this? might be better being a build.rs or something else.
        if self.release {
            if let Some(base_path) = &self.config.web.app.base_path {
                env_vars.push((ASSET_ROOT_ENV, base_path.clone()));
            }
            env_vars.push((APP_TITLE_ENV, self.config.web.app.title.clone()));
        }

        Ok(env_vars)
    }

    fn android_env_vars(&self) -> Result<Vec<(&'static str, String)>> {
        let mut env_vars = vec![];

        let tools = self.workspace.android_tools()?;
        let linker = tools.android_cc(&self.triple);
        let min_sdk_version = tools.min_sdk_version();
        let ar_path = tools.ar_path();
        let target_cc = tools.target_cc();
        let target_cxx = tools.target_cxx();
        let java_home = tools.java_home();
        let ndk = tools.ndk.clone();
        tracing::debug!(
            r#"Using android:
            min_sdk_version: {min_sdk_version}
            linker: {linker:?}
            ar_path: {ar_path:?}
            target_cc: {target_cc:?}
            target_cxx: {target_cxx:?}
            java_home: {java_home:?}
            "#
        );
        env_vars.push(("ANDROID_NATIVE_API_LEVEL", min_sdk_version.to_string()));
        env_vars.push(("TARGET_AR", ar_path.display().to_string()));
        env_vars.push(("TARGET_CC", target_cc.display().to_string()));
        env_vars.push(("TARGET_CXX", target_cxx.display().to_string()));
        env_vars.push(("ANDROID_NDK_ROOT", ndk.display().to_string()));

        if let Some(java_home) = java_home {
            tracing::debug!("Setting JAVA_HOME to {java_home:?}");
            env_vars.push(("JAVA_HOME", java_home.display().to_string()));
        }

        // Set the wry env vars - this is where wry will dump its kotlin files.
        // Their setup is really annyoing and requires us to hardcode `dx` to specific versions of tao/wry.
        env_vars.push(("WRY_ANDROID_PACKAGE", "dev.dioxus.main".to_string()));
        env_vars.push(("WRY_ANDROID_LIBRARY", "dioxusmain".to_string()));
        env_vars.push((
            "WRY_ANDROID_KOTLIN_FILES_OUT_DIR",
            self.wry_android_kotlin_files_out_dir()
                .display()
                .to_string(),
        ));

        // Set the rust flags for android which get passed to *every* crate in the graph.
        env_vars.push(("RUSTFLAGS", {
            let mut rust_flags = std::env::var("RUSTFLAGS").unwrap_or_default();
            rust_flags.push_str(" -Clink-arg=-landroid");
            rust_flags.push_str(" -Clink-arg=-llog");
            rust_flags.push_str(" -Clink-arg=-lOpenSLES");
            rust_flags.push_str(" -Clink-arg=-Wl,--export-dynamic");
            rust_flags
        }));

        // todo(jon): the guide for openssl recommends extending the path to include the tools dir
        //            in practice I couldn't get this to work, but this might eventually become useful.
        //
        // https://github.com/openssl/openssl/blob/master/NOTES-ANDROID.md#configuration
        //
        // They recommend a configuration like this:
        //
        // // export ANDROID_NDK_ROOT=/home/whoever/Android/android-sdk/ndk/20.0.5594570
        // PATH=$ANDROID_NDK_ROOT/toolchains/llvm/prebuilt/linux-x86_64/bin:$ANDROID_NDK_ROOT/toolchains/arm-linux-androideabi-4.9/prebuilt/linux-x86_64/bin:$PATH
        // ./Configure android-arm64 -D__ANDROID_API__=29
        // make
        //
        // let tools_dir = arch.android_tools_dir(&ndk);
        // let extended_path = format!(
        //     "{}:{}",
        //     tools_dir.display(),
        //     std::env::var("PATH").unwrap_or_default()
        // );
        // env_vars.push(("PATH", extended_path));

        Ok(env_vars)
    }

    /// Get an estimate of the number of units in the crate. If nightly rustc is not available, this
    /// will return an estimate of the number of units in the crate based on cargo metadata.
    ///
    /// TODO: always use <https://doc.rust-lang.org/nightly/cargo/reference/unstable.html#unit-graph> once it is stable
    async fn get_unit_count_estimate(&self, ctx: &BuildContext) -> usize {
        // Try to get it from nightly
        if let Ok(count) = self.get_unit_count(ctx).await {
            return count;
        }

        // Otherwise, use cargo metadata
        let units = self
            .workspace
            .krates
            .krates_filtered(krates::DepKind::Dev)
            .iter()
            .map(|k| k.targets.len())
            .sum::<usize>();

        (units as f64 / 3.5) as usize
    }

    /// Try to get the unit graph for the crate. This is a nightly only feature which may not be
    /// available with the current version of rustc the user has installed.
    ///
    /// It also might not be super reliable - I think in practice it occasionally returns 2x the units.
    async fn get_unit_count(&self, ctx: &BuildContext) -> crate::Result<usize> {
        #[derive(Debug, Deserialize)]
        struct UnitGraph {
            units: Vec<serde_json::Value>,
        }

        let output = tokio::process::Command::new("cargo")
            .arg("+nightly")
            .arg("build")
            .arg("--unit-graph")
            .arg("-Z")
            .arg("unstable-options")
            .args(self.cargo_build_arguments(ctx))
            .envs(self.cargo_build_env_vars(ctx)?)
            .output()
            .await?;

        if !output.status.success() {
            return Err(anyhow::anyhow!("Failed to get unit count").into());
        }

        let output_text = String::from_utf8(output.stdout).context("Failed to get unit count")?;
        let graph: UnitGraph =
            serde_json::from_str(&output_text).context("Failed to get unit count")?;

        Ok(graph.units.len())
    }

    pub(crate) fn all_target_features(&self) -> Vec<String> {
        let mut features = self.features.clone();

        if !self.no_default_features {
            features.extend(
                self.package()
                    .features
                    .get("default")
                    .cloned()
                    .unwrap_or_default(),
            );
        }

        features.dedup();

        features
    }

    /// returns the path to root build folder. This will be our working directory for the build.
    ///
    /// we only add an extension to the folders where it sorta matters that it's named with the extension.
    /// for example, on mac, the `.app` indicates we can `open` it and it pulls in icons, dylibs, etc.
    ///
    /// for our simulator-based platforms, this is less important since they need to be zipped up anyways
    /// to run in the simulator.
    ///
    /// For windows/linux, it's also not important since we're just running the exe directly out of the folder
    ///
    /// The idea of this folder is that we can run our top-level build command against it and we'll get
    /// a final build output somewhere. Some platforms have basically no build command, and can simply
    /// be ran by executing the exe directly.
    pub(crate) fn root_dir(&self) -> PathBuf {
        let platform_dir = self.platform_dir();

        match self.platform {
            Platform::Web => platform_dir.join("public"),
            Platform::Server => platform_dir.clone(), // ends up *next* to the public folder

            // These might not actually need to be called `.app` but it does let us run these with `open`
            Platform::MacOS => platform_dir.join(format!("{}.app", self.bundled_app_name())),
            Platform::Ios => platform_dir.join(format!("{}.app", self.bundled_app_name())),

            // in theory, these all could end up directly in the root dir
            Platform::Android => platform_dir.join("app"), // .apk (after bundling)
            Platform::Linux => platform_dir.join("app"),   // .appimage (after bundling)
            Platform::Windows => platform_dir.join("app"), // .exe (after bundling)
            Platform::Liveview => platform_dir.join("app"), // .exe (after bundling)
        }
    }

    fn platform_dir(&self) -> PathBuf {
        self.build_dir(self.platform, self.release)
    }

    fn platform_exe_name(&self) -> String {
        match self.platform {
            Platform::MacOS => self.executable_name().to_string(),
            Platform::Ios => self.executable_name().to_string(),
            Platform::Server => self.executable_name().to_string(),
            Platform::Liveview => self.executable_name().to_string(),
            Platform::Windows => format!("{}.exe", self.executable_name()),

            // from the apk spec, the root exe is a shared library
            // we include the user's rust code as a shared library with a fixed namespace
            Platform::Android => "libdioxusmain.so".to_string(),

            // this will be wrong, I think, but not important?
            Platform::Web => format!("{}_bg.wasm", self.executable_name()),

            // todo: maybe this should be called AppRun?
            Platform::Linux => self.executable_name().to_string(),
        }
    }

    /// Assemble the android app dir.
    ///
    /// This is a bit of a mess since we need to create a lot of directories and files. Other approaches
    /// would be to unpack some zip folder or something stored via `include_dir!()`. However, we do
    /// need to customize the whole setup a bit, so it's just simpler (though messier) to do it this way.
    fn build_android_app_dir(&self) -> Result<()> {
        use std::fs::{create_dir_all, write};
        let root = self.root_dir();

        // gradle
        let wrapper = root.join("gradle").join("wrapper");
        create_dir_all(&wrapper)?;

        // app
        let app = root.join("app");
        let app_main = app.join("src").join("main");
        let app_kotlin = app_main.join("kotlin");
        let app_jnilibs = app_main.join("jniLibs");
        let app_assets = app_main.join("assets");
        let app_kotlin_out = self.wry_android_kotlin_files_out_dir();
        create_dir_all(&app)?;
        create_dir_all(&app_main)?;
        create_dir_all(&app_kotlin)?;
        create_dir_all(&app_jnilibs)?;
        create_dir_all(&app_assets)?;
        create_dir_all(&app_kotlin_out)?;

        tracing::debug!(
            r#"Initialized android dirs:
- gradle:              {wrapper:?}
- app/                 {app:?}
- app/src:             {app_main:?}
- app/src/kotlin:      {app_kotlin:?}
- app/src/jniLibs:     {app_jnilibs:?}
- app/src/assets:      {app_assets:?}
- app/src/kotlin/main: {app_kotlin_out:?}
"#
        );

        // handlebars
        #[derive(Serialize)]
        struct AndroidHandlebarsObjects {
            application_id: String,
            app_name: String,
        }
        let hbs_data = AndroidHandlebarsObjects {
            application_id: self.full_mobile_app_name(),
            app_name: self.bundled_app_name(),
        };
        let hbs = handlebars::Handlebars::new();

        // Top-level gradle config
        write(
            root.join("build.gradle.kts"),
            include_bytes!("../../assets/android/gen/build.gradle.kts"),
        )?;
        write(
            root.join("gradle.properties"),
            include_bytes!("../../assets/android/gen/gradle.properties"),
        )?;
        write(
            root.join("gradlew"),
            include_bytes!("../../assets/android/gen/gradlew"),
        )?;
        write(
            root.join("gradlew.bat"),
            include_bytes!("../../assets/android/gen/gradlew.bat"),
        )?;
        write(
            root.join("settings.gradle"),
            include_bytes!("../../assets/android/gen/settings.gradle"),
        )?;

        // Then the wrapper and its properties
        write(
            wrapper.join("gradle-wrapper.properties"),
            include_bytes!("../../assets/android/gen/gradle/wrapper/gradle-wrapper.properties"),
        )?;
        write(
            wrapper.join("gradle-wrapper.jar"),
            include_bytes!("../../assets/android/gen/gradle/wrapper/gradle-wrapper.jar"),
        )?;

        // Now the app directory
        write(
            app.join("build.gradle.kts"),
            hbs.render_template(
                include_str!("../../assets/android/gen/app/build.gradle.kts.hbs"),
                &hbs_data,
            )?,
        )?;
        write(
            app.join("proguard-rules.pro"),
            include_bytes!("../../assets/android/gen/app/proguard-rules.pro"),
        )?;
        write(
            app.join("src").join("main").join("AndroidManifest.xml"),
            hbs.render_template(
                include_str!("../../assets/android/gen/app/src/main/AndroidManifest.xml.hbs"),
                &hbs_data,
            )?,
        )?;

        // Write the main activity manually since tao dropped support for it
        write(
            self.wry_android_kotlin_files_out_dir()
                .join("MainActivity.kt"),
            hbs.render_template(
                include_str!("../../assets/android/MainActivity.kt.hbs"),
                &hbs_data,
            )?,
        )?;

        // Write the res folder, containing stuff like default icons, colors, and menubars.
        let res = app_main.join("res");
        create_dir_all(&res)?;
        create_dir_all(res.join("values"))?;
        write(
            res.join("values").join("strings.xml"),
            hbs.render_template(
                include_str!("../../assets/android/gen/app/src/main/res/values/strings.xml.hbs"),
                &hbs_data,
            )?,
        )?;
        write(
            res.join("values").join("colors.xml"),
            include_bytes!("../../assets/android/gen/app/src/main/res/values/colors.xml"),
        )?;
        write(
            res.join("values").join("styles.xml"),
            include_bytes!("../../assets/android/gen/app/src/main/res/values/styles.xml"),
        )?;

        create_dir_all(res.join("drawable"))?;
        write(
            res.join("drawable").join("ic_launcher_background.xml"),
            include_bytes!(
                "../../assets/android/gen/app/src/main/res/drawable/ic_launcher_background.xml"
            ),
        )?;
        create_dir_all(res.join("drawable-v24"))?;
        write(
            res.join("drawable-v24").join("ic_launcher_foreground.xml"),
            include_bytes!(
                "../../assets/android/gen/app/src/main/res/drawable-v24/ic_launcher_foreground.xml"
            ),
        )?;
        create_dir_all(res.join("mipmap-anydpi-v26"))?;
        write(
            res.join("mipmap-anydpi-v26").join("ic_launcher.xml"),
            include_bytes!(
                "../../assets/android/gen/app/src/main/res/mipmap-anydpi-v26/ic_launcher.xml"
            ),
        )?;
        create_dir_all(res.join("mipmap-hdpi"))?;
        write(
            res.join("mipmap-hdpi").join("ic_launcher.webp"),
            include_bytes!(
                "../../assets/android/gen/app/src/main/res/mipmap-hdpi/ic_launcher.webp"
            ),
        )?;
        create_dir_all(res.join("mipmap-mdpi"))?;
        write(
            res.join("mipmap-mdpi").join("ic_launcher.webp"),
            include_bytes!(
                "../../assets/android/gen/app/src/main/res/mipmap-mdpi/ic_launcher.webp"
            ),
        )?;
        create_dir_all(res.join("mipmap-xhdpi"))?;
        write(
            res.join("mipmap-xhdpi").join("ic_launcher.webp"),
            include_bytes!(
                "../../assets/android/gen/app/src/main/res/mipmap-xhdpi/ic_launcher.webp"
            ),
        )?;
        create_dir_all(res.join("mipmap-xxhdpi"))?;
        write(
            res.join("mipmap-xxhdpi").join("ic_launcher.webp"),
            include_bytes!(
                "../../assets/android/gen/app/src/main/res/mipmap-xxhdpi/ic_launcher.webp"
            ),
        )?;
        create_dir_all(res.join("mipmap-xxxhdpi"))?;
        write(
            res.join("mipmap-xxxhdpi").join("ic_launcher.webp"),
            include_bytes!(
                "../../assets/android/gen/app/src/main/res/mipmap-xxxhdpi/ic_launcher.webp"
            ),
        )?;

        Ok(())
    }

    fn wry_android_kotlin_files_out_dir(&self) -> PathBuf {
        let mut kotlin_dir = self
            .root_dir()
            .join("app")
            .join("src")
            .join("main")
            .join("kotlin");

        for segment in "dev.dioxus.main".split('.') {
            kotlin_dir = kotlin_dir.join(segment);
        }

        kotlin_dir
    }

    /// Get the directory where this app can write to for this session that's guaranteed to be stable
    /// for the same app. This is useful for emitting state like window position and size.
    ///
    /// The directory is specific for this app and might be
    pub(crate) fn session_cache_dir(&self) -> PathBuf {
        self.session_cache_dir.path().to_path_buf()
    }

    /// Get the outdir specified by the Dioxus.toml, relative to the crate directory.
    /// We don't support workspaces yet since that would cause a collision of bundles per project.
    pub(crate) fn crate_out_dir(&self) -> Option<PathBuf> {
        self.config
            .application
            .out_dir
            .as_ref()
            .map(|out_dir| self.crate_dir().join(out_dir))
    }

    /// Compose an out directory. Represents the typical "dist" directory that
    /// is "distributed" after building an application (configurable in the
    /// `Dioxus.toml`).
    fn internal_out_dir(&self) -> PathBuf {
        let dir = self.workspace_dir().join("target").join("dx");
        std::fs::create_dir_all(&dir).unwrap();
        dir
    }

    /// Create a workdir for the given platform
    /// This can be used as a temporary directory for the build, but in an observable way such that
    /// you can see the files in the directory via `target`
    ///
    /// target/dx/build/app/web/
    /// target/dx/build/app/web/public/
    /// target/dx/build/app/web/server.exe
    pub(crate) fn build_dir(&self, platform: Platform, release: bool) -> PathBuf {
        self.internal_out_dir()
            .join(self.executable_name())
            .join(if release { "release" } else { "debug" })
            .join(platform.build_folder_name())
    }

    /// target/dx/bundle/app/
    /// target/dx/bundle/app/blah.app
    /// target/dx/bundle/app/blah.exe
    /// target/dx/bundle/app/public/
    pub(crate) fn bundle_dir(&self, platform: Platform) -> PathBuf {
        self.internal_out_dir()
            .join(self.executable_name())
            .join("bundle")
            .join(platform.build_folder_name())
    }

    /// Get the workspace directory for the crate
    pub(crate) fn workspace_dir(&self) -> PathBuf {
        self.workspace
            .krates
            .workspace_root()
            .as_std_path()
            .to_path_buf()
    }

    /// Get the directory of the crate
    pub(crate) fn crate_dir(&self) -> PathBuf {
        self.package()
            .manifest_path
            .parent()
            .unwrap()
            .as_std_path()
            .to_path_buf()
    }

    /// Get the package we are currently in
    pub(crate) fn package(&self) -> &krates::cm::Package {
        &self.workspace.krates[self.crate_package]
    }

    /// Get the name of the package we are compiling
    pub(crate) fn executable_name(&self) -> &str {
        &self.crate_target.name
    }

    /// Get the type of executable we are compiling
    pub(crate) fn executable_type(&self) -> TargetKind {
        self.crate_target.kind[0]
    }

    /// Get the features required to build for the given platform
    fn feature_for_platform(package: &krates::cm::Package, platform: Platform) -> String {
        // Try to find the feature that activates the dioxus feature for the given platform
        let dioxus_feature = platform.feature_name();

        let res = package.features.iter().find_map(|(key, features)| {
            // if the feature is just the name of the platform, we use that
            if key == dioxus_feature {
                return Some(key.clone());
            }

            // Otherwise look for the feature that starts with dioxus/ or dioxus?/ and matches the platform
            for feature in features {
                if let Some((_, after_dioxus)) = feature.split_once("dioxus") {
                    if let Some(dioxus_feature_enabled) =
                        after_dioxus.trim_start_matches('?').strip_prefix('/')
                    {
                        // If that enables the feature we are looking for, return that feature
                        if dioxus_feature_enabled == dioxus_feature {
                            return Some(key.clone());
                        }
                    }
                }
            }

            None
        });

        res.unwrap_or_else(|| {
            let fallback = format!("dioxus/{}", platform.feature_name()) ;
            tracing::debug!(
                "Could not find explicit feature for platform {platform}, passing `fallback` instead"
            );
            fallback
        })
    }

    // The `opt-level=1` increases build times, but can noticeably decrease time
    // between saving changes and being able to interact with an app (for wasm/web). The "overall"
    // time difference (between having and not having the optimization) can be
    // almost imperceptible (~1 s) but also can be very noticeable (~6 s) — depends
    // on setup (hardware, OS, browser, idle load).
    //
    // Find or create the client and server profiles in the top-level Cargo.toml file
    // todo(jon): we should/could make these optional by placing some defaults somewhere
    pub(crate) fn initialize_profiles(&self) -> crate::Result<()> {
        let config_path = self.workspace_dir().join("Cargo.toml");
        let mut config = match std::fs::read_to_string(&config_path) {
            Ok(config) => config.parse::<toml_edit::DocumentMut>().map_err(|e| {
                crate::Error::Other(anyhow::anyhow!("Failed to parse Cargo.toml: {}", e))
            })?,
            Err(_) => Default::default(),
        };

        if let Item::Table(table) = config
            .as_table_mut()
            .entry("profile")
            .or_insert(Item::Table(Default::default()))
        {
            if let toml_edit::Entry::Vacant(entry) = table.entry(PROFILE_WASM) {
                let mut client = toml_edit::Table::new();
                client.insert("inherits", Item::Value("dev".into()));
                client.insert("opt-level", Item::Value(1.into()));
                entry.insert(Item::Table(client));
            }

            if let toml_edit::Entry::Vacant(entry) = table.entry(PROFILE_SERVER) {
                let mut server = toml_edit::Table::new();
                server.insert("inherits", Item::Value("dev".into()));
                entry.insert(Item::Table(server));
            }

            if let toml_edit::Entry::Vacant(entry) = table.entry(PROFILE_ANDROID) {
                let mut android = toml_edit::Table::new();
                android.insert("inherits", Item::Value("dev".into()));
                entry.insert(Item::Table(android));
            }
        }

        std::fs::write(config_path, config.to_string())
            .context("Failed to write profiles to Cargo.toml")?;

        Ok(())
    }

    /// Return the version of the wasm-bindgen crate if it exists
    fn wasm_bindgen_version(&self) -> Option<String> {
        self.workspace
            .krates
            .krates_by_name("wasm-bindgen")
            .next()
            .map(|krate| krate.krate.version.to_string())
    }

    /// Return the platforms that are enabled for the package
    ///
    /// Ideally only one platform is enabled but we need to be able to
    pub(crate) fn enabled_cargo_toml_platforms(
        package: &krates::cm::Package,
        no_default_features: bool,
    ) -> Vec<Platform> {
        let mut platforms = vec![];

        // Attempt to discover the platform directly from the dioxus dependency
        //
        // [dependencies]
        // dioxus = { features = ["web"] }
        //
        if let Some(dxs) = package.dependencies.iter().find(|dep| dep.name == "dioxus") {
            for f in dxs.features.iter() {
                if let Some(platform) = Platform::autodetect_from_cargo_feature(f) {
                    platforms.push(platform);
                }
            }
        }

        // Start searching through the default features
        //
        // [features]
        // default = ["dioxus/web"]
        //
        // or
        //
        // [features]
        // default = ["web"]
        // web = ["dioxus/web"]
        if no_default_features {
            return platforms;
        }

        let Some(default) = package.features.get("default") else {
            return platforms;
        };

        tracing::debug!("Default features: {default:?}");

        // we only trace features 1 level deep..
        for feature in default.iter() {
            // If the user directly specified a platform we can just use that.
            if feature.starts_with("dioxus/") {
                let dx_feature = feature.trim_start_matches("dioxus/");
                let auto = Platform::autodetect_from_cargo_feature(dx_feature);
                if let Some(auto) = auto {
                    platforms.push(auto);
                }
            }

            // If the user is specifying an internal feature that points to a platform, we can use that
            let internal_feature = package.features.get(feature);
            if let Some(internal_feature) = internal_feature {
                for feature in internal_feature {
                    if feature.starts_with("dioxus/") {
                        let dx_feature = feature.trim_start_matches("dioxus/");
                        let auto = Platform::autodetect_from_cargo_feature(dx_feature);
                        if let Some(auto) = auto {
                            platforms.push(auto);
                        }
                    }
                }
            }
        }

        platforms.sort();
        platforms.dedup();

        tracing::debug!("Default platforms: {platforms:?}");

        platforms
    }

    /// Gather the features that are enabled for the package
    fn platformless_features(package: &krates::cm::Package) -> Vec<String> {
        let Some(default) = package.features.get("default") else {
            return Vec::new();
        };

        let mut kept_features = vec![];

        // Only keep the top-level features in the default list that don't point to a platform directly
        // IE we want to drop `web` if default = ["web"]
        'top: for feature in default {
            // Don't keep features that point to a platform via dioxus/blah
            if feature.starts_with("dioxus/") {
                let dx_feature = feature.trim_start_matches("dioxus/");
                if Platform::autodetect_from_cargo_feature(dx_feature).is_some() {
                    continue 'top;
                }
            }

            // Don't keep features that point to a platform via an internal feature
            if let Some(internal_feature) = package.features.get(feature) {
                for feature in internal_feature {
                    if feature.starts_with("dioxus/") {
                        let dx_feature = feature.trim_start_matches("dioxus/");
                        if Platform::autodetect_from_cargo_feature(dx_feature).is_some() {
                            continue 'top;
                        }
                    }
                }
            }

            // Otherwise we can keep it
            kept_features.push(feature.to_string());
        }

        kept_features
    }

    pub(crate) fn mobile_org(&self) -> String {
        let identifier = self.bundle_identifier();
        let mut split = identifier.splitn(3, '.');
        let sub = split
            .next()
            .expect("Identifier to have at least 3 periods like `com.example.app`");
        let tld = split
            .next()
            .expect("Identifier to have at least 3 periods like `com.example.app`");
        format!("{}.{}", sub, tld)
    }

    pub(crate) fn bundled_app_name(&self) -> String {
        use convert_case::{Case, Casing};
        self.executable_name().to_case(Case::Pascal)
    }

    pub(crate) fn full_mobile_app_name(&self) -> String {
        format!("{}.{}", self.mobile_org(), self.bundled_app_name())
    }

    pub(crate) fn bundle_identifier(&self) -> String {
        if let Some(identifier) = self.config.bundle.identifier.clone() {
            return identifier.clone();
        }

        format!("com.example.{}", self.bundled_app_name())
    }

    /// The item that we'll try to run directly if we need to.
    ///
    /// todo(jon): we should name the app properly instead of making up the exe name. It's kinda okay for dev mode, but def not okay for prod
    pub(crate) fn main_exe(&self) -> PathBuf {
        self.exe_dir().join(self.platform_exe_name())
    }

    /// Does the app specify:
    ///
    /// - Dioxus with "fullstack" enabled? (access to serverfns, etc)
    /// - An explicit "fullstack" feature that enables said feature?
    ///
    /// Note that we don't detect if dependencies enable it transitively since we want to be explicit about it.
    ///
    /// The intention here is to detect if "fullstack" is enabled in the target's features list:
    /// ```toml
    /// [dependencies]
    /// dioxus = { version = "0.4", features = ["fullstack"] }
    /// ```
    ///
    /// or as an explicit feature in default:
    /// ```toml
    /// [features]
    /// default = ["dioxus/fullstack"]
    /// ```
    ///
    /// or as a default feature that enables the dioxus feature:
    /// ```toml
    /// [features]
    /// default = ["fullstack"]
    /// fullstack = ["dioxus/fullstack"]
    /// ```
    ///
    /// or as an explicit feature (that enables the dioxus feature):
    /// ```
    /// dx serve app --features "fullstack"
    /// ```
    pub(crate) fn fullstack_feature_enabled(&self) -> bool {
        let dioxus_dep = self
            .package()
            .dependencies
            .iter()
            .find(|dep| dep.name == "dioxus");

        // If we don't have a dioxus dependency, we can't be fullstack. This shouldn't impact non-dioxus projects
        let Some(dioxus_dep) = dioxus_dep else {
            return false;
        };

        // Check if the dioxus dependency has the "fullstack" feature enabled
        if dioxus_dep.features.iter().any(|f| f == "fullstack") {
            return true;
        }

        // Check if any of the features in our feature list enables a feature that enables "fullstack"
        let transitive = self
            .package()
            .features
            .iter()
            .filter(|(_name, list)| list.iter().any(|f| f == "dioxus/fullstack"));

        for (name, _list) in transitive {
            if self.features.contains(name) {
                return true;
            }
        }

        false
    }

    /// todo(jon): use handlebars templates instead of these prebaked templates
    async fn write_metadata(&self) -> Result<()> {
        // write the Info.plist file
        match self.platform {
            Platform::MacOS => {
                let dest = self.root_dir().join("Contents").join("Info.plist");
                let plist = self.info_plist_contents(self.platform)?;
                std::fs::write(dest, plist)?;
            }

            Platform::Ios => {
                let dest = self.root_dir().join("Info.plist");
                let plist = self.info_plist_contents(self.platform)?;
                std::fs::write(dest, plist)?;
            }

            // AndroidManifest.xml
            // er.... maybe even all the kotlin/java/gradle stuff?
            Platform::Android => {}

            // Probably some custom format or a plist file (haha)
            // When we do the proper bundle, we'll need to do something with wix templates, I think?
            Platform::Windows => {}

            // eventually we'll create the .appimage file, I guess?
            Platform::Linux => {}

            // These are served as folders, not appimages, so we don't need to do anything special (I think?)
            // Eventually maybe write some secrets/.env files for the server?
            // We could also distribute them as a deb/rpm for linux and msi for windows
            Platform::Web => {}
            Platform::Server => {}
            Platform::Liveview => {}
        }

        Ok(())
    }

    /// Run the optimizers, obfuscators, minimizers, signers, etc
    async fn optimize(&self, ctx: &BuildContext) -> Result<()> {
        match self.platform {
            Platform::Web => {
                // Compress the asset dir
                // If pre-compressing is enabled, we can pre_compress the wasm-bindgen output
                let pre_compress = self.should_pre_compress_web_assets(self.release);

                ctx.status_compressing_assets();
                let asset_dir = self.asset_dir();
                tokio::task::spawn_blocking(move || {
                    crate::fastfs::pre_compress_folder(&asset_dir, pre_compress)
                })
                .await
                .unwrap()?;
            }
            Platform::MacOS => {}
            Platform::Windows => {}
            Platform::Linux => {}
            Platform::Ios => {}
            Platform::Android => {}
            Platform::Server => {}
            Platform::Liveview => {}
        }

        Ok(())
    }

    /// Check if assets should be pre_compressed. This will only be true in release mode if the user
    /// has enabled pre_compress in the web config.
    fn should_pre_compress_web_assets(&self, release: bool) -> bool {
        self.config.web.pre_compress && release
    }

    /// Bundle the web app
    /// - Run wasm-bindgen
    /// - Bundle split
    /// - Run wasm-opt
    /// - Register the .wasm and .js files with the asset system
    async fn bundle_web(
        &self,
        ctx: &BuildContext,
        exe: &Path,
        assets: &mut AssetManifest,
    ) -> Result<()> {
        use crate::{wasm_bindgen::WasmBindgen, wasm_opt};
        use std::fmt::Write;

        // Locate the output of the build files and the bindgen output
        // We'll fill these in a second if they don't already exist
        let bindgen_outdir = self.wasm_bindgen_out_dir();
        let post_bindgen_wasm = self.wasm_bindgen_wasm_output_file();
        let should_bundle_split: bool = self.wasm_split;
        let bindgen_version = self
            .wasm_bindgen_version()
            .expect("this should have been checked by tool verification");

        // Prepare any work dirs
        std::fs::create_dir_all(&bindgen_outdir)?;

        // Lift the internal functions to exports
        if ctx.mode == BuildMode::Fat {
            let unprocessed = std::fs::read(exe)?;
            let all_exported_bytes = crate::build::prepare_wasm_base_module(&unprocessed)?;
            std::fs::write(exe, all_exported_bytes)?;
        }

        // Prepare our configuration
        //
        // we turn off debug symbols in dev mode but leave them on in release mode (weird!) since
        // wasm-opt and wasm-split need them to do better optimizations.
        //
        // We leave demangling to false since it's faster and these tools seem to prefer the raw symbols.
        // todo(jon): investigate if the chrome extension needs them demangled or demangles them automatically.
        let will_wasm_opt = (self.release || self.wasm_split)
            && (self.workspace.wasm_opt.is_some() || cfg!(feature = "optimizations"));
        let keep_debug = self.config.web.wasm_opt.debug
            || self.debug_symbols
            || self.wasm_split
            || !self.release
            || will_wasm_opt
            || ctx.mode == BuildMode::Fat;
        let keep_names = will_wasm_opt || ctx.mode == BuildMode::Fat;
        let demangle = false;
        let wasm_opt_options = WasmOptConfig {
            memory_packing: self.wasm_split,
            debug: self.debug_symbols,
            ..self.config.web.wasm_opt.clone()
        };

        // Run wasm-bindgen. Some of the options are not "optimal" but will be fixed up by wasm-opt
        //
        // There's performance implications here. Running with --debug is slower than without
        // We're keeping around lld sections and names but wasm-opt will fix them
        // todo(jon): investigate a good balance of wiping debug symbols during dev (or doing a double build?)
        ctx.status_wasm_bindgen_start();
        tracing::debug!(dx_src = ?TraceSrc::Bundle, "Running wasm-bindgen");
        let start = std::time::Instant::now();
        WasmBindgen::new(&bindgen_version)
            .input_path(exe)
            .target("web")
            .debug(keep_debug)
            .demangle(demangle)
            .keep_debug(keep_debug)
            .keep_lld_sections(true)
            .out_name(self.executable_name())
            .out_dir(&bindgen_outdir)
            .remove_name_section(!keep_names)
            .remove_producers_section(!keep_names)
            .run()
            .await
            .context("Failed to generate wasm-bindgen bindings")?;
        tracing::debug!(dx_src = ?TraceSrc::Bundle, "wasm-bindgen complete in {:?}", start.elapsed());

        // Run bundle splitting if the user has requested it
        // It's pretty expensive but because of rayon should be running separate threads, hopefully
        // not blocking this thread. Dunno if that's true
        if should_bundle_split {
            ctx.status_splitting_bundle();

            if !will_wasm_opt {
                return Err(anyhow::anyhow!(
                    "Bundle splitting requires wasm-opt to be installed or the CLI to be built with `--features optimizations`. Please install wasm-opt and try again."
                )
                .into());
            }

            // Load the contents of these binaries since we need both of them
            // We're going to use the default makeLoad glue from wasm-split
            let original = std::fs::read(exe)?;
            let bindgened = std::fs::read(&post_bindgen_wasm)?;
            let mut glue = wasm_split_cli::MAKE_LOAD_JS.to_string();

            // Run the emitter
            let splitter = wasm_split_cli::Splitter::new(&original, &bindgened);
            let modules = splitter
                .context("Failed to parse wasm for splitter")?
                .emit()
                .context("Failed to emit wasm split modules")?;

            // Write the chunks that contain shared imports
            // These will be in the format of chunk_0_modulename.wasm - this is hardcoded in wasm-split
            tracing::debug!("Writing split chunks to disk");
            for (idx, chunk) in modules.chunks.iter().enumerate() {
                let path = bindgen_outdir.join(format!("chunk_{}_{}.wasm", idx, chunk.module_name));
                wasm_opt::write_wasm(&chunk.bytes, &path, &wasm_opt_options).await?;
                writeln!(
                    glue, "export const __wasm_split_load_chunk_{idx} = makeLoad(\"/assets/{url}\", [], fusedImports);",
                    url = assets
                        .register_asset(&path, AssetOptions::Unknown)?.bundled_path(),
                )?;
            }

            // Write the modules that contain the entrypoints
            tracing::debug!("Writing split modules to disk");
            for (idx, module) in modules.modules.iter().enumerate() {
                let comp_name = module
                    .component_name
                    .as_ref()
                    .context("generated bindgen module has no name?")?;

                let path = bindgen_outdir.join(format!("module_{}_{}.wasm", idx, comp_name));
                wasm_opt::write_wasm(&module.bytes, &path, &wasm_opt_options).await?;

                let hash_id = module
                    .hash_id
                    .as_ref()
                    .context("generated wasm-split bindgen module has no hash id?")?;

                writeln!(
                    glue,
                    "export const __wasm_split_load_{module}_{hash_id}_{comp_name} = makeLoad(\"/assets/{url}\", [{deps}], fusedImports);",
                    module = module.module_name,


                    // Again, register this wasm with the asset system
                    url = assets
                        .register_asset(&path, AssetOptions::Unknown)?.bundled_path(),

                    // This time, make sure to write the dependencies of this chunk
                    // The names here are again, hardcoded in wasm-split - fix this eventually.
                    deps = module
                        .relies_on_chunks
                        .iter()
                        .map(|idx| format!("__wasm_split_load_chunk_{idx}"))
                        .collect::<Vec<_>>()
                        .join(", ")
                )?;
            }

            // Write the js binding
            // It's not registered as an asset since it will get included in the main.js file
            let js_output_path = bindgen_outdir.join("__wasm_split.js");
            std::fs::write(&js_output_path, &glue)?;

            // Make sure to write some entropy to the main.js file so it gets a new hash
            // If we don't do this, the main.js file will be cached and never pick up the chunk names
            let uuid = Uuid::new_v5(&Uuid::NAMESPACE_URL, glue.as_bytes());
            std::fs::OpenOptions::new()
                .append(true)
                .open(self.wasm_bindgen_js_output_file())
                .context("Failed to open main.js file")?
                .write_all(format!("/*{uuid}*/").as_bytes())?;

            // Write the main wasm_bindgen file and register it with the asset system
            // This will overwrite the file in place
            // We will wasm-opt it in just a second...
            std::fs::write(&post_bindgen_wasm, modules.main.bytes)?;
        }

        if matches!(ctx.mode, BuildMode::Fat) {
            // add `export { __wbg_get_imports };` to the end of the wasmbindgen js file
            let mut js = std::fs::read(self.wasm_bindgen_js_output_file())?;
            writeln!(js, "\nexport {{ __wbg_get_imports }};")?;
            std::fs::write(self.wasm_bindgen_js_output_file(), js)?;
        }

        // Make sure to optimize the main wasm file if requested or if bundle splitting
        if should_bundle_split || self.release {
            ctx.status_optimizing_wasm();
            wasm_opt::optimize(&post_bindgen_wasm, &post_bindgen_wasm, &wasm_opt_options).await?;
        }

        // In release mode, we make the wasm and bindgen files into assets so they get bundled with max
        // optimizations.
        let wasm_path = if self.release {
            // Register the main.js with the asset system so it bundles in the snippets and optimizes
            let name = assets.register_asset(
                &self.wasm_bindgen_js_output_file(),
                AssetOptions::Js(JsAssetOptions::new().with_minify(true).with_preload(true)),
            )?;
            format!("assets/{}", name.bundled_path())
        } else {
            let asset = self.wasm_bindgen_wasm_output_file();
            format!("wasm/{}", asset.file_name().unwrap().to_str().unwrap())
        };

        let js_path = if self.release {
            // Make sure to register the main wasm file with the asset system
            let name = assets.register_asset(&post_bindgen_wasm, AssetOptions::Unknown)?;
            format!("assets/{}", name.bundled_path())
        } else {
            let asset = self.wasm_bindgen_js_output_file();
            format!("wasm/{}", asset.file_name().unwrap().to_str().unwrap())
        };

        // Write the index.html file with the pre-configured contents we got from pre-rendering
        std::fs::write(
            self.root_dir().join("index.html"),
            self.prepare_html(assets, &wasm_path, &js_path)?,
        )?;

        Ok(())
    }

    fn info_plist_contents(&self, platform: Platform) -> Result<String> {
        #[derive(Serialize)]
        pub struct InfoPlistData {
            pub display_name: String,
            pub bundle_name: String,
            pub bundle_identifier: String,
            pub executable_name: String,
        }

        match platform {
            Platform::MacOS => handlebars::Handlebars::new()
                .render_template(
                    include_str!("../../assets/macos/mac.plist.hbs"),
                    &InfoPlistData {
                        display_name: self.bundled_app_name(),
                        bundle_name: self.bundled_app_name(),
                        executable_name: self.platform_exe_name(),
                        bundle_identifier: self.bundle_identifier(),
                    },
                )
                .map_err(|e| e.into()),
            Platform::Ios => handlebars::Handlebars::new()
                .render_template(
                    include_str!("../../assets/ios/ios.plist.hbs"),
                    &InfoPlistData {
                        display_name: self.bundled_app_name(),
                        bundle_name: self.bundled_app_name(),
                        executable_name: self.platform_exe_name(),
                        bundle_identifier: self.bundle_identifier(),
                    },
                )
                .map_err(|e| e.into()),
            _ => Err(anyhow::anyhow!("Unsupported platform for Info.plist").into()),
        }
    }

    /// Run any final tools to produce apks or other artifacts we might need.
    ///
    /// This might include codesigning, zipping, creating an appimage, etc
    async fn assemble(&self, ctx: &BuildContext) -> Result<()> {
        if let Platform::Android = self.platform {
            ctx.status_running_gradle();

            let output = Command::new(self.gradle_exe()?)
                .arg("assembleDebug")
                .current_dir(self.root_dir())
                .output()
                .await?;

            if !output.status.success() {
                return Err(anyhow::anyhow!("Failed to assemble apk: {output:?}").into());
            }
        }

        Ok(())
    }

    /// Run bundleRelease and return the path to the `.aab` file
    ///
    /// <https://stackoverflow.com/questions/57072558/whats-the-difference-between-gradlewassemblerelease-gradlewinstallrelease-and>
    pub(crate) async fn android_gradle_bundle(&self) -> Result<PathBuf> {
        let output = Command::new(self.gradle_exe()?)
            .arg("bundleRelease")
            .current_dir(self.root_dir())
            .output()
            .await
            .context("Failed to run gradle bundleRelease")?;

        if !output.status.success() {
            return Err(anyhow::anyhow!("Failed to bundleRelease: {output:?}").into());
        }

        let app_release = self
            .root_dir()
            .join("app")
            .join("build")
            .join("outputs")
            .join("bundle")
            .join("release");

        // Rename it to Name-arch.aab
        let from = app_release.join("app-release.aab");
        let to = app_release.join(format!("{}-{}.aab", self.bundled_app_name(), self.triple));

        std::fs::rename(from, &to).context("Failed to rename aab")?;

        Ok(to)
    }

    fn gradle_exe(&self) -> Result<PathBuf> {
        // make sure we can execute the gradlew script
        #[cfg(unix)]
        {
            use std::os::unix::prelude::PermissionsExt;
            std::fs::set_permissions(
                self.root_dir().join("gradlew"),
                std::fs::Permissions::from_mode(0o755),
            )?;
        }

        let gradle_exec_name = match cfg!(windows) {
            true => "gradlew.bat",
            false => "gradlew",
        };

        Ok(self.root_dir().join(gradle_exec_name))
    }

    pub(crate) fn debug_apk_path(&self) -> PathBuf {
        self.root_dir()
            .join("app")
            .join("build")
            .join("outputs")
            .join("apk")
            .join("debug")
            .join("app-debug.apk")
    }

    /// We only really currently care about:
    ///
    /// - app dir (.app, .exe, .apk, etc)
    /// - assetas dir
    /// - exe dir (.exe, .app, .apk, etc)
    /// - extra scaffolding
    ///
    /// It's not guaranteed that they're different from any other folder
    pub(crate) fn prepare_build_dir(&self) -> Result<()> {
        use once_cell::sync::OnceCell;
        use std::fs::{create_dir_all, remove_dir_all};

        static INITIALIZED: OnceCell<Result<()>> = OnceCell::new();

        let success = INITIALIZED.get_or_init(|| {
            if self.platform != Platform::Server {
                _ = remove_dir_all(self.exe_dir());
            }

            self.flush_session_cache();

            create_dir_all(self.root_dir())?;
            create_dir_all(self.exe_dir())?;
            create_dir_all(self.asset_dir())?;

            tracing::debug!("Initialized Root dir: {:?}", self.root_dir());
            tracing::debug!("Initialized Exe dir: {:?}", self.exe_dir());
            tracing::debug!("Initialized Asset dir: {:?}", self.asset_dir());

            // we could download the templates from somewhere (github?) but after having banged my head against
            // cargo-mobile2 for ages, I give up with that. We're literally just going to hardcode the templates
            // by writing them here.
            if let Platform::Android = self.platform {
                self.build_android_app_dir()?;
            }

            Ok(())
        });

        if let Err(e) = success.as_ref() {
            return Err(format!("Failed to initialize build directory: {e}").into());
        }

        Ok(())
    }

    pub(crate) fn asset_dir(&self) -> PathBuf {
        match self.platform {
            Platform::MacOS => self
                .root_dir()
                .join("Contents")
                .join("Resources")
                .join("assets"),

            Platform::Android => self
                .root_dir()
                .join("app")
                .join("src")
                .join("main")
                .join("assets"),

            // everyone else is soooo normal, just app/assets :)
            Platform::Web
            | Platform::Ios
            | Platform::Windows
            | Platform::Linux
            | Platform::Server
            | Platform::Liveview => self.root_dir().join("assets"),
        }
    }

    /// The directory in which we'll put the main exe
    ///
    /// Mac, Android, Web are a little weird
    /// - mac wants to be in Contents/MacOS
    /// - android wants to be in jniLibs/arm64-v8a (or others, depending on the platform / architecture)
    /// - web wants to be in wasm (which... we don't really need to, we could just drop the wasm into public and it would work)
    ///
    /// I think all others are just in the root folder
    ///
    /// todo(jon): investigate if we need to put .wasm in `wasm`. It kinda leaks implementation details, which ideally we don't want to do.
    fn exe_dir(&self) -> PathBuf {
        match self.platform {
            Platform::MacOS => self.root_dir().join("Contents").join("MacOS"),
            Platform::Web => self.root_dir().join("wasm"),

            // Android has a whole build structure to it
            Platform::Android => self
                .root_dir()
                .join("app")
                .join("src")
                .join("main")
                .join("jniLibs")
                .join(AndroidTools::android_jnilib(&self.triple)),

            // these are all the same, I think?
            Platform::Windows
            | Platform::Linux
            | Platform::Ios
            | Platform::Server
            | Platform::Liveview => self.root_dir(),
        }
    }

    /// Get the path to the wasm bindgen temporary output folder
    fn wasm_bindgen_out_dir(&self) -> PathBuf {
        self.root_dir().join("wasm")
    }

    /// Get the path to the wasm bindgen javascript output file
    pub(crate) fn wasm_bindgen_js_output_file(&self) -> PathBuf {
        self.wasm_bindgen_out_dir()
            .join(self.executable_name())
            .with_extension("js")
    }

    /// Get the path to the wasm bindgen wasm output file
    pub(crate) fn wasm_bindgen_wasm_output_file(&self) -> PathBuf {
        self.wasm_bindgen_out_dir()
            .join(format!("{}_bg", self.executable_name()))
            .with_extension("wasm")
    }

    /// Get the path to the asset optimizer version file
    pub(crate) fn asset_optimizer_version_file(&self) -> PathBuf {
        self.platform_dir().join(".cli-version")
    }

    fn flush_session_cache(&self) {
        let cache_dir = self.session_cache_dir();
        _ = std::fs::remove_dir_all(&cache_dir);
        _ = std::fs::create_dir_all(&cache_dir);
    }

    /// Check for tooling that might be required for this build.
    ///
    /// This should generally be only called on the first build since it takes time to verify the tooling
    /// is in place, and we don't want to slow down subsequent builds.
    pub(crate) async fn verify_tooling(&self, ctx: &BuildContext) -> Result<()> {
        tracing::debug!("Verifying tooling...");
        ctx.status_installing_tooling();

        self
            .initialize_profiles()
            .context("Failed to initialize profiles - dioxus can't build without them. You might need to initialize them yourself.")?;

        match self.platform {
            Platform::Web => self.verify_web_tooling().await?,
            Platform::Ios => self.verify_ios_tooling().await?,
            Platform::Android => self.verify_android_tooling().await?,
            Platform::Linux => self.verify_linux_tooling().await?,
            Platform::MacOS | Platform::Windows | Platform::Server | Platform::Liveview => {}
        }

        Ok(())
    }

    async fn verify_web_tooling(&self) -> Result<()> {
        // Install target using rustup.
        #[cfg(not(feature = "no-downloads"))]
        if !self.workspace.has_wasm32_unknown_unknown() {
            tracing::info!(
                "Web platform requires wasm32-unknown-unknown to be installed. Installing..."
            );

            let _ = tokio::process::Command::new("rustup")
                .args(["target", "add", "wasm32-unknown-unknown"])
                .output()
                .await?;
        }

        // Ensure target is installed.
        if !self.workspace.has_wasm32_unknown_unknown() {
            return Err(Error::Other(anyhow::anyhow!(
                "Missing target wasm32-unknown-unknown."
            )));
        }

        // Wasm bindgen
        let krate_bindgen_version = self.wasm_bindgen_version().ok_or(anyhow::anyhow!(
            "failed to detect wasm-bindgen version, unable to proceed"
        ))?;

        WasmBindgen::verify_install(&krate_bindgen_version).await?;

        Ok(())
    }

    /// Currently does nothing, but eventually we need to check that the mobile tooling is installed.
    ///
    /// For ios, this would be just aarch64-apple-ios + aarch64-apple-ios-sim, as well as xcrun and xcode-select
    ///
    /// We don't auto-install these yet since we're not doing an architecture check. We assume most users
    /// are running on an Apple Silicon Mac, but it would be confusing if we installed these when we actually
    /// should be installing the x86 versions.
    async fn verify_ios_tooling(&self) -> Result<()> {
        // open the simulator
        // _ = tokio::process::Command::new("open")
        //     .arg("/Applications/Xcode.app/Contents/Developer/Applications/Simulator.app")
        //     .output()
        //     .await;

        // Now xcrun to open the device
        // todo: we should try and query the device list and/or parse it rather than hardcode this simulator
        // _ = tokio::process::Command::new("xcrun")
        //     .args(["simctl", "boot", "83AE3067-987F-4F85-AE3D-7079EF48C967"])
        //     .output()
        //     .await;

        // if !rustup
        //     .installed_toolchains
        //     .contains(&"aarch64-apple-ios".to_string())
        // {
        //     tracing::error!("You need to install aarch64-apple-ios to build for ios. Run `rustup target add aarch64-apple-ios` to install it.");
        // }

        // if !rustup
        //     .installed_toolchains
        //     .contains(&"aarch64-apple-ios-sim".to_string())
        // {
        //     tracing::error!("You need to install aarch64-apple-ios to build for ios. Run `rustup target add aarch64-apple-ios` to install it.");
        // }

        Ok(())
    }

    /// Check if the android tooling is installed
    ///
    /// looks for the android sdk + ndk
    ///
    /// will do its best to fill in the missing bits by exploring the sdk structure
    /// IE will attempt to use the Java installed from android studio if possible.
    async fn verify_android_tooling(&self) -> Result<()> {
        let linker = self.workspace.android_tools()?.android_cc(&self.triple);

        tracing::debug!("Verifying android linker: {linker:?}");

        if linker.exists() {
            return Ok(());
        }

        Err(anyhow::anyhow!(
            "Android linker not found. Please set the `ANDROID_NDK_HOME` environment variable to the root of your NDK installation."
        ).into())
    }

    /// Ensure the right dependencies are installed for linux apps.
    /// This varies by distro, so we just do nothing for now.
    ///
    /// Eventually, we want to check for the prereqs for wry/tao as outlined by tauri:
    ///     <https://tauri.app/start/prerequisites/>
    async fn verify_linux_tooling(&self) -> Result<()> {
        Ok(())
    }

    /// update the mtime of the "main" file to bust the fingerprint, forcing rustc to recompile it.
    ///
    /// This prevents rustc from using the cached version of the binary, which can cause issues
    /// with our hotpatching setup since it uses linker interception.
    ///
    /// This is sadly a hack. I think there might be other ways of busting the fingerprint (rustc wrapper?)
    /// but that would require relying on cargo internals.
    ///
    /// This might stop working if/when cargo stabilizes contents-based fingerprinting.
    fn bust_fingerprint(&self, ctx: &BuildContext) -> Result<()> {
        // if matches!(ctx.mode, BuildMode::Fat | BuildMode::Base) {
        if !matches!(ctx.mode, BuildMode::Thin { .. }) {
            std::fs::File::open(&self.crate_target.src_path)?.set_modified(SystemTime::now())?;
        }
        Ok(())
    }

    async fn create_patch_cache(&self, exe: &Path) -> Result<HotpatchModuleCache> {
        let exe = match self.platform {
            Platform::Web => self.wasm_bindgen_wasm_output_file(),
            _ => exe.to_path_buf(),
        };

        Ok(HotpatchModuleCache::new(&exe, &self.triple)?)
    }

    /// Users create an index.html for their SPA if they want it
    ///
    /// We always write our wasm as main.js and main_bg.wasm
    ///
    /// In prod we run the optimizer which bundles everything together properly
    ///
    /// So their index.html needs to include main.js in the scripts otherwise nothing happens?
    ///
    /// Seems like every platform has a weird file that declares a bunch of stuff
    /// - web: index.html
    /// - ios: info.plist
    /// - macos: info.plist
    /// - linux: appimage root thing?
    /// - android: androidmanifest.xml
    ///
    /// You also might different variants of these files (staging / prod) and different flavors (eu/us)
    ///
    /// web's index.html is weird since it's not just a bundle format but also a *content* format
    pub(crate) fn prepare_html(
        &self,
        assets: &AssetManifest,
        wasm_path: &str,
        js_path: &str,
    ) -> Result<String> {
        let mut html = {
            const DEV_DEFAULT_HTML: &str = include_str!("../../assets/web/dev.index.html");
            const PROD_DEFAULT_HTML: &str = include_str!("../../assets/web/prod.index.html");

            let crate_root: &Path = &self.crate_dir();
            let custom_html_file = crate_root.join("index.html");
            let default_html = match self.release {
                true => PROD_DEFAULT_HTML,
                false => DEV_DEFAULT_HTML,
            };
            std::fs::read_to_string(custom_html_file).unwrap_or_else(|_| String::from(default_html))
        };

        // Inject any resources from the config into the html
        self.inject_resources(assets, &mut html)?;

        // Inject loading scripts if they are not already present
        self.inject_loading_scripts(&mut html);

        // Replace any special placeholders in the HTML with resolved values
        self.replace_template_placeholders(&mut html, wasm_path, js_path);

        let title = self.config.web.app.title.clone();
        Self::replace_or_insert_before("{app_title}", "</title", &title, &mut html);

        Ok(html)
    }

    fn is_dev_build(&self) -> bool {
        !self.release
    }

    // Inject any resources from the config into the html
    fn inject_resources(&self, assets: &AssetManifest, html: &mut String) -> Result<()> {
        use std::fmt::Write;

        // Collect all resources into a list of styles and scripts
        let resources = &self.config.web.resource;
        let mut style_list = resources.style.clone().unwrap_or_default();
        let mut script_list = resources.script.clone().unwrap_or_default();

        if self.is_dev_build() {
            style_list.extend(resources.dev.style.iter().cloned());
            script_list.extend(resources.dev.script.iter().cloned());
        }

        let mut head_resources = String::new();

        // Add all styles to the head
        for style in &style_list {
            writeln!(
                &mut head_resources,
                "<link rel=\"stylesheet\" href=\"{}\">",
                &style.to_str().unwrap(),
            )?;
        }

        // Add all scripts to the head
        for script in &script_list {
            writeln!(
                &mut head_resources,
                "<script src=\"{}\"></script>",
                &script.to_str().unwrap(),
            )?;
        }

        // Add the base path to the head if this is a debug build
        if self.is_dev_build() {
            if let Some(base_path) = &self.config.web.app.base_path {
                head_resources.push_str(&format_base_path_meta_element(base_path));
            }
        }

        // Inject any resources from manganis into the head
        for asset in assets.assets.values() {
            let asset_path = asset.bundled_path();
            match asset.options() {
                AssetOptions::Css(css_options) => {
                    if css_options.preloaded() {
                        head_resources.push_str(&format!(
                            "<link rel=\"preload\" as=\"style\" href=\"/{{base_path}}/assets/{asset_path}\" crossorigin>"
                        ))
                    }
                }
                AssetOptions::Image(image_options) => {
                    if image_options.preloaded() {
                        head_resources.push_str(&format!(
                            "<link rel=\"preload\" as=\"image\" href=\"/{{base_path}}/assets/{asset_path}\" crossorigin>"
                        ))
                    }
                }
                AssetOptions::Js(js_options) => {
                    if js_options.preloaded() {
                        head_resources.push_str(&format!(
                            "<link rel=\"preload\" as=\"script\" href=\"/{{base_path}}/assets/{asset_path}\" crossorigin>"
                        ))
                    }
                }
                _ => {}
            }
        }

        // Manually inject the wasm file for preloading. WASM currently doesn't support preloading in the manganis asset system
        let wasm_source_path = self.wasm_bindgen_wasm_output_file();
        if let Some(wasm_path) = assets.assets.get(&wasm_source_path) {
            let wasm_path = wasm_path.bundled_path();
            head_resources.push_str(&format!(
                    "<link rel=\"preload\" as=\"fetch\" type=\"application/wasm\" href=\"/{{base_path}}/assets/{wasm_path}\" crossorigin>"
                ));

            Self::replace_or_insert_before("{style_include}", "</head", &head_resources, html);
        }

        Ok(())
    }

    /// Inject loading scripts if they are not already present
    fn inject_loading_scripts(&self, html: &mut String) {
        // If it looks like we are already loading wasm or the current build opted out of injecting loading scripts, don't inject anything
        if !self.inject_loading_scripts || html.contains("__wbindgen_start") {
            return;
        }

        // If not, insert the script
        *html = html.replace(
            "</body",
r#" <script>
  // We can't use a module script here because we need to start the script immediately when streaming
  import("/{base_path}/{js_path}").then(
    ({ default: init, initSync, __wbg_get_imports }) => {
      // export initSync in case a split module needs to initialize
      window.__wasm_split_main_initSync = initSync;

      // Actually perform the load
      init({module_or_path: "/{base_path}/{wasm_path}"}).then((wasm) => {
        // assign this module to be accessible globally
        window.__dx_mainWasm = wasm;
        window.__dx_mainInit = init;
        window.__dx_mainInitSync = initSync;
        window.__dx___wbg_get_imports = __wbg_get_imports;

        if (wasm.__wbindgen_start == undefined) {
            wasm.main();
        }
      });
    }
  );
  </script>
            </body"#,
        );
    }

    /// Replace any special placeholders in the HTML with resolved values
    fn replace_template_placeholders(&self, html: &mut String, wasm_path: &str, js_path: &str) {
        let base_path = self.config.web.app.base_path();
        *html = html.replace("{base_path}", base_path);

        let app_name = &self.executable_name();

        // If the html contains the old `{app_name}` placeholder, replace {app_name}_bg.wasm and {app_name}.js
        // with the new paths
        *html = html.replace("wasm/{app_name}_bg.wasm", wasm_path);
        *html = html.replace("wasm/{app_name}.js", js_path);

        // Otherwise replace the new placeholders
        *html = html.replace("{wasm_path}", wasm_path);
        *html = html.replace("{js_path}", js_path);

        // Replace the app_name if we find it anywhere standalone
        *html = html.replace("{app_name}", app_name);
    }

    /// Replace a string or insert the new contents before a marker
    fn replace_or_insert_before(
        replace: &str,
        or_insert_before: &str,
        with: &str,
        content: &mut String,
    ) {
        if content.contains(replace) {
            *content = content.replace(replace, with);
        } else if let Some(pos) = content.find(or_insert_before) {
            content.insert_str(pos, with);
        }
    }
}<|MERGE_RESOLUTION|>--- conflicted
+++ resolved
@@ -322,16 +322,13 @@
 use anyhow::Context;
 use dioxus_cli_config::format_base_path_meta_element;
 use dioxus_cli_config::{APP_TITLE_ENV, ASSET_ROOT_ENV};
-<<<<<<< HEAD
 use dioxus_cli_opt::AssetManifest;
-use serde::Deserialize;
-use std::{path::PathBuf, process::Stdio, time::Instant};
-=======
 use dioxus_cli_opt::{process_file_to, AssetManifest};
 use itertools::Itertools;
 use krates::{cm::TargetKind, NodeId};
 use manganis::{AssetOptions, JsAssetOptions};
 use rayon::prelude::{IntoParallelRefIterator, ParallelIterator};
+use serde::Deserialize;
 use serde::{Deserialize, Serialize};
 use std::{
     collections::HashSet,
@@ -344,9 +341,9 @@
     },
     time::{SystemTime, UNIX_EPOCH},
 };
+use std::{path::PathBuf, process::Stdio, time::Instant};
 use target_lexicon::{OperatingSystem, Triple};
 use tempfile::{NamedTempFile, TempDir};
->>>>>>> b2ec1d95
 use tokio::{io::AsyncBufReadExt, process::Command};
 use toml_edit::Item;
 use uuid::Uuid;
@@ -667,14 +664,8 @@
         let extra_rustc_args = shell_words::split(&args.rustc_args.clone().unwrap_or_default())
             .context("Failed to parse rustc args")?;
 
-<<<<<<< HEAD
-        let start = Instant::now();
-        self.prepare_build_dir()?;
-        let (exe, assets) = self.build_cargo().await?;
-=======
         let extra_cargo_args = shell_words::split(&args.cargo_args.clone().unwrap_or_default())
             .context("Failed to parse cargo args")?;
->>>>>>> b2ec1d95
 
         tracing::debug!(
             r#"Log Files:
@@ -765,16 +756,10 @@
 
     /// Run the cargo build by assembling the build command and executing it.
     ///
-<<<<<<< HEAD
-    /// todo: add some stats here, like timing reports, crate-graph optimizations, etc
-    pub(crate) async fn build_cargo(&self) -> Result<(PathBuf, AssetManifest)> {
-        tracing::debug!("Executing cargo...");
-=======
     /// This method needs to be very careful with processing output since errors being swallowed will
     /// be very confusing to the user.
     async fn cargo_build(&self, ctx: &BuildContext) -> Result<BuildArtifacts> {
         let time_start = SystemTime::now();
->>>>>>> b2ec1d95
 
         // Extract the unit count of the crate graph so build_cargo has more accurate data
         // "Thin" builds only build the final exe, so we only need to build one crate
@@ -784,62 +769,7 @@
         };
 
         // Update the status to show that we're starting the build and how many crates we expect to build
-<<<<<<< HEAD
-        self.status_starting_build(crate_count);
-
-        let mut cmd = Command::new("cargo");
-
-        // Create a temp file to put the output of the args
-        // We need to do this since rustc won't actually print the link args to stdout, so we need to
-        // give `dx` a file to dump its env::args into
-        let out_file = self.root_dir().join("linker_args.json");
-
-        // Run rustc with a custom linker (dx) and an env var to force `dx` to act as a linker
-        //
-        // This will force `dx` to look through the incremental cache and find the assets from the previous build
-        cmd.arg("rustc")
-            .current_dir(self.krate.crate_dir())
-            .arg("--message-format")
-            .arg("json-diagnostic-rendered-ansi")
-            .args(self.build_arguments())
-            .envs(self.env_vars()?)
-            .env(
-                LinkAction::ENV_VAR_NAME,
-                LinkAction::BuildAssetManifest {
-                    destination: out_file.clone(),
-                }
-                .to_json(),
-            );
-
-        if let Some(target_dir) = self.custom_target_dir.as_ref() {
-            cmd.env("CARGO_TARGET_DIR", target_dir);
-        }
-
-        // Android needs a special linker since the linker is actually tied to the android toolchain.
-        // For the sake of simplicity, we're going to pass the linker here using ourselves as the linker,
-        // but in reality we could simply use the android toolchain's linker as the path.
-        //
-        // We don't want to overwrite the user's .cargo/config.toml since that gets committed to git
-        // and we want everyone's install to be the same.
-        if self.build.platform() == Platform::Android {
-            let ndk = self
-                .krate
-                .android_ndk()
-                .context("Could not autodetect android linker")?;
-            let arch = self.build.target_args.arch();
-            let linker = arch.android_linker(&ndk);
-
-            let link_action = LinkAction::LinkAndroid {
-                linker,
-                extra_flags: vec![],
-            }
-            .to_json();
-
-            cmd.env(LinkAction::ENV_VAR_NAME, link_action);
-        }
-=======
         ctx.status_starting_build(crate_count);
->>>>>>> b2ec1d95
 
         let mut cmd = self.build_command(ctx)?;
         tracing::debug!(dx_src = ?TraceSrc::Build, "Executing cargo for {} using {}", self.platform, self.triple);
@@ -961,16 +891,12 @@
             self.run_fat_link(ctx, &exe).await?;
         }
 
-        let assets = self.collect_assets(&exe, ctx)?;
+        let assets = AssetManifest::load_from_file(&out_file)?;
         let time_end = SystemTime::now();
         let mode = ctx.mode.clone();
         let platform = self.platform;
         tracing::debug!("Build completed successfully - output location: {:?}", exe);
 
-<<<<<<< HEAD
-        // The linker wrote the manifest to the temp file, let's load it!
-        let manifest = AssetManifest::load_from_file(&out_file)?;
-=======
         Ok(BuildArtifacts {
             time_end,
             platform,
@@ -998,9 +924,8 @@
             ctx.status_extracting_assets();
             _ = manifest.add_from_object_path(exe);
         }
->>>>>>> b2ec1d95
-
-        Ok((out_location, manifest))
+
+        Ok(manifest)
     }
 
     /// Take the output of rustc and make it into the main exe of the bundle
@@ -1114,24 +1039,6 @@
             keep_bundled_output_paths
         );
 
-<<<<<<< HEAD
-        cargo_args.push("--".to_string());
-
-        cargo_args.push(format!(
-            "-Clinker={}",
-            std::env::current_exe()
-                .unwrap()
-                .canonicalize()
-                .unwrap()
-                .display()
-        ));
-
-        // the bundle splitter needs relocation data
-        // we'll trim these out if we don't need them during the bundling process
-        // todo(jon): for wasm binary patching we might want to leave these on all the time.
-        if self.build.platform() == Platform::Web && self.build.experimental_wasm_split {
-            cargo_args.push("-Clink-args=--emit-relocs".to_string());
-=======
         // use walkdir::WalkDir;
         // for item in WalkDir::new(&asset_dir).into_iter().flatten() {
         //     // If this asset is in the manifest, we don't need to remove it
@@ -1164,7 +1071,6 @@
 
             tracing::debug!("Copying asset {from_:?} to {to_:?}");
             assets_to_transfer.push((from, to, *bundled.options()));
->>>>>>> b2ec1d95
         }
 
         let asset_count = assets_to_transfer.len();
@@ -1205,13 +1111,8 @@
         .await
         .map_err(|e| anyhow::anyhow!("A task failed while trying to copy assets: {e}"))??;
 
-<<<<<<< HEAD
-    pub(crate) fn android_rust_flags(&self) -> String {
-        let mut rust_flags = std::env::var("RUSTFLAGS").unwrap_or_default();
-=======
         // // Remove the wasm bindgen output directory if it exists
         // _ = std::fs::remove_dir_all(self.wasm_bindgen_out_dir());
->>>>>>> b2ec1d95
 
         // Write the version file so we know what version of the optimizer we used
         std::fs::write(self.asset_optimizer_version_file(), crate::VERSION.as_str())?;
@@ -1386,10 +1287,6 @@
         Ok(())
     }
 
-<<<<<<< HEAD
-    fn env_vars(&self) -> Result<Vec<(&str, String)>> {
-        let mut env_vars = vec![];
-=======
     /// Take the original args passed to the "fat" build and then create the "thin" variant.
     ///
     /// This is basically just stripping away the rlibs and other libraries that will be satisfied
@@ -1453,7 +1350,6 @@
                     }
                 }
             }
->>>>>>> b2ec1d95
 
             // android/linux need to be compatible with lld
             //
@@ -1957,15 +1853,6 @@
             cargo_args.push("--no-default-features".to_string());
         }
 
-<<<<<<< HEAD
-    pub fn platform_exe_name(&self) -> String {
-        match self.build.platform() {
-            Platform::MacOS => self.krate.executable_name().to_string(),
-            Platform::Ios => self.krate.executable_name().to_string(),
-            Platform::Server => self.krate.executable_name().to_string(),
-            Platform::Liveview => self.krate.executable_name().to_string(),
-            Platform::Windows => format!("{}.exe", self.krate.executable_name()),
-=======
         if !self.features.is_empty() {
             cargo_args.push("--features".to_string());
             cargo_args.push(self.features.join(" "));
@@ -1974,7 +1861,6 @@
         // We *always* set the package since that's discovered from cargo metadata
         cargo_args.push(String::from("-p"));
         cargo_args.push(self.package.clone());
->>>>>>> b2ec1d95
 
         // Set the executable
         match self.executable_type() {
@@ -1987,6 +1873,7 @@
 
         // Merge in extra args. Order shouldn't really matter.
         cargo_args.extend(self.extra_cargo_args.clone());
+
         cargo_args.push("--".to_string());
         cargo_args.extend(self.extra_rustc_args.clone());
 
@@ -1996,15 +1883,11 @@
             cargo_args.push("-Clink-args=--emit-relocs".to_string());
         }
 
-        // dx *always* links android and thin builds
-        if self.custom_linker.is_some()
-            || matches!(ctx.mode, BuildMode::Thin { .. } | BuildMode::Fat)
-        {
-            cargo_args.push(format!(
-                "-Clinker={}",
-                Workspace::path_to_dx().expect("can't find dx").display()
-            ));
-        }
+        // dx always injects itself as a linker intercept
+        cargo_args.push(format!(
+            "-Clinker={}",
+            Workspace::path_to_dx().expect("can't find dx").display()
+        ));
 
         // Our fancy hot-patching engine needs a lot of customization to work properly.
         //
