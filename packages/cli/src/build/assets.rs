--- conflicted
+++ resolved
@@ -35,11 +35,7 @@
 
 use crate::Result;
 use anyhow::{bail, Context};
-<<<<<<< HEAD
 use const_serialize::{deserialize_const, serialize_const, ConstVec};
-=======
-use const_serialize::{serialize_const, ConstVec, SerializeConst};
->>>>>>> ec8f31de
 use dioxus_cli_opt::AssetManifest;
 use manganis::{AssetOptions, AssetVariant, BundledAsset, ImageFormat, ImageSize};
 use object::{File, Object, ObjectSection, ObjectSymbol, ReadCache, ReadRef, Section, Symbol};
@@ -65,10 +61,7 @@
     /// The legacy version of the manganis format published with 0.7.0 and 0.7.1
     Legacy,
     /// The new version of the manganis format 0.7.2 onward
-<<<<<<< HEAD
     /// This now includes both assets (old BundledAsset format) and permissions (SymbolData format)
-=======
->>>>>>> ec8f31de
     New,
 }
 
@@ -78,7 +71,6 @@
             ManganisVersion::Legacy => {
                 <manganis_core_07::BundledAsset as const_serialize_07::SerializeConst>::MEMORY_LAYOUT.size()
             }
-<<<<<<< HEAD
             // For new format, we use a larger buffer size to accommodate variable-length CBOR
             // The actual size will be determined by CBOR deserialization
             ManganisVersion::New => 4096,
@@ -91,13 +83,6 @@
     /// 1. SymbolData (new unified format) - can contain Asset or Permission
     /// 2. BundledAsset (old asset format) - for backward compatibility
     fn deserialize(&self, data: &[u8]) -> Option<SymbolDataOrAsset> {
-=======
-            ManganisVersion::New => BundledAsset::MEMORY_LAYOUT.size(),
-        }
-    }
-
-    fn deserialize(&self, data: &[u8]) -> Option<BundledAsset> {
->>>>>>> ec8f31de
         match self {
             ManganisVersion::Legacy => {
                 let buffer = const_serialize_07::ConstReadBuffer::new(data);
@@ -105,7 +90,6 @@
                 let (_, legacy_asset) =
                     const_serialize_07::deserialize_const!(manganis_core_07::BundledAsset, buffer)?;
 
-<<<<<<< HEAD
                 Some(SymbolDataOrAsset::Asset(legacy_asset_to_modern_asset(
                     &legacy_asset,
                 )))
@@ -301,7 +285,9 @@
             .with_preload(js.preloaded())
             .with_static_head(js.static_head())
             .into_asset_options(),
-        _ => AssetOptions::builder().into_asset_options(),
+        _ => AssetOptions::builder()
+            .with_hash_suffix(add_hash)
+            .into_asset_options(),
     };
 
     BundledAsset::new(absolute_path, bundled_path, options)
@@ -356,7 +342,9 @@
             .with_preload(js.preloaded())
             .with_static_head(js.static_head())
             .into_asset_options(),
-        _ => manganis_core_07::AssetOptions::builder().into_asset_options(),
+        _ => manganis_core_07::AssetOptions::builder()
+            .with_hash_suffix(add_hash)
+            .into_asset_options(),
     };
 
     manganis_core_07::BundledAsset::new(absolute_path, bundled_path, options)
@@ -372,163 +360,6 @@
     }
 }
 
-=======
-                Some(legacy_asset_to_modern_asset(&legacy_asset))
-            }
-            ManganisVersion::New => {
-                let (_, asset) =
-                    const_serialize::deserialize_const!(manganis_core::BundledAsset, data)?;
-
-                Some(asset)
-            }
-        }
-    }
-
-    fn serialize(&self, asset: &BundledAsset) -> Vec<u8> {
-        match self {
-            ManganisVersion::Legacy => {
-                let legacy_asset = modern_asset_to_legacy_asset(asset);
-                let buffer = const_serialize_07::serialize_const(
-                    &legacy_asset,
-                    const_serialize_07::ConstVec::new(),
-                );
-                buffer.as_ref().to_vec()
-            }
-            ManganisVersion::New => {
-                let buffer = serialize_const(asset, ConstVec::new());
-                buffer.as_ref().to_vec()
-            }
-        }
-    }
-}
-
-fn legacy_asset_to_modern_asset(
-    legacy_asset: &manganis_core_07::BundledAsset,
-) -> manganis_core::BundledAsset {
-    let bundled_path = legacy_asset.bundled_path();
-    let absolute_path = legacy_asset.absolute_source_path();
-    let legacy_options = legacy_asset.options();
-    let add_hash = legacy_options.hash_suffix();
-    let options = match legacy_options.variant() {
-        manganis_core_07::AssetVariant::Image(image) => {
-            let format = match image.format() {
-                manganis_core_07::ImageFormat::Png => ImageFormat::Png,
-                manganis_core_07::ImageFormat::Jpg => ImageFormat::Jpg,
-                manganis_core_07::ImageFormat::Webp => ImageFormat::Webp,
-                manganis_core_07::ImageFormat::Avif => ImageFormat::Avif,
-                manganis_core_07::ImageFormat::Unknown => ImageFormat::Unknown,
-            };
-            let size = match image.size() {
-                manganis_core_07::ImageSize::Automatic => ImageSize::Automatic,
-                manganis_core_07::ImageSize::Manual { width, height } => {
-                    ImageSize::Manual { width, height }
-                }
-            };
-            let preload = image.preloaded();
-
-            AssetOptions::image()
-                .with_format(format)
-                .with_size(size)
-                .with_preload(preload)
-                .with_hash_suffix(add_hash)
-                .into_asset_options()
-        }
-        manganis_core_07::AssetVariant::Folder(_) => AssetOptions::folder()
-            .with_hash_suffix(add_hash)
-            .into_asset_options(),
-        manganis_core_07::AssetVariant::Css(css) => AssetOptions::css()
-            .with_hash_suffix(add_hash)
-            .with_minify(css.minified())
-            .with_preload(css.preloaded())
-            .with_static_head(css.static_head())
-            .into_asset_options(),
-        manganis_core_07::AssetVariant::CssModule(css_module) => AssetOptions::css_module()
-            .with_hash_suffix(add_hash)
-            .with_minify(css_module.minified())
-            .with_preload(css_module.preloaded())
-            .into_asset_options(),
-        manganis_core_07::AssetVariant::Js(js) => AssetOptions::js()
-            .with_hash_suffix(add_hash)
-            .with_minify(js.minified())
-            .with_preload(js.preloaded())
-            .with_static_head(js.static_head())
-            .into_asset_options(),
-        _ => AssetOptions::builder()
-            .with_hash_suffix(add_hash)
-            .into_asset_options(),
-    };
-
-    BundledAsset::new(absolute_path, bundled_path, options)
-}
-
-fn modern_asset_to_legacy_asset(modern_asset: &BundledAsset) -> manganis_core_07::BundledAsset {
-    let bundled_path = modern_asset.bundled_path();
-    let absolute_path = modern_asset.absolute_source_path();
-    let legacy_options = modern_asset.options();
-    let add_hash = legacy_options.hash_suffix();
-    let options = match legacy_options.variant() {
-        AssetVariant::Image(image) => {
-            let format = match image.format() {
-                ImageFormat::Png => manganis_core_07::ImageFormat::Png,
-                ImageFormat::Jpg => manganis_core_07::ImageFormat::Jpg,
-                ImageFormat::Webp => manganis_core_07::ImageFormat::Webp,
-                ImageFormat::Avif => manganis_core_07::ImageFormat::Avif,
-                ImageFormat::Unknown => manganis_core_07::ImageFormat::Unknown,
-            };
-            let size = match image.size() {
-                ImageSize::Automatic => manganis_core_07::ImageSize::Automatic,
-                ImageSize::Manual { width, height } => {
-                    manganis_core_07::ImageSize::Manual { width, height }
-                }
-            };
-            let preload = image.preloaded();
-
-            manganis_core_07::AssetOptions::image()
-                .with_format(format)
-                .with_size(size)
-                .with_preload(preload)
-                .with_hash_suffix(add_hash)
-                .into_asset_options()
-        }
-        AssetVariant::Folder(_) => manganis_core_07::AssetOptions::folder()
-            .with_hash_suffix(add_hash)
-            .into_asset_options(),
-        AssetVariant::Css(css) => manganis_core_07::AssetOptions::css()
-            .with_hash_suffix(add_hash)
-            .with_minify(css.minified())
-            .with_preload(css.preloaded())
-            .with_static_head(css.static_head())
-            .into_asset_options(),
-        AssetVariant::CssModule(css_module) => manganis_core_07::AssetOptions::css_module()
-            .with_hash_suffix(add_hash)
-            .with_minify(css_module.minified())
-            .with_preload(css_module.preloaded())
-            .into_asset_options(),
-        AssetVariant::Js(js) => manganis_core_07::AssetOptions::js()
-            .with_hash_suffix(add_hash)
-            .with_minify(js.minified())
-            .with_preload(js.preloaded())
-            .with_static_head(js.static_head())
-            .into_asset_options(),
-        _ => manganis_core_07::AssetOptions::builder()
-            .with_hash_suffix(add_hash)
-            .into_asset_options(),
-    };
-
-    manganis_core_07::BundledAsset::new(absolute_path, bundled_path, options)
-}
-
-fn looks_like_manganis_symbol(name: &str) -> Option<ManganisVersion> {
-    if name.contains("__MANGANIS__") {
-        Some(ManganisVersion::Legacy)
-    } else if name.contains("__ASSETS__") {
-        Some(ManganisVersion::New)
-    } else {
-        None
-    }
-}
-
->>>>>>> ec8f31de
 /// An asset offset in the binary
 #[derive(Clone, Copy)]
 struct ManganisSymbolOffset {
@@ -826,7 +657,6 @@
             continue;
         }
 
-<<<<<<< HEAD
         let data_in_range = if (offset as usize) + buffer_size <= file_contents.len() {
             &file_contents[offset as usize..(offset as usize) + buffer_size]
         } else {
@@ -891,22 +721,6 @@
                     ));
                 }
             }
-=======
-    // Read each asset from the data section using the offsets
-    for symbol in offsets.iter().copied() {
-        let version = symbol.version;
-        let offset = symbol.offset;
-        file.seek(std::io::SeekFrom::Start(offset))?;
-        let mut data_in_range = vec![0; version.size()];
-        file.read_exact(&mut data_in_range)?;
-
-        if let Some(bundled_asset) = version.deserialize(&data_in_range) {
-            tracing::debug!(
-                "Found asset at offset {offset}: {:?}",
-                bundled_asset.absolute_source_path()
-            );
-            assets.push(bundled_asset);
->>>>>>> ec8f31de
         } else {
             tracing::warn!("Found a symbol at offset {offset} that could not be deserialized. This may be caused by a mismatch between your dioxus and dioxus-cli versions, or the symbol may be in an unsupported format.");
         }
@@ -917,7 +731,6 @@
         .par_iter_mut()
         .for_each(dioxus_cli_opt::add_hash_to_asset);
 
-<<<<<<< HEAD
     // Write back only assets to the binary file (permissions are not modified)
     for entry in write_entries {
         let version = entry.symbol.version;
@@ -959,17 +772,6 @@
                 write_serialized_bytes(&mut file, offset, &new_data, version.size())?;
             }
         }
-=======
-    // Write back the assets to the binary file
-    for (symbol, asset) in offsets.into_iter().zip(&assets) {
-        let version = symbol.version;
-        let offset = symbol.offset;
-        let new_data = version.serialize(asset);
-
-        file.seek(std::io::SeekFrom::Start(offset))?;
-        // Write the modified binary data back to the file
-        file.write_all(new_data.as_ref())?;
->>>>>>> ec8f31de
     }
 
     // Ensure the file is flushed to disk
