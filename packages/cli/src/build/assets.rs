--- conflicted
+++ resolved
@@ -578,19 +578,6 @@
     let mut assets = Vec::new();
 
     // Read each asset from the data section using the offsets
-<<<<<<< HEAD
-    let asset_size = BundledAsset::MEMORY_LAYOUT.size();
-
-    for offset in offsets.iter().copied() {
-        file.seek(std::io::SeekFrom::Start(offset))?;
-        let mut data_in_range = vec![0; asset_size];
-        file.read_exact(&mut data_in_range)?;
-
-        let buffer = const_serialize::ConstReadBuffer::new(&data_in_range);
-
-        if let Some((_, bundled_asset)) = const_serialize::deserialize_const!(BundledAsset, buffer)
-        {
-=======
     for symbol in offsets.iter().copied() {
         let version = symbol.version;
         let offset = symbol.offset;
@@ -603,7 +590,6 @@
                 "Found asset at offset {offset}: {:?}",
                 bundled_asset.absolute_source_path()
             );
->>>>>>> ec8f31de
             assets.push(bundled_asset);
         } else {
             tracing::warn!("Found an asset at offset {offset} that could not be deserialized. This may be caused by a mismatch between your dioxus and dioxus-cli versions.");
@@ -616,16 +602,10 @@
         .for_each(dioxus_cli_opt::add_hash_to_asset);
 
     // Write back the assets to the binary file
-<<<<<<< HEAD
-    for (offset, asset) in offsets.into_iter().zip(&assets) {
-        let new_data = ConstVec::new();
-        let new_data = const_serialize::serialize_const(asset, new_data);
-=======
     for (symbol, asset) in offsets.into_iter().zip(&assets) {
         let version = symbol.version;
         let offset = symbol.offset;
         let new_data = version.serialize(asset);
->>>>>>> ec8f31de
 
         file.seek(std::io::SeekFrom::Start(offset))?;
         file.write_all(new_data.as_ref())?;
