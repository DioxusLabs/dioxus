--- conflicted
+++ resolved
@@ -159,24 +159,7 @@
             update: UpdateStage::Start,
         });
 
-<<<<<<< HEAD
         let assets = self.collect_assets(cargo_args, progress).await?;
-=======
-        // Start Manganis linker intercept.
-        let linker_args = vec![format!("{}", self.dioxus_crate.out_dir().display())];
-
-        // Don't block the main thread - manganis should not be running its own std process but it's
-        // fine to wrap it here at the top
-        tokio::task::spawn_blocking(move || {
-            manganis_cli_support::start_linker_intercept(
-                &LinkCommand::command_name(),
-                cargo_args,
-                Some(linker_args),
-            )
-        })
-        .await
-        .unwrap()?;
->>>>>>> c5fb69f9
 
         let file_name = self.dioxus_crate.executable_name();
 
@@ -197,8 +180,6 @@
 
         self.copy_assets_dir()?;
 
-<<<<<<< HEAD
-=======
         let assets = if !self.build_arguments.skip_assets {
             let assets = asset_manifest(&self.dioxus_crate);
             let dioxus_crate = self.dioxus_crate.clone();
@@ -218,7 +199,6 @@
             None
         };
 
->>>>>>> c5fb69f9
         // Create the build result
         let build_result = BuildResult {
             executable: output_path,
