use crate::{config::DioxusConfig, TargetArgs};
use crate::{Arch, CliSettings};
use crate::{Platform, Result};
use anyhow::Context;
use itertools::Itertools;
use krates::{cm::Target, KrateDetails};
use krates::{cm::TargetKind, Cmd, Krates, NodeId};
use std::path::PathBuf;
use std::sync::Arc;
use std::{io::Write, path::Path};
use toml_edit::Item;

// Contains information about the crate we are currently in and the dioxus config for that crate
#[derive(Clone)]
pub(crate) struct DioxusCrate {
    pub(crate) krates: Arc<Krates>,
    pub(crate) package: NodeId,
    pub(crate) config: DioxusConfig,
    pub(crate) target: Target,
    pub(crate) settings: CliSettings,
    pub(crate) arch: Option<Arch>,
}

pub(crate) static PROFILE_WASM: &str = "dioxus-wasm";
pub(crate) static PROFILE_ANDROID: &str = "dioxus-android";
pub(crate) static PROFILE_SERVER: &str = "dioxus-server";

impl DioxusCrate {
    pub(crate) fn new(target: &TargetArgs) -> Result<Self> {
        tracing::debug!("Loading crate");
        let cmd = Cmd::new();
        let builder = krates::Builder::new();
        let krates = builder
            .build(cmd, |_| {})
            .context("Failed to run cargo metadata")?;

        let package = find_main_package(&krates, target.package.clone())?;
        tracing::debug!("Found package {package:?}");

        let dioxus_config = DioxusConfig::load(&krates, package)?.unwrap_or_default();

        let package_name = krates[package].name.clone();
        let target_kind = if target.example.is_some() {
            TargetKind::Example
        } else {
            TargetKind::Bin
        };

        let target_name = target
            .example
            .clone()
            .or(target.bin.clone())
            .unwrap_or(package_name);

        let main_package = &krates[package];
        let crate_target = main_package
            .targets
            .iter()
            .find(|target| {
                target_name == target.name.as_str() && target.kind.contains(&target_kind)
            })
            .with_context(|| format!("Failed to find target {target_name}"))?
            .clone();

        let settings = CliSettings::load();

        Ok(Self {
            krates: Arc::new(krates),
            package,
            config: dioxus_config,
            target: crate_target,
            settings,
            arch: target.arch,
        })
    }

    /// Compose an asset directory. Represents the typical "public" directory
    /// with publicly available resources (configurable in the `Dioxus.toml`).
    pub(crate) fn legacy_asset_dir(&self) -> PathBuf {
        self.crate_dir().join(&self.config.application.asset_dir)
    }

    /// Get the list of files in the "legacy" asset directory
    pub(crate) fn legacy_asset_dir_files(&self) -> Vec<PathBuf> {
        let mut files = vec![];

        let Ok(read_dir) = self.legacy_asset_dir().read_dir() else {
            return files;
        };

        for entry in read_dir.flatten() {
            files.push(entry.path());
        }

        files
    }

    /// Compose an out directory. Represents the typical "dist" directory that
    /// is "distributed" after building an application (configurable in the
    /// `Dioxus.toml`).
    fn out_dir(&self) -> PathBuf {
        let dir = self.workspace_dir().join("target").join("dx");
        std::fs::create_dir_all(&dir).unwrap();
        dir
    }

    /// Create a workdir for the given platform
    /// This can be used as a temporary directory for the build, but in an observable way such that
    /// you can see the files in the directory via `target`
    ///
    /// target/dx/build/app/web/
    /// target/dx/build/app/web/public/
    /// target/dx/build/app/web/server.exe
    pub(crate) fn build_dir(&self, platform: Platform, release: bool) -> PathBuf {
        self.out_dir()
            .join(self.executable_name())
            .join(if release { "release" } else { "debug" })
            .join(platform.build_folder_name())
    }

    /// target/dx/bundle/app/
    /// target/dx/bundle/app/blah.app
    /// target/dx/bundle/app/blah.exe
    /// target/dx/bundle/app/public/
    pub(crate) fn bundle_dir(&self, platform: Platform) -> PathBuf {
        self.out_dir()
            .join(self.executable_name())
            .join("bundle")
            .join(platform.build_folder_name())
    }

    /// Get the workspace directory for the crate
    pub(crate) fn workspace_dir(&self) -> PathBuf {
        self.krates.workspace_root().as_std_path().to_path_buf()
    }

    /// Get the directory of the crate
    pub(crate) fn crate_dir(&self) -> PathBuf {
        self.package()
            .manifest_path
            .parent()
            .unwrap()
            .as_std_path()
            .to_path_buf()
    }

    /// Get the main source file of the target
    pub(crate) fn main_source_file(&self) -> PathBuf {
        self.target.src_path.as_std_path().to_path_buf()
    }

    /// Get the package we are currently in
    pub(crate) fn package(&self) -> &krates::cm::Package {
        &self.krates[self.package]
    }

    /// Get the name of the package we are compiling
    pub(crate) fn executable_name(&self) -> &str {
        &self.target.name
    }

    /// Get the type of executable we are compiling
    pub(crate) fn executable_type(&self) -> krates::cm::TargetKind {
        self.target.kind[0].clone()
    }

    /// Try to autodetect the platform from the package by reading its features
    ///
    /// Read the default-features list and/or the features list on dioxus to see if we can autodetect the platform
    pub(crate) fn autodetect_platform(&self) -> Option<(Platform, String)> {
        let krate = self.krates.krates_by_name("dioxus").next()?;

        // We're going to accumulate the platforms that are enabled
        // This will let us create a better warning if multiple platforms are enabled
        let manually_enabled_platforms = self
            .krates
            .get_enabled_features(krate.kid)?
            .iter()
            .flat_map(|feature| {
                tracing::trace!("Autodetecting platform from feature {feature}");
                Platform::autodetect_from_cargo_feature(feature).map(|f| (f, feature.to_string()))
            })
            .collect::<Vec<_>>();

        if manually_enabled_platforms.len() > 1 {
            tracing::error!("Multiple platforms are enabled. Please specify a platform with `--platform <platform>` or set a single default platform using a cargo feature.");
            for platform in manually_enabled_platforms {
                tracing::error!("  - {platform:?}");
            }
            return None;
        }

        if manually_enabled_platforms.len() == 1 {
            return manually_enabled_platforms.first().cloned();
        }

        // Let's try and find the list of platforms from the feature list
        // This lets apps that specify web + server to work without specifying the platform.
        // This is because we treat `server` as a binary thing rather than a dedicated platform, so at least we can disambiguate it
        let possible_platforms = self
            .package()
            .features
            .iter()
            .filter_map(|(feature, _features)| {
                match Platform::autodetect_from_cargo_feature(feature) {
                    Some(platform) => Some((platform, feature.to_string())),
                    None => {
                        let auto_implicit = _features
                            .iter()
                            .filter_map(|f| {
                                if !f.starts_with("dioxus?/") && !f.starts_with("dioxus/") {
                                    return None;
                                }

                                let rest = f
                                    .trim_start_matches("dioxus/")
                                    .trim_start_matches("dioxus?/");

                                Platform::autodetect_from_cargo_feature(rest)
                            })
                            .collect::<Vec<_>>();

                        if auto_implicit.len() == 1 {
                            Some((auto_implicit.first().copied().unwrap(), feature.to_string()))
                        } else {
                            None
                        }
                    }
                }
            })
            .filter(|platform| platform.0 != Platform::Server)
            .collect::<Vec<_>>();

        if possible_platforms.len() == 1 {
            return possible_platforms.first().cloned();
        }

        None
    }

    /// Check if dioxus is being built with a particular feature
    pub(crate) fn has_dioxus_feature(&self, filter: &str) -> bool {
        self.krates.krates_by_name("dioxus").any(|dioxus| {
            self.krates
                .get_enabled_features(dioxus.kid)
                .map(|features| features.contains(filter))
                .unwrap_or_default()
        })
    }

    /// Get the features required to build for the given platform
    pub(crate) fn feature_for_platform(&self, platform: Platform) -> String {
        let package = self.package();

        // Try to find the feature that activates the dioxus feature for the given platform
        let dioxus_feature = platform.feature_name();

        let res = package.features.iter().find_map(|(key, features)| {
            // if the feature is just the name of the platform, we use that
            if key == dioxus_feature {
                return Some(key.clone());
            }

            // Otherwise look for the feature that starts with dioxus/ or dioxus?/ and matches the platform
            for feature in features {
                if let Some((_, after_dioxus)) = feature.split_once("dioxus") {
                    if let Some(dioxus_feature_enabled) =
                        after_dioxus.trim_start_matches('?').strip_prefix('/')
                    {
                        // If that enables the feature we are looking for, return that feature
                        if dioxus_feature_enabled == dioxus_feature {
                            return Some(key.clone());
                        }
                    }
                }
            }

            None
        });

        res.unwrap_or_else(|| {
            let fallback = format!("dioxus/{}", platform.feature_name()) ;
            tracing::debug!(
                "Could not find explicit feature for platform {platform}, passing `fallback` instead"
            );
            fallback
        })
    }

    /// Check if assets should be pre_compressed. This will only be true in release mode if the user
    /// has enabled pre_compress in the web config.
    pub(crate) fn should_pre_compress_web_assets(&self, release: bool) -> bool {
        self.config.web.pre_compress && release
    }

    // The `opt-level=2` increases build times, but can noticeably decrease time
    // between saving changes and being able to interact with an app (for wasm/web). The "overall"
    // time difference (between having and not having the optimization) can be
    // almost imperceptible (~1 s) but also can be very noticeable (~6 s) — depends
    // on setup (hardware, OS, browser, idle load).
    //
    // Find or create the client and server profiles in the .cargo/config.toml file
    pub(crate) fn initialize_profiles(&self) -> crate::Result<()> {
        let config_path = self.workspace_dir().join(".cargo/config.toml");
        let mut config = match std::fs::read_to_string(&config_path) {
            Ok(config) => config.parse::<toml_edit::DocumentMut>().map_err(|e| {
                crate::Error::Other(anyhow::anyhow!("Failed to parse .cargo/config.toml: {}", e))
            })?,
            Err(_) => Default::default(),
        };

        if let Item::Table(table) = config
            .as_table_mut()
            .entry("profile")
            .or_insert(Item::Table(Default::default()))
        {
            if let toml_edit::Entry::Vacant(entry) = table.entry(PROFILE_WASM) {
                let mut client = toml_edit::Table::new();
                client.insert("inherits", Item::Value("dev".into()));
                client.insert("opt-level", Item::Value(2.into()));
                entry.insert(Item::Table(client));
            }

            if let toml_edit::Entry::Vacant(entry) = table.entry(PROFILE_SERVER) {
                let mut server = toml_edit::Table::new();
                server.insert("inherits", Item::Value("dev".into()));
                // server.insert("opt-level", Item::Value(2.into()));
                entry.insert(Item::Table(server));
            }

            if let toml_edit::Entry::Vacant(entry) = table.entry(PROFILE_ANDROID) {
                let mut android = toml_edit::Table::new();
                android.insert("inherits", Item::Value("dev".into()));
                entry.insert(Item::Table(android));
            }
        }

        // Write the config back to the file
        if let Some(parent) = config_path.parent() {
            std::fs::create_dir_all(parent)?;
        }
        let file = std::fs::File::create(config_path)?;
        let mut buf_writer = std::io::BufWriter::new(file);
        write!(buf_writer, "{}", config)?;

        Ok(())
    }

    fn default_ignore_list(&self) -> Vec<&'static str> {
        vec![
            ".git",
            ".github",
            ".vscode",
            "target",
            "node_modules",
            "dist",
            "*~",
            ".*",
            "*.lock",
            "*.log",
        ]
    }

    /// Create a new gitignore map for this target crate
    ///
    /// todo(jon): this is a bit expensive to build, so maybe we should cache it?
    pub fn workspace_gitignore(&self) -> ignore::gitignore::Gitignore {
        let crate_dir = self.crate_dir();

        let mut ignore_builder = ignore::gitignore::GitignoreBuilder::new(&crate_dir);
        ignore_builder.add(crate_dir.join(".gitignore"));

        let workspace_dir = self.workspace_dir();
        ignore_builder.add(workspace_dir.join(".gitignore"));

        for path in self.default_ignore_list() {
            ignore_builder
                .add_line(None, path)
                .expect("failed to add path to file excluder");
        }

        ignore_builder.build().unwrap()
    }

    /// Return the version of the wasm-bindgen crate if it exists
    pub fn wasm_bindgen_version(&self) -> Option<String> {
        self.krates
            .krates_by_name("wasm-bindgen")
            .next()
            .map(|krate| krate.krate.version.to_string())
    }

    pub(crate) fn default_platform(&self) -> Option<Platform> {
        let default = self.package().features.get("default")?;

        // we only trace features 1 level deep..
        for feature in default.iter() {
            // If the user directly specified a platform we can just use that.
            if feature.starts_with("dioxus/") {
                let dx_feature = feature.trim_start_matches("dioxus/");
                let auto = Platform::autodetect_from_cargo_feature(dx_feature);
                if auto.is_some() {
                    return auto;
                }
            }

            // If the user is specifying an internal feature that points to a platform, we can use that
            let internal_feature = self.package().features.get(feature);
            if let Some(internal_feature) = internal_feature {
                for feature in internal_feature {
                    if feature.starts_with("dioxus/") {
                        let dx_feature = feature.trim_start_matches("dioxus/");
                        let auto = Platform::autodetect_from_cargo_feature(dx_feature);
                        if auto.is_some() {
                            return auto;
                        }
                    }
                }
            }
        }

        None
    }

    /// Gather the features that are enabled for the package
    pub(crate) fn platformless_features(&self) -> Vec<String> {
        let default = self.package().features.get("default").unwrap();
        let mut kept_features = vec![];

        // Only keep the top-level features in the default list that don't point to a platform directly
        // IE we want to drop `web` if default = ["web"]
        'top: for feature in default {
            // Don't keep features that point to a platform via dioxus/blah
            if feature.starts_with("dioxus/") {
                let dx_feature = feature.trim_start_matches("dioxus/");
                if Platform::autodetect_from_cargo_feature(dx_feature).is_some() {
                    continue 'top;
                }
            }

            // Don't keep features that point to a platform via an internal feature
            if let Some(internal_feature) = self.package().features.get(feature) {
                for feature in internal_feature {
                    if feature.starts_with("dioxus/") {
                        let dx_feature = feature.trim_start_matches("dioxus/");
                        if Platform::autodetect_from_cargo_feature(dx_feature).is_some() {
                            continue 'top;
                        }
                    }
                }
            }

            // Otherwise we can keep it
            kept_features.push(feature.to_string());
        }

        kept_features
    }

    /// Return the list of paths that we should watch for changes.
    pub(crate) fn watch_paths(&self) -> Vec<PathBuf> {
        let mut watched_paths = vec![];

        // Get a list of *all* the crates with Rust code that we need to watch.
        // This will end up being dependencies in the workspace and non-workspace dependencies on the user's computer.
        let mut watched_crates = self.local_dependencies();
        watched_crates.push(self.crate_dir());

        // Now, watch all the folders in the crates, but respecting their respective ignore files
        for krate_root in watched_crates {
            // Build the ignore builder for this crate, but with our default ignore list as well
            let ignore = self.ignore_for_krate(&krate_root);

            for entry in krate_root.read_dir().unwrap() {
                let Ok(entry) = entry else {
                    continue;
                };

                if ignore
                    .matched(entry.path(), entry.path().is_dir())
                    .is_ignore()
                {
                    continue;
                }

                watched_paths.push(entry.path().to_path_buf());
            }
        }

        watched_paths.dedup();

        watched_paths
    }

    fn ignore_for_krate(&self, path: &Path) -> ignore::gitignore::Gitignore {
        let mut ignore_builder = ignore::gitignore::GitignoreBuilder::new(path);
        for path in self.default_ignore_list() {
            ignore_builder
                .add_line(None, path)
                .expect("failed to add path to file excluder");
        }
        ignore_builder.build().unwrap()
    }

    /// Get all the Manifest paths for dependencies that we should watch. Will not return anything
    /// in the `.cargo` folder - only local dependencies will be watched.
    ///
    /// This returns a list of manifest paths
    ///
    /// Extend the watch path to include:
    ///
    /// - the assets directory - this is so we can hotreload CSS and other assets by default
    /// - the Cargo.toml file - this is so we can hotreload the project if the user changes dependencies
    /// - the Dioxus.toml file - this is so we can hotreload the project if the user changes the Dioxus config
    pub(crate) fn local_dependencies(&self) -> Vec<PathBuf> {
        let mut paths = vec![];

        for (dependency, _edge) in self.krates.get_deps(self.package) {
            let krate = match dependency {
                krates::Node::Krate { krate, .. } => krate,
                krates::Node::Feature { krate_index, .. } => &self.krates[krate_index.index()],
            };

            if krate
                .manifest_path
                .components()
                .any(|c| c.as_str() == ".cargo")
            {
                continue;
            }

            paths.push(
                krate
                    .manifest_path
                    .parent()
                    .unwrap()
                    .to_path_buf()
                    .into_std_path_buf(),
            );
        }

        paths
    }

    pub(crate) fn all_watched_crates(&self) -> Vec<PathBuf> {
        let mut krates: Vec<PathBuf> = self
            .local_dependencies()
            .into_iter()
            .map(|p| {
                p.parent()
                    .expect("Local manifest to exist and have a parent")
                    .to_path_buf()
            })
            .chain(Some(self.crate_dir()))
            .collect();

        krates.dedup();

        krates
    }

    fn android_ndk(&self) -> Option<PathBuf> {
        // "/Users/jonkelley/Library/Android/sdk/ndk/25.2.9519653/toolchains/llvm/prebuilt/darwin-x86_64/bin/aarch64-linux-android24-clang"
        static PATH: once_cell::sync::Lazy<Option<PathBuf>> = once_cell::sync::Lazy::new(|| {
            use std::env::var;
            use tracing::debug;

            fn var_or_debug(name: &str) -> Option<PathBuf> {
                var(name)
                    .inspect_err(|_| debug!("{name} not set"))
                    .ok()
                    .map(PathBuf::from)
            }

            // attempt to autodetect the ndk path from env vars (usually set by the shell)
            let auto_detected_ndk =
                var_or_debug("NDK_HOME").or_else(|| var_or_debug("ANDROID_NDK_HOME"));

            if let Some(home) = auto_detected_ndk {
                return Some(home);
            }

            let sdk = var_or_debug("ANDROID_SDK_ROOT")
                .or_else(|| var_or_debug("ANDROID_SDK"))
                .or_else(|| var_or_debug("ANDROID_HOME"))?;

            let ndk = sdk.join("ndk");

            ndk.read_dir()
                .ok()?
                .flatten()
                .map(|dir| (dir.file_name(), dir.path()))
                .sorted()
                .last()
                .map(|(_, path)| path.to_path_buf())
        });

        PATH.clone()
    }

    pub(crate) fn android_linker(&self) -> Option<PathBuf> {
        // "/Users/jonkelley/Library/Android/sdk/ndk/25.2.9519653/toolchains/llvm/prebuilt/darwin-x86_64/bin/aarch64-linux-android24-clang"
        self.android_ndk().map(|ndk| {
            let toolchain_dir = ndk.join("toolchains").join("llvm").join("prebuilt");
            let arch = self.arch.unwrap_or_default();
            let triplet = arch.android_clang_triplet();
            let clang_exec = format!("{}24-clang", triplet);

            tracing::trace!("android linker: {}", clang_exec);

            if cfg!(target_os = "macos") {
                // for whatever reason, even on aarch64 macos, the linker is under darwin-x86_64
                return toolchain_dir
                    .join("darwin-x86_64")
                    .join("bin")
<<<<<<< HEAD
                    .join(clang_exec);
=======
                    .join("aarch64-linux-android24-clang");
>>>>>>> ba438956
            }

            if cfg!(target_os = "linux") {
                return toolchain_dir
                    .join("linux-x86_64")
                    .join("bin")
<<<<<<< HEAD
                    .join(clang_exec);
=======
                    .join("aarch64-linux-android24-clang");
>>>>>>> ba438956
            }

            if cfg!(target_os = "windows") {
                return toolchain_dir
                    .join("windows-x86_64")
                    .join("bin")
<<<<<<< HEAD
                    .join(format!("{}.cmd", clang_exec));
=======
                    .join("aarch64-linux-android24-clang.cmd");
>>>>>>> ba438956
            }

            unimplemented!("Unsupported target os for android toolchain auodetection")
        })
    }

    pub(crate) fn mobile_org(&self) -> String {
        let identifier = self.bundle_identifier();
        let mut split = identifier.splitn(3, '.');
        let sub = split
            .next()
            .expect("Identifier to have at least 3 periods like `com.example.app`");
        let tld = split
            .next()
            .expect("Identifier to have at least 3 periods like `com.example.app`");
        format!("{}.{}", sub, tld)
    }

    pub(crate) fn mobile_app_name(&self) -> String {
        self.executable_name().to_string()
    }

    pub(crate) fn full_mobile_app_name(&self) -> String {
        format!("{}.{}", self.mobile_org(), self.mobile_app_name())
    }

    pub(crate) fn bundle_identifier(&self) -> String {
        if let Some(identifier) = self.config.bundle.identifier.clone() {
            return identifier.clone();
        }

        format!("com.example.{}", self.executable_name())
    }
}

impl std::fmt::Debug for DioxusCrate {
    fn fmt(&self, f: &mut std::fmt::Formatter<'_>) -> std::fmt::Result {
        f.debug_struct("DioxusCrate")
            .field("package", &self.krates[self.package])
            .field("dioxus_config", &self.config)
            .field("target", &self.target)
            .finish()
    }
}

// Find the main package in the workspace
fn find_main_package(krates: &Krates, package: Option<String>) -> Result<NodeId> {
    if let Some(package) = package {
        let mut workspace_members = krates.workspace_members();
        let found = workspace_members.find_map(|node| {
            if let krates::Node::Krate { id, krate, .. } = node {
                if krate.name == package {
                    return Some(id);
                }
            }
            None
        });

        if found.is_none() {
            tracing::error!("Could not find package {package} in the workspace. Did you forget to add it to the workspace?");
            tracing::error!("Packages in the workspace:");
            for package in krates.workspace_members() {
                if let krates::Node::Krate { krate, .. } = package {
                    tracing::error!("{}", krate.name());
                }
            }
        }

        let kid = found.ok_or_else(|| anyhow::anyhow!("Failed to find package {package}"))?;

        return Ok(krates.nid_for_kid(kid).unwrap());
    };

    // Otherwise find the package that is the closest parent of the current directory
    let current_dir = std::env::current_dir()?;
    let current_dir = current_dir.as_path();

    // Go through each member and find the path that is a parent of the current directory
    let mut closest_parent = None;
    for member in krates.workspace_members() {
        if let krates::Node::Krate { id, krate, .. } = member {
            let member_path = krate.manifest_path.parent().unwrap();
            if let Ok(path) = current_dir.strip_prefix(member_path.as_std_path()) {
                let len = path.components().count();
                match closest_parent {
                    Some((_, closest_parent_len)) => {
                        if len < closest_parent_len {
                            closest_parent = Some((id, len));
                        }
                    }
                    None => {
                        closest_parent = Some((id, len));
                    }
                }
            }
        }
    }

    let kid = closest_parent
        .map(|(id, _)| id)
        .context("Failed to find current package")?;

    let package = krates.nid_for_kid(kid).unwrap();
    Ok(package)
}<|MERGE_RESOLUTION|>--- conflicted
+++ resolved
@@ -613,33 +613,21 @@
                 return toolchain_dir
                     .join("darwin-x86_64")
                     .join("bin")
-<<<<<<< HEAD
                     .join(clang_exec);
-=======
-                    .join("aarch64-linux-android24-clang");
->>>>>>> ba438956
             }
 
             if cfg!(target_os = "linux") {
                 return toolchain_dir
                     .join("linux-x86_64")
                     .join("bin")
-<<<<<<< HEAD
                     .join(clang_exec);
-=======
-                    .join("aarch64-linux-android24-clang");
->>>>>>> ba438956
             }
 
             if cfg!(target_os = "windows") {
                 return toolchain_dir
                     .join("windows-x86_64")
                     .join("bin")
-<<<<<<< HEAD
                     .join(format!("{}.cmd", clang_exec));
-=======
-                    .join("aarch64-linux-android24-clang.cmd");
->>>>>>> ba438956
             }
 
             unimplemented!("Unsupported target os for android toolchain auodetection")
