--- conflicted
+++ resolved
@@ -595,44 +595,6 @@
 
         PATH.clone()
     }
-<<<<<<< HEAD
-=======
-
-    pub(crate) fn android_linker(&self) -> Option<PathBuf> {
-        // "/Users/jonkelley/Library/Android/sdk/ndk/25.2.9519653/toolchains/llvm/prebuilt/darwin-x86_64/bin/aarch64-linux-android24-clang"
-        self.android_ndk().map(|ndk| {
-            let toolchain_dir = ndk.join("toolchains").join("llvm").join("prebuilt");
-            let arch = self.arch.unwrap_or_default();
-            let triplet = arch.android_clang_triplet();
-            let clang_exec = format!("{}24-clang", triplet);
-
-            tracing::trace!("android linker: {}", clang_exec);
-
-            if cfg!(target_os = "macos") {
-                // for whatever reason, even on aarch64 macos, the linker is under darwin-x86_64
-                return toolchain_dir
-                    .join("darwin-x86_64")
-                    .join("bin")
-                    .join(clang_exec);
-            }
-
-            if cfg!(target_os = "linux") {
-                return toolchain_dir
-                    .join("linux-x86_64")
-                    .join("bin")
-                    .join(clang_exec);
-            }
-
-            if cfg!(target_os = "windows") {
-                return toolchain_dir
-                    .join("windows-x86_64")
-                    .join("bin")
-                    .join(format!("{}.cmd", clang_exec));
-            }
-
-            unimplemented!("Unsupported target os for android toolchain auodetection")
-        })
-    }
 
     pub(crate) fn mobile_org(&self) -> String {
         let identifier = self.bundle_identifier();
@@ -661,7 +623,6 @@
 
         format!("com.example.{}", self.executable_name())
     }
->>>>>>> 005e1841
 }
 
 impl std::fmt::Debug for DioxusCrate {
