//! CLI Tracing
//!
//! The CLI's tracing has internal and user-facing logs. User-facing logs are directly routed to the user in some form.
//! Internal logs are stored in a log file for consumption in bug reports and debugging.
//! We use tracing fields to determine whether a log is internal or external and additionally if the log should be
//! formatted or not.
//!
//! These two fields are
//! `dx_src` which tells the logger that this is a user-facing message and should be routed as so.
//! `dx_no_fmt`which tells the logger to avoid formatting the log and to print it as-is.
//!
//! 1. Build general filter
//! 2. Build file append layer for logging to a file. This file is reset on every CLI-run.
//! 3. Build CLI layer for routing tracing logs to the TUI.
//! 4. Build fmt layer for non-interactive logging with a custom writer that prevents output during interactive mode.

<<<<<<< HEAD
use crate::telemetry::send_telemetry_event;
use crate::{serve::ServeUpdate, Cli, Commands, Platform as TargetPlatform, Verbosity};
=======
use crate::BundleFormat;
use crate::{serve::ServeUpdate, Cli, Commands, Verbosity};
>>>>>>> 86f22983
use cargo_metadata::diagnostic::{Diagnostic, DiagnosticLevel};
use clap::Parser;
use dioxus_cli_telemetry::TelemetryEvent;
use futures_channel::mpsc::{unbounded, UnboundedReceiver, UnboundedSender};
use std::str::FromStr;
use std::sync::OnceLock;
use std::{
    collections::HashMap,
    env,
    fmt::{Debug, Display, Write as _},
    fs,
    path::PathBuf,
    sync::{
        atomic::{AtomicBool, Ordering},
        Mutex,
    },
    time::Instant,
};
use tracing::{field::Visit, Level, Subscriber};
use tracing_subscriber::{
    fmt::{
        format::{self, Writer},
        time::FormatTime,
    },
    prelude::*,
    registry::LookupSpan,
    EnvFilter, Layer,
};

const LOG_ENV: &str = "DIOXUS_LOG";
const LOG_FILE_NAME: &str = "dx.log";
const DX_SRC_FLAG: &str = "dx_src";

static TUI_ACTIVE: AtomicBool = AtomicBool::new(false);
static TUI_TX: OnceLock<UnboundedSender<TraceMsg>> = OnceLock::new();
pub static VERBOSITY: OnceLock<Verbosity> = OnceLock::new();

pub(crate) struct TraceController {
    pub(crate) tui_rx: UnboundedReceiver<TraceMsg>,
}

impl TraceController {
    /// Initialize the CLI and set up the tracing infrastructure
    pub fn initialize() -> Commands {
        let args = Cli::parse();

        VERBOSITY
            .set(args.verbosity)
            .expect("verbosity should only be set once");

        // By default we capture ourselves at a higher tracing level when serving
        // This ensures we're tracing ourselves even if we end up tossing the logs
        let filter = if env::var(LOG_ENV).is_ok() {
            EnvFilter::from_env(LOG_ENV)
        } else if matches!(args.action, Commands::Serve(_)) {
            EnvFilter::new(
                "error,dx=trace,dioxus_cli=trace,manganis_cli_support=trace,wasm_split_cli=trace,subsecond_cli_support=trace",
            )
        } else {
            EnvFilter::new(format!(
                "error,dx={our_level},dioxus_cli={our_level},manganis_cli_support={our_level},wasm_split_cli={our_level},subsecond_cli_support={our_level}",
                our_level = if args.verbosity.verbose {
                    "debug"
                } else {
                    "info"
                }
            ))
        };

        #[cfg(feature = "tokio-console")]
        let filter = filter
            .add_directive("tokio=trace".parse().unwrap())
            .add_directive("runtime=trace".parse().unwrap());

        let json_filter = tracing_subscriber::filter::filter_fn(move |meta| {
            if meta.fields().len() == 1 && meta.fields().iter().next().unwrap().name() == "json" {
                return args.verbosity.json_output;
            }
            true
        });

        let fmt_layer = tracing_subscriber::fmt::layer()
            .with_target(args.verbosity.verbose)
            .fmt_fields(
                format::debug_fn(move |writer, field, value| {
                    if field.name() == "json" && !args.verbosity.json_output {
                        return Ok(());
                    }

                    if field.name() == "dx_src" && !args.verbosity.verbose {
                        return Ok(());
                    }

                    write!(writer, "{}", format_field(field.name(), value))
                })
                .delimited(" "),
            )
            .with_timer(PrettyUptime::default());

        let fmt_layer = if args.verbosity.json_output {
            fmt_layer.json().flatten_event(true).boxed()
        } else {
            fmt_layer.boxed()
        };

        // When running in interactive mode (of which serve is the only one), we don't want to log to console directly
        let print_fmts_filter =
            tracing_subscriber::filter::filter_fn(|_| !TUI_ACTIVE.load(Ordering::Relaxed));

        let sub = tracing_subscriber::registry()
            .with(filter)
            .with(json_filter)
            .with(FileAppendLayer::new())
            .with(CLILayer)
            .with(TelemetryLayer)
            .with(fmt_layer.with_filter(print_fmts_filter));

        #[cfg(feature = "tokio-console")]
        let sub = sub.with(console_subscriber::spawn());

        sub.init();

        // Send the type of command we are running to the telemetry collector
        send_telemetry_event(TelemetryEvent::new(
            "cli_command",
            None,
            args.action.to_string(),
            "start",
        ));

        args.action
    }

    /// Get a handle to the trace controller.
    pub fn redirect(interactive: bool) -> Self {
        let (tui_tx, tui_rx) = unbounded();

        if interactive {
            TUI_ACTIVE.store(true, Ordering::Relaxed);
            TUI_TX.set(tui_tx.clone()).unwrap();
        }

        Self { tui_rx }
    }

    /// Wait for the internal logger to send a message
    pub(crate) async fn wait(&mut self) -> ServeUpdate {
        use futures_util::StreamExt;

        let Some(log) = self.tui_rx.next().await else {
            return std::future::pending().await;
        };

        ServeUpdate::TracingLog { log }
    }

    pub(crate) fn shutdown_panic(&mut self) {
        TUI_ACTIVE.store(false, Ordering::Relaxed);

        // re-emit any remaining messages
        while let Ok(Some(msg)) = self.tui_rx.try_next() {
            let content = match msg.content {
                TraceContent::Text(text) => text,
                TraceContent::Cargo(msg) => msg.message.to_string(),
            };
            match msg.level {
                Level::ERROR => tracing::error!("{content}"),
                Level::WARN => tracing::warn!("{content}"),
                Level::INFO => tracing::info!("{content}"),
                Level::DEBUG => tracing::debug!("{content}"),
                Level::TRACE => tracing::trace!("{content}"),
            }
        }
    }
}

/// A logging layer that appends to a file.
///
/// This layer returns on any error allowing the cli to continue work
/// despite failing to log to a file. This helps in case of permission errors and similar.
pub(crate) struct FileAppendLayer {
    file_path: PathBuf,
    buffer: Mutex<String>,
}

impl FileAppendLayer {
    fn new() -> Self {
        let file_path = Self::log_path();

        if !file_path.exists() {
            _ = std::fs::write(&file_path, "");
        }

        Self {
            file_path,
            buffer: Mutex::new(String::new()),
        }
    }

    pub(crate) fn log_path() -> PathBuf {
        std::env::temp_dir().join(LOG_FILE_NAME)
    }
}

impl<S> Layer<S> for FileAppendLayer
where
    S: Subscriber + for<'a> LookupSpan<'a>,
{
    fn on_event(
        &self,
        event: &tracing::Event<'_>,
        _ctx: tracing_subscriber::layer::Context<'_, S>,
    ) {
        let mut visitor = CollectVisitor::new();
        event.record(&mut visitor);

        let new_line = if visitor.source == TraceSrc::Cargo {
            visitor.message
        } else {
            let meta = event.metadata();
            let level = meta.level();

            let mut final_msg = String::new();
            _ = write!(
                final_msg,
                "[{level}] {}: {} ",
                meta.module_path().unwrap_or("dx"),
                visitor.message
            );

            for (field, value) in visitor.fields.iter() {
                _ = write!(final_msg, "{} ", format_field(field, value));
            }
            _ = writeln!(final_msg);
            final_msg
        };

        // Append logs
        let new_data = console::strip_ansi_codes(&new_line).to_string();

        if let Ok(mut buf) = self.buffer.lock() {
            *buf += &new_data;
            // TODO: Make this efficient.
            _ = fs::write(&self.file_path, buf.as_bytes());
        }
    }
}

/// This is our "subscriber" (layer) that records structured data for the tui output.
struct CLILayer;

impl<S> Layer<S> for CLILayer
where
    S: Subscriber + for<'a> LookupSpan<'a>,
{
    // Subscribe to user
    fn on_event(
        &self,
        event: &tracing::Event<'_>,
        _ctx: tracing_subscriber::layer::Context<'_, S>,
    ) {
        if !TUI_ACTIVE.load(Ordering::Relaxed) {
            return;
        }

        let mut visitor = CollectVisitor::new();
        event.record(&mut visitor);

        let meta = event.metadata();
        let level = meta.level();

        let mut final_msg = String::new();
        write!(final_msg, "{} ", visitor.message).unwrap();

        for (field, value) in visitor.fields.iter() {
            write!(final_msg, "{} ", format_field(field, value)).unwrap();
        }

        if visitor.source == TraceSrc::Unknown {
            visitor.source = TraceSrc::Dev;
        }

        _ = TUI_TX
            .get()
            .unwrap()
            .unbounded_send(TraceMsg::text(visitor.source, *level, final_msg));
    }
}

/// This is our "subscriber" (layer) that records structured data for telemetry errors.
struct TelemetryLayer;

impl<S> Layer<S> for TelemetryLayer
where
    S: Subscriber + for<'a> LookupSpan<'a>,
{
    // Subscribe to user
    fn on_event(
        &self,
        event: &tracing::Event<'_>,
        _ctx: tracing_subscriber::layer::Context<'_, S>,
    ) {
        let mut visitor = CollectVisitor::new();
        event.record(&mut visitor);

        let meta = event.metadata();
        let level = meta.level();

        // Only keep errors
        if *level != Level::ERROR {
            return;
        }
        let stage = match visitor.source {
            // Don't keep any app logs
            TraceSrc::Cargo | TraceSrc::App(_) => return,
            TraceSrc::Dev => "dev",
            TraceSrc::Build => "build",
            TraceSrc::Bundle => "bundle",
            TraceSrc::Unknown => "unknown",
        };

        let location = meta
            .file()
            .and_then(|f| Some((f, meta.line()?)))
            .map(|(file, line)| format!("{file}:{line}"))
            .unwrap_or_else(|| "<unknown>".to_string());

        let mut event = TelemetryEvent::new(
            "tracing error",
            meta.module_path().map(ToString::to_string),
            visitor.message,
            stage,
        )
        .with_value("location", location);

        for (field, value) in visitor.fields.iter() {
            event = event.with_value(field, value);
        }

        send_telemetry_event(event);
    }
}

/// A record visitor that collects dx-specific info and user-provided fields for logging consumption.
struct CollectVisitor {
    message: String,
    source: TraceSrc,
    fields: HashMap<String, String>,
}

impl CollectVisitor {
    pub fn new() -> Self {
        Self {
            message: String::new(),
            source: TraceSrc::Unknown,
            fields: HashMap::new(),
        }
    }
}

impl Visit for CollectVisitor {
    fn record_debug(&mut self, field: &tracing::field::Field, value: &dyn std::fmt::Debug) {
        let name = field.name();

        let mut value_string = String::new();
        write!(value_string, "{value:?}").unwrap();

        if name == "message" {
            self.message = value_string;
            return;
        }

        if name == DX_SRC_FLAG {
            self.source = TraceSrc::from(value_string);
            return;
        }

        self.fields.insert(name.to_string(), value_string);
    }
}

/// Formats a tracing field and value, removing any internal fields from the final output.
fn format_field(field_name: &str, value: &dyn Debug) -> String {
    let mut out = String::new();
    match field_name {
        "message" => write!(out, "{value:?}"),
        _ => write!(out, "{field_name}={value:?}"),
    }
    .unwrap();

    out
}

#[derive(Clone, PartialEq)]
pub struct TraceMsg {
    pub source: TraceSrc,
    pub level: Level,
    pub content: TraceContent,
    pub timestamp: chrono::DateTime<chrono::Local>,
}

#[derive(Clone, PartialEq)]
#[allow(clippy::large_enum_variant)]
pub enum TraceContent {
    Cargo(Diagnostic),
    Text(String),
}

impl TraceMsg {
    pub fn text(source: TraceSrc, level: Level, content: String) -> Self {
        Self {
            source,
            level,
            content: TraceContent::Text(content),
            timestamp: chrono::Local::now(),
        }
    }

    /// Create a new trace message from a cargo compiler message
    ///
    /// All `cargo` messages are logged at the `TRACE` level since they get *very* noisy during development
    pub fn cargo(content: Diagnostic) -> Self {
        Self {
            level: match content.level {
                DiagnosticLevel::Ice => Level::ERROR,
                DiagnosticLevel::Error => Level::ERROR,
                DiagnosticLevel::FailureNote => Level::ERROR,
                DiagnosticLevel::Warning => Level::TRACE,
                DiagnosticLevel::Note => Level::TRACE,
                DiagnosticLevel::Help => Level::TRACE,
                _ => Level::TRACE,
            },
            timestamp: chrono::Local::now(),
            source: TraceSrc::Cargo,
            content: TraceContent::Cargo(content),
        }
    }
}

#[derive(Clone, PartialEq)]
pub enum TraceSrc {
    App(BundleFormat),
    Dev,
    Build,
    Bundle,
    Cargo,
    Unknown,
}

impl std::fmt::Debug for TraceSrc {
    fn fmt(&self, f: &mut std::fmt::Formatter<'_>) -> std::fmt::Result {
        let as_string = self.to_string();
        write!(f, "{as_string}")
    }
}

impl From<String> for TraceSrc {
    fn from(value: String) -> Self {
        match value.as_str() {
            "dev" => Self::Dev,
            "bld" => Self::Build,
            "cargo" => Self::Cargo,
            other => BundleFormat::from_str(other)
                .map(Self::App)
                .unwrap_or_else(|_| Self::Unknown),
        }
    }
}

impl Display for TraceSrc {
    fn fmt(&self, f: &mut std::fmt::Formatter<'_>) -> std::fmt::Result {
        match self {
            Self::App(bundle) => write!(f, "{bundle}"),
            Self::Dev => write!(f, "dev"),
            Self::Build => write!(f, "build"),
            Self::Cargo => write!(f, "cargo"),
            Self::Unknown => write!(f, "n/a"),
            Self::Bundle => write!(f, "bundle"),
        }
    }
}

/// Retrieve and print the relative elapsed wall-clock time since an epoch.
///
/// The `Default` implementation for `Uptime` makes the epoch the current time.
#[derive(Debug, Clone, Copy, Eq, PartialEq)]
pub struct PrettyUptime {
    epoch: Instant,
}

impl Default for PrettyUptime {
    fn default() -> Self {
        Self {
            epoch: Instant::now(),
        }
    }
}

impl FormatTime for PrettyUptime {
    fn format_time(&self, w: &mut Writer<'_>) -> std::fmt::Result {
        let e = self.epoch.elapsed();
        write!(w, "{:4}.{:2}s", e.as_secs(), e.subsec_millis())
    }
}<|MERGE_RESOLUTION|>--- conflicted
+++ resolved
@@ -14,13 +14,9 @@
 //! 3. Build CLI layer for routing tracing logs to the TUI.
 //! 4. Build fmt layer for non-interactive logging with a custom writer that prevents output during interactive mode.
 
-<<<<<<< HEAD
 use crate::telemetry::send_telemetry_event;
-use crate::{serve::ServeUpdate, Cli, Commands, Platform as TargetPlatform, Verbosity};
-=======
 use crate::BundleFormat;
 use crate::{serve::ServeUpdate, Cli, Commands, Verbosity};
->>>>>>> 86f22983
 use cargo_metadata::diagnostic::{Diagnostic, DiagnosticLevel};
 use clap::Parser;
 use dioxus_cli_telemetry::TelemetryEvent;
