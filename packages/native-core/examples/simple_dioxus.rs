--- conflicted
+++ resolved
@@ -169,11 +169,7 @@
     fn app() -> Element {
         let mut count = use_signal(|| 0);
 
-<<<<<<< HEAD
-        use_future(|| async move {
-=======
         use_future(move || async move {
->>>>>>> 53343bfd
             loop {
                 tokio::time::sleep(std::time::Duration::from_secs(1)).await;
                 count += 1;
