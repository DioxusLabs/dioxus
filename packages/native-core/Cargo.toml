--- conflicted
+++ resolved
@@ -29,10 +29,6 @@
 
 [dev-dependencies]
 rand = "0.8.5"
-<<<<<<< HEAD
-dioxus = { path = "../dioxus", version = "^0.2.1" }
+dioxus = { path = "../dioxus", version = "^0.3.0" }
 dioxus-native-core-macro = { path = "../native-core-macro" }
-tokio = { version = "*", features = ["full"] }
-=======
-dioxus = { path = "../dioxus", version = "^0.3.0" }
->>>>>>> 0546a201
+tokio = { version = "*", features = ["full"] }