use anymap::AnyMap;
use dioxus_core::{AttributeDiscription, ElementId, Mutations, OwnedAttributeValue, VNode};
use fxhash::{FxHashMap, FxHashSet};
use slab::Slab;
use std::ops::{Index, IndexMut};

use crate::node_ref::{AttributeMask, NodeMask};
use crate::state::State;
use crate::traversable::Traversable;
use crate::RealNodeId;

/// A Dom that can sync with the VirtualDom mutations intended for use in lazy renderers.
/// The render state passes from parent to children and or accumulates state from children to parents.
/// To get started implement [crate::state::ParentDepState], [crate::state::NodeDepState], or [crate::state::ChildDepState] and call [RealDom::apply_mutations] to update the dom and [RealDom::update_state] to update the state of the nodes.
#[derive(Debug)]
pub struct RealDom<S: State> {
    root: usize,
    nodes: Vec<Option<Box<Node<S>>>>,
    // some nodes do not have an ElementId immediately, those node are stored here
    internal_nodes: Slab<Box<Node<S>>>,
    nodes_listening: FxHashMap<&'static str, FxHashSet<RealNodeId>>,
    last: Option<RealNodeId>,
    // any nodes that have children queued to be added in the form (parent, children remaining)
    parents_queued: Vec<(RealNodeId, u32)>,
}

impl<S: State> Default for RealDom<S> {
    fn default() -> Self {
        Self::new()
    }
}

impl<S: State> RealDom<S> {
    pub fn new() -> RealDom<S> {
        let mut root = Node::new(NodeType::Element {
            tag: "Root".to_string(),
            namespace: Some("Root"),
            attributes: FxHashMap::default(),
            listeners: FxHashSet::default(),
            children: Vec::new(),
        });
        root.node_data.id = Some(RealNodeId::ElementId(ElementId(0)));

        RealDom {
            root: 0,
            nodes: vec![Some(Box::new(root))],
            internal_nodes: Slab::new(),
            nodes_listening: FxHashMap::default(),
            last: None,
            parents_queued: Vec::new(),
        }
    }

    pub fn resolve_maybe_id(&self, id: Option<u64>) -> RealNodeId {
        if let Some(id) = id {
            RealNodeId::ElementId(ElementId(id as usize))
        } else {
            self.last.unwrap()
        }
    }

    /// Updates the dom with some mutations and return a set of nodes that were updated. Pass the dirty nodes to update_state.
    pub fn apply_mutations(
        &mut self,
        mutations_vec: Vec<Mutations>,
    ) -> Vec<(RealNodeId, NodeMask)> {
        let mut nodes_updated = Vec::new();
        nodes_updated.push((RealNodeId::ElementId(ElementId(0)), NodeMask::ALL));
        for mutations in mutations_vec {
            for e in mutations.edits {
                use dioxus_core::DomEdit::*;
                match e {
                    AppendChildren { root, children } => {
                        let target = self.resolve_maybe_id(root);
                        for id in children {
                            let id = RealNodeId::ElementId(ElementId(id as usize));
                            self.mark_dirty(id, NodeMask::ALL, &mut nodes_updated);
                            self.link_child(id, target).unwrap();
                        }
                    }
                    ReplaceWith { root, nodes } => {
<<<<<<< HEAD
                        let id = self.resolve_maybe_id(root);
                        let root = self.remove(id).unwrap();
                        let target = root.node_data.parent.unwrap();
=======
                        let id_to_replace = self.resolve_maybe_id(root);
                        let target = self[id_to_replace].node_data.parent.unwrap();
>>>>>>> 00e6150f
                        for id in nodes {
                            let id = RealNodeId::ElementId(ElementId(id as usize));
                            self.mark_dirty(id, NodeMask::ALL, &mut nodes_updated);
                            self.link_child_before(id, target, id_to_replace).unwrap();
                        }
                        self.remove(id_to_replace).unwrap();
                    }
                    InsertAfter { root, nodes } => {
                        let root = self.resolve_maybe_id(root);
                        let target = self.parent(root).unwrap();
                        for id in nodes {
                            let id = RealNodeId::ElementId(ElementId(id as usize));
                            self.mark_dirty(id, NodeMask::ALL, &mut nodes_updated);
                            self.link_child_after(id, target, root).unwrap();
                        }
                    }
                    InsertBefore { root, nodes } => {
                        let root = self.resolve_maybe_id(root);
                        let target = self.parent(root).unwrap();
                        for id in nodes {
                            let id = RealNodeId::ElementId(ElementId(id as usize));
                            self.mark_dirty(id, NodeMask::ALL, &mut nodes_updated);
                            self.link_child_before(id, target, root).unwrap();
                        }
                    }
                    Remove { root } => {
                        let id = self.resolve_maybe_id(root);
                        if let Some(parent) = self.parent(id) {
                            self.mark_dirty(parent, NodeMask::NONE, &mut nodes_updated);
                        }
                        self.remove(id).unwrap();
                    }
                    CreateTextNode { root, text } => {
                        let n = Node::new(NodeType::Text {
                            text: text.to_string(),
                        });
                        let id = self.insert(n, root);
                        self.mark_dirty(id, NodeMask::ALL, &mut nodes_updated);
                        if let Some((parent, remaining)) = self.parents_queued.last_mut() {
                            *remaining -= 1;
                            let parent = *parent;
                            if *remaining == 0 {
                                self.parents_queued.pop();
                            }
                            self.link_child(id, parent).unwrap();
                        }
                        self.last = Some(id);
                    }
                    CreateElement {
                        root,
                        tag,
                        children,
                    } => {
                        let n = Node::new(NodeType::Element {
                            tag: tag.to_string(),
                            namespace: None,
                            attributes: FxHashMap::default(),
                            listeners: FxHashSet::default(),
                            children: Vec::new(),
                        });
                        let id = self.insert(n, root);
                        self.mark_dirty(id, NodeMask::ALL, &mut nodes_updated);
                        if let Some((parent, remaining)) = self.parents_queued.last_mut() {
                            *remaining -= 1;
                            let parent = *parent;
                            if *remaining == 0 {
                                self.parents_queued.pop();
                            }
                            self.link_child(id, parent).unwrap();
                        }
                        self.last = Some(id);
                        if children > 0 {
                            self.parents_queued.push((id, children));
                        }
                    }
                    CreateElementNs {
                        root,
                        tag,
                        ns,
                        children,
                    } => {
                        let n = Node::new(NodeType::Element {
                            tag: tag.to_string(),
                            namespace: Some(ns),
                            attributes: FxHashMap::default(),
                            listeners: FxHashSet::default(),
                            children: Vec::new(),
                        });
                        let id = self.insert(n, root);
                        self.mark_dirty(id, NodeMask::ALL, &mut nodes_updated);
                        if let Some((parent, remaining)) = self.parents_queued.last_mut() {
                            *remaining -= 1;
                            let parent = *parent;
                            if *remaining == 0 {
                                self.parents_queued.pop();
                            }
                            self.link_child(id, parent).unwrap();
                        }
                        self.last = Some(id);
                        if children > 0 {
                            self.parents_queued.push((id, children));
                        }
                    }
                    CreatePlaceholder { root } => {
                        let n = Node::new(NodeType::Placeholder);
                        let id = self.insert(n, root);
                        self.mark_dirty(id, NodeMask::ALL, &mut nodes_updated);
                        if let Some((parent, remaining)) = self.parents_queued.last_mut() {
                            *remaining -= 1;
                            let parent = *parent;
                            if *remaining == 0 {
                                self.parents_queued.pop();
                            }
                            self.link_child(id, parent).unwrap();
                        }
                        self.last = Some(id);
                    }
                    NewEventListener {
                        event_name,
                        scope: _,
                        root,
                    } => {
                        let id = self.resolve_maybe_id(root);
                        self.mark_dirty(id, NodeMask::new().with_listeners(), &mut nodes_updated);
                        match &mut self[id].node_data.node_type {
                            NodeType::Text { .. } => panic!("Text nodes cannot have listeners"),
                            NodeType::Element { listeners, .. } => {
                                listeners.insert(event_name.to_string());
                            }
                            NodeType::Placeholder => panic!("Placeholder cannot have listeners"),
                        }
                        if let Some(v) = self.nodes_listening.get_mut(event_name) {
                            v.insert(id);
                        } else {
                            let mut hs = FxHashSet::default();
                            hs.insert(id);
                            self.nodes_listening.insert(event_name, hs);
                        }
                    }
                    RemoveEventListener { root, event } => {
                        let id = self.resolve_maybe_id(root);
                        self.mark_dirty(id, NodeMask::new().with_listeners(), &mut nodes_updated);
                        let v = self.nodes_listening.get_mut(event).unwrap();
                        v.remove(&id);
                    }
                    SetText {
                        root,
                        text: new_text,
                    } => {
                        let id = self.resolve_maybe_id(root);
                        self.mark_dirty(id, NodeMask::new().with_text(), &mut nodes_updated);
                        let target = &mut self[id];
                        match &mut target.node_data.node_type {
                            NodeType::Text { text } => {
                                *text = new_text.to_string();
                            }
                            _ => unreachable!(),
                        }
                    }
                    SetAttribute {
                        root,
                        field,
                        ns,
                        value,
                    } => {
                        let id = self.resolve_maybe_id(root);
                        if let NodeType::Element { attributes, .. } =
                            &mut self[id].node_data.node_type
                        {
                            attributes.insert(
                                OwnedAttributeDiscription {
                                    name: field.to_owned(),
                                    namespace: ns.map(|a| a.to_owned()),
                                    volatile: false,
                                },
                                value.into(),
                            );
                        } else {
                            panic!("tried to call set attribute on a non element");
                        }
                        self.mark_dirty(
                            id,
                            NodeMask::new_with_attrs(AttributeMask::single(field)),
                            &mut nodes_updated,
                        );
                    }
                    RemoveAttribute {
                        root, name: field, ..
                    } => {
                        let id = self.resolve_maybe_id(root);
                        self.mark_dirty(
                            id,
                            NodeMask::new_with_attrs(AttributeMask::single(field)),
                            &mut nodes_updated,
                        );
                    }
                    CloneNode { id, new_id } => {
                        let id = self.resolve_maybe_id(id);
                        self.clone_node_into(id, &mut nodes_updated, Some(new_id));
                    }
                    CloneNodeChildren { id, new_ids } => {
                        let id = self.resolve_maybe_id(id);
                        let bounded_self: &mut Self = self;
                        let unbounded_self: &mut Self =
                            unsafe { std::mem::transmute(bounded_self) };
                        if let NodeType::Element { children, .. } = &self[id].node_data.node_type {
                            for (old_id, new_id) in children.iter().zip(new_ids) {
                                let child_id = unbounded_self.clone_node_into(
                                    *old_id,
                                    &mut nodes_updated,
                                    Some(new_id),
                                );
                                unbounded_self[child_id].node_data.parent = None;
                            }
                        }
                    }
                    FirstChild {} => {
                        if let NodeType::Element { children, .. } =
                            &self[self.last.unwrap()].node_data.node_type
                        {
                            self.last = Some(children[0]);
                        } else {
                            panic!("tried to call first child on a non element");
                        }
                    }
                    NextSibling {} => {
                        let id = self.last.unwrap();
                        if let Some(parent) = self.parent(id) {
                            if let NodeType::Element { children, .. } =
                                &self[parent].node_data.node_type
                            {
                                let index = children.iter().position(|a| *a == id).unwrap();
                                self.last = Some(children[index + 1]);
                            }
                        } else {
                            panic!("tried to call next sibling on a non element");
                        }
                    }
                    ParentNode {} => {
                        if let Some(parent) = self.parent(self.last.unwrap()) {
                            self.last = Some(parent);
                        } else {
                            panic!("tried to call parent node on a non element");
                        }
                    }
                    StoreWithId { id } => {
                        let old_id = self.last.unwrap();
                        let node = self.internal_nodes.remove(old_id.as_unaccessable_id());
                        let new_id = self.insert(*node, Some(id));
                        // this is safe because a node cannot have itself as a child or parent
                        let unbouned_self = unsafe { &mut *(self as *mut Self) };
                        // update parent's link to child id
                        if let Some(parent) = self[new_id].node_data.parent {
                            if let NodeType::Element { children, .. } =
                                &mut self[parent].node_data.node_type
                            {
                                for c in children {
                                    if *c == old_id {
                                        *c = new_id;
                                    }
                                }
                            }
                        }
                        // update child's link to parent id
                        if let NodeType::Element { children, .. } =
                            &self[new_id].node_data.node_type
                        {
                            for child_id in children {
                                unbouned_self[*child_id].node_data.parent = Some(new_id);
                            }
                        }
                        self.last = Some(new_id);
                        for (node, _) in &mut nodes_updated {
                            if *node == old_id {
                                *node = new_id;
                            }
                        }
                    }
                    SetLastNode { id } => {
                        self.last =
                            Some(RealNodeId::ElementId(dioxus_core::ElementId(id as usize)));
                    }
                }
            }
        }

        // remove any nodes that were created and then removed in the same mutations from the dirty nodes list
        nodes_updated.retain(|n| match n.0 {
            RealNodeId::ElementId(id) => self.nodes.get(id.0).and_then(|o| o.as_ref()).is_some(),
            RealNodeId::UnaccessableId(id) => self.internal_nodes.get(id).is_some(),
        });

        nodes_updated
    }

    fn mark_dirty(
        &self,
        gid: RealNodeId,
        mask: NodeMask,
        dirty_nodes: &mut Vec<(RealNodeId, NodeMask)>,
    ) {
        dirty_nodes.push((gid, mask));
    }

    /// Update the state of the dom, after appling some mutations. This will keep the nodes in the dom up to date with their VNode counterparts.
    pub fn update_state(
        &mut self,
        nodes_updated: Vec<(RealNodeId, NodeMask)>,
        ctx: AnyMap,
    ) -> FxHashSet<RealNodeId> {
        let (mut state_tree, node_tree) = self.split();
        S::update(&nodes_updated, &mut state_tree, &node_tree, &ctx)
    }

    /// Link a child and parent together
    fn link_child(&mut self, child_id: RealNodeId, parent_id: RealNodeId) -> Option<()> {
        let parent = &mut self[parent_id];
        parent.add_child(child_id);
        let parent_height = parent.node_data.height;
        self[child_id].set_parent(parent_id);
        self.set_height(child_id, parent_height + 1);

        Some(())
    }

    /// Link a child and parent together with the child inserted before a marker
    fn link_child_before(
        &mut self,
        child_id: RealNodeId,
        parent_id: RealNodeId,
        marker: RealNodeId,
    ) -> Option<()> {
        let parent = &mut self[parent_id];
        if let NodeType::Element { children, .. } = &mut parent.node_data.node_type {
            let index = children.iter().position(|a| *a == marker)?;
<<<<<<< HEAD
            children.insert(index - 1, child_id);
=======
            children.insert(index, child_id);
>>>>>>> 00e6150f
        }
        let parent_height = parent.node_data.height;
        self[child_id].set_parent(parent_id);
        self.set_height(child_id, parent_height + 1);

        Some(())
    }

    /// Link a child and parent together with the child inserted after a marker
    fn link_child_after(
        &mut self,
        child_id: RealNodeId,
        parent_id: RealNodeId,
        marker: RealNodeId,
    ) -> Option<()> {
        let parent = &mut self[parent_id];
        if let NodeType::Element { children, .. } = &mut parent.node_data.node_type {
            let index = children.iter().position(|a| *a == marker)?;
            children.insert(index + 1, child_id);
        }
        let parent_height = parent.node_data.height;
        self[child_id].set_parent(parent_id);
        self.set_height(child_id, parent_height + 1);

        Some(())
    }

    /// Recursively increase the height of a node and its children
    fn set_height(&mut self, id: RealNodeId, height: u16) {
        let node = &mut self[id];
        node.node_data.height = height;
        if let NodeType::Element { children, .. } = &node.node_data.node_type {
            for c in children.clone() {
                self.set_height(c, height + 1);
            }
        }
    }

    // remove a node and it's children from the dom.
    fn remove(&mut self, id: RealNodeId) -> Option<Node<S>> {
        // We do not need to remove the node from the parent's children list for children.
        fn inner<S: State>(dom: &mut RealDom<S>, id: RealNodeId) -> Option<Node<S>> {
            let mut node = match id {
                RealNodeId::ElementId(id) => *dom.nodes[id.0].take()?,
                RealNodeId::UnaccessableId(id) => *dom.internal_nodes.remove(id),
            };
            if let NodeType::Element { children, .. } = &mut node.node_data.node_type {
                for c in children {
                    inner(dom, *c);
                }
            }
            Some(node)
        }
        let mut node = match id {
            RealNodeId::ElementId(id) => *self.nodes[id.0].take()?,
            RealNodeId::UnaccessableId(id) => *self.internal_nodes.remove(id),
        };
        if let Some(parent) = node.node_data.parent {
            let parent = &mut self[parent];
            parent.remove_child(id);
        }
        if let NodeType::Element { children, .. } = &mut node.node_data.node_type {
            for c in children {
                inner(self, *c)?;
            }
        }
        Some(node)
    }

    fn resize_to(&mut self, id: usize) {
        let current_len = self.nodes.len();
        if current_len - 1 < id {
            self.nodes.extend((0..1 + id - current_len).map(|_| None));
        }
    }

    fn insert(&mut self, mut node: Node<S>, id: Option<u64>) -> RealNodeId {
        match id {
            Some(id) => {
                let id = id as usize;
                self.resize_to(id);
                let real_id = RealNodeId::ElementId(ElementId(id));
                node.node_data.id = Some(real_id);
                self.nodes[id] = Some(Box::new(node));
                real_id
            }
            None => {
                let entry = self.internal_nodes.vacant_entry();
                let id = entry.key();
                let real_id = RealNodeId::UnaccessableId(id);
                node.node_data.id = Some(real_id);
                entry.insert(Box::new(node));
                real_id
            }
        }
    }

    /// Find all nodes that are listening for an event, sorted by there height in the dom progressing starting at the bottom and progressing up.
    /// This can be useful to avoid creating duplicate events.
    pub fn get_listening_sorted(&self, event: &'static str) -> Vec<&Node<S>> {
        if let Some(nodes) = self.nodes_listening.get(event) {
            let mut listening: Vec<_> = nodes.iter().map(|id| &self[*id]).collect();
            listening.sort_by(|n1, n2| (n1.node_data.height).cmp(&n2.node_data.height).reverse());
            listening
        } else {
            Vec::new()
        }
    }

    /// Check if the dom contains a node and its children.
    pub fn contains_node(&self, node: &VNode) -> bool {
        match node {
            VNode::Component(_) => {
                todo!()
            }
            VNode::Element(e) => {
                if let Some(id) = e.id.get() {
                    let dom_node = &self[id];
                    match &dom_node.node_data.node_type {
                        NodeType::Element {
                            tag,
                            namespace,
                            children,
                            attributes,
                            listeners,
                        } => {
                            tag == e.tag
                                && namespace == &e.namespace
                                && children
                                    .iter()
                                    .zip(
                                        e.children
                                            .iter()
                                            .map(|c| RealNodeId::ElementId(c.mounted_id())),
                                    )
                                    .all(|(c1, c2)| *c1 == c2)
                                && e.children.iter().all(|c| {
                                    self.contains_node(c)
                                        && self[RealNodeId::ElementId(c.mounted_id())]
                                            .node_data
                                            .parent
                                            == e.id.get().map(RealNodeId::ElementId)
                                })
                                && attributes
                                    .iter()
                                    .zip(e.attributes.iter())
                                    .all(|((disc, val), b)| *disc == b.attribute && *val == b.value)
                                && listeners
                                    .iter()
                                    .zip(e.listeners.iter())
                                    .all(|(a, b)| *a == b.event)
                        }
                        _ => false,
                    }
                } else {
                    true
                }
            }
            VNode::Fragment(f) => f.children.iter().all(|c| self.contains_node(c)),
            VNode::Placeholder(_) => true,
            VNode::Text(t) => {
                if let Some(id) = t.id.get() {
                    let dom_node = &self[RealNodeId::ElementId(id)];
                    match &dom_node.node_data.node_type {
                        NodeType::Text { text } => t.text == text,
                        _ => false,
                    }
                } else {
                    true
                }
            }
            VNode::TemplateRef(_) => todo!(),
        }
    }

    /// Return the number of nodes in the dom.
    pub fn size(&self) -> usize {
        // The dom has a root node, ignore it.
        self.nodes.iter().filter(|n| n.is_some()).count() - 1
    }

    /// Returns the id of the root node.
    pub fn root_id(&self) -> usize {
        self.root
    }

    /// Call a function for each node in the dom, depth first.
    pub fn traverse_depth_first(&self, mut f: impl FnMut(&Node<S>)) {
        fn inner<S: State>(dom: &RealDom<S>, id: RealNodeId, f: &mut impl FnMut(&Node<S>)) {
            let node = &dom[id];
            f(node);
            if let NodeType::Element { children, .. } = &node.node_data.node_type {
                for c in children {
                    inner(dom, *c, f);
                }
            }
        }
        if let NodeType::Element { children, .. } = &self
            [RealNodeId::ElementId(ElementId(self.root))]
        .node_data
        .node_type
        {
            for c in children {
                inner(self, *c, &mut f);
            }
        }
    }

    /// Call a function for each node in the dom, depth first.
    pub fn traverse_depth_first_mut(&mut self, mut f: impl FnMut(&mut Node<S>)) {
        fn inner<S: State>(dom: &mut RealDom<S>, id: RealNodeId, f: &mut impl FnMut(&mut Node<S>)) {
            let node = &mut dom[id];
            f(node);
            if let NodeType::Element { children, .. } = &mut node.node_data.node_type {
                for c in children.clone() {
                    inner(dom, c, f);
                }
            }
        }
        let root = self.root;
        if let NodeType::Element { children, .. } = &mut self
            [RealNodeId::ElementId(ElementId(root))]
        .node_data
        .node_type
        {
            for c in children.clone() {
                inner(self, c, &mut f);
            }
        }
    }

    pub fn split(
        &mut self,
    ) -> (
        impl Traversable<Id = RealNodeId, Node = S> + '_,
        impl Traversable<Id = RealNodeId, Node = NodeData> + '_,
    ) {
        let raw = self as *mut Self;
        // this is safe beacuse the traversable trait does not allow mutation of the position of elements, and within elements the access is disjoint.
        (
            unsafe { &mut *raw }.map(|n| &n.state, |n| &mut n.state),
            unsafe { &mut *raw }.map(|n| &n.node_data, |n| &mut n.node_data),
        )
    }

    /// Recurively clones a node and marks it and it's children as dirty.
    fn clone_node_into(
        &mut self,
        id: RealNodeId,
        nodes_updated: &mut Vec<(RealNodeId, NodeMask)>,
        new_id: Option<u64>,
    ) -> RealNodeId {
        let new_id = self.insert(self[id].clone(), new_id);
        nodes_updated.push((new_id, NodeMask::ALL));
        // this is safe because no node has itself as a child.
        let unbounded_self = unsafe { &mut *(self as *mut Self) };
        let mut node = &mut self[new_id];
        node.node_data.height = 0;
        if let NodeType::Element { children, .. } = &mut node.node_data.node_type {
            for c in children {
                let child_id = unbounded_self.clone_node_into(*c, nodes_updated, None);
                *c = child_id;
                let parent_height = node.node_data.height;
                unbounded_self[child_id].set_parent(new_id);
                unbounded_self.set_height(child_id, parent_height + 1);
            }
        }
        new_id
    }
}

impl<S: State> Index<ElementId> for RealDom<S> {
    type Output = Node<S>;

    fn index(&self, idx: ElementId) -> &Self::Output {
        self.get(RealNodeId::ElementId(idx)).unwrap()
    }
}

impl<S: State> Index<RealNodeId> for RealDom<S> {
    type Output = Node<S>;

    fn index(&self, idx: RealNodeId) -> &Self::Output {
        self.get(idx).unwrap()
    }
}

impl<S: State> IndexMut<ElementId> for RealDom<S> {
    fn index_mut(&mut self, idx: ElementId) -> &mut Self::Output {
        self.get_mut(RealNodeId::ElementId(idx)).unwrap()
    }
}

impl<S: State> IndexMut<RealNodeId> for RealDom<S> {
    fn index_mut(&mut self, idx: RealNodeId) -> &mut Self::Output {
        self.get_mut(idx).unwrap()
    }
}

/// The node is stored client side and stores only basic data about the node.
#[derive(Debug, Clone)]
pub struct Node<S: State> {
    /// The transformed state of the node.
    pub state: S,
    /// The raw data for the node
    pub node_data: NodeData,
}

#[derive(Debug, Clone)]
pub struct NodeData {
    /// The id of the node this node was created from.
    pub id: Option<RealNodeId>,
    /// The parent id of the node.
    pub parent: Option<RealNodeId>,
    /// Additional inforation specific to the node type
    pub node_type: NodeType,
    /// The number of parents before the root node. The root node has height 1.
    pub height: u16,
}

/// A type of node with data specific to the node type. The types are a subset of the [VNode] types.
#[derive(Debug, Clone)]
pub enum NodeType {
    Text {
        text: String,
    },
    Element {
        tag: String,
        namespace: Option<&'static str>,
        attributes: FxHashMap<OwnedAttributeDiscription, OwnedAttributeValue>,
        listeners: FxHashSet<String>,
        children: Vec<RealNodeId>,
    },
    Placeholder,
}

impl<S: State> Node<S> {
    fn new(node_type: NodeType) -> Self {
        Node {
            state: S::default(),
            node_data: NodeData {
                id: None,
                parent: None,
                node_type,
                height: 0,
            },
        }
    }

    /// link a child node
    fn add_child(&mut self, child: RealNodeId) {
        if let NodeType::Element { children, .. } = &mut self.node_data.node_type {
            children.push(child);
        }
    }

    /// remove a child node
    fn remove_child(&mut self, child: RealNodeId) {
        if let NodeType::Element { children, .. } = &mut self.node_data.node_type {
            children.retain(|c| c != &child);
        }
    }

    /// link the parent node
    fn set_parent(&mut self, parent: RealNodeId) {
        self.node_data.parent = Some(parent);
    }

    /// get the mounted id of the node
    pub fn mounted_id(&self) -> RealNodeId {
        self.node_data.id.unwrap()
    }
}

impl<T: State> Traversable for RealDom<T> {
    type Id = RealNodeId;
    type Node = Node<T>;

    fn height(&self, id: Self::Id) -> Option<u16> {
        let node = <Self as Traversable>::get(self, id);
        Some(node?.node_data.height)
    }

    fn get(&self, id: Self::Id) -> Option<&Self::Node> {
        match id {
            RealNodeId::ElementId(id) => {
                self.nodes.get(id.0).and_then(|b| b.as_ref().map(|b| &**b))
            }
            RealNodeId::UnaccessableId(id) => self.internal_nodes.get(id).map(|b| &**b),
        }
    }

    fn get_mut(&mut self, id: Self::Id) -> Option<&mut Self::Node> {
        match id {
            RealNodeId::ElementId(id) => self
                .nodes
                .get_mut(id.0)
                .and_then(|b| b.as_mut().map(|b| &mut **b)),
            RealNodeId::UnaccessableId(id) => self.internal_nodes.get_mut(id).map(|b| &mut **b),
        }
    }

    fn children(&self, id: Self::Id) -> &[Self::Id] {
        if let Some(node) = <Self as Traversable>::get(self, id) {
            match &node.node_data.node_type {
                NodeType::Element { children, .. } => children,
                _ => &[],
            }
        } else {
            &[]
        }
    }

    fn parent(&self, id: Self::Id) -> Option<Self::Id> {
        self.get(id).and_then(|n| n.node_data.parent)
    }
}

#[derive(Debug, Clone, Hash, PartialEq, Eq)]
pub struct OwnedAttributeDiscription {
    pub name: String,
    pub namespace: Option<String>,
    pub volatile: bool,
}

impl PartialEq<AttributeDiscription> for OwnedAttributeDiscription {
    fn eq(&self, other: &AttributeDiscription) -> bool {
        self.name == other.name
            && match (&self.namespace, other.namespace) {
                (Some(a), Some(b)) => a == b,
                (None, None) => true,
                _ => false,
            }
            && self.volatile == other.volatile
    }
}

/// An attribute on a DOM node, such as `id="my-thing"` or
/// `href="https://example.com"`.
#[derive(Clone, Debug)]
pub struct OwnedAttributeView<'a> {
    /// The discription of the attribute.
    pub attribute: &'a OwnedAttributeDiscription,

    /// The value of the attribute.
    pub value: &'a OwnedAttributeValue,
}<|MERGE_RESOLUTION|>--- conflicted
+++ resolved
@@ -79,14 +79,8 @@
                         }
                     }
                     ReplaceWith { root, nodes } => {
-<<<<<<< HEAD
-                        let id = self.resolve_maybe_id(root);
-                        let root = self.remove(id).unwrap();
-                        let target = root.node_data.parent.unwrap();
-=======
                         let id_to_replace = self.resolve_maybe_id(root);
                         let target = self[id_to_replace].node_data.parent.unwrap();
->>>>>>> 00e6150f
                         for id in nodes {
                             let id = RealNodeId::ElementId(ElementId(id as usize));
                             self.mark_dirty(id, NodeMask::ALL, &mut nodes_updated);
@@ -422,11 +416,7 @@
         let parent = &mut self[parent_id];
         if let NodeType::Element { children, .. } = &mut parent.node_data.node_type {
             let index = children.iter().position(|a| *a == marker)?;
-<<<<<<< HEAD
-            children.insert(index - 1, child_id);
-=======
             children.insert(index, child_id);
->>>>>>> 00e6150f
         }
         let parent_height = parent.node_data.height;
         self[child_id].set_parent(parent_id);
