#![doc = include_str!("../README.md")]
#![doc(html_logo_url = "https://avatars.githubusercontent.com/u/79236386")]
#![doc(html_favicon_url = "https://avatars.githubusercontent.com/u/79236386")]

use convert_case::{Case, Casing};
use dioxus_html::{map_html_attribute_to_rsx, map_html_element_to_rsx};
use dioxus_rsx::{
    Attribute, AttributeName, AttributeValue, BodyNode, CallBody, Component, Element, ElementName,
    IfmtInput, RsxLiteral, TemplateBody, TextNode,
};
pub use html_parser::{Dom, Node};
use proc_macro2::{Ident, Span};
use syn::{punctuated::Punctuated, LitStr};

/// Convert an HTML DOM tree into an RSX CallBody
pub fn rsx_from_html(dom: &Dom) -> CallBody {
    let nodes = dom
        .children
        .iter()
        .filter_map(rsx_node_from_html)
        .collect::<Vec<_>>();

    let template = TemplateBody::new(nodes);
    let body = CallBody::new(template);

    body
}

/// Convert an HTML Node into an RSX BodyNode
///
/// If the node is a comment, it will be ignored since RSX doesn't support comments
pub fn rsx_node_from_html(node: &Node) -> Option<BodyNode> {
    match node {
        Node::Text(text) => Some(BodyNode::Text(TextNode {
            input: ifmt_from_text(text),
            dyn_idx: Default::default(),
            hr_idx: Default::default(),
        })),

        Node::Element(el) => {
            let el_name = if let Some(name) = map_html_element_to_rsx(&el.name) {
                ElementName::Ident(Ident::new(name, Span::call_site()))
            } else {
                // if we don't recognize it and it has a dash, we assume it's a web component
                if el.name.contains('-') {
                    ElementName::Custom(LitStr::new(&el.name, Span::call_site()))
                } else {
                    // otherwise, it might be an element that isn't supported yet
                    ElementName::Ident(Ident::new(&el.name.to_case(Case::Snake), Span::call_site()))
                }
            };

            let mut attributes: Vec<_> = el
                .attributes
                .iter()
                .map(|(name, value)| {
                    let value = literal_from_text(value.as_deref().unwrap_or("false"));
                    let attr = if let Some(name) = map_html_attribute_to_rsx(name) {
                        let ident = if let Some(name) = name.strip_prefix("r#") {
                            Ident::new_raw(name, Span::call_site())
                        } else {
                            Ident::new(name, Span::call_site())
                        };
                        Attribute {
                            value: AttributeValue::AttrLiteral(value),
                            name: AttributeName::BuiltIn(ident),
                            dyn_idx: Default::default(),
                        }
                    } else {
                        // If we don't recognize the attribute, we assume it's a custom attribute
                        Attribute {
                            value: AttributeValue::AttrLiteral(value),
                            name: AttributeName::Custom(LitStr::new(name, Span::call_site())),
                            dyn_idx: Default::default(),
                        }
                    };

<<<<<<< HEAD
                    attr
=======
                    AttributeType::Named(ElementAttrNamed::new(el_name.clone(), attr))
>>>>>>> a3aa6ae7
                })
                .collect();

            let class = el.classes.join(" ");
            if !class.is_empty() {
<<<<<<< HEAD
                attributes.push(Attribute {
                    name: AttributeName::BuiltIn(Ident::new("class", Span::call_site())),
                    value: AttributeValue::AttrLiteral(literal_from_text(&class)),
                    dyn_idx: Default::default(),
                });
            }

            if let Some(id) = &el.id {
                attributes.push(Attribute {
                    name: AttributeName::BuiltIn(Ident::new("id", Span::call_site())),
                    value: AttributeValue::AttrLiteral(literal_from_text(id)),
                    dyn_idx: Default::default(),
                });
=======
                attributes.push(AttributeType::Named(ElementAttrNamed::new(
                    el_name.clone(),
                    ElementAttr {
                        name: dioxus_rsx::ElementAttrName::BuiltIn(Ident::new(
                            "class",
                            Span::call_site(),
                        )),
                        value: dioxus_rsx::ElementAttrValue::AttrLiteral(ifmt_from_text(&class)),
                    },
                )));
            }

            if let Some(id) = &el.id {
                attributes.push(AttributeType::Named(ElementAttrNamed::new(
                    el_name.clone(),
                    ElementAttr {
                        name: dioxus_rsx::ElementAttrName::BuiltIn(Ident::new(
                            "id",
                            Span::call_site(),
                        )),
                        value: dioxus_rsx::ElementAttrValue::AttrLiteral(ifmt_from_text(id)),
                    },
                )));
>>>>>>> a3aa6ae7
            }

            let children = el.children.iter().filter_map(rsx_node_from_html).collect();

<<<<<<< HEAD
            Some(BodyNode::Element(Element {
                name: el_name,
                children,
                raw_attributes: attributes,
                merged_attributes: Default::default(),
                diagnostics: Default::default(),
                spreads: Default::default(),
                brace: Default::default(),
            }))
=======
            Some(BodyNode::Element(Element::new(
                None,
                el_name,
                attributes,
                children,
                Default::default(),
            )))
>>>>>>> a3aa6ae7
        }

        // We ignore comments
        Node::Comment(_) => None,
    }
}

/// Pull out all the svgs from the body and replace them with components of the same name
pub fn collect_svgs(children: &mut [BodyNode], out: &mut Vec<BodyNode>) {
    for child in children {
        match child {
            BodyNode::Component(comp) => collect_svgs(&mut comp.children.roots, out),

            BodyNode::Element(el) if el.name == "svg" => {
                // we want to replace this instance with a component
                let mut segments = Punctuated::new();

                segments.push(Ident::new("icons", Span::call_site()).into());

                let new_name: Ident = Ident::new(&format!("icon_{}", out.len()), Span::call_site());

                segments.push(new_name.clone().into());

                // Replace this instance with a component
                let mut new_comp = BodyNode::Component(Component::new(
                    syn::Path {
                        leading_colon: None,
                        segments,
                    },
<<<<<<< HEAD
                    generics: None,
                    spreads: Default::default(),
                    diagnostics: Default::default(),
                    fields: vec![],
                    children: TemplateBody::new(vec![]),
                    brace: Default::default(),
                    dyn_idx: Default::default(),
                });
=======
                    None,
                    vec![],
                    vec![],
                    None,
                    None,
                    Default::default(),
                ));
>>>>>>> a3aa6ae7

                std::mem::swap(child, &mut new_comp);

                // And push the original svg into the svg list
                out.push(new_comp);
            }

            BodyNode::Element(el) => collect_svgs(&mut el.children, out),

            _ => {}
        }
    }
}

fn ifmt_from_text(text: &str) -> IfmtInput {
    let lit_str = LitStr::new(text, Span::call_site());
    IfmtInput {
        source: Some(lit_str),
        segments: vec![],
    }
}

fn literal_from_text(text: &str) -> RsxLiteral {
    let lit_str = LitStr::new(text, Span::call_site());
    RsxLiteral {
        value: dioxus_rsx::HotLiteral::Fmted(IfmtInput {
            source: Some(lit_str.clone()),
            segments: vec![],
        }),
        raw: syn::Lit::Str(lit_str),
        hr_idx: Default::default(),
    }
}<|MERGE_RESOLUTION|>--- conflicted
+++ resolved
@@ -75,17 +75,12 @@
                         }
                     };
 
-<<<<<<< HEAD
                     attr
-=======
-                    AttributeType::Named(ElementAttrNamed::new(el_name.clone(), attr))
->>>>>>> a3aa6ae7
                 })
                 .collect();
 
             let class = el.classes.join(" ");
             if !class.is_empty() {
-<<<<<<< HEAD
                 attributes.push(Attribute {
                     name: AttributeName::BuiltIn(Ident::new("class", Span::call_site())),
                     value: AttributeValue::AttrLiteral(literal_from_text(&class)),
@@ -99,36 +94,10 @@
                     value: AttributeValue::AttrLiteral(literal_from_text(id)),
                     dyn_idx: Default::default(),
                 });
-=======
-                attributes.push(AttributeType::Named(ElementAttrNamed::new(
-                    el_name.clone(),
-                    ElementAttr {
-                        name: dioxus_rsx::ElementAttrName::BuiltIn(Ident::new(
-                            "class",
-                            Span::call_site(),
-                        )),
-                        value: dioxus_rsx::ElementAttrValue::AttrLiteral(ifmt_from_text(&class)),
-                    },
-                )));
-            }
-
-            if let Some(id) = &el.id {
-                attributes.push(AttributeType::Named(ElementAttrNamed::new(
-                    el_name.clone(),
-                    ElementAttr {
-                        name: dioxus_rsx::ElementAttrName::BuiltIn(Ident::new(
-                            "id",
-                            Span::call_site(),
-                        )),
-                        value: dioxus_rsx::ElementAttrValue::AttrLiteral(ifmt_from_text(id)),
-                    },
-                )));
->>>>>>> a3aa6ae7
             }
 
             let children = el.children.iter().filter_map(rsx_node_from_html).collect();
 
-<<<<<<< HEAD
             Some(BodyNode::Element(Element {
                 name: el_name,
                 children,
@@ -138,15 +107,6 @@
                 spreads: Default::default(),
                 brace: Default::default(),
             }))
-=======
-            Some(BodyNode::Element(Element::new(
-                None,
-                el_name,
-                attributes,
-                children,
-                Default::default(),
-            )))
->>>>>>> a3aa6ae7
         }
 
         // We ignore comments
@@ -171,12 +131,11 @@
                 segments.push(new_name.clone().into());
 
                 // Replace this instance with a component
-                let mut new_comp = BodyNode::Component(Component::new(
+                let mut new_comp = BodyNode::Component(Component {
                     syn::Path {
                         leading_colon: None,
                         segments,
                     },
-<<<<<<< HEAD
                     generics: None,
                     spreads: Default::default(),
                     diagnostics: Default::default(),
@@ -185,15 +144,6 @@
                     brace: Default::default(),
                     dyn_idx: Default::default(),
                 });
-=======
-                    None,
-                    vec![],
-                    vec![],
-                    None,
-                    None,
-                    Default::default(),
-                ));
->>>>>>> a3aa6ae7
 
                 std::mem::swap(child, &mut new_comp);
 
