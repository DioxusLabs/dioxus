<<<<<<< HEAD
#![allow(clippy::await_holding_refcell_ref)]

use async_trait::async_trait;
=======
>>>>>>> 53343bfd
use dioxus_core::ScopeId;
use dioxus_html::prelude::{EvalError, EvalProvider, Evaluator};
use generational_box::{AnyStorage, GenerationalBox, UnsyncStorage};
use std::rc::Rc;

use crate::query::{Query, QueryEngine};

/// Provides the DesktopEvalProvider through [`cx.provide_context`].
pub fn init_eval() {
    let query = ScopeId::ROOT.consume_context::<QueryEngine>().unwrap();
    let provider: Rc<dyn EvalProvider> = Rc::new(DesktopEvalProvider { query });
    ScopeId::ROOT.provide_context(provider);
}

/// Reprints the desktop-target's provider of evaluators.
pub struct DesktopEvalProvider {
    query: QueryEngine,
}

impl EvalProvider for DesktopEvalProvider {
<<<<<<< HEAD
    fn new_evaluator(&self, js: String) -> Result<Box<dyn Evaluator>, EvalError> {
        Ok(Box::new(DesktopEvaluator::new(self.query.clone(), js)))
=======
    fn new_evaluator(&self, js: String) -> Result<GenerationalBox<Box<dyn Evaluator>>, EvalError> {
        Ok(DesktopEvaluator::create(self.query.clone(), js))
>>>>>>> 53343bfd
    }
}

/// Reprents a desktop-target's JavaScript evaluator.
pub(crate) struct DesktopEvaluator {
    query: Query<serde_json::Value>,
}

impl DesktopEvaluator {
    /// Creates a new evaluator for desktop-based targets.
    pub fn create(query_engine: QueryEngine, js: String) -> GenerationalBox<Box<dyn Evaluator>> {
        let query = query_engine.new_query(&js);
        // We create a generational box that is owned by the query slot so that when we drop the query slot, the generational box is also dropped.
        let owner = UnsyncStorage::owner();
        let query_id = query.id;
        let query = owner.insert(Box::new(DesktopEvaluator { query }) as Box<dyn Evaluator>);
        query_engine.active_requests.slab.borrow_mut()[query_id].owner = Some(owner);

        query
    }
}

impl Evaluator for DesktopEvaluator {
    /// # Panics
    /// This will panic if the query is currently being awaited.
    fn poll_join(
        &mut self,
        context: &mut std::task::Context<'_>,
    ) -> std::task::Poll<Result<serde_json::Value, EvalError>> {
        self.query
            .poll_result(context)
            .map_err(|e| EvalError::Communication(e.to_string()))
    }

    /// Sends a message to the evaluated JavaScript.
    fn send(&self, data: serde_json::Value) -> Result<(), EvalError> {
        if let Err(e) = self.query.send(data) {
            return Err(EvalError::Communication(e.to_string()));
        }
        Ok(())
    }

    /// Gets an UnboundedReceiver to receive messages from the evaluated JavaScript.
    ///
    /// # Panics
    /// This will panic if the query is currently being awaited.
<<<<<<< HEAD
    async fn recv(&mut self) -> Result<serde_json::Value, EvalError> {
=======
    fn poll_recv(
        &mut self,
        context: &mut std::task::Context<'_>,
    ) -> std::task::Poll<Result<serde_json::Value, EvalError>> {
>>>>>>> 53343bfd
        self.query
            .poll_recv(context)
            .map_err(|e| EvalError::Communication(e.to_string()))
    }
}<|MERGE_RESOLUTION|>--- conflicted
+++ resolved
@@ -1,9 +1,3 @@
-<<<<<<< HEAD
-#![allow(clippy::await_holding_refcell_ref)]
-
-use async_trait::async_trait;
-=======
->>>>>>> 53343bfd
 use dioxus_core::ScopeId;
 use dioxus_html::prelude::{EvalError, EvalProvider, Evaluator};
 use generational_box::{AnyStorage, GenerationalBox, UnsyncStorage};
@@ -24,13 +18,8 @@
 }
 
 impl EvalProvider for DesktopEvalProvider {
-<<<<<<< HEAD
-    fn new_evaluator(&self, js: String) -> Result<Box<dyn Evaluator>, EvalError> {
-        Ok(Box::new(DesktopEvaluator::new(self.query.clone(), js)))
-=======
     fn new_evaluator(&self, js: String) -> Result<GenerationalBox<Box<dyn Evaluator>>, EvalError> {
         Ok(DesktopEvaluator::create(self.query.clone(), js))
->>>>>>> 53343bfd
     }
 }
 
@@ -77,14 +66,10 @@
     ///
     /// # Panics
     /// This will panic if the query is currently being awaited.
-<<<<<<< HEAD
-    async fn recv(&mut self) -> Result<serde_json::Value, EvalError> {
-=======
     fn poll_recv(
         &mut self,
         context: &mut std::task::Context<'_>,
     ) -> std::task::Poll<Result<serde_json::Value, EvalError>> {
->>>>>>> 53343bfd
         self.query
             .poll_recv(context)
             .map_err(|e| EvalError::Communication(e.to_string()))
