use crate::{
    document::init_eval,
    element::LiveviewElement,
    events::SerializedHtmlEventConverter,
    query::{QueryEngine, QueryResult},
    LiveViewError,
};
use dioxus_core::prelude::*;
<<<<<<< HEAD
=======
use dioxus_devtools::DevserverMsg;
>>>>>>> 90e2c8c8
use dioxus_html::{EventData, HtmlEvent, PlatformEventData};
use dioxus_interpreter_js::MutationState;
use futures_util::{pin_mut, SinkExt, StreamExt};
use serde::Serialize;
use std::{any::Any, rc::Rc, time::Duration};
use tokio_util::task::LocalPoolHandle;

#[derive(Clone)]
pub struct LiveViewPool {
    pub(crate) pool: LocalPoolHandle,
}

impl Default for LiveViewPool {
    fn default() -> Self {
        Self::new()
    }
}

impl LiveViewPool {
    pub fn new() -> Self {
        // Set the event converter
        dioxus_html::set_event_converter(Box::new(SerializedHtmlEventConverter));

        LiveViewPool {
            pool: LocalPoolHandle::new(16),
        }
    }

    pub async fn launch(
        &self,
        ws: impl LiveViewSocket,
        app: fn() -> Element,
    ) -> Result<(), LiveViewError> {
        self.launch_with_props(ws, |app| app(), app).await
    }

    pub async fn launch_with_props<T: Clone + Send + 'static>(
        &self,
        ws: impl LiveViewSocket,
        app: fn(T) -> Element,
        props: T,
    ) -> Result<(), LiveViewError> {
        self.launch_virtualdom(ws, move || VirtualDom::new_with_props(app, props))
            .await
    }

    pub async fn launch_virtualdom<F: FnOnce() -> VirtualDom + Send + 'static>(
        &self,
        ws: impl LiveViewSocket,
        make_app: F,
    ) -> Result<(), LiveViewError> {
        match self.pool.spawn_pinned(move || run(make_app(), ws)).await {
            Ok(Ok(_)) => Ok(()),
            Ok(Err(e)) => Err(e),
            Err(_) => Err(LiveViewError::SendingFailed),
        }
    }
}

/// A LiveViewSocket is a Sink and Stream of Strings that Dioxus uses to communicate with the client
///
/// Most websockets from most HTTP frameworks can be converted into a LiveViewSocket using the appropriate adapter.
///
/// You can also convert your own socket into a LiveViewSocket by implementing this trait. This trait is an auto trait,
/// meaning that as long as your type implements Stream and Sink, you can use it as a LiveViewSocket.
///
/// For example, the axum implementation is a really small transform:
///
/// ```rust, ignore
/// pub fn axum_socket(ws: WebSocket) -> impl LiveViewSocket {
///     ws.map(transform_rx)
///         .with(transform_tx)
///         .sink_map_err(|_| LiveViewError::SendingFailed)
/// }
///
/// fn transform_rx(message: Result<Message, axum::Error>) -> Result<String, LiveViewError> {
///     message
///         .map_err(|_| LiveViewError::SendingFailed)?
///         .into_text()
///         .map_err(|_| LiveViewError::SendingFailed)
/// }
///
/// async fn transform_tx(message: String) -> Result<Message, axum::Error> {
///     Ok(Message::Text(message))
/// }
/// ```
pub trait LiveViewSocket:
    SinkExt<Vec<u8>, Error = LiveViewError>
    + StreamExt<Item = Result<Vec<u8>, LiveViewError>>
    + Send
    + 'static
{
}

impl<S> LiveViewSocket for S where
    S: SinkExt<Vec<u8>, Error = LiveViewError>
        + StreamExt<Item = Result<Vec<u8>, LiveViewError>>
        + Send
        + 'static
{
}

/// The primary event loop for the VirtualDom waiting for user input
///
/// This function makes it easy to integrate Dioxus LiveView with any socket-based framework.
///
/// As long as your framework can provide a Sink and Stream of Bytes, you can use this function.
///
/// You might need to transform the error types of the web backend into the LiveView error type.
pub async fn run(mut vdom: VirtualDom, ws: impl LiveViewSocket) -> Result<(), LiveViewError> {
    #[cfg(all(feature = "devtools", debug_assertions))]
    let mut hot_reload_rx = {
        let (tx, rx) = tokio::sync::mpsc::unbounded_channel();
<<<<<<< HEAD
        if let Some(endpoint) = dioxus_cli_config::devserver_ws_endpoint() {
            dioxus_devtools::connect(endpoint, move |template| _ = tx.send(template));
=======
        if let Some(addr) = dioxus_runtime_config::devserver_raw_addr() {
            dioxus_devtools::connect(addr, move |template| _ = tx.send(template));
>>>>>>> 90e2c8c8
        }
        rx
    };

    let mut mutations = MutationState::default();

    // Create the a proxy for query engine
    let (query_tx, mut query_rx) = tokio::sync::mpsc::unbounded_channel();
    let query_engine = QueryEngine::new(query_tx);
    vdom.in_runtime(|| {
        ScopeId::ROOT.provide_context(query_engine.clone());
        init_eval();
    });

    // pin the futures so we can use select!
    pin_mut!(ws);

    if let Some(edits) = {
        vdom.rebuild(&mut mutations);
        take_edits(&mut mutations)
    } {
        // send the initial render to the client
        ws.send(edits).await?;
    }

    // desktop uses this wrapper struct thing around the actual event itself
    // this is sorta driven by tao/wry
    #[derive(serde::Deserialize, Debug)]
    #[serde(tag = "method", content = "params")]
    enum IpcMessage {
        #[serde(rename = "user_event")]
        Event(HtmlEvent),
        #[serde(rename = "query")]
        Query(QueryResult),
    }

    loop {
        #[cfg(all(feature = "devtools", debug_assertions))]
        let hot_reload_wait = hot_reload_rx.recv();
        #[cfg(not(all(feature = "devtools", debug_assertions)))]
        let hot_reload_wait: std::future::Pending<Option<()>> = std::future::pending();

        tokio::select! {
            // poll any futures or suspense
            _ = vdom.wait_for_work() => {}

            evt = ws.next() => {
                match evt.as_ref().map(|o| o.as_deref()) {
                    // respond with a pong every ping to keep the websocket alive
                    Some(Ok(b"__ping__")) => {
                        ws.send(text_frame("__pong__")).await?;
                    }
                    Some(Ok(evt)) => {
                        if let Ok(message) = serde_json::from_str::<IpcMessage>(&String::from_utf8_lossy(evt)) {
                            match message {
                                IpcMessage::Event(evt) => {
                                    // Intercept the mounted event and insert a custom element type
                                    let event = if let EventData::Mounted = &evt.data {
                                        let element = LiveviewElement::new(evt.element, query_engine.clone());
                                        Event::new(
                                            Rc::new(PlatformEventData::new(Box::new(element))) as Rc<dyn Any>,
                                            evt.bubbles,
                                        )
                                    } else {
                                        Event::new(
                                            evt.data.into_any(),
                                            evt.bubbles,
                                        )
                                    };
                                    vdom.runtime().handle_event(
                                        &evt.name,
                                        event,
                                        evt.element,
                                    );
                                }
                                IpcMessage::Query(result) => {
                                    query_engine.send(result);
                                },
                            }
                        }
                    }
                    // log this I guess? when would we get an error here?
                    Some(Err(_e)) => {}
                    None => return Ok(()),
                }
            }

            // handle any new queries
            Some(query) = query_rx.recv() => {
                ws.send(text_frame(&serde_json::to_string(&ClientUpdate::Query(query)).unwrap())).await?;
            }

            Some(msg) = hot_reload_wait => {
                #[cfg(all(feature = "devtools", debug_assertions))]
                match msg{
<<<<<<< HEAD
                    dioxus_devtools::DevserverMsg::HotReload(msg)=> {
                        dioxus_devtools::apply_changes(&vdom, &msg);
=======
                    DevserverMsg::HotReload(msg)=> {
                        dioxus_devtools::apply_changes(&mut vdom, &msg);
>>>>>>> 90e2c8c8
                    }
                    dioxus_devtools::DevserverMsg::Shutdown => {
                        std::process::exit(0);
                    },
                    dioxus_devtools::DevserverMsg::FullReloadCommand
                    | dioxus_devtools::DevserverMsg::FullReloadStart
                    | dioxus_devtools::DevserverMsg::FullReloadFailed => {
                        // usually only web gets this message - what are we supposed to do?
                        // Maybe we could just binary patch ourselves in place without losing window state?
                    },
                }
                #[cfg(not(all(feature = "devtools", debug_assertions)))]
                let () = msg;
            }
        }

        tokio::select! {
            _ = vdom.wait_for_suspense() => {}
        }

        // render the vdom
        vdom.render_immediate(&mut mutations);

        if let Some(edits) = take_edits(&mut mutations) {
            ws.send(edits).await?;
        }
    }
}

fn text_frame(text: &str) -> Vec<u8> {
    let mut bytes = vec![0];
    bytes.extend(text.as_bytes());
    bytes
}

fn take_edits(mutations: &mut MutationState) -> Option<Vec<u8>> {
    // Add an extra one at the beginning to tell the shim this is a binary frame
    let mut bytes = vec![1];
    mutations.write_memory_into(&mut bytes);
    (bytes.len() > 1).then_some(bytes)
}

#[derive(Serialize)]
#[serde(tag = "type", content = "data")]
enum ClientUpdate {
    #[serde(rename = "query")]
    Query(String),
}<|MERGE_RESOLUTION|>--- conflicted
+++ resolved
@@ -6,10 +6,6 @@
     LiveViewError,
 };
 use dioxus_core::prelude::*;
-<<<<<<< HEAD
-=======
-use dioxus_devtools::DevserverMsg;
->>>>>>> 90e2c8c8
 use dioxus_html::{EventData, HtmlEvent, PlatformEventData};
 use dioxus_interpreter_js::MutationState;
 use futures_util::{pin_mut, SinkExt, StreamExt};
@@ -123,13 +119,8 @@
     #[cfg(all(feature = "devtools", debug_assertions))]
     let mut hot_reload_rx = {
         let (tx, rx) = tokio::sync::mpsc::unbounded_channel();
-<<<<<<< HEAD
         if let Some(endpoint) = dioxus_cli_config::devserver_ws_endpoint() {
             dioxus_devtools::connect(endpoint, move |template| _ = tx.send(template));
-=======
-        if let Some(addr) = dioxus_runtime_config::devserver_raw_addr() {
-            dioxus_devtools::connect(addr, move |template| _ = tx.send(template));
->>>>>>> 90e2c8c8
         }
         rx
     };
@@ -225,13 +216,8 @@
             Some(msg) = hot_reload_wait => {
                 #[cfg(all(feature = "devtools", debug_assertions))]
                 match msg{
-<<<<<<< HEAD
                     dioxus_devtools::DevserverMsg::HotReload(msg)=> {
                         dioxus_devtools::apply_changes(&vdom, &msg);
-=======
-                    DevserverMsg::HotReload(msg)=> {
-                        dioxus_devtools::apply_changes(&mut vdom, &msg);
->>>>>>> 90e2c8c8
                     }
                     dioxus_devtools::DevserverMsg::Shutdown => {
                         std::process::exit(0);
