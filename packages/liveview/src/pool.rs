use crate::{ClientStatus, DisconnectReason, LiveViewError, LiveViewSocket, WebSocketMsg as Msg};
use dioxus_core::prelude::*;
use futures_util::{pin_mut, SinkExt, StreamExt};
use std::ops::ControlFlow;
use std::rc::Rc;
use tokio::time::sleep;

const RENDER_DEADLINE: tokio::time::Duration = tokio::time::Duration::from_millis(10);

#[derive(Clone)]
pub struct LiveViewPool {
    pub(crate) pool: tokio_util::task::LocalPoolHandle,
}

impl Default for LiveViewPool {
    fn default() -> Self {
        Self::new()
    }
}

impl LiveViewPool {
    pub fn new() -> Self {
        LiveViewPool {
            // TODO/XXX: This probably should default to the amount of
            // available cores, and be configurable. Relevant resources:
            // - https://doc.rust-lang.org/stable/std/thread/fn.available_parallelism.html
            // - https://docs.rs/num_cpus/latest/num_cpus/
            // - Discussions about `available_parallelism` vs. `num_cpus`
            //   - https://github.com/seanmonstar/num_cpus/issues/119
            //   - https://github.com/rayon-rs/rayon/pull/937
            //   - Looks like we probably should use `available_parallelism`
            pool: tokio_util::task::LocalPoolHandle::new(16),
        }
    }

    // TODO: Docs
    pub async fn launch<
        SendErr: Send + std::fmt::Debug + 'static,
        RecvErr: Send + std::fmt::Debug + 'static,
    >(
        &self,
        ws: impl LiveViewSocket<SendErr, RecvErr>,
        app: fn(Scope<()>) -> Element,
    ) -> DisconnectReason<SendErr, RecvErr> {
        self.launch_with_props(ws, app, ()).await
    }

    // TODO: Docs
    pub async fn launch_with_props<
        T: Send + 'static,
        SendErr: Send + std::fmt::Debug + 'static,
        RecvErr: Send + std::fmt::Debug + 'static,
    >(
        &self,
        ws: impl LiveViewSocket<SendErr, RecvErr>,
        app: fn(Scope<T>) -> Element,
        props: T,
    ) -> DisconnectReason<SendErr, RecvErr> {
        self.launch_with_props_and_client_status(ws, app, props, ClientStatus::Initiated)
            .await
    }

    // TODO: Docs
    // XXX: `ClientStatus` can be used to specify if the initial render is for
    // a client connecting or reconnecting, which is useful for restoring state
    // (e.g. when the client reconnects). After the first render, we set the
    // status to `ClientStatus::Initiated`.
    pub async fn launch_with_props_and_client_status<
        T: Send + 'static,
        SendErr: Send + std::fmt::Debug + 'static,
        RecvErr: Send + std::fmt::Debug + 'static,
    >(
        &self,
        ws: impl LiveViewSocket<SendErr, RecvErr>,
        app: fn(Scope<T>) -> Element,
        props: T,
        client_status: ClientStatus,
    ) -> DisconnectReason<SendErr, RecvErr> {
        let result = self
            .pool
            .spawn_pinned(move || run(app, props, ws, client_status))
            .await;

        match result {
            Ok(result) => result,
            Err(join_error) => {
                DisconnectReason::Error(LiveViewError::Panicked(join_error.into_panic()))
                // Note: `into_panic` panics if joining the spawned task failed
                // because the task was canceled. Because we don't cancel the
                // task, this can't happen.
            }
        }
    }
}

// XXX: I think, it would be better to use a builder instead of three `launch*`
// methods. However, I didn't manage to implement such a builder because of the
// requirement for generic props. Do you have an idea, how to implement this?
// Here is what I've tried:

// pub struct Builder<'pool, Props: Send + 'static = ()> {
//     pool: &'pool LiveViewPool,
//     props: Option<Props>,
//     client_status: ClientStatus,
// }

// impl<'pool, Props: Send + 'static> Builder<'pool, Props> {
//     pub fn with_props(self, props: Props) -> Self {
//         self.props = Some(props);
//         self
//     }

//     pub fn with_client_status(self, status: ClientStatus) -> Self {
//         self.client_status = status;
//         self
//     }

//     pub async fn lauch(
//         self,
//         app: fn(Scope<Props>) -> Element,
//         ws: impl LiveViewSocket,
//     ) -> Result<Option<CloseFrame>, LiveViewError> {
//         let p = self.pool.pool;
//         if let Some(props) = self.props {
//             let r = p
//                 .spawn_pinned(move || run(app, props, ws, self.client_status))
//                 .await;
//             match r {
//                 Ok(result) => result,
//                 Err(join_error) => Err(LiveViewError::Panicked(join_error.into_panic())),
//                 // Note: `into_panic` panics if joining the spawned task failed because the
//                 // task was canceled. Because we don't cancle the task, this can't happen.
//             }
//         } else {
//             let r = p
//                 .spawn_pinned(move || run(app, (), ws, self.client_status))
//                 .await;
//             match r {
//                 Ok(result) => result,
//                 Err(join_error) => Err(LiveViewError::Panicked(join_error.into_panic())),
//                 // Note: `into_panic` panics if joining the spawned task failed because the
//                 // task was canceled. Because we don't cancle the task, this can't happen.
//             }
//         }
//     }
// }

/// Desktop uses this wrapper struct thing around the actual event itself
/// this is sorta driven by tao/wry
#[derive(serde::Deserialize)]
struct IpcMessage {
    params: dioxus_html::HtmlEvent,
}

/// The primary event loop for the VirtualDom waiting for user input
///
/// This function makes it easy to integrate Dioxus LiveView with any socket-based framework.
///
/// As long as your framework can provide a Sink and Stream of Strings, you can use this function.
///
/// You might need to transform the error types of the web backend into the LiveView error type.
// TODO: Add docs
pub async fn run<
    T: Send + 'static,
    SendErr: Send + std::fmt::Debug + 'static,
    RecvErr: Send + std::fmt::Debug + 'static,
>(
    app: Component<T>,
    props: T,
    ws: impl LiveViewSocket<SendErr, RecvErr>,
    client_status: ClientStatus,
) -> DisconnectReason<SendErr, RecvErr> {
    pin_mut!(ws);

    let (mut vdom, handlers) = match initiate_client(&mut ws, app, props, client_status).await {
        Err(err) => return DisconnectReason::Error(err),
        Ok(ok) => ok,
    };

    loop {
        tokio::select! {
            _ = vdom.wait_for_work() => (), // poll any futures or suspense

            msg = ws.next() => match handle_message(msg, &mut vdom, &mut ws, &handlers).await {
                ControlFlow::Break(result) => return result,
                ControlFlow::Continue(()) => (),
            }
        };

        let edits = vdom.render_with_deadline(sleep(RENDER_DEADLINE)).await;

        // TODO: Use a serialization error variant, or describe why this can't fail:
        let msg = Msg::Text(serde_json::to_string(&edits).unwrap());

        if let Err(e) = ws.send(msg).await {
            return DisconnectReason::Error(e);
        }

        // TODO: Implement streaming as described in
        // https://docs.rs/dioxus-core/latest/dioxus_core/prelude/struct.VirtualDom.html#use-with-streaming
        // XXX: Would that make sense?
    }
}

async fn initiate_client<
    T: Send + 'static,
<<<<<<< HEAD
    SendErr: Send + std::fmt::Debug + 'static,
    RecvErr: Send + std::fmt::Debug + 'static,
>(
    ws: &mut std::pin::Pin<&mut impl LiveViewSocket<SendErr, RecvErr>>,
    app: Component<T>,
    props: T,
    client_status: ClientStatus,
) -> Result<
    (VirtualDom, crate::DisconnectHandlers<SendErr, RecvErr>),
    LiveViewError<SendErr, RecvErr>,
> {
=======
{
    #[cfg(all(feature = "hot-reload", debug_assertions))]
    let mut hot_reload_rx = {
        let (tx, rx) = tokio::sync::mpsc::unbounded_channel();
        dioxus_hot_reload::connect(move |template| {
            let _ = tx.send(template);
        });
        rx
    };

>>>>>>> e2a73127
    let mut vdom = VirtualDom::new_with_props(app, props);

    // Provide a containers in which handlers and actions can be stored:

    let handlers: crate::hooks::DisconnectHandlers<_, _> =
        Rc::new(std::cell::RefCell::new(Vec::new()));

    let actions: crate::hooks::DisconnectClientActions =
        Rc::new(std::cell::RefCell::new(Vec::new()));

    vdom.base_scope().provide_context(Rc::clone(&handlers));
    vdom.base_scope().provide_context(Rc::clone(&actions));
    vdom.base_scope().provide_context(client_status); // Set `ClientState` during first render

<<<<<<< HEAD
    // Create the first message, which send the initial state of the app:

    let msg = {
        let msg = ClientInitiation {
            edits: vdom.rebuild(),
            // `vdom.rebuild()` also collects the `DisconnectClientActions`:
            on_disconnect: &actions.borrow(),
        };

        // TODO: use an efficient binary packed format for this. XXX: How
        // would it even be possible to use a binary format? Isn't JSON the
        // only format that's supported naively in the browser?
        // TODO: Use a deserialization error variant, or describe why this can't fail:
        serde_json::to_string(&msg).unwrap()
    };

    // Note: We always fully render the app, not matter if the client connects
    // for the first time, or reconnects. We do not try to store `VirtualDom`
    // instances of disconnected clients, and try to re-assign reconnecting
    // clients to their previous instance. To be able to reuse a `VirtualDom` in
    // a distributed setup (i.e. more than one server), `VirtualDom` would need
    // to be (de-)serializable, and we'd have to be able to send serialized
    // VDOMs to other servers, which would add  complexity, without significant
    // benefits (full renders anyway need to be fast, and state can be restored
    // with the tools we offer).

    // TODO: If the creation of `VirtualDom` is expensive, we may be able to
    // maintain a pool of instances that get reused.

    // XXX: Is creating VDOMs expensive? If so: Would using a VDOM pool  even
    // be possible? To prevent data leaks and security vulnerabilities it would
    // need to be guaranteed that all data store in a VDOM instance would be
    // discarded, before it's reused.

    // After the initial render, `ClientStatus` will always be `Initiated`:
    vdom.base_scope().provide_context(ClientStatus::Initiated);

    ws.send(Msg::Text(msg)).await?;

    Ok((vdom, handlers))
}

#[derive(serde::Serialize)]
#[serde(rename_all = "camelCase")]
struct ClientInitiation<'a> {
    edits: dioxus_core::Mutations<'a>,
    on_disconnect: &'a Vec<crate::DisconnectClientAction>,
}

async fn handle_message<
    SendErr: Send + std::fmt::Debug + 'static,
    RecvErr: Send + std::fmt::Debug + 'static,
>(
    msg: Option<Result<Msg, LiveViewError<SendErr, RecvErr>>>,
    vdom: &mut VirtualDom,
    ws: &mut std::pin::Pin<&mut impl LiveViewSocket<SendErr, RecvErr>>,
    handlers: &crate::DisconnectHandlers<SendErr, RecvErr>,
) -> ControlFlow<DisconnectReason<SendErr, RecvErr>> {
    log::trace!("Received message: {msg:?}");

    let fail = |reason| handle_disconnect(DisconnectReason::Error(reason), handlers);

    let Some(Ok(Msg::Text(msg))) = msg else {
        // The client did disconnect, or an error happened and we should fail:
        return match msg {
            None => fail(LiveViewError::StreamClosedUnexpectedly {
                context: "While waiting for WebSocket message".into(),
            }),
            Some(Err(err)) => fail(err), // = `LiveViewError::ReceivingMsgFailed`
            Some(Ok(msg)) => match msg {
                Msg::Text(_) => unreachable!("Handled above, via `let/else`"),
                Msg::Binary(_) => fail(LiveViewError::UnexpectedMsg {
                    context: "Binary messages are currently unsupported".into(),
                    msg,
                }),
                Msg::Close(frame) => handle_disconnect(DisconnectReason::Closure(frame), handlers),
            },
=======
    loop {
        #[cfg(all(feature = "hot-reload", debug_assertions))]
        let hot_reload_wait = hot_reload_rx.recv();
        #[cfg(not(all(feature = "hot-reload", debug_assertions)))]
        let hot_reload_wait = std::future::pending();

        tokio::select! {
            // poll any futures or suspense
            _ = vdom.wait_for_work() => {}

            evt = ws.next() => {
                match evt.as_ref().map(|o| o.as_deref()) {
                    // respond with a pong every ping to keep the websocket alive
                    Some(Ok("__ping__")) => {
                        ws.send("__pong__".to_string()).await?;
                    }
                    Some(Ok(evt)) => {
                        if let Ok(IpcMessage { params }) = serde_json::from_str::<IpcMessage>(evt) {
                            vdom.handle_event(&params.name, params.data.into_any(), params.element, params.bubbles);
                        }
                    }
                    // log this I guess? when would we get an error here?
                    Some(Err(_e)) => {},
                    None => return Ok(()),
                }
            }

            msg = hot_reload_wait => {
                if let Some(msg) = msg {
                    match msg{
                        dioxus_hot_reload::HotReloadMsg::UpdateTemplate(new_template) => {
                            vdom.replace_template(new_template);
                        }
                        dioxus_hot_reload::HotReloadMsg::Shutdown => {
                            std::process::exit(0);
                        },
                    }
                }
            }
>>>>>>> e2a73127
        }
    };

    if msg == "__ping__" {
        // Keep WebSocket alive:
        if let Err(err) = ws.send(Msg::Text("__pong__".into())).await {
            return fail(err); // = `LiveViewError::SendingMsgFailed`
        }
        ControlFlow::Continue(())
    } else if let Ok(IpcMessage { params }) = serde_json::from_str(&msg) {
        vdom.handle_event(
            &params.name,
            params.data.into_any(),
            params.element,
            params.bubbles,
        );
        ControlFlow::Continue(())
    } else {
        fail(LiveViewError::UnexpectedMsg {
            msg: Msg::Text(msg),
            context: "Invalid message".into(),
        })
    }
}

/// Calls the disconnect handlers (if any are installed), and returns a
/// `ControlFlow` suitable for returning from `handle_message`
fn handle_disconnect<
    SendErr: Send + std::fmt::Debug + 'static,
    RecvErr: Send + std::fmt::Debug + 'static,
>(
    reason: DisconnectReason<SendErr, RecvErr>,
    handlers: &crate::DisconnectHandlers<SendErr, RecvErr>,
) -> ControlFlow<DisconnectReason<SendErr, RecvErr>> {
    log::debug!("A client is or will be disconnected"); // TODO: Remove

    // `handlers` isn't needed anymore, after this function call, so we can
    // consume it's content (this way the contained closures can be `FnOnce`):
    for handler in handlers.borrow_mut().drain(0..) {
        handler(&reason)
    }

    ControlFlow::Break(reason)
}

// TODO: Is there any reasonable way to call the disconnect handlers when the
// server crashes? Without this, all client session state will be lost. Right
// now, to make state crash resistant, it has to be saved on every change.

// I've found the `crash-handler` crate by Embark Studios, but they recommend to
// run as little code as possible in crash handlers:
// https://docs.rs/crash-handler/0.5.1/crash_handler/trait.CrashEvent.html#safety

// We possible could handle crashes within the session by using `catch_unwind`
// within the user session task, or from `launch_with_props_with_client_status`
// by handling the `JoinError`. The later would mean that we have to move the
// creation of the container with the event handlers from `initiate_client` to
// `launch_with_props`, and switch from `Rc` to `Arc`.

// TODO: At least, this should be documented

// XXX: Do you have any thoughts regarding the above?

// If `catch_unwind` is doable, then we could at least support that. I doubt
// that the code is `UnwindSafe`, but maybe we can just document, that if
// the reason for the client disconnecting is `DisconnectReason::Crash`, then
// whatever is done, needs to be done carefully (in a way that avoids data
// corruption).

// Regular shutdowns (e.g. shutdowns via signals like SIGTERM on Linux) could
// probably also be handled properly. However, this most-likely would also
// mean that the container containing the event handlers needs to be globally
// available (and protected via a Mutex or similar).

// Otherwise, it's probably reasonable to just document, that state is not
// crash resistant, and that important data should be saved on every change ,
// as I've done in `sessions.rs`.

// That would definitely be the simplest solution.<|MERGE_RESOLUTION|>--- conflicted
+++ resolved
@@ -170,6 +170,15 @@
     ws: impl LiveViewSocket<SendErr, RecvErr>,
     client_status: ClientStatus,
 ) -> DisconnectReason<SendErr, RecvErr> {
+    #[cfg(all(feature = "hot-reload", debug_assertions))]
+    let mut hot_reload_rx = {
+        let (tx, rx) = tokio::sync::mpsc::unbounded_channel();
+        dioxus_hot_reload::connect(move |template| {
+            let _ = tx.send(template);
+        });
+        rx
+    };
+
     pin_mut!(ws);
 
     let (mut vdom, handlers) = match initiate_client(&mut ws, app, props, client_status).await {
@@ -178,12 +187,30 @@
     };
 
     loop {
+        #[cfg(all(feature = "hot-reload", debug_assertions))]
+        let hot_reload_wait = hot_reload_rx.recv();
+        #[cfg(not(all(feature = "hot-reload", debug_assertions)))]
+        let hot_reload_wait = std::future::pending();
+
         tokio::select! {
             _ = vdom.wait_for_work() => (), // poll any futures or suspense
 
             msg = ws.next() => match handle_message(msg, &mut vdom, &mut ws, &handlers).await {
                 ControlFlow::Break(result) => return result,
                 ControlFlow::Continue(()) => (),
+            },
+
+            msg = hot_reload_wait => {
+                if let Some(msg) = msg {
+                    match msg{
+                        dioxus_hot_reload::HotReloadMsg::UpdateTemplate(new_template) => {
+                            vdom.replace_template(new_template);
+                        }
+                        dioxus_hot_reload::HotReloadMsg::Shutdown => {
+                            std::process::exit(0);
+                        },
+                    }
+                }
             }
         };
 
@@ -204,7 +231,6 @@
 
 async fn initiate_client<
     T: Send + 'static,
-<<<<<<< HEAD
     SendErr: Send + std::fmt::Debug + 'static,
     RecvErr: Send + std::fmt::Debug + 'static,
 >(
@@ -216,18 +242,6 @@
     (VirtualDom, crate::DisconnectHandlers<SendErr, RecvErr>),
     LiveViewError<SendErr, RecvErr>,
 > {
-=======
-{
-    #[cfg(all(feature = "hot-reload", debug_assertions))]
-    let mut hot_reload_rx = {
-        let (tx, rx) = tokio::sync::mpsc::unbounded_channel();
-        dioxus_hot_reload::connect(move |template| {
-            let _ = tx.send(template);
-        });
-        rx
-    };
-
->>>>>>> e2a73127
     let mut vdom = VirtualDom::new_with_props(app, props);
 
     // Provide a containers in which handlers and actions can be stored:
@@ -242,7 +256,6 @@
     vdom.base_scope().provide_context(Rc::clone(&actions));
     vdom.base_scope().provide_context(client_status); // Set `ClientState` during first render
 
-<<<<<<< HEAD
     // Create the first message, which send the initial state of the app:
 
     let msg = {
@@ -320,47 +333,6 @@
                 }),
                 Msg::Close(frame) => handle_disconnect(DisconnectReason::Closure(frame), handlers),
             },
-=======
-    loop {
-        #[cfg(all(feature = "hot-reload", debug_assertions))]
-        let hot_reload_wait = hot_reload_rx.recv();
-        #[cfg(not(all(feature = "hot-reload", debug_assertions)))]
-        let hot_reload_wait = std::future::pending();
-
-        tokio::select! {
-            // poll any futures or suspense
-            _ = vdom.wait_for_work() => {}
-
-            evt = ws.next() => {
-                match evt.as_ref().map(|o| o.as_deref()) {
-                    // respond with a pong every ping to keep the websocket alive
-                    Some(Ok("__ping__")) => {
-                        ws.send("__pong__".to_string()).await?;
-                    }
-                    Some(Ok(evt)) => {
-                        if let Ok(IpcMessage { params }) = serde_json::from_str::<IpcMessage>(evt) {
-                            vdom.handle_event(&params.name, params.data.into_any(), params.element, params.bubbles);
-                        }
-                    }
-                    // log this I guess? when would we get an error here?
-                    Some(Err(_e)) => {},
-                    None => return Ok(()),
-                }
-            }
-
-            msg = hot_reload_wait => {
-                if let Some(msg) = msg {
-                    match msg{
-                        dioxus_hot_reload::HotReloadMsg::UpdateTemplate(new_template) => {
-                            vdom.replace_template(new_template);
-                        }
-                        dioxus_hot_reload::HotReloadMsg::Shutdown => {
-                            std::process::exit(0);
-                        },
-                    }
-                }
-            }
->>>>>>> e2a73127
         }
     };
 
