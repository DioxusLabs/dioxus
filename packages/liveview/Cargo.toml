[package]
name = "dioxus-liveview"
version = { workspace = true }
edition = "2021"
repository = "https://github.com/DioxusLabs/dioxus/"
homepage = "https://dioxuslabs.com/learn/0.4/getting_started/liveview"
keywords = ["dom", "ui", "gui", "react", "liveview"]
description = "Build server-side apps with Dioxus"
authors = ["Jonathan Kelley", "Evan Almloff"]
license = "MIT OR Apache-2.0"

[dependencies]
thiserror = { workspace = true }
tracing = { workspace = true }
slab = { workspace = true }
futures-util = { workspace = true, default-features = false, features = [
    "sink",
] }
futures-channel = { workspace = true }
tokio = { workspace = true, features = ["time", "macros"] }
tokio-stream = { version = "0.1.11", features = ["net"] }
tokio-util = { version = "0.7.4", features = ["rt"] }
serde = { version = "1.0.151", features = ["derive"] }
serde_json = "1.0.91"
dioxus-html = { workspace = true, features = ["serialize", "eval", "mounted"] }
rustc-hash = { workspace = true }
<<<<<<< HEAD
=======
minify-js = "0.5.6"
>>>>>>> 53343bfd
dioxus-core = { workspace = true, features = ["serialize"] }
dioxus-interpreter-js = { workspace = true, features = ["binary-protocol"] }
dioxus-hot-reload = { workspace = true, optional = true }
dioxus-cli-config = { workspace = true }
<<<<<<< HEAD
=======
generational-box = { workspace = true }
>>>>>>> 53343bfd

# warp
warp = { version = "0.3.3", optional = true }

# axum
axum = { version = "0.6.1", optional = true, features = ["ws"] }

# salvo
salvo = { version = "0.63.0", optional = true, features = ["websocket", "affix"] }
once_cell = "1.17.1"
async-trait = "0.1.71"

# rocket
rocket = { version = "0.5.0", optional = true }
rocket_ws = { version = "0.1.0", optional = true }

# actix is ... complicated?
# actix-files = { version = "0.6.2", optional = true }
# actix-web = { version = "4.2.1", optional = true }
# actix-ws = { version = "0.2.5", optional = true }

[dev-dependencies]
pretty_env_logger = { version = "0.5.0" }
tokio = { workspace = true, features = ["full"] }
warp = "0.3.3"
axum = { version = "0.6.1", features = ["ws"] }
salvo = { version = "0.63.0", features = ["affix", "websocket"] }
rocket = "0.5.0"
rocket_ws = "0.1.0"
tower = "0.4.13"
dioxus = { workspace = true }
<<<<<<< HEAD

[build-dependencies]
# dioxus-interpreter-js = { workspace = true, features = ["binary-protocol"] }
# minify-js = "0.5.6"
=======
>>>>>>> 53343bfd

[features]
default = ["hot-reload"]
# actix = ["actix-files", "actix-web", "actix-ws"]
hot-reload = ["dioxus-hot-reload"]
rocket = ["dep:rocket", "dep:rocket_ws"]

[[example]]
name = "axum"
required-features = ["axum"]

[[example]]
name = "axum_stress"
required-features = ["axum"]

[[example]]
name = "salvo"
required-features = ["salvo"]

[[example]]
name = "warp"
required-features = ["warp"]

[[example]]
name = "rocket"
required-features = ["rocket"]<|MERGE_RESOLUTION|>--- conflicted
+++ resolved
@@ -24,18 +24,12 @@
 serde_json = "1.0.91"
 dioxus-html = { workspace = true, features = ["serialize", "eval", "mounted"] }
 rustc-hash = { workspace = true }
-<<<<<<< HEAD
-=======
 minify-js = "0.5.6"
->>>>>>> 53343bfd
 dioxus-core = { workspace = true, features = ["serialize"] }
 dioxus-interpreter-js = { workspace = true, features = ["binary-protocol"] }
 dioxus-hot-reload = { workspace = true, optional = true }
 dioxus-cli-config = { workspace = true }
-<<<<<<< HEAD
-=======
 generational-box = { workspace = true }
->>>>>>> 53343bfd
 
 # warp
 warp = { version = "0.3.3", optional = true }
@@ -67,13 +61,6 @@
 rocket_ws = "0.1.0"
 tower = "0.4.13"
 dioxus = { workspace = true }
-<<<<<<< HEAD
-
-[build-dependencies]
-# dioxus-interpreter-js = { workspace = true, features = ["binary-protocol"] }
-# minify-js = "0.5.6"
-=======
->>>>>>> 53343bfd
 
 [features]
 default = ["hot-reload"]
