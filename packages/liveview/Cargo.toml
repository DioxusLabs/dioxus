--- conflicted
+++ resolved
@@ -19,11 +19,7 @@
     "sink",
 ] }
 futures-channel = { version = "0.3.25", features = ["sink"] }
-<<<<<<< HEAD
-tokio = { version = "1.23.0", features = ["time", "macros"] }
-=======
-tokio = { version = "1.22.0", features = ["time"] }
->>>>>>> e2a73127
+tokio = { version = "1.25.0", features = ["time", "macros"] }
 tokio-stream = { version = "0.1.11", features = ["net"] }
 tokio-util = { version = "0.7.4", features = ["rt"] }
 serde = { version = "1.0.151", features = ["derive"] }
@@ -31,11 +27,7 @@
 dioxus-html = { path = "../html", features = ["serialize"], version = "^0.3.0" }
 dioxus-core = { path = "../core", features = ["serialize"], version = "^0.3.0" }
 dioxus-interpreter-js = { path = "../interpreter", version = "0.3.0" }
-<<<<<<< HEAD
-# dioxus-hooks = { path = "../hooks", version = "0.3.0" }
-=======
 dioxus-hot-reload = { path = "../hot-reload", optional = true }
->>>>>>> e2a73127
 
 # warp
 warp = { version = "0.3.3", optional = true }
@@ -52,13 +44,8 @@
 # actix-ws = { version = "0.2.5", optional = true }
 
 [dev-dependencies]
-<<<<<<< HEAD
 pretty_env_logger = "0.4.0"
-tokio = { version = "1.23.0", features = ["full"] }
-=======
-pretty_env_logger = { version = "0.4.0" }
-tokio = { version = "1.22.0", features = ["full"] }
->>>>>>> e2a73127
+tokio = { version = "1.25.0", features = ["full"] }
 dioxus = { path = "../dioxus", version = "0.3.0" }
 warp = "0.3.3"
 axum = { version = "0.6.1", features = ["ws"] }
