use std::collections::hash_map::DefaultHasher;
use std::path::{Path, PathBuf};
use std::{hash::Hasher, process::Command};

struct Binding {
    input_path: PathBuf,
    output_path: PathBuf,
}

/// A builder for generating TypeScript bindings lazily
#[derive(Default)]
pub struct LazyTypeScriptBindings {
    binding: Vec<Binding>,
    minify_level: MinifyLevel,
    watching: Vec<PathBuf>,
}

impl LazyTypeScriptBindings {
    /// Create a new builder for generating TypeScript bindings that inputs from the given path and outputs javascript to the given path
    pub fn new() -> Self {
        Self::default()
    }

    /// Add a binding to generate
    pub fn with_binding(
        mut self,
        input_path: impl AsRef<Path>,
        output_path: impl AsRef<Path>,
    ) -> Self {
        let input_path = input_path.as_ref();
        let output_path = output_path.as_ref();

        self.binding.push(Binding {
            input_path: input_path.to_path_buf(),
            output_path: output_path.to_path_buf(),
        });

        self
    }

    /// Set the minify level for the bindings
    pub fn with_minify_level(mut self, minify_level: MinifyLevel) -> Self {
        self.minify_level = minify_level;
        self
    }

    /// Watch any .js or .ts files in a directory and re-generate the bindings when they change
    // TODO: we should watch any files that get bundled by bun by reading the source map
    pub fn with_watching(mut self, path: impl AsRef<Path>) -> Self {
        let path = path.as_ref();
        self.watching.push(path.to_path_buf());
        self
    }

    /// Run the bindings
    pub fn run(&self) {
        // If any TS changes, re-run the build script
        let mut watching_paths = Vec::new();
        for path in &self.watching {
            if let Ok(dir) = std::fs::read_dir(path) {
                for entry in dir.flatten() {
                    let path = entry.path();
                    if path
                        .extension()
                        .map(|ext| ext == "ts" || ext == "js")
                        .unwrap_or(false)
                    {
                        watching_paths.push(path);
                    }
                }
            } else {
                watching_paths.push(path.to_path_buf());
            }
        }
        for path in &watching_paths {
            println!("cargo:rerun-if-changed={}", path.display());
        }

        // Compute the hash of the input files
        let hashes = hash_files(watching_paths);

<<<<<<< HEAD
        let hash_location = None;
        let hash_location = hash_location.unwrap_or_else(|| PathBuf::from("./src/js/"));
=======
        let hash_location = PathBuf::from("./src/js/");
>>>>>>> fd9229a7
        std::fs::create_dir_all(&hash_location).unwrap_or_else(|err| {
            panic!(
                "Failed to create directory for hash file: {} in {}",
                err,
                hash_location.display()
            )
        });
        let hash_location = hash_location.join("hash.txt");

        // If the hash matches the one on disk, we're good and don't need to update bindings
        let fs_hash_string = std::fs::read_to_string(&hash_location);
        let expected = fs_hash_string
            .as_ref()
            .map(|s| s.trim())
            .unwrap_or_default();
        let hashes_string = format!("{hashes:?}");
        if expected == hashes_string {
            return;
        }

        // Otherwise, generate the bindings and write the new hash to disk
        for path in &self.binding {
            gen_bindings(&path.input_path, &path.output_path, self.minify_level);
        }

        std::fs::write(hash_location, hashes_string).unwrap();
    }
}

/// The level of minification to apply to the bindings
#[derive(Copy, Clone, Debug, Default)]
pub enum MinifyLevel {
    /// Don't minify the bindings
    None,
    /// Minify whitespace
    Whitespace,
    /// Minify whitespace and syntax
    #[default]
    Syntax,
    /// Minify whitespace, syntax, and identifiers
    Identifiers,
}

impl MinifyLevel {
    fn as_args(&self) -> &'static [&'static str] {
        match self {
            MinifyLevel::None => &[],
            MinifyLevel::Whitespace => &["--minify-whitespace"],
            MinifyLevel::Syntax => &["--minify-whitespace", "--minify-syntax"],
            MinifyLevel::Identifiers => &[
                "--minify-whitespace",
                "--minify-syntax",
                "--minify-identifiers",
            ],
        }
    }
}

/// Hashes the contents of a directory
fn hash_files(mut files: Vec<PathBuf>) -> Vec<u64> {
    // Different systems will read the files in different orders, so we sort them to make sure the hash is consistent
    files.sort();
    let mut hashes = Vec::new();
    for file in files {
        let mut hash = DefaultHasher::new();
        let Ok(contents) = std::fs::read_to_string(file) else {
            continue;
        };
        // windows + git does a weird thing with line endings, so we need to normalize them
        for line in contents.lines() {
            hash.write(line.as_bytes());
        }
        hashes.push(hash.finish());
    }
    hashes
}

// okay...... so bun might fail if the user doesn't have it installed
// we don't really want to fail if that's the case
// but if you started *editing* the .ts files, you're gonna have a bad time
// so.....
// we need to hash each of the .ts files and add that hash to the JS files
// if the hashes don't match, we need to fail the build
// that way we also don't need
fn gen_bindings(input_path: &Path, output_path: &Path, minify_level: MinifyLevel) {
    // If the file is generated, and the hash is different, we need to generate it
    let status = Command::new("bun")
        .arg("build")
        .arg(input_path)
        .arg("--outfile")
        .arg(output_path)
        .args(minify_level.as_args())
        .status()
        .unwrap();

    if !status.success() {
        panic!(
            "Failed to generate bindings for {:?}. Make sure you have bun installed",
            input_path
        );
    }
}<|MERGE_RESOLUTION|>--- conflicted
+++ resolved
@@ -79,12 +79,7 @@
         // Compute the hash of the input files
         let hashes = hash_files(watching_paths);
 
-<<<<<<< HEAD
-        let hash_location = None;
-        let hash_location = hash_location.unwrap_or_else(|| PathBuf::from("./src/js/"));
-=======
         let hash_location = PathBuf::from("./src/js/");
->>>>>>> fd9229a7
         std::fs::create_dir_all(&hash_location).unwrap_or_else(|err| {
             panic!(
                 "Failed to create directory for hash file: {} in {}",
