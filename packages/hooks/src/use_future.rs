#![allow(missing_docs)]
<<<<<<< HEAD
use crate::{use_hook_did_run, use_signal};
use dioxus_core::{
    prelude::{spawn, use_drop, use_hook},
=======
use crate::{use_callback, use_hook_did_run, use_signal, UseCallback};
use dioxus_core::{
    prelude::{flush_sync, spawn, use_hook},
>>>>>>> 53343bfd
    Task,
};
use dioxus_signals::*;
use dioxus_signals::{Readable, Writable};
use std::future::Future;

/// A hook that allows you to spawn a future
///
<<<<<<< HEAD
/// Does not regenerate the future when dependencies change.
pub fn use_future<F>(mut future: impl FnMut() -> F) -> UseFuture
=======
/// The future is spawned on the next call to `flush_sync` which means that it will not run on the server.
/// To run a future on the server, you should use `spawn` directly.
pub fn use_future<F>(mut future: impl FnMut() -> F + 'static) -> UseFuture
>>>>>>> 53343bfd
where
    F: Future + 'static,
{
    let mut state = use_signal(|| UseFutureState::Pending);

<<<<<<< HEAD
    // Create the task inside a copyvalue so we can reset it in-place later
    let task = use_hook(|| {
        let fut = future();
        CopyValue::new(spawn(async move {
            fut.await;
            state.set(UseFutureState::Complete);
        }))
    });

=======
    let mut callback = use_callback(move || {
        let fut = future();
        spawn(async move {
            flush_sync().await;
            state.set(UseFutureState::Pending);
            fut.await;
            state.set(UseFutureState::Ready);
        })
    });

    // Create the task inside a copyvalue so we can reset it in-place later
    let task = use_hook(|| CopyValue::new(callback.call()));

>>>>>>> 53343bfd
    // Early returns in dioxus have consequences for use_memo, use_resource, and use_future, etc
    // We *don't* want futures to be running if the component early returns. It's a rather weird behavior to have
    // use_memo running in the background even if the component isn't hitting those hooks anymore.
    //
    // React solves this by simply not having early returns interleave with hooks.
    // However, since dioxus allows early returns (since we use them for suspense), we need to solve this problem
    use_hook_did_run(move |did_run| match did_run {
        true => task.peek().resume(),
        false => task.peek().pause(),
    });
<<<<<<< HEAD

    use_drop(move || task.peek().stop());

    UseFuture { task, state }
}

#[allow(unused)]
pub struct UseFuture {
    task: CopyValue<Task>,
    state: Signal<UseFutureState>,
=======

    UseFuture {
        task,
        state,
        callback,
    }
}

#[derive(Clone, Copy)]
pub struct UseFuture {
    task: CopyValue<Task>,
    state: Signal<UseFutureState>,
    callback: UseCallback<Task>,
}

/// A signal that represents the state of a future
// we might add more states (panicked, etc)
#[derive(Clone, Copy, PartialEq, Hash, Eq, Debug)]
pub enum UseFutureState {
    /// The future is still running
    Pending,

    /// The future has been forcefully stopped
    Stopped,

    /// The future has been paused, tempoarily
    Paused,

    /// The future has completed
    Ready,
>>>>>>> 53343bfd
}

impl UseFuture {
    /// Restart the future with new dependencies.
    ///
    /// Will not cancel the previous future, but will ignore any values that it
    /// generates.
<<<<<<< HEAD
    pub fn restart(&self) {
        // self.needs_regen.set(true);
        // (self.update)();
=======
    pub fn restart(&mut self) {
        self.task.write().cancel();
        let new_task = self.callback.call();
        self.task.set(new_task);
>>>>>>> 53343bfd
    }

    /// Forcefully cancel a future
    pub fn cancel(&mut self) {
<<<<<<< HEAD
        self.task.write().stop();
    }

    /// Get the ID of the future in Dioxus' internal scheduler
    pub fn task(&self) -> Option<Task> {
        todo!()
        // self.task.get()
    }

    /// Get the current state of the future.
    pub fn state(&self) -> UseFutureState {
        todo!()
        // match (&self.task.get(), &self.value()) {
        //     // If we have a task and an existing value, we're reloading
        //     (Some(_), Some(val)) => UseFutureState::Reloading(val),

        //     // no task, but value - we're done
        //     (None, Some(val)) => UseFutureState::Complete(val),

        //     // no task, no value - something's wrong? return pending
        //     (None, None) => UseFutureState::Pending,

        //     // Task, no value - we're still pending
        //     (Some(_), None) => UseFutureState::Pending,
        // }
    }
}

pub enum UseFutureState {
    Pending,
    Complete,
    Regenerating, // the old value
=======
        self.state.set(UseFutureState::Stopped);
        self.task.write().cancel();
    }

    /// Pause the future
    pub fn pause(&mut self) {
        self.state.set(UseFutureState::Paused);
        self.task.write().pause();
    }

    /// Resume the future
    pub fn resume(&mut self) {
        if self.finished() {
            return;
        }

        self.state.set(UseFutureState::Pending);
        self.task.write().resume();
    }

    /// Get a handle to the inner task backing this future
    /// Modify the task through this handle will cause inconsistent state
    pub fn task(&self) -> Task {
        self.task.cloned()
    }

    /// Is the future currently finished running?
    ///
    /// Reading this does not subscribe to the future's state
    pub fn finished(&self) -> bool {
        matches!(
            *self.state.peek(),
            UseFutureState::Ready | UseFutureState::Stopped
        )
    }

    /// Get the current state of the future.
    pub fn state(&self) -> ReadOnlySignal<UseFutureState> {
        self.state.into()
    }
>>>>>>> 53343bfd
}<|MERGE_RESOLUTION|>--- conflicted
+++ resolved
@@ -1,13 +1,7 @@
 #![allow(missing_docs)]
-<<<<<<< HEAD
-use crate::{use_hook_did_run, use_signal};
-use dioxus_core::{
-    prelude::{spawn, use_drop, use_hook},
-=======
 use crate::{use_callback, use_hook_did_run, use_signal, UseCallback};
 use dioxus_core::{
     prelude::{flush_sync, spawn, use_hook},
->>>>>>> 53343bfd
     Task,
 };
 use dioxus_signals::*;
@@ -16,30 +10,14 @@
 
 /// A hook that allows you to spawn a future
 ///
-<<<<<<< HEAD
-/// Does not regenerate the future when dependencies change.
-pub fn use_future<F>(mut future: impl FnMut() -> F) -> UseFuture
-=======
 /// The future is spawned on the next call to `flush_sync` which means that it will not run on the server.
 /// To run a future on the server, you should use `spawn` directly.
 pub fn use_future<F>(mut future: impl FnMut() -> F + 'static) -> UseFuture
->>>>>>> 53343bfd
 where
     F: Future + 'static,
 {
     let mut state = use_signal(|| UseFutureState::Pending);
 
-<<<<<<< HEAD
-    // Create the task inside a copyvalue so we can reset it in-place later
-    let task = use_hook(|| {
-        let fut = future();
-        CopyValue::new(spawn(async move {
-            fut.await;
-            state.set(UseFutureState::Complete);
-        }))
-    });
-
-=======
     let mut callback = use_callback(move || {
         let fut = future();
         spawn(async move {
@@ -53,7 +31,6 @@
     // Create the task inside a copyvalue so we can reset it in-place later
     let task = use_hook(|| CopyValue::new(callback.call()));
 
->>>>>>> 53343bfd
     // Early returns in dioxus have consequences for use_memo, use_resource, and use_future, etc
     // We *don't* want futures to be running if the component early returns. It's a rather weird behavior to have
     // use_memo running in the background even if the component isn't hitting those hooks anymore.
@@ -64,18 +41,6 @@
         true => task.peek().resume(),
         false => task.peek().pause(),
     });
-<<<<<<< HEAD
-
-    use_drop(move || task.peek().stop());
-
-    UseFuture { task, state }
-}
-
-#[allow(unused)]
-pub struct UseFuture {
-    task: CopyValue<Task>,
-    state: Signal<UseFutureState>,
-=======
 
     UseFuture {
         task,
@@ -106,7 +71,6 @@
 
     /// The future has completed
     Ready,
->>>>>>> 53343bfd
 }
 
 impl UseFuture {
@@ -114,54 +78,14 @@
     ///
     /// Will not cancel the previous future, but will ignore any values that it
     /// generates.
-<<<<<<< HEAD
-    pub fn restart(&self) {
-        // self.needs_regen.set(true);
-        // (self.update)();
-=======
     pub fn restart(&mut self) {
         self.task.write().cancel();
         let new_task = self.callback.call();
         self.task.set(new_task);
->>>>>>> 53343bfd
     }
 
     /// Forcefully cancel a future
     pub fn cancel(&mut self) {
-<<<<<<< HEAD
-        self.task.write().stop();
-    }
-
-    /// Get the ID of the future in Dioxus' internal scheduler
-    pub fn task(&self) -> Option<Task> {
-        todo!()
-        // self.task.get()
-    }
-
-    /// Get the current state of the future.
-    pub fn state(&self) -> UseFutureState {
-        todo!()
-        // match (&self.task.get(), &self.value()) {
-        //     // If we have a task and an existing value, we're reloading
-        //     (Some(_), Some(val)) => UseFutureState::Reloading(val),
-
-        //     // no task, but value - we're done
-        //     (None, Some(val)) => UseFutureState::Complete(val),
-
-        //     // no task, no value - something's wrong? return pending
-        //     (None, None) => UseFutureState::Pending,
-
-        //     // Task, no value - we're still pending
-        //     (Some(_), None) => UseFutureState::Pending,
-        // }
-    }
-}
-
-pub enum UseFutureState {
-    Pending,
-    Complete,
-    Regenerating, // the old value
-=======
         self.state.set(UseFutureState::Stopped);
         self.task.write().cancel();
     }
@@ -202,5 +126,4 @@
     pub fn state(&self) -> ReadOnlySignal<UseFutureState> {
         self.state.into()
     }
->>>>>>> 53343bfd
 }