--- conflicted
+++ resolved
@@ -4,46 +4,8 @@
 
 use crate::use_callback;
 
-<<<<<<< HEAD
 #[doc = include_str!("../docs/side_effects.md")]
 #[doc = include_str!("../docs/rules_of_hooks.md")]
-=======
-/// `use_effect` will subscribe to any changes in the signal values it captures
-/// effects will always run after first mount and then whenever the signal values change
-/// If the use_effect call was skipped due to an early return, the effect will no longer activate.
-/// ```rust
-/// # use dioxus::prelude::*;
-/// fn app() -> Element {
-///     let mut count = use_signal(|| 0);
-///     //the effect runs again each time count changes
-///     use_effect(move || println!("Count changed to {count}"));
-///
-///     rsx! {
-///         h1 { "High-Five counter: {count}" }
-///         button { onclick: move |_| count += 1, "Up high!" }
-///         button { onclick: move |_| count -= 1, "Down low!" }
-///     }
-/// }
-/// ```
-///
-/// ## With non-reactive dependencies
-/// To add non-reactive dependencies, you can use the `use_reactive` hook.
-///
-/// Signals will automatically be added as dependencies, so you don't need to call this method for them.
-///
-/// ```rust
-/// # use dioxus::prelude::*;
-/// # async fn sleep(delay: u32) {}
-///
-/// #[component]
-/// fn Comp(count: u32) -> Element {
-///     // Because the memo subscribes to `count` by adding it as a dependency, the memo will rerun every time `count` changes.
-///     use_effect(use_reactive((&count,), |(count,)| println!("Manually manipulate the dom") ));
-///
-///     todo!()
-/// }
-/// ```
->>>>>>> e2002d6e
 #[track_caller]
 pub fn use_effect(callback: impl FnMut() + 'static) -> Effect {
     let callback = use_callback(callback);
