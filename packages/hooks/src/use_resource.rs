#![allow(missing_docs)]

use crate::{use_callback, use_signal, UseCallback};
use dioxus_core::prelude::*;
use dioxus_signals::*;
use futures_util::{future, pin_mut, FutureExt, StreamExt};
use std::ops::Deref;
use std::{cell::Cell, future::Future, rc::Rc};

<<<<<<< HEAD
#[doc = include_str!("../docs/use_resource.md")]
#[doc = include_str!("../docs/rules_of_hooks.md")]
#[doc = include_str!("../docs/moving_state_around.md")]
#[doc(alias = "use_async_memo")]
#[doc(alias = "use_memo_async")]
=======
/// A memo that resolves to a value asynchronously.
/// Similar to `use_future` but `use_resource` returns a value.
/// See [`Resource`] for more details.
/// ```rust
/// # use dioxus::prelude::*;
/// # #[derive(Clone)]
/// # struct WeatherLocation {
/// #     city: String,
/// #     country: String,
/// #     coordinates: (f64, f64),
/// # }
/// # async fn get_weather(location: &WeatherLocation) -> Result<String, String> {
/// #     Ok("Sunny".to_string())
/// # }
/// # #[component]
/// # fn WeatherElement(weather: String) -> Element {
/// #     rsx! { p { "The weather is {weather}" } }
/// # }
/// fn app() -> Element {
///     let country = use_signal(|| WeatherLocation {
///         city: "Berlin".to_string(),
///         country: "Germany".to_string(),
///         coordinates: (52.5244, 13.4105),
///     });
///     ///
///     // Because the resource's future subscribes to `country` by reading it (`country.read()`),
///     // every time `country` changes the resource's future will run again and thus provide a new value.
///     let current_weather = use_resource(move || async move { get_weather(&country()).await });
///
///     rsx! {
///         // the value of the resource can be polled to
///         // conditionally render elements based off if it's future
///         // finished (Some(Ok(_)), errored Some(Err(_)),
///         // or is still running (None)
///         match &*current_weather.read() {
///             Some(Ok(weather)) => rsx! { WeatherElement { weather } },
///             Some(Err(e)) => rsx! { p { "Loading weather failed, {e}" } },
///             None =>  rsx! { p { "Loading..." } }
///         }
///     }
/// }
/// ```
///
/// ## With non-reactive dependencies
/// To add non-reactive dependencies, you can use the `use_reactive` hook.
///
/// Signals will automatically be added as dependencies, so you don't need to call this method for them.
///
/// ```rust
/// # use dioxus::prelude::*;
/// # async fn sleep(delay: u32) {}
///
/// #[component]
/// fn Comp(count: u32) -> Element {
///     // Because the memo subscribes to `count` by adding it as a dependency, the memo will rerun every time `count` changes.
///     let new_count = use_resource(use_reactive((&count,), |(count,)| async move {count + 1} ));
///
///     todo!()
/// }
/// ```
>>>>>>> e2002d6e
#[must_use = "Consider using `cx.spawn` to run a future without reading its value"]
#[track_caller]
pub fn use_resource<T, F>(mut future: impl FnMut() -> F + 'static) -> Resource<T>
where
    T: 'static,
    F: Future<Output = T> + 'static,
{
    let location = std::panic::Location::caller();

    let mut value = use_signal(|| None);
    let mut state = use_signal(|| UseResourceState::Pending);
    let (rc, changed) = use_hook(|| {
        let (rc, changed) = ReactiveContext::new_with_origin(location);
        (rc, Rc::new(Cell::new(Some(changed))))
    });

    let cb = use_callback(move || {
        // Create the user's task
        let fut = rc.run_in(&mut future);

        // Spawn a wrapper task that polls the inner future and watch its dependencies
        spawn(async move {
            // move the future here and pin it so we can poll it
            let fut = fut;
            pin_mut!(fut);

            // Run each poll in the context of the reactive scope
            // This ensures the scope is properly subscribed to the future's dependencies
            let res = future::poll_fn(|cx| {
                rc.run_in(|| {
                    tracing::trace_span!("polling resource", location = %location)
                        .in_scope(|| fut.poll_unpin(cx))
                })
            })
            .await;

            // Set the value and state
            state.set(UseResourceState::Ready);
            value.set(Some(res));
        })
    });

    let mut task = use_hook(|| Signal::new(cb()));

    use_hook(|| {
        let mut changed = changed.take().unwrap();
        spawn(async move {
            loop {
                // Wait for the dependencies to change
                let _ = changed.next().await;

                // Stop the old task
                task.write().cancel();

                // Start a new task
                task.set(cb());
            }
        })
    });

    Resource {
        task,
        value,
        state,
        callback: cb,
    }
}

/// A handle to a reactive future spawned with [`use_resource`] that can be used to modify or read the result of the future.
///
/// ## Example
///
/// Reading the result of a resource:
/// ```rust, no_run
/// # use dioxus::prelude::*;
/// # use std::time::Duration;
/// fn App() -> Element {
///     let mut revision = use_signal(|| "1d03b42");
///     let mut resource = use_resource(move || async move {
///         // This will run every time the revision signal changes because we read the count inside the future
///         reqwest::get(format!("https://github.com/DioxusLabs/awesome-dioxus/blob/{revision}/awesome.json")).await
///     });
///
///     // Since our resource may not be ready yet, the value is an Option. Our request may also fail, so the get function returns a Result
///     // The complete type we need to match is `Option<Result<String, reqwest::Error>>`
///     // We can use `read_unchecked` to keep our matching code in one statement while avoiding a temporary variable error (this is still completely safe because dioxus checks the borrows at runtime)
///     match &*resource.read_unchecked() {
///         Some(Ok(value)) => rsx! { "{value:?}" },
///         Some(Err(err)) => rsx! { "Error: {err}" },
///         None => rsx! { "Loading..." },
///     }
/// }
/// ```
#[derive(Debug)]
pub struct Resource<T: 'static> {
    value: Signal<Option<T>>,
    task: Signal<Task>,
    state: Signal<UseResourceState>,
    callback: UseCallback<Task>,
}

impl<T> PartialEq for Resource<T> {
    fn eq(&self, other: &Self) -> bool {
        self.value == other.value
            && self.state == other.state
            && self.task == other.task
            && self.callback == other.callback
    }
}

impl<T> Clone for Resource<T> {
    fn clone(&self) -> Self {
        *self
    }
}
impl<T> Copy for Resource<T> {}

/// A signal that represents the state of the resource
// we might add more states (panicked, etc)
#[derive(Clone, Copy, PartialEq, Hash, Eq, Debug)]
pub enum UseResourceState {
    /// The resource's future is still running
    Pending,

    /// The resource's future has been forcefully stopped
    Stopped,

    /// The resource's future has been paused, tempoarily
    Paused,

    /// The resource's future has completed
    Ready,
}

impl<T> Resource<T> {
    /// Restart the resource's future.
    ///
    /// Will not cancel the previous future, but will ignore any values that it
    /// generates.
    ///
    /// ## Example
    /// ```rust, no_run
    /// # use dioxus::prelude::*;
    /// # use std::time::Duration;
    /// fn App() -> Element {
    ///     let mut revision = use_signal(|| "1d03b42");
    ///     let mut resource = use_resource(move || async move {
    ///         // This will run every time the revision signal changes because we read the count inside the future
    ///         reqwest::get(format!("https://github.com/DioxusLabs/awesome-dioxus/blob/{revision}/awesome.json")).await
    ///     });
    ///
    ///     rsx! {
    ///         button {
    ///             // We can get a signal with the value of the resource with the `value` method
    ///             onclick: move |_| resource.restart(),
    ///             "Restart resource"
    ///         }
    ///         "{resource:?}"
    ///     }
    /// }
    /// ```
    pub fn restart(&mut self) {
        self.task.write().cancel();
        let new_task = self.callback.call();
        self.task.set(new_task);
    }

    /// Forcefully cancel the resource's future.
    ///
    /// ## Example
    /// ```rust, no_run
    /// # use dioxus::prelude::*;
    /// # use std::time::Duration;
    /// fn App() -> Element {
    ///     let mut revision = use_signal(|| "1d03b42");
    ///     let mut resource = use_resource(move || async move {
    ///         reqwest::get(format!("https://github.com/DioxusLabs/awesome-dioxus/blob/{revision}/awesome.json")).await
    ///     });
    ///
    ///     rsx! {
    ///         button {
    ///             // We can cancel the resource before it finishes with the `cancel` method
    ///             onclick: move |_| resource.cancel(),
    ///             "Cancel resource"
    ///         }
    ///         "{resource:?}"
    ///     }
    /// }
    /// ```
    pub fn cancel(&mut self) {
        self.state.set(UseResourceState::Stopped);
        self.task.write().cancel();
    }

    /// Pause the resource's future.
    ///
    /// ## Example
    /// ```rust, no_run
    /// # use dioxus::prelude::*;
    /// # use std::time::Duration;
    /// fn App() -> Element {
    ///     let mut revision = use_signal(|| "1d03b42");
    ///     let mut resource = use_resource(move || async move {
    ///         // This will run every time the revision signal changes because we read the count inside the future
    ///         reqwest::get(format!("https://github.com/DioxusLabs/awesome-dioxus/blob/{revision}/awesome.json")).await
    ///     });
    ///
    ///     rsx! {
    ///         button {
    ///             // We can pause the future with the `pause` method
    ///             onclick: move |_| resource.pause(),
    ///             "Pause"
    ///         }
    ///         button {
    ///             // And resume it with the `resume` method
    ///             onclick: move |_| resource.resume(),
    ///             "Resume"
    ///         }
    ///         "{resource:?}"
    ///     }
    /// }
    /// ```
    pub fn pause(&mut self) {
        self.state.set(UseResourceState::Paused);
        self.task.write().pause();
    }

    /// Resume the resource's future.
    ///
    /// ## Example
    /// ```rust, no_run
    /// # use dioxus::prelude::*;
    /// # use std::time::Duration;
    /// fn App() -> Element {
    ///     let mut revision = use_signal(|| "1d03b42");
    ///     let mut resource = use_resource(move || async move {
    ///         // This will run every time the revision signal changes because we read the count inside the future
    ///         reqwest::get(format!("https://github.com/DioxusLabs/awesome-dioxus/blob/{revision}/awesome.json")).await
    ///     });
    ///
    ///     rsx! {
    ///         button {
    ///             // We can pause the future with the `pause` method
    ///             onclick: move |_| resource.pause(),
    ///             "Pause"
    ///         }
    ///         button {
    ///             // And resume it with the `resume` method
    ///             onclick: move |_| resource.resume(),
    ///             "Resume"
    ///         }
    ///         "{resource:?}"
    ///     }
    /// }
    /// ```
    pub fn resume(&mut self) {
        if self.finished() {
            return;
        }

        self.state.set(UseResourceState::Pending);
        self.task.write().resume();
    }

    /// Clear the resource's value. This will just reset the value. It will not modify any running tasks.
    ///
    /// ## Example
    /// ```rust, no_run
    /// # use dioxus::prelude::*;
    /// # use std::time::Duration;
    /// fn App() -> Element {
    ///     let mut revision = use_signal(|| "1d03b42");
    ///     let mut resource = use_resource(move || async move {
    ///         // This will run every time the revision signal changes because we read the count inside the future
    ///         reqwest::get(format!("https://github.com/DioxusLabs/awesome-dioxus/blob/{revision}/awesome.json")).await
    ///     });
    ///
    ///     rsx! {
    ///         button {
    ///             // We clear the value without modifying any running tasks with the `clear` method
    ///             onclick: move |_| resource.clear(),
    ///             "Clear"
    ///         }
    ///         "{resource:?}"
    ///     }
    /// }
    /// ```
    pub fn clear(&mut self) {
        self.value.write().take();
    }

    /// Get a handle to the inner task backing this resource
    /// Modify the task through this handle will cause inconsistent state
    pub fn task(&self) -> Task {
        self.task.cloned()
    }

    /// Is the resource's future currently finished running?
    ///
    /// Reading this does not subscribe to the future's state
    ///
    /// ## Example
    /// ```rust, no_run
    /// # use dioxus::prelude::*;
    /// # use std::time::Duration;
    /// fn App() -> Element {
    ///     let mut revision = use_signal(|| "1d03b42");
    ///     let mut resource = use_resource(move || async move {
    ///         // This will run every time the revision signal changes because we read the count inside the future
    ///         reqwest::get(format!("https://github.com/DioxusLabs/awesome-dioxus/blob/{revision}/awesome.json")).await
    ///     });
    ///
    ///     // We can use the `finished` method to check if the future is finished
    ///     if resource.finished() {
    ///         rsx! {
    ///             "The resource is finished"
    ///         }
    ///     } else {
    ///         rsx! {
    ///             "The resource is still running"
    ///         }
    ///     }
    /// }
    /// ```
    pub fn finished(&self) -> bool {
        matches!(
            *self.state.peek(),
            UseResourceState::Ready | UseResourceState::Stopped
        )
    }

    /// Get the current state of the resource's future. This method returns a [`ReadOnlySignal`] which can be read to get the current state of the resource or passed to other hooks and components.
    ///
    /// ## Example
    /// ```rust, no_run
    /// # use dioxus::prelude::*;
    /// # use std::time::Duration;
    /// fn App() -> Element {
    ///     let mut revision = use_signal(|| "1d03b42");
    ///     let mut resource = use_resource(move || async move {
    ///         // This will run every time the revision signal changes because we read the count inside the future
    ///         reqwest::get(format!("https://github.com/DioxusLabs/awesome-dioxus/blob/{revision}/awesome.json")).await
    ///     });
    ///
    ///     // We can read the current state of the future with the `state` method
    ///     match resource.state().cloned() {
    ///         UseResourceState::Pending => rsx! {
    ///             "The resource is still pending"
    ///         },
    ///         UseResourceState::Paused => rsx! {
    ///             "The resource has been paused"
    ///         },
    ///         UseResourceState::Stopped => rsx! {
    ///             "The resource has been stopped"
    ///         },
    ///         UseResourceState::Ready => rsx! {
    ///             "The resource is ready!"
    ///         },
    ///     }
    /// }
    /// ```
    pub fn state(&self) -> ReadOnlySignal<UseResourceState> {
        self.state.into()
    }

    /// Get the current value of the resource's future.  This method returns a [`ReadOnlySignal`] which can be read to get the current value of the resource or passed to other hooks and components.
    ///
    /// ## Example
    ///
    /// ```rust, no_run
    /// # use dioxus::prelude::*;
    /// # use std::time::Duration;
    /// fn App() -> Element {
    ///     let mut revision = use_signal(|| "1d03b42");
    ///     let mut resource = use_resource(move || async move {
    ///         // This will run every time the revision signal changes because we read the count inside the future
    ///         reqwest::get(format!("https://github.com/DioxusLabs/awesome-dioxus/blob/{revision}/awesome.json")).await
    ///     });
    ///
    ///     // We can get a signal with the value of the resource with the `value` method
    ///     let value = resource.value();
    ///
    ///     // Since our resource may not be ready yet, the value is an Option. Our request may also fail, so the get function returns a Result
    ///     // The complete type we need to match is `Option<Result<String, reqwest::Error>>`
    ///     // We can use `read_unchecked` to keep our matching code in one statement while avoiding a temporary variable error (this is still completely safe because dioxus checks the borrows at runtime)
    ///     match &*value.read_unchecked() {
    ///         Some(Ok(value)) => rsx! { "{value:?}" },
    ///         Some(Err(err)) => rsx! { "Error: {err}" },
    ///         None => rsx! { "Loading..." },
    ///     }
    /// }
    /// ```
    pub fn value(&self) -> ReadOnlySignal<Option<T>> {
        self.value.into()
    }
}

impl<T> From<Resource<T>> for ReadOnlySignal<Option<T>> {
    fn from(val: Resource<T>) -> Self {
        val.value.into()
    }
}

impl<T> Readable for Resource<T> {
    type Target = Option<T>;
    type Storage = UnsyncStorage;

    #[track_caller]
    fn try_read_unchecked(
        &self,
    ) -> Result<ReadableRef<'static, Self>, generational_box::BorrowError> {
        self.value.try_read_unchecked()
    }

    #[track_caller]
    fn peek_unchecked(&self) -> ReadableRef<'static, Self> {
        self.value.peek_unchecked()
    }
}

impl<T> IntoAttributeValue for Resource<T>
where
    T: Clone + IntoAttributeValue,
{
    fn into_value(self) -> dioxus_core::AttributeValue {
        self.with(|f| f.clone().into_value())
    }
}

impl<T> IntoDynNode for Resource<T>
where
    T: Clone + IntoDynNode,
{
    fn into_dyn_node(self) -> dioxus_core::DynamicNode {
        self().into_dyn_node()
    }
}

/// Allow calling a signal with signal() syntax
///
/// Currently only limited to copy types, though could probably specialize for string/arc/rc
impl<T: Clone> Deref for Resource<T> {
    type Target = dyn Fn() -> Option<T>;

    fn deref(&self) -> &Self::Target {
        Readable::deref_impl(self)
    }
}<|MERGE_RESOLUTION|>--- conflicted
+++ resolved
@@ -7,74 +7,11 @@
 use std::ops::Deref;
 use std::{cell::Cell, future::Future, rc::Rc};
 
-<<<<<<< HEAD
 #[doc = include_str!("../docs/use_resource.md")]
 #[doc = include_str!("../docs/rules_of_hooks.md")]
 #[doc = include_str!("../docs/moving_state_around.md")]
 #[doc(alias = "use_async_memo")]
 #[doc(alias = "use_memo_async")]
-=======
-/// A memo that resolves to a value asynchronously.
-/// Similar to `use_future` but `use_resource` returns a value.
-/// See [`Resource`] for more details.
-/// ```rust
-/// # use dioxus::prelude::*;
-/// # #[derive(Clone)]
-/// # struct WeatherLocation {
-/// #     city: String,
-/// #     country: String,
-/// #     coordinates: (f64, f64),
-/// # }
-/// # async fn get_weather(location: &WeatherLocation) -> Result<String, String> {
-/// #     Ok("Sunny".to_string())
-/// # }
-/// # #[component]
-/// # fn WeatherElement(weather: String) -> Element {
-/// #     rsx! { p { "The weather is {weather}" } }
-/// # }
-/// fn app() -> Element {
-///     let country = use_signal(|| WeatherLocation {
-///         city: "Berlin".to_string(),
-///         country: "Germany".to_string(),
-///         coordinates: (52.5244, 13.4105),
-///     });
-///     ///
-///     // Because the resource's future subscribes to `country` by reading it (`country.read()`),
-///     // every time `country` changes the resource's future will run again and thus provide a new value.
-///     let current_weather = use_resource(move || async move { get_weather(&country()).await });
-///
-///     rsx! {
-///         // the value of the resource can be polled to
-///         // conditionally render elements based off if it's future
-///         // finished (Some(Ok(_)), errored Some(Err(_)),
-///         // or is still running (None)
-///         match &*current_weather.read() {
-///             Some(Ok(weather)) => rsx! { WeatherElement { weather } },
-///             Some(Err(e)) => rsx! { p { "Loading weather failed, {e}" } },
-///             None =>  rsx! { p { "Loading..." } }
-///         }
-///     }
-/// }
-/// ```
-///
-/// ## With non-reactive dependencies
-/// To add non-reactive dependencies, you can use the `use_reactive` hook.
-///
-/// Signals will automatically be added as dependencies, so you don't need to call this method for them.
-///
-/// ```rust
-/// # use dioxus::prelude::*;
-/// # async fn sleep(delay: u32) {}
-///
-/// #[component]
-/// fn Comp(count: u32) -> Element {
-///     // Because the memo subscribes to `count` by adding it as a dependency, the memo will rerun every time `count` changes.
-///     let new_count = use_resource(use_reactive((&count,), |(count,)| async move {count + 1} ));
-///
-///     todo!()
-/// }
-/// ```
->>>>>>> e2002d6e
 #[must_use = "Consider using `cx.spawn` to run a future without reading its value"]
 #[track_caller]
 pub fn use_resource<T, F>(mut future: impl FnMut() -> F + 'static) -> Resource<T>
