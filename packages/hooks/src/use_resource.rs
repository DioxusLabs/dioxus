#![allow(missing_docs)]

use crate::{use_callback, use_signal, UseCallback};
use dioxus_core::prelude::*;
use dioxus_signals::*;
use futures_util::{future, pin_mut, FutureExt, StreamExt};
use std::ops::Deref;
use std::{cell::Cell, future::Future, rc::Rc};

#[doc = include_str!("../docs/use_resource.md")]
#[doc = include_str!("../docs/rules_of_hooks.md")]
#[doc = include_str!("../docs/moving_state_around.md")]
#[doc(alias = "use_async_memo")]
#[doc(alias = "use_memo_async")]
#[must_use = "Consider using `cx.spawn` to run a future without reading its value"]
#[track_caller]
pub fn use_resource<T, F>(mut future: impl FnMut() -> F + 'static) -> Resource<T>
where
    T: 'static,
    F: Future<Output = T> + 'static,
{
    let location = std::panic::Location::caller();

    let mut value = use_signal(|| None);
    let mut state = use_signal(|| UseResourceState::Pending);
    let (rc, changed) = use_hook(|| {
        let (rc, changed) = ReactiveContext::new_with_origin(location);
        (rc, Rc::new(Cell::new(Some(changed))))
    });

    let scope = current_scope_id().expect("to be in a dioxus runtime");

    let mut task = use_hook(|| Signal::new(None));

    let cb = use_callback(move || {
        // Create the user's task
        let fut = rc.run_in(&mut future);

        // Spawn a wrapper task that polls the inner future and watch its dependencies
<<<<<<< HEAD
        scope
            .push_future(async move {
                // move the future here and pin it so we can poll it
                let fut = fut;
                pin_mut!(fut);

                // Run each poll in the context of the reactive scope
                // This ensures the scope is properly subscribed to the future's dependencies
                let res = future::poll_fn(|cx| rc.run_in(|| fut.poll_unpin(cx))).await;

                // Set the value and state
                state.set(UseResourceState::Ready);
                value.set(Some(res));

                // Remove the task so we don't cancel it twice
                task.set(None);
            })
            .expect("to be in a dioxus runtime")
=======
        spawn(async move {
            // move the future here and pin it so we can poll it
            let fut = fut;
            pin_mut!(fut);

            // Run each poll in the context of the reactive scope
            // This ensures the scope is properly subscribed to the future's dependencies
            let res = future::poll_fn(|cx| {
                rc.run_in(|| {
                    tracing::trace_span!("polling resource", location = %location)
                        .in_scope(|| fut.poll_unpin(cx))
                })
            })
            .await;

            // Set the value and state
            state.set(UseResourceState::Ready);
            value.set(Some(res));
        })
>>>>>>> 79e18c2d
    });

    use_hook(|| {
        task.set(Some(cb()));
        let mut changed = changed.take().unwrap();
        spawn(async move {
            loop {
                // Wait for the dependencies to change
                let _ = changed.next().await;

                // Stop the old task
                if let Some(task) = task.take() {
                    task.cancel();
                }

                // Start a new task
                task.set(Some(cb()));
            }
        })
    });

    Resource {
        task,
        value,
        state,
        callback: cb,
    }
}

/// A handle to a reactive future spawned with [`use_resource`] that can be used to modify or read the result of the future.
///
/// ## Example
///
/// Reading the result of a resource:
/// ```rust, no_run
/// # use dioxus::prelude::*;
/// # use std::time::Duration;
/// fn App() -> Element {
///     let mut revision = use_signal(|| "1d03b42");
///     let mut resource = use_resource(move || async move {
///         // This will run every time the revision signal changes because we read the count inside the future
///         reqwest::get(format!("https://github.com/DioxusLabs/awesome-dioxus/blob/{revision}/awesome.json")).await
///     });
///
///     // Since our resource may not be ready yet, the value is an Option. Our request may also fail, so the get function returns a Result
///     // The complete type we need to match is `Option<Result<String, reqwest::Error>>`
///     // We can use `read_unchecked` to keep our matching code in one statement while avoiding a temporary variable error (this is still completely safe because dioxus checks the borrows at runtime)
///     match &*resource.read_unchecked() {
///         Some(Ok(value)) => rsx! { "{value:?}" },
///         Some(Err(err)) => rsx! { "Error: {err}" },
///         None => rsx! { "Loading..." },
///     }
/// }
/// ```
#[derive(Debug)]
pub struct Resource<T: 'static> {
    value: Signal<Option<T>>,
    task: Signal<Option<Task>>,
    state: Signal<UseResourceState>,
    callback: UseCallback<Task>,
}

impl<T> PartialEq for Resource<T> {
    fn eq(&self, other: &Self) -> bool {
        self.value == other.value
            && self.state == other.state
            && self.task == other.task
            && self.callback == other.callback
    }
}

impl<T> Clone for Resource<T> {
    fn clone(&self) -> Self {
        *self
    }
}
impl<T> Copy for Resource<T> {}

/// A signal that represents the state of the resource
// we might add more states (panicked, etc)
#[derive(Clone, Copy, PartialEq, Hash, Eq, Debug)]
pub enum UseResourceState {
    /// The resource's future is still running
    Pending,

    /// The resource's future has been forcefully stopped
    Stopped,

    /// The resource's future has been paused, tempoarily
    Paused,

    /// The resource's future has completed
    Ready,
}

impl<T> Resource<T> {
    /// Restart the resource's future.
    ///
<<<<<<< HEAD
    /// This will cancel the current future and start a new one.
=======
    /// Will not cancel the previous future, but will ignore any values that it
    /// generates.
    ///
    /// ## Example
    /// ```rust, no_run
    /// # use dioxus::prelude::*;
    /// # use std::time::Duration;
    /// fn App() -> Element {
    ///     let mut revision = use_signal(|| "1d03b42");
    ///     let mut resource = use_resource(move || async move {
    ///         // This will run every time the revision signal changes because we read the count inside the future
    ///         reqwest::get(format!("https://github.com/DioxusLabs/awesome-dioxus/blob/{revision}/awesome.json")).await
    ///     });
    ///
    ///     rsx! {
    ///         button {
    ///             // We can get a signal with the value of the resource with the `value` method
    ///             onclick: move |_| resource.restart(),
    ///             "Restart resource"
    ///         }
    ///         "{resource:?}"
    ///     }
    /// }
    /// ```
>>>>>>> 79e18c2d
    pub fn restart(&mut self) {
        if let Some(task) = self.task.take() {
            task.cancel();
            self.state.set(UseResourceState::Pending);
        }
        let new_task = self.callback.call();
        self.task.set(Some(new_task));
    }

    /// Forcefully cancel the resource's future.
    ///
    /// ## Example
    /// ```rust, no_run
    /// # use dioxus::prelude::*;
    /// # use std::time::Duration;
    /// fn App() -> Element {
    ///     let mut revision = use_signal(|| "1d03b42");
    ///     let mut resource = use_resource(move || async move {
    ///         reqwest::get(format!("https://github.com/DioxusLabs/awesome-dioxus/blob/{revision}/awesome.json")).await
    ///     });
    ///
    ///     rsx! {
    ///         button {
    ///             // We can cancel the resource before it finishes with the `cancel` method
    ///             onclick: move |_| resource.cancel(),
    ///             "Cancel resource"
    ///         }
    ///         "{resource:?}"
    ///     }
    /// }
    /// ```
    pub fn cancel(&mut self) {
        self.state.set(UseResourceState::Stopped);
        if let Some(task) = self.task.take() {
            task.cancel();
        }
    }

    /// Pause the resource's future.
    ///
    /// ## Example
    /// ```rust, no_run
    /// # use dioxus::prelude::*;
    /// # use std::time::Duration;
    /// fn App() -> Element {
    ///     let mut revision = use_signal(|| "1d03b42");
    ///     let mut resource = use_resource(move || async move {
    ///         // This will run every time the revision signal changes because we read the count inside the future
    ///         reqwest::get(format!("https://github.com/DioxusLabs/awesome-dioxus/blob/{revision}/awesome.json")).await
    ///     });
    ///
    ///     rsx! {
    ///         button {
    ///             // We can pause the future with the `pause` method
    ///             onclick: move |_| resource.pause(),
    ///             "Pause"
    ///         }
    ///         button {
    ///             // And resume it with the `resume` method
    ///             onclick: move |_| resource.resume(),
    ///             "Resume"
    ///         }
    ///         "{resource:?}"
    ///     }
    /// }
    /// ```
    pub fn pause(&mut self) {
        self.state.set(UseResourceState::Paused);
        if let Some(task) = self.task.cloned() {
            task.pause();
        }
    }

    /// Resume the resource's future.
    ///
    /// ## Example
    /// ```rust, no_run
    /// # use dioxus::prelude::*;
    /// # use std::time::Duration;
    /// fn App() -> Element {
    ///     let mut revision = use_signal(|| "1d03b42");
    ///     let mut resource = use_resource(move || async move {
    ///         // This will run every time the revision signal changes because we read the count inside the future
    ///         reqwest::get(format!("https://github.com/DioxusLabs/awesome-dioxus/blob/{revision}/awesome.json")).await
    ///     });
    ///
    ///     rsx! {
    ///         button {
    ///             // We can pause the future with the `pause` method
    ///             onclick: move |_| resource.pause(),
    ///             "Pause"
    ///         }
    ///         button {
    ///             // And resume it with the `resume` method
    ///             onclick: move |_| resource.resume(),
    ///             "Resume"
    ///         }
    ///         "{resource:?}"
    ///     }
    /// }
    /// ```
    pub fn resume(&mut self) {
        if self.finished() {
            return;
        }

        self.state.set(UseResourceState::Pending);
        if let Some(task) = self.task.cloned() {
            task.resume();
        }
    }

    /// Clear the resource's value. This will just reset the value. It will not modify any running tasks.
    ///
    /// ## Example
    /// ```rust, no_run
    /// # use dioxus::prelude::*;
    /// # use std::time::Duration;
    /// fn App() -> Element {
    ///     let mut revision = use_signal(|| "1d03b42");
    ///     let mut resource = use_resource(move || async move {
    ///         // This will run every time the revision signal changes because we read the count inside the future
    ///         reqwest::get(format!("https://github.com/DioxusLabs/awesome-dioxus/blob/{revision}/awesome.json")).await
    ///     });
    ///
    ///     rsx! {
    ///         button {
    ///             // We clear the value without modifying any running tasks with the `clear` method
    ///             onclick: move |_| resource.clear(),
    ///             "Clear"
    ///         }
    ///         "{resource:?}"
    ///     }
    /// }
    /// ```
    pub fn clear(&mut self) {
        self.value.write().take();
    }

    /// Get a handle to the inner task backing this resource
    /// Modifying the task through this handle will cause inconsistent state
    pub fn task(&self) -> Option<Task> {
        self.task.cloned()
    }

    /// Is the resource's future currently finished running?
    ///
    /// Reading this does not subscribe to the future's state
    ///
    /// ## Example
    /// ```rust, no_run
    /// # use dioxus::prelude::*;
    /// # use std::time::Duration;
    /// fn App() -> Element {
    ///     let mut revision = use_signal(|| "1d03b42");
    ///     let mut resource = use_resource(move || async move {
    ///         // This will run every time the revision signal changes because we read the count inside the future
    ///         reqwest::get(format!("https://github.com/DioxusLabs/awesome-dioxus/blob/{revision}/awesome.json")).await
    ///     });
    ///
    ///     // We can use the `finished` method to check if the future is finished
    ///     if resource.finished() {
    ///         rsx! {
    ///             "The resource is finished"
    ///         }
    ///     } else {
    ///         rsx! {
    ///             "The resource is still running"
    ///         }
    ///     }
    /// }
    /// ```
    pub fn finished(&self) -> bool {
        matches!(
            *self.state.peek(),
            UseResourceState::Ready | UseResourceState::Stopped
        )
    }

    /// Get the current state of the resource's future. This method returns a [`ReadOnlySignal`] which can be read to get the current state of the resource or passed to other hooks and components.
    ///
    /// ## Example
    /// ```rust, no_run
    /// # use dioxus::prelude::*;
    /// # use std::time::Duration;
    /// fn App() -> Element {
    ///     let mut revision = use_signal(|| "1d03b42");
    ///     let mut resource = use_resource(move || async move {
    ///         // This will run every time the revision signal changes because we read the count inside the future
    ///         reqwest::get(format!("https://github.com/DioxusLabs/awesome-dioxus/blob/{revision}/awesome.json")).await
    ///     });
    ///
    ///     // We can read the current state of the future with the `state` method
    ///     match resource.state().cloned() {
    ///         UseResourceState::Pending => rsx! {
    ///             "The resource is still pending"
    ///         },
    ///         UseResourceState::Paused => rsx! {
    ///             "The resource has been paused"
    ///         },
    ///         UseResourceState::Stopped => rsx! {
    ///             "The resource has been stopped"
    ///         },
    ///         UseResourceState::Ready => rsx! {
    ///             "The resource is ready!"
    ///         },
    ///     }
    /// }
    /// ```
    pub fn state(&self) -> ReadOnlySignal<UseResourceState> {
        self.state.into()
    }

    /// Get the current value of the resource's future.  This method returns a [`ReadOnlySignal`] which can be read to get the current value of the resource or passed to other hooks and components.
    ///
    /// ## Example
    ///
    /// ```rust, no_run
    /// # use dioxus::prelude::*;
    /// # use std::time::Duration;
    /// fn App() -> Element {
    ///     let mut revision = use_signal(|| "1d03b42");
    ///     let mut resource = use_resource(move || async move {
    ///         // This will run every time the revision signal changes because we read the count inside the future
    ///         reqwest::get(format!("https://github.com/DioxusLabs/awesome-dioxus/blob/{revision}/awesome.json")).await
    ///     });
    ///
    ///     // We can get a signal with the value of the resource with the `value` method
    ///     let value = resource.value();
    ///
    ///     // Since our resource may not be ready yet, the value is an Option. Our request may also fail, so the get function returns a Result
    ///     // The complete type we need to match is `Option<Result<String, reqwest::Error>>`
    ///     // We can use `read_unchecked` to keep our matching code in one statement while avoiding a temporary variable error (this is still completely safe because dioxus checks the borrows at runtime)
    ///     match &*value.read_unchecked() {
    ///         Some(Ok(value)) => rsx! { "{value:?}" },
    ///         Some(Err(err)) => rsx! { "Error: {err}" },
    ///         None => rsx! { "Loading..." },
    ///     }
    /// }
    /// ```
    pub fn value(&self) -> ReadOnlySignal<Option<T>> {
        self.value.into()
    }

    /// Suspend the resource's future and only continue rendering when the future is ready
    pub fn suspend(&self) -> std::result::Result<MappedSignal<T>, RenderError> {
        match self.state.cloned() {
            UseResourceState::Stopped | UseResourceState::Paused | UseResourceState::Pending => {
                match self.task() {
                    Some(task) => Err(RenderError::Suspended(SuspendedFuture::new(task))),
                    None => Ok(self.value.map(|v| v.as_ref().unwrap())),
                }
            }
            _ => Ok(self.value.map(|v| v.as_ref().unwrap())),
        }
    }
}

impl<T> From<Resource<T>> for ReadOnlySignal<Option<T>> {
    fn from(val: Resource<T>) -> Self {
        val.value.into()
    }
}

impl<T> Readable for Resource<T> {
    type Target = Option<T>;
    type Storage = UnsyncStorage;

    #[track_caller]
    fn try_read_unchecked(
        &self,
    ) -> Result<ReadableRef<'static, Self>, generational_box::BorrowError> {
        self.value.try_read_unchecked()
    }

    #[track_caller]
    fn peek_unchecked(&self) -> ReadableRef<'static, Self> {
        self.value.peek_unchecked()
    }
}

impl<T> IntoAttributeValue for Resource<T>
where
    T: Clone + IntoAttributeValue,
{
    fn into_value(self) -> dioxus_core::AttributeValue {
        self.with(|f| f.clone().into_value())
    }
}

impl<T> IntoDynNode for Resource<T>
where
    T: Clone + IntoDynNode,
{
    fn into_dyn_node(self) -> dioxus_core::DynamicNode {
        self().into_dyn_node()
    }
}

/// Allow calling a signal with signal() syntax
///
/// Currently only limited to copy types, though could probably specialize for string/arc/rc
impl<T: Clone> Deref for Resource<T> {
    type Target = dyn Fn() -> Option<T>;

    fn deref(&self) -> &Self::Target {
        Readable::deref_impl(self)
    }
}<|MERGE_RESOLUTION|>--- conflicted
+++ resolved
@@ -37,7 +37,6 @@
         let fut = rc.run_in(&mut future);
 
         // Spawn a wrapper task that polls the inner future and watch its dependencies
-<<<<<<< HEAD
         scope
             .push_future(async move {
                 // move the future here and pin it so we can poll it
@@ -46,7 +45,13 @@
 
                 // Run each poll in the context of the reactive scope
                 // This ensures the scope is properly subscribed to the future's dependencies
-                let res = future::poll_fn(|cx| rc.run_in(|| fut.poll_unpin(cx))).await;
+                let res = future::poll_fn(|cx| {
+                    rc.run_in(|| {
+                        tracing::trace_span!("polling resource", location = %location)
+                            .in_scope(|| fut.poll_unpin(cx))
+                    })
+                })
+                .await;
 
                 // Set the value and state
                 state.set(UseResourceState::Ready);
@@ -56,27 +61,6 @@
                 task.set(None);
             })
             .expect("to be in a dioxus runtime")
-=======
-        spawn(async move {
-            // move the future here and pin it so we can poll it
-            let fut = fut;
-            pin_mut!(fut);
-
-            // Run each poll in the context of the reactive scope
-            // This ensures the scope is properly subscribed to the future's dependencies
-            let res = future::poll_fn(|cx| {
-                rc.run_in(|| {
-                    tracing::trace_span!("polling resource", location = %location)
-                        .in_scope(|| fut.poll_unpin(cx))
-                })
-            })
-            .await;
-
-            // Set the value and state
-            state.set(UseResourceState::Ready);
-            value.set(Some(res));
-        })
->>>>>>> 79e18c2d
     });
 
     use_hook(|| {
@@ -175,11 +159,7 @@
 impl<T> Resource<T> {
     /// Restart the resource's future.
     ///
-<<<<<<< HEAD
     /// This will cancel the current future and start a new one.
-=======
-    /// Will not cancel the previous future, but will ignore any values that it
-    /// generates.
     ///
     /// ## Example
     /// ```rust, no_run
@@ -202,7 +182,6 @@
     ///     }
     /// }
     /// ```
->>>>>>> 79e18c2d
     pub fn restart(&mut self) {
         if let Some(task) = self.task.take() {
             task.cancel();
