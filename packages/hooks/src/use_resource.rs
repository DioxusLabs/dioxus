#![allow(missing_docs)]

use crate::{use_callback, use_signal, UseCallback};
use dioxus_core::prelude::*;
use dioxus_signals::*;
use futures_util::{future, pin_mut, FutureExt, StreamExt};
use std::ops::Deref;
use std::{cell::Cell, future::Future, rc::Rc};

/// A memo that resolves to a value asynchronously.
/// Similar to `use_future` but `use_resource` returns a value.
/// See [`Resource`] for more details.
/// ```rust
/// # use dioxus::prelude::*;
/// # #[derive(Clone)]
/// # struct WeatherLocation {
/// #     city: String,
/// #     country: String,
/// #     coordinates: (f64, f64),
/// # }
/// # async fn get_weather(location: &WeatherLocation) -> Result<String, String> {
/// #     Ok("Sunny".to_string())
/// # }
/// # #[component]
/// # fn WeatherElement(weather: String) -> Element {
/// #     rsx! { p { "The weather is {weather}" } }
/// # }
/// fn app() -> Element {
///     let country = use_signal(|| WeatherLocation {
///         city: "Berlin".to_string(),
///         country: "Germany".to_string(),
///         coordinates: (52.5244, 13.4105),
///     });
///     ///
///     // Because the resource's future subscribes to `country` by reading it (`country.read()`),
///     // every time `country` changes the resource's future will run again and thus provide a new value.
///     let current_weather = use_resource(move || async move { get_weather(&country()).await });
///
///     rsx! {
///         // the value of the resource can be polled to
///         // conditionally render elements based off if it's future
///         // finished (Some(Ok(_)), errored Some(Err(_)),
///         // or is still running (None)
///         match &*current_weather.read() {
///             Some(Ok(weather)) => rsx! { WeatherElement { weather } },
///             Some(Err(e)) => rsx! { p { "Loading weather failed, {e}" } },
///             None =>  rsx! { p { "Loading..." } }
///         }
///     }
/// }
/// ```
///
/// ## With non-reactive dependencies
/// To add non-reactive dependencies, you can use the `use_reactive` hook.
///
/// Signals will automatically be added as dependencies, so you don't need to call this method for them.
///
/// ```rust
/// # use dioxus::prelude::*;
/// # async fn sleep(delay: u32) {}
///
/// #[component]
/// fn Comp(count: u32) -> Element {
///     // Because the memo subscribes to `count` by adding it as a dependency, the memo will rerun every time `count` changes.
///     let new_count = use_resource(use_reactive((&count,), |(count,)| async move {count + 1} ));
///
///     todo!()
/// }
/// ```
#[must_use = "Consider using `cx.spawn` to run a future without reading its value"]
pub fn use_resource<T, F>(mut future: impl FnMut() -> F + 'static) -> Resource<T>
where
    T: 'static,
    F: Future<Output = T> + 'static,
{
    let mut value = use_signal(|| None);
    let mut state = use_signal(|| UseResourceState::Pending);
    let (rc, changed) = use_hook(|| {
        let (rc, changed) = ReactiveContext::new();
        (rc, Rc::new(Cell::new(Some(changed))))
    });

    let scope = current_scope_id().expect("to be in a dioxus runtime");

    let mut task = use_hook(|| Signal::new(None));

    let cb = use_callback(move || {
        // Create the user's task
        let fut = rc.run_in(&mut future);

        // Spawn a wrapper task that polls the inner future and watch its dependencies
        scope
            .push_future(async move {
                // move the future here and pin it so we can poll it
                let fut = fut;
                pin_mut!(fut);

                // Run each poll in the context of the reactive scope
                // This ensures the scope is properly subscribed to the future's dependencies
                let res = future::poll_fn(|cx| rc.run_in(|| fut.poll_unpin(cx))).await;

                // Set the value and state
                state.set(UseResourceState::Ready);
                value.set(Some(res));

                // Remove the task so we don't cancel it twice
                task.set(None);
            })
            .expect("to be in a dioxus runtime")
    });

    use_hook(|| {
        task.set(Some(cb()));
        let mut changed = changed.take().unwrap();
        spawn(async move {
            loop {
                // Wait for the dependencies to change
                let _ = changed.next().await;

                // Stop the old task
                if let Some(task) = task.take() {
                    task.cancel();
                }

                // Start a new task
                task.set(Some(cb()));
            }
        })
    });

    Resource {
        task,
        value,
        state,
        callback: cb,
    }
}

#[allow(unused)]
pub struct Resource<T: 'static> {
    value: Signal<Option<T>>,
    task: Signal<Option<Task>>,
    state: Signal<UseResourceState>,
    callback: UseCallback<Task>,
}

impl<T> Clone for Resource<T> {
    fn clone(&self) -> Self {
        *self
    }
}
impl<T> Copy for Resource<T> {}

/// A signal that represents the state of the resource
// we might add more states (panicked, etc)
#[derive(Clone, Copy, PartialEq, Hash, Eq, Debug)]
pub enum UseResourceState {
    /// The resource's future is still running
    Pending,

    /// The resource's future has been forcefully stopped
    Stopped,

    /// The resource's future has been paused, tempoarily
    Paused,

    /// The resource's future has completed
    Ready,
}

impl<T> Resource<T> {
    /// Restart the resource's future.
    ///
    /// This will cancel the current future and start a new one.
    pub fn restart(&mut self) {
<<<<<<< HEAD
        self.task.write().cancel();
        self.state.set(UseResourceState::Pending);
=======
        if let Some(task) = self.task.take() {
            task.cancel();
        }
>>>>>>> 3aa3b05e
        let new_task = self.callback.call();
        self.task.set(Some(new_task));
    }

    /// Forcefully cancel the resource's future.
    pub fn cancel(&mut self) {
        self.state.set(UseResourceState::Stopped);
        if let Some(task) = self.task.take() {
            task.cancel();
        }
    }

    /// Pause the resource's future.
    pub fn pause(&mut self) {
        self.state.set(UseResourceState::Paused);
        if let Some(task) = self.task.cloned() {
            task.pause();
        }
    }

    /// Resume the resource's future.
    pub fn resume(&mut self) {
        if self.finished() {
            return;
        }

        self.state.set(UseResourceState::Pending);
        if let Some(task) = self.task.cloned() {
            task.resume();
        }
    }

    /// Clear the resource's value.
    pub fn clear(&mut self) {
        self.value.write().take();
    }

    /// Get a handle to the inner task backing this resource
    /// Modifying the task through this handle will cause inconsistent state
    pub fn task(&self) -> Option<Task> {
        self.task.cloned()
    }

    /// Is the resource's future currently finished running?
    ///
    /// Reading this does not subscribe to the future's state
    pub fn finished(&self) -> bool {
        matches!(
            *self.state.peek(),
            UseResourceState::Ready | UseResourceState::Stopped
        )
    }

    /// Get the current state of the resource's future.
    pub fn state(&self) -> ReadOnlySignal<UseResourceState> {
        self.state.into()
    }

    /// Get the current value of the resource's future.
    pub fn value(&self) -> ReadOnlySignal<Option<T>> {
        self.value.into()
    }

    /// Suspend the resource's future and only continue rendering when the future is ready
    pub fn suspend(&self) -> std::result::Result<MappedSignal<T>, RenderError> {
        match self.state.cloned() {
            UseResourceState::Stopped | UseResourceState::Paused | UseResourceState::Pending => {
                Err(RenderError::Suspended(SuspendedFuture::new(self.task())))
            }
            _ => Ok(self.value.map(|v| v.as_ref().unwrap())),
        }
    }
}

impl<T> From<Resource<T>> for ReadOnlySignal<Option<T>> {
    fn from(val: Resource<T>) -> Self {
        val.value.into()
    }
}

impl<T> Readable for Resource<T> {
    type Target = Option<T>;
    type Storage = UnsyncStorage;

    #[track_caller]
    fn try_read_unchecked(
        &self,
    ) -> Result<ReadableRef<'static, Self>, generational_box::BorrowError> {
        self.value.try_read_unchecked()
    }

    #[track_caller]
    fn peek_unchecked(&self) -> ReadableRef<'static, Self> {
        self.value.peek_unchecked()
    }
}

impl<T> IntoAttributeValue for Resource<T>
where
    T: Clone + IntoAttributeValue,
{
    fn into_value(self) -> dioxus_core::AttributeValue {
        self.with(|f| f.clone().into_value())
    }
}

impl<T> IntoDynNode for Resource<T>
where
    T: Clone + IntoDynNode,
{
    fn into_dyn_node(self) -> dioxus_core::DynamicNode {
        self().into_dyn_node()
    }
}

/// Allow calling a signal with signal() syntax
///
/// Currently only limited to copy types, though could probably specialize for string/arc/rc
impl<T: Clone> Deref for Resource<T> {
    type Target = dyn Fn() -> Option<T>;

    fn deref(&self) -> &Self::Target {
        Readable::deref_impl(self)
    }
}<|MERGE_RESOLUTION|>--- conflicted
+++ resolved
@@ -173,14 +173,10 @@
     ///
     /// This will cancel the current future and start a new one.
     pub fn restart(&mut self) {
-<<<<<<< HEAD
-        self.task.write().cancel();
-        self.state.set(UseResourceState::Pending);
-=======
         if let Some(task) = self.task.take() {
             task.cancel();
-        }
->>>>>>> 3aa3b05e
+            self.state.set(UseResourceState::Pending);
+        }
         let new_task = self.callback.call();
         self.task.set(Some(new_task));
     }
