--- conflicted
+++ resolved
@@ -34,26 +34,9 @@
 ///         coordinates: (52.5244, 13.4105)
 ///     });
 ///
-<<<<<<< HEAD
-///     let current_weather = //run a future inside the use_resource hook
-///         use_resource(move || async move { get_weather(&country()).await });
-///     
-///     rsx! {
-///         //the value of the future can be polled to
-///         //conditionally render elements based off if the future
-///         //finished (Some(Ok(_)), errored Some(Err(_)),
-///         //or is still finishing (None)
-///         match current_weather() {
-///             Some(Ok(weather)) => rsx! { WeatherElement { weather } },
-///             Some(Err(e)) => rsx! { p { "Loading weather failed, {e}" } },
-///             None =>  rsx! { p { "Loading..." } }
-///         }
-///     }
-/// }
-=======
 ///    // Because the resource's future subscribes to `country` by reading it (`country.read()`),
 ///    // everytime `country` changes the resource's future will run again and thus provide a new value.
-///    let current_weather = use_resource(move || async move { get_weather(&country.read().clone()).await });
+///    let current_weather = use_resource(move || async move { get_weather(&country()).await });
 ///    
 ///    rsx! {
 ///        // the value of the resource can be polled to
@@ -61,13 +44,12 @@
 ///        // finished (Some(Ok(_)), errored Some(Err(_)),
 ///        // or is still running (None)
 ///        match current_weather.value() {
-///            Some(Ok(weather)) => WeatherElement { weather },
-///            Some(Err(e)) => p { "Loading weather failed, {e}" }
-///            None =>  p { "Loading..." }
+///            Some(Ok(weather)) => rsx! { WeatherElement { weather } },
+///            Some(Err(e)) => rsx! { p { "Loading weather failed, {e}" } },
+///            None =>  rsx! { p { "Loading..." } }
 ///        }
 ///    }
 ///}
->>>>>>> 44d09fcd
 /// ```
 #[must_use = "Consider using `cx.spawn` to run a future without reading its value"]
 pub fn use_resource<T, F>(future: impl Fn() -> F + 'static) -> Resource<T>
