use dioxus_core::prelude::{consume_context, provide_context, spawn, use_hook};
use dioxus_core::Task;
use dioxus_signals::*;
pub use futures_channel::mpsc::{UnboundedReceiver, UnboundedSender};
use std::future::Future;

/// Maintain a handle over a future that can be paused, resumed, and canceled.
///
/// This is an upgraded form of [`use_future`] with an integrated channel system.
/// Specifically, the coroutine generated here comes with an [`UnboundedChannel`]
/// built into it - saving you the hassle of building your own.
///
/// Addititionally, coroutines are automatically injected as shared contexts, so
/// downstream components can tap into a coroutine's channel and send messages
/// into a singular async event loop.
///
/// This makes it effective for apps that need to interact with an event loop or
/// some asynchronous code without thinking too hard about state.
///
/// ## Global State
///
/// Typically, writing apps that handle concurrency properly can be difficult,
/// so the intention of this hook is to make it easy to join and poll async tasks
/// concurrently in a centralized place. You'll find that you can have much better
/// control over your app's state if you centralize your async actions, even under
/// the same concurrent context. This makes it easier to prevent undeseriable
/// states in your UI while various async tasks are already running.
///
/// This hook is especially powerful when combined with Fermi. We can store important
/// global data in a coroutine, and then access display-level values from the rest
/// of our app through atoms.
///
/// ## UseCallback instead
///
/// However, you must plan out your own concurrency and synchronization. If you
/// don't care about actions in your app being synchronized, you can use [`use_callback`]
/// hook to spawn multiple tasks and run them concurrently.
///
/// ### Notice
/// In order to use ``rx.next().await``, you will need to extend the ``Stream`` trait (used by ``UnboundedReceiver``)
/// by adding the ``futures-util`` crate as a dependency and adding ``StreamExt`` into scope via ``use futures_util::stream::StreamExt;``
///
/// ## Example
///
/// ```rust, ignore
/// enum Action {
///     Start,
///     Stop,
/// }
///
/// let chat_client = use_coroutine(|mut rx: UnboundedReceiver<Action>| async move {
///     while let Some(action) = rx.next().await {
///         match action {
///             Action::Start => {}
///             Action::Stop => {},
///         }
///     }
/// });
///
///
/// rsx!{
///     button {
///         onclick: move |_| chat_client.send(Action::Start),
///         "Start Chat Service"
///     }
/// })
/// ```
pub fn use_coroutine<M, G, F>(init: G) -> Coroutine<M>
where
    M: 'static,
    G: FnOnce(UnboundedReceiver<M>) -> F,
    F: Future<Output = ()> + 'static,
{
    let mut coroutine = use_hook(|| {
        provide_context(Coroutine {
            needs_regen: Signal::new(true),
            tx: CopyValue::new(None),
            task: CopyValue::new(None),
        })
    });

    // We do this here so we can capture data with FnOnce
    // this might not be the best API
    if *coroutine.needs_regen.peek() {
        let (tx, rx) = futures_channel::mpsc::unbounded();
        let task = spawn(init(rx));
        coroutine.tx.set(Some(tx));
        coroutine.task.set(Some(task));
        coroutine.needs_regen.set(false);
    }

    coroutine
}

/// Get a handle to a coroutine higher in the tree
///
/// See the docs for [`use_coroutine`] for more details.
#[must_use]
pub fn use_coroutine_handle<M: 'static>() -> Coroutine<M> {
    use_hook(consume_context::<Coroutine<M>>)
}

#[derive(PartialEq)]
pub struct Coroutine<T: 'static> {
    needs_regen: Signal<bool>,
    tx: CopyValue<Option<UnboundedSender<T>>>,
    task: CopyValue<Option<Task>>,
}

impl<T> Coroutine<T> {
    /// Get the underlying task handle
    pub fn task(&self) -> Task {
        (*self.task.read()).unwrap()
    }

    /// Send a message to the coroutine
    pub fn send(&self, msg: T) {
        let _ = self.tx.read().as_ref().unwrap().unbounded_send(msg);
    }

    pub fn tx(&self) -> UnboundedSender<T> {
        self.tx.read().as_ref().unwrap().clone()
    }

    /// Restart this coroutine
    ///
    /// Forces the component to re-render, which will re-invoke the coroutine.
    pub fn restart(&mut self) {
        self.needs_regen.set(true);
<<<<<<< HEAD
        self.task().stop();
=======
        self.task().cancel();
>>>>>>> 53343bfd
    }
}

// manual impl since deriving doesn't work with generics
impl<T> Copy for Coroutine<T> {}

impl<T> Clone for Coroutine<T> {
    fn clone(&self) -> Self {
        *self
    }
}<|MERGE_RESOLUTION|>--- conflicted
+++ resolved
@@ -127,11 +127,7 @@
     /// Forces the component to re-render, which will re-invoke the coroutine.
     pub fn restart(&mut self) {
         self.needs_regen.set(true);
-<<<<<<< HEAD
-        self.task().stop();
-=======
         self.task().cancel();
->>>>>>> 53343bfd
     }
 }
 
