<<<<<<< HEAD
use dioxus_core::prelude::use_hook;
=======
use dioxus_core::prelude::{current_scope_id, use_hook, Runtime};
>>>>>>> 53343bfd
use dioxus_signals::CopyValue;
use dioxus_signals::Writable;

/// A callback that's always current
///
/// Whenever this hook is called the inner callback will be replaced with the new callback but the handle will remain.
///
/// There is *currently* no signal tracking on the Callback so anything reading from it will not be updated.
///
/// This API is in flux and might not remain.
pub fn use_callback<O>(f: impl FnMut() -> O + 'static) -> UseCallback<O> {
    // Create a copyvalue with no contents
    // This copyvalue is generic over F so that it can be sized properly
    let mut inner = use_hook(|| CopyValue::new(None));
<<<<<<< HEAD

    // Every time this hook is called replace the inner callback with the new callback
    inner.set(Some(f));

    // And then wrap that callback in a boxed callback so we're blind to the size of the actual callback
    use_hook(|| UseCallback {
        inner: CopyValue::new(Box::new(move || {
            inner.with_mut(|f: &mut Option<_>| f.as_mut().unwrap()())
        })),
    })
}

/// This callback is not generic over a return type so you can hold a bunch of callbacks at once
///
/// If you need a callback that returns a value, you can simply wrap the closure you pass in that sets a value in its scope
#[derive(PartialEq)]
pub struct UseCallback<O: 'static + ?Sized> {
    inner: CopyValue<Box<dyn FnMut() -> O>>,
}

=======

    // Every time this hook is called replace the inner callback with the new callback
    inner.set(Some(f));

    // And then wrap that callback in a boxed callback so we're blind to the size of the actual callback
    use_hook(|| {
        let cur_scope = current_scope_id().unwrap();
        let rt = Runtime::current().unwrap();

        UseCallback {
            inner: CopyValue::new(Box::new(move || {
                // run this callback in the context of the scope it was created in.
                let run_callback = || inner.with_mut(|f: &mut Option<_>| f.as_mut().unwrap()());
                rt.on_scope(cur_scope, run_callback)
            })),
        }
    })
}

/// This callback is not generic over a return type so you can hold a bunch of callbacks at once
///
/// If you need a callback that returns a value, you can simply wrap the closure you pass in that sets a value in its scope
#[derive(PartialEq)]
pub struct UseCallback<O: 'static + ?Sized> {
    inner: CopyValue<Box<dyn FnMut() -> O>>,
}

>>>>>>> 53343bfd
impl<O: 'static + ?Sized> Clone for UseCallback<O> {
    fn clone(&self) -> Self {
        Self { inner: self.inner }
    }
}
<<<<<<< HEAD
// impl<O: 'static> Copy for UseCallback<O> {}
=======
impl<O: 'static> Copy for UseCallback<O> {}
>>>>>>> 53343bfd

impl<O> UseCallback<O> {
    /// Call the callback
    pub fn call(&mut self) -> O {
        self.inner.with_mut(|f| f())
    }
}<|MERGE_RESOLUTION|>--- conflicted
+++ resolved
@@ -1,8 +1,4 @@
-<<<<<<< HEAD
-use dioxus_core::prelude::use_hook;
-=======
 use dioxus_core::prelude::{current_scope_id, use_hook, Runtime};
->>>>>>> 53343bfd
 use dioxus_signals::CopyValue;
 use dioxus_signals::Writable;
 
@@ -17,28 +13,6 @@
     // Create a copyvalue with no contents
     // This copyvalue is generic over F so that it can be sized properly
     let mut inner = use_hook(|| CopyValue::new(None));
-<<<<<<< HEAD
-
-    // Every time this hook is called replace the inner callback with the new callback
-    inner.set(Some(f));
-
-    // And then wrap that callback in a boxed callback so we're blind to the size of the actual callback
-    use_hook(|| UseCallback {
-        inner: CopyValue::new(Box::new(move || {
-            inner.with_mut(|f: &mut Option<_>| f.as_mut().unwrap()())
-        })),
-    })
-}
-
-/// This callback is not generic over a return type so you can hold a bunch of callbacks at once
-///
-/// If you need a callback that returns a value, you can simply wrap the closure you pass in that sets a value in its scope
-#[derive(PartialEq)]
-pub struct UseCallback<O: 'static + ?Sized> {
-    inner: CopyValue<Box<dyn FnMut() -> O>>,
-}
-
-=======
 
     // Every time this hook is called replace the inner callback with the new callback
     inner.set(Some(f));
@@ -66,17 +40,12 @@
     inner: CopyValue<Box<dyn FnMut() -> O>>,
 }
 
->>>>>>> 53343bfd
 impl<O: 'static + ?Sized> Clone for UseCallback<O> {
     fn clone(&self) -> Self {
         Self { inner: self.inner }
     }
 }
-<<<<<<< HEAD
-// impl<O: 'static> Copy for UseCallback<O> {}
-=======
 impl<O: 'static> Copy for UseCallback<O> {}
->>>>>>> 53343bfd
 
 impl<O> UseCallback<O> {
     /// Call the callback
