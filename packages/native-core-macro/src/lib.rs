extern crate proc_macro;

mod sorted_slice;

use proc_macro::TokenStream;
use quote::{quote, ToTokens};
use sorted_slice::StrSlice;
use syn::parenthesized;
use syn::parse::ParseBuffer;
use syn::punctuated::Punctuated;
use syn::{
    self,
    parse::{Parse, ParseStream, Result},
    parse_macro_input, parse_quote, Error, Field, Ident, Token, Type,
};

#[proc_macro]
pub fn sorted_str_slice(input: TokenStream) -> TokenStream {
    let slice: StrSlice = parse_macro_input!(input as StrSlice);
    let strings = slice.map.values();
    quote!([#(#strings, )*]).into()
}

#[derive(PartialEq, Debug, Clone)]
enum DepKind {
    Node,
    Child,
    Parent,
}

#[proc_macro_derive(
    State,
    attributes(node_dep_state, child_dep_state, parent_dep_state, state)
)]
pub fn state_macro_derive(input: TokenStream) -> TokenStream {
    let ast = syn::parse(input).unwrap();
    impl_derive_macro(&ast)
}

fn impl_derive_macro(ast: &syn::DeriveInput) -> TokenStream {
    let type_name = &ast.ident;
    let fields: Vec<_> = match &ast.data {
        syn::Data::Struct(data) => match &data.fields {
            syn::Fields::Named(e) => &e.named,
            syn::Fields::Unnamed(_) => todo!("unnamed fields"),
            syn::Fields::Unit => todo!("unit structs"),
        }
        .iter()
        .collect(),
        _ => unimplemented!(),
    };
    let strct = Struct::new(type_name.clone(), &fields);
    match StateStruct::parse(&fields, &strct) {
        Ok(state_strct) => {
            let members: Vec<_> = state_strct
                .state_members
                .iter()
                .map(|m| &m.mem.ident)
                .collect();
            let member_types = state_strct.state_members.iter().map(|m| &m.mem.ty);
            let resolve_members = state_strct
                .state_members
                .iter()
                .map(|m| state_strct.resolve(&m));

            let child_types = state_strct.child_states.iter().map(|s| &s.ty);
            let child_members = state_strct.child_states.iter().map(|s| &s.ident);

            let gen = quote! {
                impl State for #type_name {
                    fn update<'a, T: dioxus_native_core::traversable::Traversable<Node = Self, Id = ElementId>>(
                        dirty: &[(ElementId, dioxus_native_core::node_ref::NodeMask)],
                        state_tree: &'a mut T,
                        vdom: &'a dioxus_core::VirtualDom,
                        ctx: &anymap::AnyMap,
                    ) -> fxhash::FxHashSet<dioxus_core::ElementId>{
                        #[derive(Eq, PartialEq)]
                        struct HeightOrdering {
                            height: u16,
                            id: dioxus_core::ElementId,
                        }

                        impl HeightOrdering {
                            fn new(height: u16, id: dioxus_core::ElementId) -> Self {
                                HeightOrdering {
                                    height,
                                    id,
                                }
                            }
                        }

<<<<<<< HEAD
                        impl Ord for HeightOrdering {
                            fn cmp(&self, other: &Self) -> std::cmp::Ordering {
                                self.height.cmp(&other.height).then(self.id.0.cmp(&other.id.0))
                            }
=======
                    fn update_child_dep_state<'a>(
                        &'a mut self,
                        ty: dioxus_native_core::state::MemberId,
                        node: &'a dioxus_core::VNode<'a>,
                        vdom: &'a dioxus_core::VirtualDom,
                        children: &[&Self],
                        ctx: &anymap::AnyMap,
                    ) -> Option<dioxus_native_core::state::ChildStatesChanged>{
                        use dioxus_native_core::state::ChildDepState as _;
                        match ty.0{
                            #(
                                #child_ids => #child_dep_state_fields,
                            )*
                            #(
                                #child_state_ranges => {
                                    self.#child_state_idents.update_child_dep_state(
                                        ty - #sum_idents,
                                        node,
                                        vdom,
                                        &children.iter().map(|p| &p.#child_state_idents).collect::<Vec<_>>(),
                                        ctx,
                                    ).map(|mut changed|{
                                        for id in &mut changed.node_dep{
                                            *id += #sum_idents;
                                        }
                                        for id in &mut changed.child_dep{
                                            *id += #sum_idents;
                                        }
                                        changed
                                    })
                                }
                            )*
                            _ => panic!("{:?} not in {}", ty, #type_name_str),
>>>>>>> 7550731a
                        }

                        impl PartialOrd for HeightOrdering {
                            fn partial_cmp(&self, other: &Self) -> Option<std::cmp::Ordering> {
                                Some(self.cmp(&other))
                            }
                        }

                        struct MembersDirty {
                            #(#members: bool, )*
                        }

                        impl MembersDirty {
                            fn new() -> Self {
                                Self {#(#members: false),*}
                            }

                            fn any(&self) -> bool {
                                #(self.#members || )* false
                            }
                        }

                        let mut dirty_elements = fxhash::FxHashSet::default();
                        // the states of any elements that are dirty
                        let mut states = fxhash::FxHashMap::default();

                        for (id, mask) in dirty {
                            let members_dirty = MembersDirty {
                                #(#members: #member_types::NODE_MASK.overlaps(mask),)*
                            };
                            if members_dirty.any(){
                                states.insert(*id, members_dirty);
                            }
                            dirty_elements.insert(*id);
                        }

                        #(
                            #resolve_members;
                        )*

                        #(
                            dirty_elements.extend(
                                <#child_types as dioxus_native_core::state::State>::update(
                                    dirty,
                                    &mut state_tree.map(|n| &n.#child_members, |n| &mut n.#child_members),
                                    vdom,
                                    ctx,
                                )
                            );
                        )*

                        dirty_elements
                    }
                }
            };
            gen.into()
        }
        Err(e) => e.into_compile_error().into(),
    }
}

struct Depenadants<'a> {
    node: Vec<&'a Member>,
    child: Vec<&'a Member>,
    parent: Vec<&'a Member>,
}

struct Struct {
    name: Ident,
    members: Vec<Member>,
}

impl Struct {
    fn new(name: Ident, fields: &[&Field]) -> Self {
        let members = fields.iter().filter_map(|f| Member::parse(f)).collect();
        Self { name, members }
    }
}

struct StateStruct<'a> {
    state_members: Vec<StateMember<'a>>,
    child_states: Vec<&'a Member>,
}

impl<'a> StateStruct<'a> {
    fn parse(fields: &[&'a Field], strct: &'a Struct) -> Result<Self> {
        let mut parse_err = Ok(());
        let mut unordered_state_members: Vec<_> = strct
            .members
            .iter()
            .zip(fields.iter())
            .filter_map(|(m, f)| match StateMember::parse(f, m, strct) {
                Ok(m) => m,
                Err(err) => {
                    parse_err = Err(err);
                    None
                }
            })
            .collect();
        parse_err?;

        let mut state_members = Vec::new();
        while !unordered_state_members.is_empty() {
            let mut resolved = false;
            for i in 0..unordered_state_members.len() {
                let mem = &mut unordered_state_members[i];
                if mem.dep_mems.iter().all(|(dep, resolved)| {
                    *resolved || (*dep == mem.mem && mem.dep_kind != DepKind::Node)
                }) {
                    let mem = unordered_state_members.remove(i);
                    // mark any dependancy that depends on this member as resolved
                    for member in unordered_state_members.iter_mut() {
                        for (dep, resolved) in &mut member.dep_mems {
                            *resolved |= *dep == mem.mem;
                        }
                    }
                    state_members.push(mem);
                    resolved = true;
                    break;
                }
            }
            if !resolved {
                return Err(Error::new(
                    strct.name.span(),
                    format!(
                        "{} has circular dependacy in {:?}",
                        strct.name,
                        unordered_state_members
                            .iter()
                            .map(|m| format!("{}", &m.mem.ident))
                            .collect::<Vec<_>>()
                    ),
                ));
            }
        }

        let child_states = strct
            .members
            .iter()
            .zip(fields.iter())
            .filter(|(_, f)| {
                f.attrs.iter().any(|a| {
                    a.path
                        .get_ident()
                        .filter(|i| i.to_string().as_str() == "state")
                        .is_some()
                })
            })
            .map(|(m, _)| m);

        // members need to be sorted so that members are updated after the members they depend on
        Ok(Self {
            state_members,
            child_states: child_states.collect(),
        })
    }

    fn get_depenadants(&self, mem: &Member) -> Depenadants {
        let mut dependants = Depenadants {
            node: Vec::new(),
            child: Vec::new(),
            parent: Vec::new(),
        };
        for member in &self.state_members {
            for (dep, _) in &member.dep_mems {
                if *dep == mem {
                    match member.dep_kind {
                        DepKind::Node => dependants.node.push(&member.mem),
                        DepKind::Child => dependants.child.push(&member.mem),
                        DepKind::Parent => dependants.parent.push(&member.mem),
                    }
                }
            }
        }
        dependants
    }

    fn update_dependants(&self, mem: &Member) -> impl ToTokens {
        let dep = self.get_depenadants(mem);
        let update_child_dependants = if dep.child.is_empty() {
            quote!()
        } else {
            let insert = dep.child.iter().map(|d|{
                if *d == mem {
                    quote! {
                        let seeking = HeightOrdering::new(state_tree.height(parent_id).unwrap(), parent_id);
                        if let Err(idx) = resolution_order
                            .binary_search_by(|ordering| ordering.cmp(&seeking).reverse()){
                            resolution_order.insert(
                                idx,
                                seeking,
                            );
                        }
                    }
                } else {
                    quote! {}
                }
            });
            let update: Vec<_> = dep
                .child
                .iter()
                .map(|d| {
                    let ident = &d.ident;
                    quote! {
                        dirty.#ident = true;
                    }
                })
                .collect();
            quote! {
                if let Some(parent_id) = state_tree.parent(id) {
                    #(#insert)*
                    if let Some(dirty) = states.get_mut(&parent_id) {
                        #(#update)*
                    }
                    else {
                        let mut dirty = MembersDirty::new();
                        #(#update)*
                        states.insert(parent_id, dirty);
                    }
                }
            }
        };
        let node_dependants: Vec<_> = dep.node.iter().map(|d| &d.ident).collect();
        let update_node_dependants = quote! {#(members_dirty.#node_dependants = true;)*};
        let update_parent_dependants = if dep.parent.is_empty() {
            quote!()
        } else {
            let insert = dep.parent.iter().map(|d| {
                if *d == mem {
                    quote! {
                        let seeking = HeightOrdering::new(state_tree.height(*child_id).unwrap(), *child_id);
                        if let Err(idx) = resolution_order
                            .binary_search(&seeking){
                            resolution_order.insert(
                                idx,
                                seeking,
                            );
                        }
                    }
                } else {
                    quote! {}
                }
            });
            let update: Vec<_> = dep
                .parent
                .iter()
                .map(|d| {
                    let ident = &d.ident;
                    quote! {
                        dirty.#ident = true;
                    }
                })
                .collect();
            quote! {
                for child_id in state_tree.children(id) {
                    #(#insert)*
                    if let Some(dirty) = states.get_mut(&child_id) {
                        #(#update)*
                    }
                    else {
                        let mut dirty = MembersDirty::new();
                        #(#update)*
                        states.insert(*child_id, dirty);
                    }
                }
            }
        };

        quote! {
            #update_node_dependants
            #update_child_dependants
            #update_parent_dependants
        }
    }

    fn resolve(&self, mem: &StateMember) -> impl ToTokens {
        let reduce_member = mem.reduce_self();
        let update_dependant = self.update_dependants(&mem.mem);
        let member = &mem.mem.ident;

        match mem.dep_kind {
            DepKind::Parent => {
                quote! {
                    // resolve parent dependant state
                    let mut resolution_order = states.keys().copied().map(|id| HeightOrdering::new(state_tree.height(id).unwrap(), id)).collect::<Vec<_>>();
                    resolution_order.sort();
                    let mut i = 0;
                    while i < resolution_order.len(){
                        let id = resolution_order[i].id;
                        let vnode = vdom.get_element(id).unwrap();
                        let members_dirty = states.get_mut(&id).unwrap();
                        let (current_state, parent) = state_tree.get_node_parent_mut(id);
                        let current_state = current_state.unwrap();
                        if members_dirty.#member && #reduce_member {
                            dirty_elements.insert(id);
                            #update_dependant
                        }
                        i += 1;
                    }
                }
            }
            DepKind::Child => {
                quote! {
                    // resolve child dependant state
                    let mut resolution_order = states.keys().copied().map(|id| HeightOrdering::new(state_tree.height(id).unwrap(), id)).collect::<Vec<_>>();
                    resolution_order.sort_by(|height_ordering1, height_ordering2| {
                        height_ordering1.cmp(&height_ordering2).reverse()
                    });
                    let mut i = 0;
                    while i < resolution_order.len(){
                        let id = resolution_order[i].id;
                        let vnode = vdom.get_element(id).unwrap();
                        let members_dirty = states.get_mut(&id).unwrap();
                        let (current_state, children) = state_tree.get_node_children_mut(id);
                        let current_state = current_state.unwrap();
                        if members_dirty.#member && #reduce_member {
                            dirty_elements.insert(id);
                            #update_dependant
                        }
                        i += 1;
                    }
                }
            }
            DepKind::Node => {
                quote! {
                    // resolve node dependant state
                    let mut resolution_order = states.keys().copied().collect::<Vec<_>>();
                    let mut i = 0;
                    while i < resolution_order.len(){
                        let id = resolution_order[i];
                        let vnode = vdom.get_element(id).unwrap();
                        let members_dirty = states.get_mut(&id).unwrap();
                        let current_state = state_tree.get_mut(id).unwrap();
                        if members_dirty.#member && #reduce_member {
                            dirty_elements.insert(id);
                            #update_dependant
                        }
                        i += 1;
                    }
                }
            }
        }
    }
}

fn try_parenthesized(input: ParseStream) -> Result<ParseBuffer> {
    let inside;
    parenthesized!(inside in input);
    Ok(inside)
}

struct Dependancy {
    ctx_ty: Option<Type>,
    deps: Vec<Ident>,
}

impl Parse for Dependancy {
    fn parse(input: ParseStream) -> Result<Self> {
        let deps: Option<Punctuated<Ident, Token![,]>> = {
            try_parenthesized(input)
                .ok()
                .and_then(|inside| inside.parse_terminated(Ident::parse).ok())
        };
        let deps: Vec<_> = deps
            .map(|deps| deps.into_iter().collect())
            .or_else(|| {
                input
                    .parse::<Ident>()
                    .ok()
                    .filter(|i: &Ident| format!("{}", i) != "NONE")
                    .map(|i| vec![i])
            })
            .unwrap_or_default();
        let comma: Option<Token![,]> = input.parse().ok();
        let ctx_ty = input.parse().ok();
        Ok(Self {
            ctx_ty: comma.and(ctx_ty),
            deps,
        })
    }
}

#[derive(PartialEq, Debug)]
struct Member {
    ty: Type,
    ident: Ident,
}

impl Member {
    fn parse(field: &Field) -> Option<Self> {
        Some(Self {
            ty: field.ty.clone(),
            ident: field.ident.as_ref()?.clone(),
        })
    }
}

#[derive(Debug, Clone)]
struct StateMember<'a> {
    mem: &'a Member,
    dep_kind: DepKind,
    // the depenancy and if it is satified
    dep_mems: Vec<(&'a Member, bool)>,
    ctx_ty: Option<Type>,
}

impl<'a> StateMember<'a> {
    fn parse(
        field: &Field,
        mem: &'a Member,
        parent: &'a Struct,
    ) -> Result<Option<StateMember<'a>>> {
        let mut err = Ok(());
        let member = field.attrs.iter().find_map(|a| {
            let dep_kind = a
                .path
                .get_ident()
                .and_then(|i| match i.to_string().as_str() {
                    "node_dep_state" => Some(DepKind::Node),
                    "child_dep_state" => Some(DepKind::Child),
                    "parent_dep_state" => Some(DepKind::Parent),
                    _ => None,
                })?;
            match a.parse_args::<Dependancy>() {
                Ok(dependancy) => {
                    let dep_mems = dependancy
                        .deps
                        .iter()
                        .filter_map(|name| {
                            if let Some(found) = parent.members.iter().find(|m| &m.ident == name) {
                                Some((found, false))
                            } else {
                                err = Err(Error::new(
                                    name.span(),
                                    format!("{} not found in {}", name, parent.name),
                                ));
                                None
                            }
                        })
                        .collect();
                    Some(Self {
                        mem,
                        dep_kind,
                        dep_mems,
                        ctx_ty: dependancy.ctx_ty,
                    })
                }
                Err(e) => {
                    err = Err(e);
                    None
                }
            }
        });
        err?;
        Ok(member)
    }

    fn reduce_self(&self) -> quote::__private::TokenStream {
        let ident = &self.mem.ident;
        let get_ctx = if let Some(ctx_ty) = &self.ctx_ty {
            if ctx_ty == &parse_quote!(()) {
                quote! {&()}
            } else {
                let msg = ctx_ty.to_token_stream().to_string() + " not found in context";
                quote! {ctx.get().expect(#msg)}
            }
        } else {
            quote! {&()}
        };

        let ty = &self.mem.ty;
        let node_view =
            quote!(dioxus_native_core::node_ref::NodeView::new(vnode, #ty::NODE_MASK, vdom));
        let dep_idents = self.dep_mems.iter().map(|m| &m.0.ident);
        match self.dep_kind {
            DepKind::Node => {
                quote!({
                    current_state.#ident.reduce(#node_view, (#(&current_state.#dep_idents,)*), #get_ctx)
                })
            }
            DepKind::Child => {
                quote!({
                    current_state.#ident.reduce(#node_view, children.iter().map(|c| (#(&c.#dep_idents)*)), #get_ctx)
                })
            }
            DepKind::Parent => {
                quote!({
                    current_state.#ident.reduce(#node_view, parent.as_ref().map(|p| (#(&p.#dep_idents)*)), #get_ctx)
                })
            }
        }
    }
}<|MERGE_RESOLUTION|>--- conflicted
+++ resolved
@@ -68,8 +68,8 @@
 
             let gen = quote! {
                 impl State for #type_name {
-                    fn update<'a, T: dioxus_native_core::traversable::Traversable<Node = Self, Id = ElementId>>(
-                        dirty: &[(ElementId, dioxus_native_core::node_ref::NodeMask)],
+                    fn update<'a, T: dioxus_native_core::traversable::Traversable<Node = Self, Id = dioxus_core::ElementId>>(
+                        dirty: &[(dioxus_core::ElementId, dioxus_native_core::node_ref::NodeMask)],
                         state_tree: &'a mut T,
                         vdom: &'a dioxus_core::VirtualDom,
                         ctx: &anymap::AnyMap,
@@ -89,46 +89,10 @@
                             }
                         }
 
-<<<<<<< HEAD
                         impl Ord for HeightOrdering {
                             fn cmp(&self, other: &Self) -> std::cmp::Ordering {
                                 self.height.cmp(&other.height).then(self.id.0.cmp(&other.id.0))
                             }
-=======
-                    fn update_child_dep_state<'a>(
-                        &'a mut self,
-                        ty: dioxus_native_core::state::MemberId,
-                        node: &'a dioxus_core::VNode<'a>,
-                        vdom: &'a dioxus_core::VirtualDom,
-                        children: &[&Self],
-                        ctx: &anymap::AnyMap,
-                    ) -> Option<dioxus_native_core::state::ChildStatesChanged>{
-                        use dioxus_native_core::state::ChildDepState as _;
-                        match ty.0{
-                            #(
-                                #child_ids => #child_dep_state_fields,
-                            )*
-                            #(
-                                #child_state_ranges => {
-                                    self.#child_state_idents.update_child_dep_state(
-                                        ty - #sum_idents,
-                                        node,
-                                        vdom,
-                                        &children.iter().map(|p| &p.#child_state_idents).collect::<Vec<_>>(),
-                                        ctx,
-                                    ).map(|mut changed|{
-                                        for id in &mut changed.node_dep{
-                                            *id += #sum_idents;
-                                        }
-                                        for id in &mut changed.child_dep{
-                                            *id += #sum_idents;
-                                        }
-                                        changed
-                                    })
-                                }
-                            )*
-                            _ => panic!("{:?} not in {}", ty, #type_name_str),
->>>>>>> 7550731a
                         }
 
                         impl PartialOrd for HeightOrdering {
