[package]
name = "dioxus_server_macro"
version = { workspace = true }
edition = "2021"
repository = "https://github.com/DioxusLabs/dioxus/"
homepage = "https://dioxuslabs.com/docs/0.5/guide/en/getting_started/fullstack.html"
keywords = ["dom", "ui", "gui", "react", "liveview"]
authors = ["Jonathan Kelley", "Evan Almloff"]
license = "MIT OR Apache-2.0"
description = "Server function macros for Dioxus"

[dependencies]
proc-macro2 = "^1.0.94"
quote = "^1.0.39"
syn = { workspace = true, features = ["full"] }
<<<<<<< HEAD
server_fn_macro = { git = "https://github.com/leptos-rs/leptos", branch = "leptos_0.8" }
=======
server_fn_macro = "0.8.0-rc1"
>>>>>>> 1379de7c

[dev-dependencies]
dioxus = { workspace = true, features = ["fullstack"] }
serde = { workspace = true, features = ["derive"] }
tower-http = { workspace = true, features = ["timeout"] }
axum = { workspace = true }

[lib]
proc-macro = true

[features]
axum = ["server_fn_macro/axum"]
server = ["server_fn_macro/ssr"]
reqwest = ["server_fn_macro/reqwest"]

[package.metadata.docs.rs]
cargo-args = ["-Zunstable-options", "-Zrustdoc-scrape-examples"]<|MERGE_RESOLUTION|>--- conflicted
+++ resolved
@@ -13,11 +13,7 @@
 proc-macro2 = "^1.0.94"
 quote = "^1.0.39"
 syn = { workspace = true, features = ["full"] }
-<<<<<<< HEAD
-server_fn_macro = { git = "https://github.com/leptos-rs/leptos", branch = "leptos_0.8" }
-=======
 server_fn_macro = "0.8.0-rc1"
->>>>>>> 1379de7c
 
 [dev-dependencies]
 dioxus = { workspace = true, features = ["fullstack"] }
