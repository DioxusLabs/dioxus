--- conflicted
+++ resolved
@@ -9,19 +9,11 @@
 license = "MIT OR Apache-2.0"
 description = "Server function macros for Dioxus"
 
-
-# See more keys and their definitions at https://doc.rust-lang.org/cargo/reference/manifest.html
-
 [dependencies]
 proc-macro2 = "^1.0.94"
 quote = "^1.0.39"
 syn = { workspace = true, features = ["full"] }
-<<<<<<< HEAD
 server_fn_macro = { git = "https://github.com/leptos-rs/leptos", branch = "leptos_0.8" }
-=======
-# server_fn_macro = "0.6.11"
-server_fn_macro = { git = "https://github.com/leptos-rs/leptos", branch = "leptos_0.8"}
->>>>>>> 2735fda6
 
 [dev-dependencies]
 dioxus = { workspace = true, features = ["fullstack"] }
