--- conflicted
+++ resolved
@@ -33,22 +33,17 @@
 ///
 /// You can use any combination of the following named arguments:
 /// - `name`: sets the identifier for the server function’s type, which is a struct created
-<<<<<<< HEAD
-///    to hold the arguments (defaults to the function identifier in PascalCase).
-///    Example: `name = MyServerFunction`.
+///   to hold the arguments (defaults to the function identifier in PascalCase).
+///   Example: `name = MyServerFunction`.
 /// - `prefix`: a prefix at which the server function handler will be mounted (defaults to `/api`).
-///    Example: `prefix = "/my_api"`.
-=======
-///   to hold the arguments (defaults to the function identifier in PascalCase)
-/// - `prefix`: a prefix at which the server function handler will be mounted (defaults to `/api`)
->>>>>>> 097bc1d1
+///   Example: `prefix = "/my_api"`.
 /// - `endpoint`: specifies the exact path at which the server function handler will be mounted,
 ///   relative to the prefix (defaults to the function name followed by unique hash).
-///    Example: `endpoint = "my_fn"`.
+///   Example: `endpoint = "my_fn"`.
 /// - `input`: the encoding for the arguments (defaults to `PostUrl`).
 ///     - The `input` argument specifies how the function arguments are encoded for transmission.
 ///     - Acceptable values include:
-///       - `PostUrl`: A `POST` request with URL-encoded arguments, suitable for form-like submissions.  
+///       - `PostUrl`: A `POST` request with URL-encoded arguments, suitable for form-like submissions.
 ///       - `Json`: A `POST` request where the arguments are encoded as JSON. This is a common choice for modern APIs.
 ///       - `Cbor`: A `POST` request with CBOR-encoded arguments, useful for binary data transmission with compact encoding.
 ///       - `GetUrl`: A `GET` request with URL-encoded arguments, suitable for simple queries or when data fits in the URL.
@@ -69,7 +64,6 @@
 /// - `req` and `res`: specify the HTTP request and response types to be used on the server. These
 ///   are typically necessary if you are integrating with a custom server framework (other than Actix/Axum).
 ///   Example: `req = SomeRequestType`, `res = SomeResponseType`.
-/// 
 ///
 /// ## Advanced Usage of `input` and `output` Fields
 ///
@@ -114,8 +108,8 @@
 /// ```
 ///
 /// These examples illustrate how the `output` type impacts the bounds and expectations for your server function. Ensure your return types comply with these requirements.
-/// 
-/// 
+///
+///
 /// ```rust,ignore
 /// #[server(
 ///   name = SomeStructName,
@@ -210,35 +204,6 @@
 /// }
 /// ```
 #[proc_macro_attribute]
-<<<<<<< HEAD
-pub fn server(args: proc_macro::TokenStream, s: TokenStream) -> TokenStream {
-    let default_prefix: &str = "/api";
-    let default_input: Option<syn::Path> = Some(syn::parse_quote!(server_fn));
-    let default_output: Option<syn::Type> = None;
-    let default_preset: Option<syn::Type> = None;
-
-    match server_macro_impl(
-        args.into(),
-        s.into(),
-        default_input,
-        default_prefix,
-        default_output,
-        default_preset,
-    ) {
-        // Generate detailed error message with context when macro fails.
-        Err(e) => {
-            let detailed_error = format!(
-                "Failed to process the `server` macro. Check your arguments and function signature. Error: {}",
-                e
-            );
-            syn::Error::new(proc_macro2::Span::call_site(), detailed_error)
-                .to_compile_error()
-                .into()
-        }
-        // Successful case: return the generated token stream.
-        Ok(s) => s.to_token_stream().into(),
-    }
-=======
 pub fn server(args: proc_macro::TokenStream, body: TokenStream) -> TokenStream {
     // If there is no input codec, use json as the default
     let parsed = match ServerFnCall::parse("/api", args.into(), body.into()) {
@@ -252,5 +217,4 @@
         .default_server_fn_path(Some(parse_quote!(server_fn)))
         .to_token_stream()
         .into()
->>>>>>> 097bc1d1
 }