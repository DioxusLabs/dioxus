--- conflicted
+++ resolved
@@ -1,11 +1,3 @@
-<<<<<<< HEAD
-use std::net::SocketAddr;
-
-pub const DEVSERVER_RAW_ADDR_ENV: &str = "DIOXUS_DEVSERVER_ADDR";
-pub const FULLSTACK_ADDRESS_ENV: &str = "DIOXUS_FULLSTACK_ADDRESS";
-
-/// when targetting ios, we need to set a prefix to the argument such that it gets picked up by simctl
-=======
 use std::{
     net::{IpAddr, Ipv4Addr, SocketAddr},
     path::PathBuf,
@@ -23,26 +15,11 @@
 /// todo: this is not implemented but we're going to reserve this
 ///
 /// technically this is only passed on "launch" so if you close the app, this will be lost
->>>>>>> 3fb1f739
 pub const IOS_DEVSERVER_ADDR_ENV: &str = "SIMCTL_CHILD_DIOXUS_DEVSERVER_ADDR";
 
 /// Get the address of the devserver for use over a raw socket
 ///
 /// This is not a websocket! There's no protocol!
-<<<<<<< HEAD
-pub fn devserver_raw_addr() -> Option<String> {
-    // #[cfg(target_os = "ios")]
-    // return std::env::var(IOS_DEVSERVER_ADDR_ENV).ok();
-
-    // #[cfg(not(target_os = "ios"))]
-    return std::env::var(DEVSERVER_RAW_ADDR_ENV).ok();
-}
-
-pub fn fullstack_address() -> Option<SocketAddr> {
-    std::env::var(FULLSTACK_ADDRESS_ENV)
-        .ok()
-        .and_then(|s| s.parse().ok())
-=======
 pub fn devserver_raw_addr() -> Option<SocketAddr> {
     std::env::var(DEVSERVER_RAW_ADDR_ENV)
         .map(|s| s.parse().ok())
@@ -93,5 +70,4 @@
 
 pub fn out_dir() -> Option<PathBuf> {
     std::env::var(OUT_DIR).ok().map(PathBuf::from)
->>>>>>> 3fb1f739
 }