[package]
name = "dioxus-html"
version = { workspace = true }
authors = ["Jonathan Kelley"]
edition = "2021"
description = "HTML Element pack for Dioxus - a concurrent renderer-agnostic Virtual DOM for interactive user experiences"
license = "MIT OR Apache-2.0"
repository = "https://github.com/DioxusLabs/dioxus/"
homepage = "https://dioxuslabs.com"
keywords = ["dom", "ui", "gui", "react"]

[dependencies]
dioxus-core = { workspace = true }
dioxus-core-macro = { workspace = true }
dioxus-core-types = { workspace = true }
dioxus-rsx = { workspace = true, optional = true }
dioxus-html-internal-macro = { workspace = true }
dioxus-hooks = { workspace = true }
generational-box = { workspace = true }
serde = { version = "1", features = ["derive"], optional = true }
serde_repr = { version = "0.1", optional = true }
js-sys = { version = "0.3.56", optional = true }
euclid = "0.22.7"
enumset = "1.1.2"
keyboard-types = { version = "0.7", default-features = false }
async-trait = { version = "0.1.58", optional = true }
tokio = { workspace = true, features = ["fs", "io-util"], optional = true }
futures-channel = { workspace = true }
serde_json = { version = "1", optional = true }
tracing.workspace = true
rustversion = "1.0.17"
web-time = "1.1.0"

<<<<<<< HEAD
[dependencies.web-sys]
optional = true
version = "0.3.56"
features = [
    "Touch",
    "TouchList",
    "TouchEvent",
    "MouseEvent",
    "DragEvent",
    "InputEvent",
    "HtmlInputElement",
    "ClipboardEvent",
    "KeyboardEvent",
    "WheelEvent",
    "AnimationEvent",
    "TransitionEvent",
    "PointerEvent",
    "FocusEvent",
    "CompositionEvent",
    "ResizeObserverEntry",
    "ResizeObserverSize",
    "IntersectionObserverEntry"
]

=======
>>>>>>> 5fc099b3
[build-dependencies]
lazy-js-bundle = { workspace = true }

[dev-dependencies]
serde_json = "1"
dioxus = { workspace = true }
dioxus-web = { workspace = true }
tokio = { workspace = true, features = ["time"] }
manganis = { workspace = true }

[features]
default = ["serialize", "mounted", "file_engine"]
serialize = [
    "dep:serde",
    "dep:serde_json",
    "dep:serde_repr",
    "euclid/serde",
    "keyboard-types/serde",
    "dioxus-core/serialize"
]
mounted = []
file_engine = [
    "dep:async-trait",
]
hot-reload-context = ["dep:dioxus-rsx"]
html-to-rsx = []

[package.metadata.docs.rs]
cargo-args = ["-Zunstable-options", "-Zrustdoc-scrape-examples"]
feature = ["html-to-rsx", "hot-reload-context", "html-to-rsx"]<|MERGE_RESOLUTION|>--- conflicted
+++ resolved
@@ -31,33 +31,6 @@
 rustversion = "1.0.17"
 web-time = "1.1.0"
 
-<<<<<<< HEAD
-[dependencies.web-sys]
-optional = true
-version = "0.3.56"
-features = [
-    "Touch",
-    "TouchList",
-    "TouchEvent",
-    "MouseEvent",
-    "DragEvent",
-    "InputEvent",
-    "HtmlInputElement",
-    "ClipboardEvent",
-    "KeyboardEvent",
-    "WheelEvent",
-    "AnimationEvent",
-    "TransitionEvent",
-    "PointerEvent",
-    "FocusEvent",
-    "CompositionEvent",
-    "ResizeObserverEntry",
-    "ResizeObserverSize",
-    "IntersectionObserverEntry"
-]
-
-=======
->>>>>>> 5fc099b3
 [build-dependencies]
 lazy-js-bundle = { workspace = true }
 
