[package]
name = "dioxus-html"
version = { workspace = true }
authors = ["Jonathan Kelley"]
edition = "2021"
description = "HTML Element pack for Dioxus - a concurrent renderer-agnostic Virtual DOM for interactive user experiences"
license = "MIT OR Apache-2.0"
repository = "https://github.com/DioxusLabs/dioxus/"
homepage = "https://dioxuslabs.com"
keywords = ["dom", "ui", "gui", "react"]

[dependencies]
dioxus-core = { workspace = true }
dioxus-core-types = { workspace = true }
dioxus-rsx = { workspace = true, optional = true }
dioxus-rsx-hotreload = { workspace = true, optional = true }
dioxus-html-internal-macro = { workspace = true }

serde = { version = "1", features = ["derive"], optional = true }
serde_repr = { version = "0.1", optional = true }
<<<<<<< HEAD
js-sys = { version = "0.3.56", optional = true }
=======
>>>>>>> 90e2c8c8
euclid = "0.22.7"
enumset = "1.1.2"
keyboard-types = { version = "0.7", default-features = false }
async-trait = { version = "0.1.58", optional = true }
serde_json = { version = "1", optional = true }
tracing.workspace = true

<<<<<<< HEAD
=======
futures-channel = { workspace = true }

>>>>>>> 90e2c8c8
[build-dependencies]
lazy-js-bundle = { workspace = true }

[dev-dependencies]
serde_json = "1"
dioxus = { workspace = true }
dioxus-web = { workspace = true }
tokio = { workspace = true, features = ["time"] }
manganis = { workspace = true }

[features]
<<<<<<< HEAD
default = ["serialize", "mounted", "document", "file_engine"]
=======
default = ["serialize", "mounted", "file-engine"]
>>>>>>> 90e2c8c8
serialize = [
    "dep:serde",
    "dep:serde_json",
    "dep:serde_repr",
    "euclid/serde",
    "keyboard-types/serde",
    "dioxus-core/serialize"
]
<<<<<<< HEAD
mounted = []
document = [
    "dep:serde",
    "dep:serde_json"
=======
mounted = [
    # "web-sys?/Element",
    # "web-sys?/DomRect",
    # "web-sys?/ScrollIntoViewOptions",
    # "web-sys?/ScrollLogicalPosition",
    # "web-sys?/ScrollBehavior",
    # "web-sys?/HtmlElement",
>>>>>>> 90e2c8c8
]
file_engine = [
    "dep:async-trait",
<<<<<<< HEAD
]
hot-reload-context = ["dep:dioxus-rsx"]
=======
    # "dep:js-sys",
    # "web-sys?/File",
    # "web-sys?/FileList",
    # "web-sys?/FileReader"
]
hot-reload-context = ["dep:dioxus-rsx", "dep:dioxus-rsx-hotreload"]
>>>>>>> 90e2c8c8
html-to-rsx = []

[package.metadata.docs.rs]
cargo-args = ["-Zunstable-options", "-Zrustdoc-scrape-examples"]
feature = ["html-to-rsx", "hot-reload-context", "html-to-rsx"]<|MERGE_RESOLUTION|>--- conflicted
+++ resolved
@@ -18,10 +18,7 @@
 
 serde = { version = "1", features = ["derive"], optional = true }
 serde_repr = { version = "0.1", optional = true }
-<<<<<<< HEAD
 js-sys = { version = "0.3.56", optional = true }
-=======
->>>>>>> 90e2c8c8
 euclid = "0.22.7"
 enumset = "1.1.2"
 keyboard-types = { version = "0.7", default-features = false }
@@ -29,11 +26,6 @@
 serde_json = { version = "1", optional = true }
 tracing.workspace = true
 
-<<<<<<< HEAD
-=======
-futures-channel = { workspace = true }
-
->>>>>>> 90e2c8c8
 [build-dependencies]
 lazy-js-bundle = { workspace = true }
 
@@ -45,11 +37,7 @@
 manganis = { workspace = true }
 
 [features]
-<<<<<<< HEAD
 default = ["serialize", "mounted", "document", "file_engine"]
-=======
-default = ["serialize", "mounted", "file-engine"]
->>>>>>> 90e2c8c8
 serialize = [
     "dep:serde",
     "dep:serde_json",
@@ -58,34 +46,15 @@
     "keyboard-types/serde",
     "dioxus-core/serialize"
 ]
-<<<<<<< HEAD
 mounted = []
 document = [
     "dep:serde",
     "dep:serde_json"
-=======
-mounted = [
-    # "web-sys?/Element",
-    # "web-sys?/DomRect",
-    # "web-sys?/ScrollIntoViewOptions",
-    # "web-sys?/ScrollLogicalPosition",
-    # "web-sys?/ScrollBehavior",
-    # "web-sys?/HtmlElement",
->>>>>>> 90e2c8c8
 ]
 file_engine = [
     "dep:async-trait",
-<<<<<<< HEAD
 ]
 hot-reload-context = ["dep:dioxus-rsx"]
-=======
-    # "dep:js-sys",
-    # "web-sys?/File",
-    # "web-sys?/FileList",
-    # "web-sys?/FileReader"
-]
-hot-reload-context = ["dep:dioxus-rsx", "dep:dioxus-rsx-hotreload"]
->>>>>>> 90e2c8c8
 html-to-rsx = []
 
 [package.metadata.docs.rs]
