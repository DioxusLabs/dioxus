[package]
name = "dioxus-html"
version = { workspace = true }
authors = ["Jonathan Kelley"]
edition = "2021"
description = "HTML Element pack for Dioxus - a concurrent renderer-agnostic Virtual DOM for interactive user experiences"
license = "MIT OR Apache-2.0"
repository = "https://github.com/DioxusLabs/dioxus/"
homepage = "https://dioxuslabs.com"
keywords = ["dom", "ui", "gui", "react"]

[dependencies]
dioxus-core = { workspace = true }
dioxus-rsx = { workspace = true, features = ["hot_reload"], optional = true }
dioxus-html-internal-macro = { workspace = true }
<<<<<<< HEAD
=======
generational-box = { workspace = true }
>>>>>>> 53343bfd
serde = { version = "1", features = ["derive"], optional = true }
serde_repr = { version = "0.1", optional = true }
wasm-bindgen = { workspace = true, optional = true }
euclid = "0.22.7"
enumset = "1.1.2"
keyboard-types = "0.7"
async-trait = "0.1.58"
serde-value = { version = "0.7.0", optional = true }
tokio = { workspace = true, features = ["fs", "io-util"], optional = true }
rfd = { version = "0.12", optional = true }
futures-channel = { workspace = true }
serde_json = { version = "1", optional = true }

[dependencies.web-sys]
optional = true
version = "0.3.56"
features = [
    "Touch",
    "TouchList",
    "TouchEvent",
    "MouseEvent",
    "DragEvent",
    "InputEvent",
    "ClipboardEvent",
    "KeyboardEvent",
    "WheelEvent",
    "AnimationEvent",
    "TransitionEvent",
    "PointerEvent",
    "FocusEvent",
    "CompositionEvent",
]

[dev-dependencies]
serde_json = "1"

[features]
default = ["serialize", "mounted", "eval"]
serialize = [
    "serde",
    "serde_json",
    "serde_repr",
    "euclid/serde",
    "keyboard-types/serde",
    "dioxus-core/serialize",
    "serde-value",
]
mounted = [
    "web-sys?/Element",
    "web-sys?/DomRect",
    "web-sys?/ScrollIntoViewOptions",
    "web-sys?/ScrollLogicalPosition",
    "web-sys?/ScrollBehavior",
    "web-sys?/HtmlElement",
]
eval = [
    "serde",
    "serde_json"
]
wasm-bind = ["web-sys", "wasm-bindgen"]
native-bind = ["tokio"]
hot-reload-context = ["dioxus-rsx"]
html-to-rsx = []<|MERGE_RESOLUTION|>--- conflicted
+++ resolved
@@ -13,10 +13,7 @@
 dioxus-core = { workspace = true }
 dioxus-rsx = { workspace = true, features = ["hot_reload"], optional = true }
 dioxus-html-internal-macro = { workspace = true }
-<<<<<<< HEAD
-=======
 generational-box = { workspace = true }
->>>>>>> 53343bfd
 serde = { version = "1", features = ["derive"], optional = true }
 serde_repr = { version = "0.1", optional = true }
 wasm-bindgen = { workspace = true, optional = true }
