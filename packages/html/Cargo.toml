[package]
name = "dioxus-html"
version = { workspace = true }
authors = ["Jonathan Kelley"]
edition = "2021"
description = "HTML Element pack for Dioxus - a concurrent renderer-agnostic Virtual DOM for interactive user experiences"
license = "MIT OR Apache-2.0"
repository = "https://github.com/DioxusLabs/dioxus/"
homepage = "https://dioxuslabs.com"
keywords = ["dom", "ui", "gui", "react"]

[dependencies]
dioxus-core = { workspace = true }
dioxus-core-macro = { workspace = true }
dioxus-core-types = { workspace = true }
dioxus-rsx = { workspace = true, optional = true }
dioxus-html-internal-macro = { workspace = true }
dioxus-hooks = { workspace = true }
generational-box = { workspace = true }
serde = { version = "1", features = ["derive"], optional = true }
serde_repr = { version = "0.1", optional = true }
js-sys = { version = "0.3.77", optional = true }
euclid = "0.22.11"
enumset = "1.1.5"
keyboard-types = { version = "0.7", default-features = false }
async-trait = { version = "0.1.87" }
tokio = { workspace = true, features = ["fs", "io-util"], optional = true }
futures-channel = { workspace = true }
serde_json = { version = "1", optional = true }
tracing.workspace = true
<<<<<<< HEAD
rustversion = "1.0.20"
=======
rustversion = { workspace = true }
>>>>>>> 1379de7c

[build-dependencies]
lazy-js-bundle = { workspace = true }

[dev-dependencies]
serde_json = "1"
dioxus = { workspace = true }
dioxus-web = { workspace = true }
tokio = { workspace = true, features = ["time"] }
manganis = { workspace = true }

[features]
default = ["serialize"]
serialize = [
    "dep:serde",
    "dep:serde_json",
    "dep:serde_repr",
    "euclid/serde",
    "keyboard-types/serde",
    "dioxus-core/serialize"
]
# TODO: Remove the mounted feature flag in the next major release. It no longer activates any extra code
mounted = []
# TODO: Remove the file engine feature flag in the next major release. It no longer activates any extra code
file_engine = []
hot-reload-context = ["dep:dioxus-rsx"]
html-to-rsx = []

[package.metadata.docs.rs]
cargo-args = ["-Zunstable-options", "-Zrustdoc-scrape-examples"]
feature = ["html-to-rsx", "hot-reload-context", "html-to-rsx"]<|MERGE_RESOLUTION|>--- conflicted
+++ resolved
@@ -28,11 +28,7 @@
 futures-channel = { workspace = true }
 serde_json = { version = "1", optional = true }
 tracing.workspace = true
-<<<<<<< HEAD
-rustversion = "1.0.20"
-=======
 rustversion = { workspace = true }
->>>>>>> 1379de7c
 
 [build-dependencies]
 lazy-js-bundle = { workspace = true }
