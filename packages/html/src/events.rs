use std::any::Any;
use std::sync::RwLock;

macro_rules! impl_event {
    (
        $data:ty;
        $(
            $( #[$attr:meta] )*
            $name:ident $(: $js_name:literal)?
        )*
    ) => {
        $(
            $( #[$attr] )*
            #[inline]
            pub fn $name<__Marker>(mut _f: impl ::dioxus_core::prelude::SuperInto<::dioxus_core::prelude::EventHandler<::dioxus_core::Event<$data>>, __Marker>) -> ::dioxus_core::Attribute {
                let event_handler = _f.super_into();
                ::dioxus_core::Attribute::new(
                    impl_event!(@name $name $($js_name)?),
                    ::dioxus_core::AttributeValue::listener(move |e: ::dioxus_core::Event<crate::PlatformEventData>| {
                        event_handler.call(e.map(|e| e.into()));
                    }),
                    None,
                    false,
                ).into()
            }

            #[doc(hidden)]
            $( #[$attr] )*
            pub mod $name {
                use super::*;

                // When expanding the macro, we use this version of the function if we see an inline closure to give better type inference
                $( #[$attr] )*
                pub fn call_with_explicit_closure<
                    __Marker,
                    Return: ::dioxus_core::SpawnIfAsync<__Marker> + 'static,
                >(
                    event_handler: impl FnMut(::dioxus_core::Event<$data>) -> Return + 'static,
                ) -> ::dioxus_core::Attribute {
                    #[allow(deprecated)]
                    super::$name(event_handler)
                }
            }
        )*
    };

    (@name $name:ident $js_name:literal) => {
        $js_name
    };
    (@name $name:ident) => {
        stringify!($name)
    };
}

static EVENT_CONVERTER: RwLock<Option<Box<dyn HtmlEventConverter>>> = RwLock::new(None);

#[inline]
pub fn set_event_converter(converter: Box<dyn HtmlEventConverter>) {
    *EVENT_CONVERTER.write().unwrap() = Some(converter);
}

#[inline]
pub(crate) fn with_event_converter<F, R>(f: F) -> R
where
    F: FnOnce(&dyn HtmlEventConverter) -> R,
{
    let converter = EVENT_CONVERTER.read().unwrap();
    f(converter.as_ref().unwrap().as_ref())
}

/// A platform specific event.
pub struct PlatformEventData {
    event: Box<dyn Any>,
}

impl PlatformEventData {
    pub fn new(event: Box<dyn Any>) -> Self {
        Self { event }
    }

    pub fn inner(&self) -> &Box<dyn Any> {
        &self.event
    }

    pub fn downcast<T: 'static>(&self) -> Option<&T> {
        self.event.downcast_ref::<T>()
    }

    pub fn downcast_mut<T: 'static>(&mut self) -> Option<&mut T> {
        self.event.downcast_mut::<T>()
    }

    pub fn into_inner<T: 'static>(self) -> Option<T> {
        self.event.downcast::<T>().ok().map(|e| *e)
    }
}

/// A converter between a platform specific event and a general event. All code in a renderer that has a large binary size should be placed in this trait. Each of these functions should be snipped in high levels of optimization.
pub trait HtmlEventConverter: Send + Sync {
    /// Convert a general event to an animation data event
    fn convert_animation_data(&self, event: &PlatformEventData) -> AnimationData;
    /// Convert a general event to a clipboard data event
    fn convert_clipboard_data(&self, event: &PlatformEventData) -> ClipboardData;
    /// Convert a general event to a composition data event
    fn convert_composition_data(&self, event: &PlatformEventData) -> CompositionData;
    /// Convert a general event to a drag data event
    fn convert_drag_data(&self, event: &PlatformEventData) -> DragData;
    /// Convert a general event to a focus data event
    fn convert_focus_data(&self, event: &PlatformEventData) -> FocusData;
    /// Convert a general event to a form data event
    fn convert_form_data(&self, event: &PlatformEventData) -> FormData;
    /// Convert a general event to an image data event
    fn convert_image_data(&self, event: &PlatformEventData) -> ImageData;
    /// Convert a general event to a keyboard data event
    fn convert_keyboard_data(&self, event: &PlatformEventData) -> KeyboardData;
    /// Convert a general event to a media data event
    fn convert_media_data(&self, event: &PlatformEventData) -> MediaData;
    /// Convert a general event to a mounted data event
    fn convert_mounted_data(&self, event: &PlatformEventData) -> MountedData;
    /// Convert a general event to a mouse data event
    fn convert_mouse_data(&self, event: &PlatformEventData) -> MouseData;
    /// Convert a general event to a pointer data event
    fn convert_pointer_data(&self, event: &PlatformEventData) -> PointerData;
    /// Convert a general event to a scroll data event
    fn convert_scroll_data(&self, event: &PlatformEventData) -> ScrollData;
    /// Convert a general event to a selection data event
    fn convert_selection_data(&self, event: &PlatformEventData) -> SelectionData;
    /// Convert a general event to a toggle data event
    fn convert_toggle_data(&self, event: &PlatformEventData) -> ToggleData;
    /// Convert a general event to a touch data event
    fn convert_touch_data(&self, event: &PlatformEventData) -> TouchData;
    /// Convert a general event to a transition data event
    fn convert_transition_data(&self, event: &PlatformEventData) -> TransitionData;
    /// Convert a general event to a wheel data event
    fn convert_wheel_data(&self, event: &PlatformEventData) -> WheelData;
}

impl From<&PlatformEventData> for AnimationData {
    fn from(val: &PlatformEventData) -> Self {
        with_event_converter(|c| c.convert_animation_data(val))
    }
}

impl From<&PlatformEventData> for ClipboardData {
    fn from(val: &PlatformEventData) -> Self {
        with_event_converter(|c| c.convert_clipboard_data(val))
    }
}

impl From<&PlatformEventData> for CompositionData {
    fn from(val: &PlatformEventData) -> Self {
        with_event_converter(|c| c.convert_composition_data(val))
    }
}

impl From<&PlatformEventData> for DragData {
    fn from(val: &PlatformEventData) -> Self {
        with_event_converter(|c| c.convert_drag_data(val))
    }
}

impl From<&PlatformEventData> for FocusData {
    fn from(val: &PlatformEventData) -> Self {
        with_event_converter(|c| c.convert_focus_data(val))
    }
}

impl From<&PlatformEventData> for FormData {
    fn from(val: &PlatformEventData) -> Self {
        with_event_converter(|c| c.convert_form_data(val))
    }
}

impl From<&PlatformEventData> for ImageData {
    fn from(val: &PlatformEventData) -> Self {
        with_event_converter(|c| c.convert_image_data(val))
    }
}

impl From<&PlatformEventData> for KeyboardData {
    fn from(val: &PlatformEventData) -> Self {
        with_event_converter(|c| c.convert_keyboard_data(val))
    }
}

impl From<&PlatformEventData> for MediaData {
    fn from(val: &PlatformEventData) -> Self {
        with_event_converter(|c| c.convert_media_data(val))
    }
}

impl From<&PlatformEventData> for MountedData {
    fn from(val: &PlatformEventData) -> Self {
        with_event_converter(|c| c.convert_mounted_data(val))
    }
}

impl From<&PlatformEventData> for MouseData {
    fn from(val: &PlatformEventData) -> Self {
        with_event_converter(|c| c.convert_mouse_data(val))
    }
}

impl From<&PlatformEventData> for PointerData {
    fn from(val: &PlatformEventData) -> Self {
        with_event_converter(|c| c.convert_pointer_data(val))
    }
}

impl From<&PlatformEventData> for ScrollData {
    fn from(val: &PlatformEventData) -> Self {
        with_event_converter(|c| c.convert_scroll_data(val))
    }
}

impl From<&PlatformEventData> for SelectionData {
    fn from(val: &PlatformEventData) -> Self {
        with_event_converter(|c| c.convert_selection_data(val))
    }
}

impl From<&PlatformEventData> for ToggleData {
    fn from(val: &PlatformEventData) -> Self {
        with_event_converter(|c| c.convert_toggle_data(val))
    }
}

impl From<&PlatformEventData> for TouchData {
    fn from(val: &PlatformEventData) -> Self {
        with_event_converter(|c| c.convert_touch_data(val))
    }
}

impl From<&PlatformEventData> for TransitionData {
    fn from(val: &PlatformEventData) -> Self {
        with_event_converter(|c| c.convert_transition_data(val))
    }
}

impl From<&PlatformEventData> for WheelData {
    fn from(val: &PlatformEventData) -> Self {
        with_event_converter(|c| c.convert_wheel_data(val))
    }
}

mod animation;
mod clipboard;
mod composition;
mod drag;
mod focus;
mod form;
mod image;
mod keyboard;
mod media;
mod mounted;
mod mouse;
mod pointer;
mod scroll;
mod selection;
mod toggle;
mod touch;
mod transition;
mod wheel;

pub use animation::*;
pub use clipboard::*;
pub use composition::*;
use dioxus_core::prelude::throw_error;
pub use drag::*;
pub use focus::*;
pub use form::*;
pub use image::*;
pub use keyboard::*;
pub use media::*;
pub use mounted::*;
pub use mouse::*;
pub use pointer::*;
pub use scroll::*;
pub use selection::*;
pub use toggle::*;
pub use touch::*;
pub use transition::*;
pub use wheel::*;

pub fn event_bubbles(evt: &str) -> bool {
    match evt {
        "copy" => true,
        "cut" => true,
        "paste" => true,
        "compositionend" => true,
        "compositionstart" => true,
        "compositionupdate" => true,
        "keydown" => true,
        "keypress" => true,
        "keyup" => true,
        "focus" => false,
        "focusout" => true,
        "focusin" => true,
        "blur" => false,
        "change" => true,
        "input" => true,
        "invalid" => true,
        "reset" => true,
        "submit" => true,
        "click" => true,
        "contextmenu" => true,
        "doubleclick" => true,
        "dblclick" => true,
        "drag" => true,
        "dragend" => true,
        "dragenter" => false,
        "dragexit" => false,
        "dragleave" => true,
        "dragover" => true,
        "dragstart" => true,
        "drop" => true,
        "mousedown" => true,
        "mouseenter" => false,
        "mouseleave" => false,
        "mousemove" => true,
        "mouseout" => true,
        "scroll" => false,
        "mouseover" => true,
        "mouseup" => true,
        "pointerdown" => true,
        "pointermove" => true,
        "pointerup" => true,
        "pointercancel" => true,
        "gotpointercapture" => true,
        "lostpointercapture" => true,
        "pointerenter" => false,
        "pointerleave" => false,
        "pointerover" => true,
        "pointerout" => true,
        "select" => true,
        "touchcancel" => true,
        "touchend" => true,
        "touchmove" => true,
        "touchstart" => true,
        "wheel" => true,
        "abort" => false,
        "canplay" => false,
        "canplaythrough" => false,
        "durationchange" => false,
        "emptied" => false,
        "encrypted" => true,
        "ended" => false,
        "error" => false,
        "loadeddata" => false,
        "loadedmetadata" => false,
        "loadstart" => false,
        "load" => false,
        "pause" => false,
        "play" => false,
        "playing" => false,
        "progress" => false,
        "ratechange" => false,
        "seeked" => false,
        "seeking" => false,
        "stalled" => false,
        "suspend" => false,
        "timeupdate" => false,
        "volumechange" => false,
        "waiting" => false,
        "animationstart" => true,
        "animationend" => true,
        "animationiteration" => true,
        "transitionend" => true,
        "toggle" => true,
        "mounted" => false,
        _ => {
            tracing::warn!("Unknown event name: {evt}");
            true
        }
    }
<<<<<<< HEAD
}

#[doc(hidden)]
pub trait EventReturn<P>: Sized {
    fn spawn(self) {}
}

impl EventReturn<()> for () {}

#[doc(hidden)]
pub struct AsyncMarker;

impl<T> EventReturn<AsyncMarker> for T
where
    T: std::future::Future<Output = ()> + 'static,
{
    #[inline]
    fn spawn(self) {
        dioxus_core::prelude::spawn(self);
    }
}

#[doc(hidden)]
pub struct AsyncResultMarker;

impl<T> EventReturn<AsyncResultMarker> for T
where
    T: std::future::Future<Output = dioxus_core::Result<()>> + 'static,
{
    #[inline]
    fn spawn(self) {
        dioxus_core::prelude::spawn(async move {
            if let Err(err) = self.await {
                throw_error(err)
            }
        });
    }
}

impl EventReturn<()> for dioxus_core::Result<()> {
    #[inline]
    fn spawn(self) {
        if let Err(err) = self {
            throw_error(err)
        }
    }
=======
>>>>>>> ff9ac663
}<|MERGE_RESOLUTION|>--- conflicted
+++ resolved
@@ -373,7 +373,6 @@
             true
         }
     }
-<<<<<<< HEAD
 }
 
 #[doc(hidden)]
@@ -420,6 +419,4 @@
             throw_error(err)
         }
     }
-=======
->>>>>>> ff9ac663
 }