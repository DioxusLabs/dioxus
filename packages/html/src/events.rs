--- conflicted
+++ resolved
@@ -14,11 +14,7 @@
             #[inline]
             pub fn $name<E: crate::EventReturn<T>, T>(mut _f: impl FnMut(::dioxus_core::Event<$data>) -> E + 'static) -> ::dioxus_core::Attribute {
                 ::dioxus_core::Attribute::new(
-<<<<<<< HEAD
-                    stringify!($name),
-=======
                     impl_event!(@name $name $($js_name)?),
->>>>>>> 53343bfd
 ::dioxus_core::AttributeValue::listener(move |e: ::dioxus_core::Event<crate::PlatformEventData>| {
                         _f(e.map(|e|e.into())).spawn();
                     }),
