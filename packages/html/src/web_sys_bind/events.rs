use crate::events::HasKeyboardData;
use crate::events::{
    AnimationData, CompositionData, KeyboardData, MouseData, PointerData, TouchData,
    TransitionData, WheelData,
};
use crate::file_data::HasFileData;
use crate::geometry::{ClientPoint, ElementPoint, PagePoint, ScreenPoint};
use crate::input_data::{decode_key_location, decode_mouse_button_set, MouseButton};
use crate::prelude::*;
use keyboard_types::{Code, Key, Modifiers};
use std::str::FromStr;
use wasm_bindgen::JsCast;
use web_sys::{
    AnimationEvent, CompositionEvent, CustomEvent, Event, KeyboardEvent, MouseEvent, PointerEvent,
    Touch, TouchEvent, TransitionEvent, WheelEvent,
};

macro_rules! uncheck_convert {
    ($t:ty, $d:ty) => {
        impl From<Event> for $d {
            #[inline]
            fn from(e: Event) -> Self {
                let e: $t = e.unchecked_into();
                Self::from(e)
            }
        }

        impl From<&Event> for $d {
            #[inline]
            fn from(e: &Event) -> Self {
                let e: &$t = e.unchecked_ref();
                Self::from(e.clone())
            }
        }
    };
    ($($t:ty => $d:ty),+ $(,)?) => {
        $(uncheck_convert!($t, $d);)+
    };
}

uncheck_convert![
    web_sys::CompositionEvent => CompositionData,
    web_sys::KeyboardEvent    => KeyboardData,
    web_sys::MouseEvent       => MouseData,
    web_sys::TouchEvent       => TouchData,
    web_sys::PointerEvent     => PointerData,
    web_sys::WheelEvent       => WheelData,
    web_sys::AnimationEvent   => AnimationData,
    web_sys::TransitionEvent  => TransitionData,
    web_sys::MouseEvent       => DragData,
    web_sys::FocusEvent       => FocusData,
];

impl HasCompositionData for CompositionEvent {
    fn data(&self) -> std::string::String {
        self.data().unwrap_or_default()
    }

    fn as_any(&self) -> &dyn std::any::Any {
        self
    }
}

impl HasKeyboardData for KeyboardEvent {
    fn key(&self) -> Key {
        Key::from_str(self.key().as_str()).unwrap_or(Key::Unidentified)
    }

    fn code(&self) -> Code {
        Code::from_str(self.code().as_str()).unwrap_or(Code::Unidentified)
    }

    fn location(&self) -> keyboard_types::Location {
        decode_key_location(self.location() as usize)
    }

    fn is_auto_repeating(&self) -> bool {
        self.repeat()
    }

    fn is_composing(&self) -> bool {
        self.is_composing()
    }

    fn as_any(&self) -> &dyn std::any::Any {
        self
    }
}

impl ModifiersInteraction for KeyboardEvent {
    fn modifiers(&self) -> Modifiers {
        let mut modifiers = Modifiers::empty();

        if self.alt_key() {
            modifiers.insert(Modifiers::ALT);
        }
        if self.ctrl_key() {
            modifiers.insert(Modifiers::CONTROL);
        }
        if self.meta_key() {
            modifiers.insert(Modifiers::META);
        }
        if self.shift_key() {
            modifiers.insert(Modifiers::SHIFT);
        }

        modifiers
    }
}

impl InteractionLocation for MouseEvent {
    fn client_coordinates(&self) -> ClientPoint {
        ClientPoint::new(self.client_x().into(), self.client_y().into())
    }

    fn page_coordinates(&self) -> PagePoint {
        PagePoint::new(self.page_x().into(), self.page_y().into())
    }

    fn screen_coordinates(&self) -> ScreenPoint {
        ScreenPoint::new(self.screen_x().into(), self.screen_y().into())
    }
}

impl InteractionElementOffset for MouseEvent {
    fn element_coordinates(&self) -> ElementPoint {
        ElementPoint::new(self.offset_x().into(), self.offset_y().into())
    }
}

impl ModifiersInteraction for MouseEvent {
    fn modifiers(&self) -> Modifiers {
        let mut modifiers = Modifiers::empty();

        if self.alt_key() {
            modifiers.insert(Modifiers::ALT);
        }
        if self.ctrl_key() {
            modifiers.insert(Modifiers::CONTROL);
        }
        if self.meta_key() {
            modifiers.insert(Modifiers::META);
        }
        if self.shift_key() {
            modifiers.insert(Modifiers::SHIFT);
        }

        modifiers
    }
}

impl PointerInteraction for MouseEvent {
    fn held_buttons(&self) -> crate::input_data::MouseButtonSet {
        decode_mouse_button_set(self.buttons())
    }

    fn trigger_button(&self) -> Option<MouseButton> {
        Some(MouseButton::from_web_code(self.button()))
    }
}

impl HasMouseData for MouseEvent {
    fn as_any(&self) -> &dyn std::any::Any {
        self
    }
}

impl HasFileData for MouseEvent {}

impl HasDragData for MouseEvent {
    fn as_any(&self) -> &dyn std::any::Any {
        self
    }
}

impl ModifiersInteraction for TouchEvent {
    fn modifiers(&self) -> Modifiers {
        let mut modifiers = Modifiers::empty();

        if self.alt_key() {
            modifiers.insert(Modifiers::ALT);
        }
        if self.ctrl_key() {
            modifiers.insert(Modifiers::CONTROL);
        }
        if self.meta_key() {
            modifiers.insert(Modifiers::META);
        }
        if self.shift_key() {
            modifiers.insert(Modifiers::SHIFT);
        }

        modifiers
    }
}

impl crate::events::HasTouchData for TouchEvent {
    fn touches(&self) -> Vec<TouchPoint> {
        let touches = TouchEvent::touches(self);
        let mut result = Vec::with_capacity(touches.length() as usize);
        for i in 0..touches.length() {
            let touch = touches.get(i).unwrap();
            result.push(TouchPoint::new(touch));
        }
        result
    }

    fn touches_changed(&self) -> Vec<TouchPoint> {
        let touches = self.changed_touches();
        let mut result = Vec::with_capacity(touches.length() as usize);
        for i in 0..touches.length() {
            let touch = touches.get(i).unwrap();
            result.push(TouchPoint::new(touch));
        }
        result
    }

    fn target_touches(&self) -> Vec<TouchPoint> {
        let touches = self.target_touches();
        let mut result = Vec::with_capacity(touches.length() as usize);
        for i in 0..touches.length() {
            let touch = touches.get(i).unwrap();
            result.push(TouchPoint::new(touch));
        }
        result
    }

    fn as_any(&self) -> &dyn std::any::Any {
        self
    }
}

impl HasTouchPointData for Touch {
    fn identifier(&self) -> i32 {
        self.identifier()
    }

    fn radius(&self) -> ScreenPoint {
        ScreenPoint::new(self.radius_x().into(), self.radius_y().into())
    }

    fn rotation(&self) -> f64 {
        self.rotation_angle() as f64
    }

    fn force(&self) -> f64 {
        self.force() as f64
    }

    fn as_any(&self) -> &dyn std::any::Any {
        self
    }
}

impl InteractionLocation for Touch {
    fn client_coordinates(&self) -> ClientPoint {
        ClientPoint::new(self.client_x().into(), self.client_y().into())
    }

    fn screen_coordinates(&self) -> ScreenPoint {
        ScreenPoint::new(self.screen_x().into(), self.screen_y().into())
    }

    fn page_coordinates(&self) -> PagePoint {
        PagePoint::new(self.page_x().into(), self.page_y().into())
    }
}

impl HasPointerData for PointerEvent {
    fn pointer_id(&self) -> i32 {
        self.pointer_id()
    }

    fn width(&self) -> i32 {
        self.width()
    }

    fn height(&self) -> i32 {
        self.height()
    }

    fn pressure(&self) -> f32 {
        self.pressure()
    }

    fn tangential_pressure(&self) -> f32 {
        self.tangential_pressure()
    }

    fn tilt_x(&self) -> i32 {
        self.tilt_x()
    }

    fn tilt_y(&self) -> i32 {
        self.tilt_y()
    }

    fn twist(&self) -> i32 {
        self.twist()
    }

    fn pointer_type(&self) -> String {
        self.pointer_type()
    }

    fn is_primary(&self) -> bool {
        self.is_primary()
    }

    fn as_any(&self) -> &dyn std::any::Any {
        self
    }
}

impl InteractionLocation for PointerEvent {
    fn client_coordinates(&self) -> ClientPoint {
        ClientPoint::new(self.client_x().into(), self.client_y().into())
    }

    fn screen_coordinates(&self) -> ScreenPoint {
        ScreenPoint::new(self.screen_x().into(), self.screen_y().into())
    }

    fn page_coordinates(&self) -> PagePoint {
        PagePoint::new(self.page_x().into(), self.page_y().into())
    }
}

impl InteractionElementOffset for PointerEvent {
    fn element_coordinates(&self) -> ElementPoint {
        ElementPoint::new(self.offset_x().into(), self.offset_y().into())
    }
}

impl ModifiersInteraction for PointerEvent {
    fn modifiers(&self) -> Modifiers {
        let mut modifiers = Modifiers::empty();

        if self.alt_key() {
            modifiers.insert(Modifiers::ALT);
        }
        if self.ctrl_key() {
            modifiers.insert(Modifiers::CONTROL);
        }
        if self.meta_key() {
            modifiers.insert(Modifiers::META);
        }
        if self.shift_key() {
            modifiers.insert(Modifiers::SHIFT);
        }

        modifiers
    }
}

impl PointerInteraction for PointerEvent {
    fn held_buttons(&self) -> crate::input_data::MouseButtonSet {
        decode_mouse_button_set(self.buttons())
    }

    fn trigger_button(&self) -> Option<MouseButton> {
        Some(MouseButton::from_web_code(self.button()))
    }
}

impl HasWheelData for WheelEvent {
    fn delta(&self) -> crate::geometry::WheelDelta {
        crate::geometry::WheelDelta::from_web_attributes(
            self.delta_mode(),
            self.delta_x(),
            self.delta_y(),
            self.delta_z(),
        )
    }

    fn as_any(&self) -> &dyn std::any::Any {
        self
    }
}

impl HasMouseData for WheelEvent {
    fn as_any(&self) -> &dyn std::any::Any {
        self
    }
}

impl InteractionLocation for WheelEvent {
    fn client_coordinates(&self) -> ClientPoint {
        ClientPoint::new(self.client_x().into(), self.client_y().into())
    }

    fn screen_coordinates(&self) -> ScreenPoint {
        ScreenPoint::new(self.screen_x().into(), self.screen_y().into())
    }

    fn page_coordinates(&self) -> PagePoint {
        PagePoint::new(self.page_x().into(), self.page_y().into())
    }
}

impl InteractionElementOffset for WheelEvent {
    fn element_coordinates(&self) -> ElementPoint {
        ElementPoint::new(self.offset_x().into(), self.offset_y().into())
    }
}

impl ModifiersInteraction for WheelEvent {
    fn modifiers(&self) -> Modifiers {
        let mut modifiers = Modifiers::empty();

        if self.alt_key() {
            modifiers.insert(Modifiers::ALT);
        }
        if self.ctrl_key() {
            modifiers.insert(Modifiers::CONTROL);
        }
        if self.meta_key() {
            modifiers.insert(Modifiers::META);
        }
        if self.shift_key() {
            modifiers.insert(Modifiers::SHIFT);
        }

        modifiers
    }
}

impl PointerInteraction for WheelEvent {
    fn held_buttons(&self) -> crate::input_data::MouseButtonSet {
        decode_mouse_button_set(self.buttons())
    }

    fn trigger_button(&self) -> Option<MouseButton> {
        Some(MouseButton::from_web_code(self.button()))
    }
}

impl HasAnimationData for AnimationEvent {
    fn animation_name(&self) -> String {
        self.animation_name()
    }

    fn pseudo_element(&self) -> String {
        self.pseudo_element()
    }

    fn elapsed_time(&self) -> f32 {
        self.elapsed_time()
    }

    fn as_any(&self) -> &dyn std::any::Any {
        self
    }
}

impl HasTransitionData for TransitionEvent {
    fn elapsed_time(&self) -> f32 {
        self.elapsed_time()
    }

    fn property_name(&self) -> String {
        self.property_name()
    }

    fn pseudo_element(&self) -> String {
        self.pseudo_element()
    }

    fn as_any(&self) -> &dyn std::any::Any {
        self
    }
}

#[cfg(feature = "mounted")]
impl From<&web_sys::Element> for MountedData {
    fn from(e: &web_sys::Element) -> Self {
        MountedData::new(e.clone())
    }
}

impl From<&web_sys::CustomEvent> for ResizeData {
    fn from(e: &web_sys::CustomEvent) -> Self {
        ResizeData::new(e.clone())
    }
}

#[cfg(feature = "mounted")]
impl crate::RenderedElementBacking for web_sys::Element {
    fn get_scroll_offset(
        &self,
    ) -> std::pin::Pin<
        Box<
            dyn std::future::Future<Output = crate::MountedResult<crate::geometry::PixelsVector2D>>,
        >,
    > {
        let left = self.scroll_left();
        let top = self.scroll_top();
        let result = Ok(crate::geometry::PixelsVector2D::new(
            left as f64,
            top as f64,
        ));
        Box::pin(async { result })
    }

    fn get_scroll_size(
        &self,
    ) -> std::pin::Pin<
        Box<dyn std::future::Future<Output = crate::MountedResult<crate::geometry::PixelsSize>>>,
    > {
        let width = self.scroll_width();
        let height = self.scroll_height();
        let result = Ok(crate::geometry::PixelsSize::new(
            width as f64,
            height as f64,
        ));
        Box::pin(async { result })
    }

    fn get_client_rect(
        &self,
    ) -> std::pin::Pin<
        Box<dyn std::future::Future<Output = crate::MountedResult<crate::geometry::PixelsRect>>>,
    > {
        let rect = self.get_bounding_client_rect();
        let result = Ok(crate::geometry::PixelsRect::new(
            euclid::Point2D::new(rect.left(), rect.top()),
            euclid::Size2D::new(rect.width(), rect.height()),
        ));
        Box::pin(async { result })
    }

    fn as_any(&self) -> &dyn std::any::Any {
        self
    }

    fn scroll_to(
        &self,
        behavior: crate::ScrollBehavior,
    ) -> std::pin::Pin<Box<dyn std::future::Future<Output = crate::MountedResult<()>>>> {
        let options = web_sys::ScrollIntoViewOptions::new();
        match behavior {
            crate::ScrollBehavior::Instant => {
                options.set_behavior(web_sys::ScrollBehavior::Instant);
            }
            crate::ScrollBehavior::Smooth => {
                options.set_behavior(web_sys::ScrollBehavior::Smooth);
            }
        }
        self.scroll_into_view_with_scroll_into_view_options(&options);

        Box::pin(async { Ok(()) })
    }

    fn set_focus(
        &self,
        focus: bool,
    ) -> std::pin::Pin<Box<dyn std::future::Future<Output = crate::MountedResult<()>>>> {
        #[derive(Debug)]
        struct FocusError(wasm_bindgen::JsValue);

        impl std::fmt::Display for FocusError {
            fn fmt(&self, f: &mut std::fmt::Formatter<'_>) -> std::fmt::Result {
                write!(f, "failed to focus element {:?}", self.0)
            }
        }

        impl std::error::Error for FocusError {}

        let result = self
            .dyn_ref::<web_sys::HtmlElement>()
            .ok_or_else(|| crate::MountedError::OperationFailed(Box::new(FocusError(self.into()))))
            .and_then(|e| {
                (if focus { e.focus() } else { e.blur() })
                    .map_err(|err| crate::MountedError::OperationFailed(Box::new(FocusError(err))))
            });
        Box::pin(async { result })
    }
}

<<<<<<< HEAD
use wasm_bindgen::prelude::*;
use web_sys::js_sys;
#[wasm_bindgen]
extern "C" {
    #[wasm_bindgen(extends = js_sys :: Object , js_name = ResizeCustomEvent , typescript_type = "ResizeCustomEvent")]
    #[derive(Debug)]
    pub type ResizeCustomEvent;
    #[wasm_bindgen(structural , method , getter , js_class = "ResizeCustomEvent" , js_name = borderBoxSize)]
    pub fn get_border_box_size(this: &ResizeCustomEvent) -> web_sys::ResizeObserverSize;
    #[wasm_bindgen(structural, method, getter, js_class = "ResizeCustomEvent" , js_name = contentBoxSize)]
    pub fn get_content_box_size(this: &ResizeCustomEvent) -> web_sys::ResizeObserverSize;
}

macro_rules! get_custom_resize_event_box_size {
    ($meth_name:ident, $field_name:literal) => {
        #[doc = concat!("Get the ", $field_name, " size of the observed element")]
        fn $meth_name(&self) -> ResizeResult<PixelsSize> {
            let detail = ResizeCustomEvent::from(self.detail());

            let size = detail.$meth_name();
            // inline_size matchs the width of the element if its writing-mode is horizontal, the height otherwise
            let inline_size = size.inline_size();
            // block_size matchs the height of the element if its writing-mode is horizontal, the width otherwise
            let block_size = size.block_size();

            Ok(PixelsSize::new(inline_size, block_size))
        }
    };
}

impl HasResizeData for CustomEvent {
    fn as_any(&self) -> &dyn std::any::Any {
        self
    }

    get_custom_resize_event_box_size!(get_border_box_size, "border box");
    get_custom_resize_event_box_size!(get_content_box_size, "content box");
}

#[derive(Debug)]
struct FocusError(JsValue);

impl std::fmt::Display for FocusError {
    fn fmt(&self, f: &mut std::fmt::Formatter<'_>) -> std::fmt::Result {
        write!(f, "failed to focus element {:?}", self.0)
    }
}

impl std::error::Error for FocusError {}

=======
>>>>>>> 4d6fb74e
impl HasScrollData for Event {
    fn as_any(&self) -> &dyn std::any::Any {
        self
    }
}

impl HasClipboardData for Event {
    fn as_any(&self) -> &dyn std::any::Any {
        self
    }
}

impl From<&Event> for ClipboardData {
    fn from(e: &Event) -> Self {
        ClipboardData::new(e.clone())
    }
}

impl HasFocusData for web_sys::FocusEvent {
    fn as_any(&self) -> &dyn std::any::Any {
        self
    }
}

impl HasToggleData for web_sys::Event {
    fn as_any(&self) -> &dyn std::any::Any {
        self
    }
}

impl HasSelectionData for web_sys::Event {
    fn as_any(&self) -> &dyn std::any::Any {
        self
    }
}

impl HasMediaData for web_sys::Event {
    fn as_any(&self) -> &dyn std::any::Any {
        self
    }
}

impl HasFileData for web_sys::Event {
    #[cfg(feature = "file-engine")]
    fn files(&self) -> Option<std::sync::Arc<dyn crate::file_data::FileEngine>> {
        let files = self
            .dyn_ref()
            .and_then(|input: &web_sys::HtmlInputElement| {
                input.files().and_then(|files| {
                    #[allow(clippy::arc_with_non_send_sync)]
                    crate::web_sys_bind::file_engine::WebFileEngine::new(files)
                        .map(|f| std::sync::Arc::new(f) as std::sync::Arc<dyn crate::FileEngine>)
                })
            });

        files
    }
}<|MERGE_RESOLUTION|>--- conflicted
+++ resolved
@@ -4,6 +4,7 @@
     TransitionData, WheelData,
 };
 use crate::file_data::HasFileData;
+use crate::geometry::PixelsSize;
 use crate::geometry::{ClientPoint, ElementPoint, PagePoint, ScreenPoint};
 use crate::input_data::{decode_key_location, decode_mouse_button_set, MouseButton};
 use crate::prelude::*;
@@ -577,7 +578,6 @@
     }
 }
 
-<<<<<<< HEAD
 use wasm_bindgen::prelude::*;
 use web_sys::js_sys;
 #[wasm_bindgen]
@@ -591,21 +591,20 @@
     pub fn get_content_box_size(this: &ResizeCustomEvent) -> web_sys::ResizeObserverSize;
 }
 
-macro_rules! get_custom_resize_event_box_size {
-    ($meth_name:ident, $field_name:literal) => {
-        #[doc = concat!("Get the ", $field_name, " size of the observed element")]
-        fn $meth_name(&self) -> ResizeResult<PixelsSize> {
-            let detail = ResizeCustomEvent::from(self.detail());
-
-            let size = detail.$meth_name();
-            // inline_size matchs the width of the element if its writing-mode is horizontal, the height otherwise
-            let inline_size = size.inline_size();
-            // block_size matchs the height of the element if its writing-mode is horizontal, the width otherwise
-            let block_size = size.block_size();
-
-            Ok(PixelsSize::new(inline_size, block_size))
-        }
-    };
+fn handle_resize_event(
+    event: &CustomEvent,
+    handle_event_with: fn(detail: &ResizeCustomEvent) -> web_sys::ResizeObserverSize,
+) -> ResizeResult<PixelsSize> {
+    let detail = ResizeCustomEvent::from(event.detail());
+
+    let size = handle_event_with(&detail);
+
+    // inline_size matches the width of the element if its writing-mode is horizontal, the height otherwise
+    let inline_size = size.inline_size();
+    // block_size matches the height of the element if its writing-mode is horizontal, the width otherwise
+    let block_size = size.block_size();
+
+    Ok(PixelsSize::new(inline_size, block_size))
 }
 
 impl HasResizeData for CustomEvent {
@@ -613,23 +612,15 @@
         self
     }
 
-    get_custom_resize_event_box_size!(get_border_box_size, "border box");
-    get_custom_resize_event_box_size!(get_content_box_size, "content box");
-}
-
-#[derive(Debug)]
-struct FocusError(JsValue);
-
-impl std::fmt::Display for FocusError {
-    fn fmt(&self, f: &mut std::fmt::Formatter<'_>) -> std::fmt::Result {
-        write!(f, "failed to focus element {:?}", self.0)
-    }
-}
-
-impl std::error::Error for FocusError {}
-
-=======
->>>>>>> 4d6fb74e
+    fn get_border_box_size(&self) -> ResizeResult<PixelsSize> {
+        handle_resize_event(self, ResizeCustomEvent::get_border_box_size)
+    }
+
+    fn get_content_box_size(&self) -> ResizeResult<PixelsSize> {
+        handle_resize_event(self, ResizeCustomEvent::get_content_box_size)
+    }
+}
+
 impl HasScrollData for Event {
     fn as_any(&self) -> &dyn std::any::Any {
         self
