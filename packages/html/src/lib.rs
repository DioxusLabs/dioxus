#![doc = include_str!("../README.md")]
#![doc(html_logo_url = "https://avatars.githubusercontent.com/u/79236386")]
#![doc(html_favicon_url = "https://avatars.githubusercontent.com/u/79236386")]
#![allow(non_snake_case)]

//! # Dioxus Namespace for HTML
//!
//! This crate provides a set of compile-time correct HTML elements that can be used with the Rsx and Html macros.
//! This system allows users to easily build new tags, new types, and customize the output of the Rsx and Html macros.
//!
//! An added benefit of this approach is the ability to lend comprehensive documentation on how to use these elements inside
//! of the Rsx and Html macros. Each element comes with a substantial amount of documentation on how to best use it, hopefully
//! making the development cycle quick.
//!
//! All elements are used as zero-sized unit structs with trait impls.
//!
//! Currently, we don't validate for structures, but do validate attributes.

pub mod elements;

#[cfg(feature = "hot-reload-context")]
pub use elements::HtmlCtx;

#[cfg(feature = "html-to-rsx")]
pub use elements::{map_html_attribute_to_rsx, map_html_element_to_rsx};

pub mod events;
pub(crate) mod file_data;
pub use file_data::*;
mod attribute_groups;
pub mod geometry;
pub mod input_data;
<<<<<<< HEAD
pub mod point_interaction;
mod render_template;
=======

pub mod point_interaction;
>>>>>>> 90e2c8c8

#[cfg(feature = "serialize")]
mod transit;

#[cfg(feature = "serialize")]
pub use transit::*;

pub use attribute_groups::*;
pub use elements::*;
pub use events::*;

pub mod extensions {
    pub use crate::attribute_groups::{GlobalAttributesExtension, SvgAttributesExtension};
    pub use crate::elements::extensions::*;
}

pub mod prelude {
    pub use crate::attribute_groups::{GlobalAttributesExtension, SvgAttributesExtension};
    pub use crate::elements::extensions::*;
    pub use crate::events::*;
    pub use crate::point_interaction::*;
    pub use keyboard_types::{self, Code, Key, Location, Modifiers};
}<|MERGE_RESOLUTION|>--- conflicted
+++ resolved
@@ -30,13 +30,8 @@
 mod attribute_groups;
 pub mod geometry;
 pub mod input_data;
-<<<<<<< HEAD
 pub mod point_interaction;
 mod render_template;
-=======
-
-pub mod point_interaction;
->>>>>>> 90e2c8c8
 
 #[cfg(feature = "serialize")]
 mod transit;
