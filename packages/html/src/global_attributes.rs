#![allow(non_upper_case_globals)]

use dioxus_core::prelude::IntoAttributeValue;
use dioxus_core::HasAttributes;
use dioxus_html_internal_macro::impl_extension_attributes;

use crate::AttributeDiscription;

#[cfg(feature = "hot-reload-context")]
macro_rules! trait_method_mapping {
    (
        $matching:ident;
        $(#[$attr:meta])*
        $name:ident;
    ) => {
        if $matching == stringify!($name) {
            return Some((stringify!($name), None));
        }
    };
    (
        $matching:ident;
        $(#[$attr:meta])*
        $name:ident: $lit:literal;
    ) => {
        if $matching == stringify!($name) {
            return Some(($lit, None));
        }
    };
    (
        $matching:ident;
        $(#[$attr:meta])*
        $name:ident: $lit:literal, $ns:literal;
    ) => {
        if $matching == stringify!($name) {
            return Some(($lit, Some($ns)));
        }
    };
}

#[cfg(feature = "html-to-rsx")]
macro_rules! html_to_rsx_attribute_mapping {
    (
        $matching:ident;
        $(#[$attr:meta])*
        $name:ident;
    ) => {
        if $matching == stringify!($name) {
            return Some(stringify!($name));
        }
    };
    (
        $matching:ident;
        $(#[$attr:meta])*
        $name:ident: $lit:literal;
    ) => {
        if $matching == stringify!($lit) {
            return Some(stringify!($name));
        }
    };
    (
        $matching:ident;
        $(#[$attr:meta])*
        $name:ident: $lit:literal, $ns:literal;
    ) => {
        if $matching == stringify!($lit) {
            return Some(stringify!($name));
        }
    };
}

macro_rules! trait_methods {
    (
        @base
        $(#[$trait_attr:meta])*
        $trait:ident;
        $fn:ident;
        $fn_html_to_rsx:ident;
        $(
            $(#[$attr:meta])*
            $name:ident $(: $($arg:literal),*)*;
        )+
    ) => {
        $(#[$trait_attr])*
        pub trait $trait {
            $(
                $(#[$attr])*
                const $name: AttributeDiscription = trait_methods! { $name $(: $($arg),*)*; };
            )*
        }

        #[cfg(feature = "hot-reload-context")]
        pub(crate) fn $fn(attr: &str) -> Option<(&'static str, Option<&'static str>)> {
            $(
                trait_method_mapping! {
                    attr;
                    $name$(: $($arg),*)*;
                }
            )*
            None
        }

<<<<<<< HEAD
        impl_extension_attributes![GLOBAL $trait { $($name,)* }];
=======
        #[cfg(feature = "html-to-rsx")]
        #[doc = "Converts an HTML attribute to an RSX attribute"]
        pub(crate) fn $fn_html_to_rsx(html: &str) -> Option<&'static str> {
            $(
                html_to_rsx_attribute_mapping! {
                    html;
                    $name$(: $($arg),*)*;
                }
            )*
            None
        }
>>>>>>> 8f70509b
    };

    // Rename the incoming ident and apply a custom namespace
    ( $name:ident: $lit:literal, $ns:literal; ) => { ($lit, Some($ns), false) };

    // Rename the incoming ident
    ( $name:ident: $lit:literal; ) => { ($lit, None, false ) };

    // Don't rename the incoming ident
    ( $name:ident; ) => { (stringify!($name), None, false) };
}

trait_methods! {
    @base

    GlobalAttributes;
    map_global_attributes;
    map_html_global_attributes_to_rsx;

    /// Prevent the default action for this element.
    ///
    /// For more information, see the MDN docs:
    /// <https://developer.mozilla.org/en-US/docs/Web/API/Event/preventDefault>
    prevent_default: "dioxus-prevent-default";


    /// <https://developer.mozilla.org/en-US/docs/Web/HTML/Global_attributes/accesskey>
    accesskey: "accesskey";


    /// <https://developer.mozilla.org/en-US/docs/Web/HTML/Global_attributes/autocapitalize>
    autocapitalize: "autocapitalize";


    /// <https://developer.mozilla.org/en-US/docs/Web/HTML/Global_attributes/autofocus>
    autofocus;

    /// The HTML class attribute is used to specify a class for an HTML element.
    ///
    /// ## Details
    /// Multiple HTML elements can share the same class.
    ///
    /// The class global attribute is a space-separated list of the case-sensitive classes of the element.
    /// Classes allow CSS and Javascript to select and access specific elements via the class selectors or
    /// functions like the DOM method document.getElementsByClassName.
    ///
    /// ## Example
    ///
    /// ### HTML:
    /// ```html
    /// <p class="note editorial">Above point sounds a bit obvious. Remove/rewrite?</p>
    /// ```
    ///
    /// ### CSS:
    /// ```css
    /// .note {
    ///     font-style: italic;
    ///     font-weight: bold;
    /// }
    ///
    /// .editorial {
    ///     background: rgb(255, 0, 0, .25);
    ///     padding: 10px;
    /// }
    /// ```
    /// <https://developer.mozilla.org/en-US/docs/Web/HTML/Global_attributes/class>
    class;

    /// <https://developer.mozilla.org/en-US/docs/Web/HTML/Global_attributes/contenteditable>
    contenteditable;

    /// <https://developer.mozilla.org/en-US/docs/Web/HTML/Global_attributes/data>
    data;

    /// <https://developer.mozilla.org/en-US/docs/Web/HTML/Global_attributes/dir>
    dir;

    /// <https://developer.mozilla.org/en-US/docs/Web/HTML/Global_attributes/draggable>
    draggable;

    /// <https://developer.mozilla.org/en-US/docs/Web/HTML/Global_attributes/enterkeyhint>
    enterkeyhint;

    /// <https://developer.mozilla.org/en-US/docs/Web/HTML/Global_attributes/exportparts>
    exportparts;

    /// <https://developer.mozilla.org/en-US/docs/Web/HTML/Global_attributes/hidden>
    hidden;

    /// <https://developer.mozilla.org/en-US/docs/Web/HTML/Global_attributes/id>
    id;

    /// <https://developer.mozilla.org/en-US/docs/Web/HTML/Global_attributes/inputmode>
    inputmode;

    /// <https://developer.mozilla.org/en-US/docs/Web/HTML/Global_attributes/is>
    is;

    /// <https://developer.mozilla.org/en-US/docs/Web/HTML/Global_attributes/itemid>
    itemid;

    /// <https://developer.mozilla.org/en-US/docs/Web/HTML/Global_attributes/itemprop>
    itemprop;

    /// <https://developer.mozilla.org/en-US/docs/Web/HTML/Global_attributes/itemref>
    itemref;

    /// <https://developer.mozilla.org/en-US/docs/Web/HTML/Global_attributes/itemscope>
    itemscope;

    /// <https://developer.mozilla.org/en-US/docs/Web/HTML/Global_attributes/itemtype>
    itemtype;

    /// <https://developer.mozilla.org/en-US/docs/Web/HTML/Global_attributes/lang>
    lang;

    /// <https://developer.mozilla.org/en-US/docs/Web/HTML/Global_attributes/nonce>
    nonce;

    /// <https://developer.mozilla.org/en-US/docs/Web/HTML/Global_attributes/part>
    part;

    /// <https://developer.mozilla.org/en-US/docs/Web/HTML/Global_attributes/role>
    role;

    /// <https://developer.mozilla.org/en-US/docs/Web/HTML/Global_attributes/slot>
    slot;

    /// <https://developer.mozilla.org/en-US/docs/Web/HTML/Global_attributes/spellcheck>
    spellcheck;

    /// <https://developer.mozilla.org/en-US/docs/Web/HTML/Global_attributes/style>
    style;

    /// <https://developer.mozilla.org/en-US/docs/Web/HTML/Global_attributes/tabindex>
    tabindex;

    /// <https://developer.mozilla.org/en-US/docs/Web/HTML/Global_attributes/title>
    title;

    /// <https://developer.mozilla.org/en-US/docs/Web/HTML/Global_attributes/translate>
    translate;


    /// dangerous_inner_html is Dioxus's replacement for using innerHTML in the browser DOM. In general, setting
    /// HTML from code is risky because it’s easy to inadvertently expose your users to a cross-site scripting (XSS)
    /// attack. So, you can set HTML directly from Dioxus, but you have to type out dangerous_inner_html to remind
    /// yourself that it’s dangerous
    dangerous_inner_html;

    // This macro creates an explicit method call for each of the style attributes.
    //
    // The left token specifies the name of the attribute in the rsx! macro, and the right string literal specifies the
    // actual name of the attribute generated.
    //
    // This roughly follows the html spec

    /// <https://developer.mozilla.org/en-US/docs/Web/CSS/align-content>
    align_content: "align-content", "style";

    /// <https://developer.mozilla.org/en-US/docs/Web/CSS/align-items>
    align_items: "align-items", "style";

    /// <https://developer.mozilla.org/en-US/docs/Web/CSS/align-self>
    align_self: "align-self", "style";

    /// <https://developer.mozilla.org/en-US/docs/Web/CSS/alignment-adjust>
    alignment_adjust: "alignment-adjust", "style";

    /// <https://developer.mozilla.org/en-US/docs/Web/CSS/alignment-baseline>
    alignment_baseline: "alignment-baseline", "style";

    /// <https://developer.mozilla.org/en-US/docs/Web/CSS/all>
    all: "all", "style";

    /// <https://developer.mozilla.org/en-US/docs/Web/CSS/alt>
    alt: "alt", "style";

    /// <https://developer.mozilla.org/en-US/docs/Web/CSS/animation>
    animation: "animation", "style";

    /// <https://developer.mozilla.org/en-US/docs/Web/CSS/animation-delay>
    animation_delay: "animation-delay", "style";

    /// <https://developer.mozilla.org/en-US/docs/Web/CSS/animation-direction>
    animation_direction: "animation-direction", "style";

    /// <https://developer.mozilla.org/en-US/docs/Web/CSS/animation-duration>
    animation_duration: "animation-duration", "style";

    /// <https://developer.mozilla.org/en-US/docs/Web/CSS/animation-fill-mode>
    animation_fill_mode: "animation-fill-mode", "style";

    /// <https://developer.mozilla.org/en-US/docs/Web/CSS/animation-iteration-count>
    animation_iteration_count: "animation-iteration-count", "style";

    /// <https://developer.mozilla.org/en-US/docs/Web/CSS/animation-name>
    animation_name: "animation-name", "style";

    /// <https://developer.mozilla.org/en-US/docs/Web/CSS/animation-play-state>
    animation_play_state: "animation-play-state", "style";

    /// <https://developer.mozilla.org/en-US/docs/Web/CSS/animation-timing-function>
    animation_timing_function: "animation-timing-function", "style";

    /// <https://developer.mozilla.org/en-US/docs/Web/CSS/azimuth>
    azimuth: "azimuth", "style";

    /// <https://developer.mozilla.org/en-US/docs/Web/CSS/backdrop-filter>
    backdrop_filter: "backdrop-filter", "style";

    /// <https://developer.mozilla.org/en-US/docs/Web/CSS/backface-visibility>
    backface_visibility: "backface-visibility", "style";

    /// <https://developer.mozilla.org/en-US/docs/Web/CSS/background>
    background: "background", "style";

    /// <https://developer.mozilla.org/en-US/docs/Web/CSS/background-attachment>
    background_attachment: "background-attachment", "style";

    /// <https://developer.mozilla.org/en-US/docs/Web/CSS/background-clip>
    background_clip: "background-clip", "style";

    /// <https://developer.mozilla.org/en-US/docs/Web/CSS/background-color>
    background_color: "background-color", "style";

    /// <https://developer.mozilla.org/en-US/docs/Web/CSS/background-image>
    background_image: "background-image", "style";

    /// <https://developer.mozilla.org/en-US/docs/Web/CSS/background-origin>
    background_origin: "background-origin", "style";

    /// <https://developer.mozilla.org/en-US/docs/Web/CSS/background-position>
    background_position: "background-position", "style";

    /// <https://developer.mozilla.org/en-US/docs/Web/CSS/background-repeat>
    background_repeat: "background-repeat", "style";

    /// <https://developer.mozilla.org/en-US/docs/Web/CSS/background-size>
    background_size: "background-size", "style";

    /// <https://developer.mozilla.org/en-US/docs/Web/CSS/background-blend-mode>
    background_blend_mode: "background-blend-mode", "style";

    /// <https://developer.mozilla.org/en-US/docs/Web/CSS/baseline-shift>
    baseline_shift: "baseline-shift", "style";

    /// <https://developer.mozilla.org/en-US/docs/Web/CSS/bleed>
    bleed: "bleed", "style";

    /// <https://developer.mozilla.org/en-US/docs/Web/CSS/bookmark-label>
    bookmark_label: "bookmark-label", "style";

    /// <https://developer.mozilla.org/en-US/docs/Web/CSS/bookmark-level>
    bookmark_level: "bookmark-level", "style";

    /// <https://developer.mozilla.org/en-US/docs/Web/CSS/bookmark-state>
    bookmark_state: "bookmark-state", "style";

    /// <https://developer.mozilla.org/en-US/docs/Web/CSS/border>
    border: "border", "style";

    /// <https://developer.mozilla.org/en-US/docs/Web/CSS/border-color>
    border_color: "border-color", "style";

    /// <https://developer.mozilla.org/en-US/docs/Web/CSS/border-style>
    border_style: "border-style", "style";

    /// <https://developer.mozilla.org/en-US/docs/Web/CSS/border-width>
    border_width: "border-width", "style";

    /// <https://developer.mozilla.org/en-US/docs/Web/CSS/border-bottom>
    border_bottom: "border-bottom", "style";

    /// <https://developer.mozilla.org/en-US/docs/Web/CSS/border-bottom-color>
    border_bottom_color: "border-bottom-color", "style";

    /// <https://developer.mozilla.org/en-US/docs/Web/CSS/border-bottom-style>
    border_bottom_style: "border-bottom-style", "style";

    /// <https://developer.mozilla.org/en-US/docs/Web/CSS/border-bottom-width>
    border_bottom_width: "border-bottom-width", "style";

    /// <https://developer.mozilla.org/en-US/docs/Web/CSS/border-left>
    border_left: "border-left", "style";

    /// <https://developer.mozilla.org/en-US/docs/Web/CSS/border-left-color>
    border_left_color: "border-left-color", "style";

    /// <https://developer.mozilla.org/en-US/docs/Web/CSS/border-left-style>
    border_left_style: "border-left-style", "style";

    /// <https://developer.mozilla.org/en-US/docs/Web/CSS/border-left-width>
    border_left_width: "border-left-width", "style";

    /// <https://developer.mozilla.org/en-US/docs/Web/CSS/border-right>
    border_right: "border-right", "style";

    /// <https://developer.mozilla.org/en-US/docs/Web/CSS/border-right-color>
    border_right_color: "border-right-color", "style";

    /// <https://developer.mozilla.org/en-US/docs/Web/CSS/border-right-style>
    border_right_style: "border-right-style", "style";

    /// <https://developer.mozilla.org/en-US/docs/Web/CSS/border-right-width>
    border_right_width: "border-right-width", "style";

    /// <https://developer.mozilla.org/en-US/docs/Web/CSS/border-top>
    border_top: "border-top", "style";

    /// <https://developer.mozilla.org/en-US/docs/Web/CSS/border-top-color>
    border_top_color: "border-top-color", "style";

    /// <https://developer.mozilla.org/en-US/docs/Web/CSS/border-top-style>
    border_top_style: "border-top-style", "style";

    /// <https://developer.mozilla.org/en-US/docs/Web/CSS/border-top-width>
    border_top_width: "border-top-width", "style";

    /// <https://developer.mozilla.org/en-US/docs/Web/CSS/border-collapse>
    border_collapse: "border-collapse", "style";

    /// <https://developer.mozilla.org/en-US/docs/Web/CSS/border-image>
    border_image: "border-image", "style";

    /// <https://developer.mozilla.org/en-US/docs/Web/CSS/border-image-outset>
    border_image_outset: "border-image-outset", "style";

    /// <https://developer.mozilla.org/en-US/docs/Web/CSS/border-image-repeat>
    border_image_repeat: "border-image-repeat", "style";

    /// <https://developer.mozilla.org/en-US/docs/Web/CSS/border-image-slice>
    border_image_slice: "border-image-slice", "style";

    /// <https://developer.mozilla.org/en-US/docs/Web/CSS/border-image-source>
    border_image_source: "border-image-source", "style";

    /// <https://developer.mozilla.org/en-US/docs/Web/CSS/border-image-width>
    border_image_width: "border-image-width", "style";

    /// <https://developer.mozilla.org/en-US/docs/Web/CSS/border-radius>
    border_radius: "border-radius", "style";

    /// <https://developer.mozilla.org/en-US/docs/Web/CSS/border-bottom-left-radius>
    border_bottom_left_radius: "border-bottom-left-radius", "style";

    /// <https://developer.mozilla.org/en-US/docs/Web/CSS/border-bottom-right-radius>
    border_bottom_right_radius: "border-bottom-right-radius", "style";

    /// <https://developer.mozilla.org/en-US/docs/Web/CSS/border-top-left-radius>
    border_top_left_radius: "border-top-left-radius", "style";

    /// <https://developer.mozilla.org/en-US/docs/Web/CSS/border-top-right-radius>
    border_top_right_radius: "border-top-right-radius", "style";

    /// <https://developer.mozilla.org/en-US/docs/Web/CSS/border-spacing>
    border_spacing: "border-spacing", "style";

    /// <https://developer.mozilla.org/en-US/docs/Web/CSS/bottom>
    bottom: "bottom", "style";

    /// <https://developer.mozilla.org/en-US/docs/Web/CSS/box-decoration-break>
    box_decoration_break: "box-decoration-break", "style";

    /// <https://developer.mozilla.org/en-US/docs/Web/CSS/box-shadow>
    box_shadow: "box-shadow", "style";

    /// <https://developer.mozilla.org/en-US/docs/Web/CSS/box-sizing>
    box_sizing: "box-sizing", "style";

    /// <https://developer.mozilla.org/en-US/docs/Web/CSS/box-snap>
    box_snap: "box-snap", "style";

    /// <https://developer.mozilla.org/en-US/docs/Web/CSS/break-after>
    break_after: "break-after", "style";

    /// <https://developer.mozilla.org/en-US/docs/Web/CSS/break-before>
    break_before: "break-before", "style";

    /// <https://developer.mozilla.org/en-US/docs/Web/CSS/break-inside>
    break_inside: "break-inside", "style";

    /// <https://developer.mozilla.org/en-US/docs/Web/CSS/buffered-rendering>
    buffered_rendering: "buffered-rendering", "style";

    /// <https://developer.mozilla.org/en-US/docs/Web/CSS/caption-side>
    caption_side: "caption-side", "style";

    /// <https://developer.mozilla.org/en-US/docs/Web/CSS/clear>
    clear: "clear", "style";

    /// <https://developer.mozilla.org/en-US/docs/Web/CSS/clear-side>
    clear_side: "clear-side", "style";

    /// <https://developer.mozilla.org/en-US/docs/Web/CSS/clip>
    clip: "clip", "style";

    /// <https://developer.mozilla.org/en-US/docs/Web/CSS/clip-path>
    clip_path: "clip-path", "style";

    /// <https://developer.mozilla.org/en-US/docs/Web/CSS/clip-rule>
    clip_rule: "clip-rule", "style";

    /// <https://developer.mozilla.org/en-US/docs/Web/CSS/color>
    color: "color", "style";

    /// <https://developer.mozilla.org/en-US/docs/Web/CSS/color-adjust>
    color_adjust: "color-adjust", "style";

    /// <https://developer.mozilla.org/en-US/docs/Web/CSS/color-correction>
    color_correction: "color-correction", "style";

    /// <https://developer.mozilla.org/en-US/docs/Web/CSS/color-interpolation>
    color_interpolation: "color-interpolation", "style";

    /// <https://developer.mozilla.org/en-US/docs/Web/CSS/color-interpolation-filters>
    color_interpolation_filters: "color-interpolation-filters", "style";

    /// <https://developer.mozilla.org/en-US/docs/Web/CSS/color-profile>
    color_profile: "color-profile", "style";

    /// <https://developer.mozilla.org/en-US/docs/Web/CSS/color-rendering>
    color_rendering: "color-rendering", "style";

    /// <https://developer.mozilla.org/en-US/docs/Web/CSS/column-fill>
    column_fill: "column-fill", "style";

    /// <https://developer.mozilla.org/en-US/docs/Web/CSS/column-gap>
    column_gap: "column-gap", "style";

    /// <https://developer.mozilla.org/en-US/docs/Web/CSS/column-rule>
    column_rule: "column-rule", "style";

    /// <https://developer.mozilla.org/en-US/docs/Web/CSS/column-rule-color>
    column_rule_color: "column-rule-color", "style";

    /// <https://developer.mozilla.org/en-US/docs/Web/CSS/column-rule-style>
    column_rule_style: "column-rule-style", "style";

    /// <https://developer.mozilla.org/en-US/docs/Web/CSS/column-rule-width>
    column_rule_width: "column-rule-width", "style";

    /// <https://developer.mozilla.org/en-US/docs/Web/CSS/column-span>
    column_span: "column-span", "style";

    /// <https://developer.mozilla.org/en-US/docs/Web/CSS/columns>
    columns: "columns", "style";

    /// <https://developer.mozilla.org/en-US/docs/Web/CSS/column-count>
    column_count: "column-count", "style";

    /// <https://developer.mozilla.org/en-US/docs/Web/CSS/column-width>
    column_width: "column-width", "style";

    /// <https://developer.mozilla.org/en-US/docs/Web/CSS/contain>
    contain: "contain", "style";

    /// <https://developer.mozilla.org/en-US/docs/Web/CSS/content>
    content: "content", "style";

    /// <https://developer.mozilla.org/en-US/docs/Web/CSS/counter-increment>
    counter_increment: "counter-increment", "style";

    /// <https://developer.mozilla.org/en-US/docs/Web/CSS/counter-reset>
    counter_reset: "counter-reset", "style";

    /// <https://developer.mozilla.org/en-US/docs/Web/CSS/counter-set>
    counter_set: "counter-set", "style";

    /// <https://developer.mozilla.org/en-US/docs/Web/CSS/cue>
    cue: "cue", "style";

    /// <https://developer.mozilla.org/en-US/docs/Web/CSS/cue-after>
    cue_after: "cue-after", "style";

    /// <https://developer.mozilla.org/en-US/docs/Web/CSS/cue-before>
    cue_before: "cue-before", "style";

    /// <https://developer.mozilla.org/en-US/docs/Web/CSS/cursor>
    cursor: "cursor", "style";

    /// <https://developer.mozilla.org/en-US/docs/Web/CSS/direction>
    direction: "direction", "style";

    /// <https://developer.mozilla.org/en-US/docs/Web/CSS/display>
    display: "display", "style";

    /// <https://developer.mozilla.org/en-US/docs/Web/CSS/display-inside>
    display_inside: "display-inside", "style";

    /// <https://developer.mozilla.org/en-US/docs/Web/CSS/display-outside>
    display_outside: "display-outside", "style";

    /// <https://developer.mozilla.org/en-US/docs/Web/CSS/display-extras>
    display_extras: "display-extras", "style";

    /// <https://developer.mozilla.org/en-US/docs/Web/CSS/display-box>
    display_box: "display-box", "style";

    /// <https://developer.mozilla.org/en-US/docs/Web/CSS/dominant-baseline>
    dominant_baseline: "dominant-baseline", "style";

    /// <https://developer.mozilla.org/en-US/docs/Web/CSS/elevation>
    elevation: "elevation", "style";

    /// <https://developer.mozilla.org/en-US/docs/Web/CSS/empty-cells>
    empty_cells: "empty-cells", "style";

    /// <https://developer.mozilla.org/en-US/docs/Web/CSS/enable-background>
    enable_background: "enable-background", "style";

    /// <https://developer.mozilla.org/en-US/docs/Web/CSS/fill>
    fill: "fill", "style";

    /// <https://developer.mozilla.org/en-US/docs/Web/CSS/fill-opacity>
    fill_opacity: "fill-opacity", "style";

    /// <https://developer.mozilla.org/en-US/docs/Web/CSS/fill-rule>
    fill_rule: "fill-rule", "style";

    /// <https://developer.mozilla.org/en-US/docs/Web/CSS/filter>
    filter: "filter", "style";

    /// <https://developer.mozilla.org/en-US/docs/Web/CSS/float>
    float: "float", "style";

    /// <https://developer.mozilla.org/en-US/docs/Web/CSS/float-defer-column>
    float_defer_column: "float-defer-column", "style";

    /// <https://developer.mozilla.org/en-US/docs/Web/CSS/float-defer-page>
    float_defer_page: "float-defer-page", "style";

    /// <https://developer.mozilla.org/en-US/docs/Web/CSS/float-offset>
    float_offset: "float-offset", "style";

    /// <https://developer.mozilla.org/en-US/docs/Web/CSS/float-wrap>
    float_wrap: "float-wrap", "style";

    /// <https://developer.mozilla.org/en-US/docs/Web/CSS/flow-into>
    flow_into: "flow-into", "style";

    /// <https://developer.mozilla.org/en-US/docs/Web/CSS/flow-from>
    flow_from: "flow-from", "style";

    /// <https://developer.mozilla.org/en-US/docs/Web/CSS/flex>
    flex: "flex", "style";

    /// <https://developer.mozilla.org/en-US/docs/Web/CSS/flex-basis>
    flex_basis: "flex-basis", "style";

    /// <https://developer.mozilla.org/en-US/docs/Web/CSS/flex-grow>
    flex_grow: "flex-grow", "style";

    /// <https://developer.mozilla.org/en-US/docs/Web/CSS/flex-shrink>
    flex_shrink: "flex-shrink", "style";

    /// <https://developer.mozilla.org/en-US/docs/Web/CSS/flex-flow>
    flex_flow: "flex-flow", "style";

    /// <https://developer.mozilla.org/en-US/docs/Web/CSS/flex-direction>
    flex_direction: "flex-direction", "style";

    /// <https://developer.mozilla.org/en-US/docs/Web/CSS/flex-wrap>
    flex_wrap: "flex-wrap", "style";

    /// <https://developer.mozilla.org/en-US/docs/Web/CSS/flood-color>
    flood_color: "flood-color", "style";

    /// <https://developer.mozilla.org/en-US/docs/Web/CSS/flood-opacity>
    flood_opacity: "flood-opacity", "style";

    /// <https://developer.mozilla.org/en-US/docs/Web/CSS/font>
    font: "font", "style";

    /// <https://developer.mozilla.org/en-US/docs/Web/CSS/font-family>
    font_family: "font-family", "style";

    /// <https://developer.mozilla.org/en-US/docs/Web/CSS/font-size>
    font_size: "font-size", "style";

    /// <https://developer.mozilla.org/en-US/docs/Web/CSS/font-stretch>
    font_stretch: "font-stretch", "style";

    /// <https://developer.mozilla.org/en-US/docs/Web/CSS/font-style>
    font_style: "font-style", "style";

    /// <https://developer.mozilla.org/en-US/docs/Web/CSS/font-weight>
    font_weight: "font-weight", "style";

    /// <https://developer.mozilla.org/en-US/docs/Web/CSS/font-feature-settings>
    font_feature_settings: "font-feature-settings", "style";

    /// <https://developer.mozilla.org/en-US/docs/Web/CSS/font-kerning>
    font_kerning: "font-kerning", "style";

    /// <https://developer.mozilla.org/en-US/docs/Web/CSS/font-language-override>
    font_language_override: "font-language-override", "style";

    /// <https://developer.mozilla.org/en-US/docs/Web/CSS/font-size-adjust>
    font_size_adjust: "font-size-adjust", "style";

    /// <https://developer.mozilla.org/en-US/docs/Web/CSS/font-synthesis>
    font_synthesis: "font-synthesis", "style";

    /// <https://developer.mozilla.org/en-US/docs/Web/CSS/font-variant>
    font_variant: "font-variant", "style";

    /// <https://developer.mozilla.org/en-US/docs/Web/CSS/font-variant-alternates>
    font_variant_alternates: "font-variant-alternates", "style";

    /// <https://developer.mozilla.org/en-US/docs/Web/CSS/font-variant-caps>
    font_variant_caps: "font-variant-caps", "style";

    /// <https://developer.mozilla.org/en-US/docs/Web/CSS/font-variant-east-asian>
    font_variant_east_asian: "font-variant-east-asian", "style";

    /// <https://developer.mozilla.org/en-US/docs/Web/CSS/font-variant-ligatures>
    font_variant_ligatures: "font-variant-ligatures", "style";

    /// <https://developer.mozilla.org/en-US/docs/Web/CSS/font-variant-numeric>
    font_variant_numeric: "font-variant-numeric", "style";

    /// <https://developer.mozilla.org/en-US/docs/Web/CSS/font-variant-position>
    font_variant_position: "font-variant-position", "style";

    /// <https://developer.mozilla.org/en-US/docs/Web/CSS/footnote-policy>
    footnote_policy: "footnote-policy", "style";

    /// <https://developer.mozilla.org/en-US/docs/Web/CSS/glyph-orientation-horizontal>
    glyph_orientation_horizontal: "glyph-orientation-horizontal", "style";

    /// <https://developer.mozilla.org/en-US/docs/Web/CSS/glyph-orientation-vertical>
    glyph_orientation_vertical: "glyph-orientation-vertical", "style";

    /// <https://developer.mozilla.org/en-US/docs/Web/CSS/grid>
    grid: "grid", "style";

    /// <https://developer.mozilla.org/en-US/docs/Web/CSS/grid-auto-flow>
    grid_auto_flow: "grid-auto-flow", "style";

    /// <https://developer.mozilla.org/en-US/docs/Web/CSS/grid-auto-columns>
    grid_auto_columns: "grid-auto-columns", "style";

    /// <https://developer.mozilla.org/en-US/docs/Web/CSS/grid-auto-rows>
    grid_auto_rows: "grid-auto-rows", "style";

    /// <https://developer.mozilla.org/en-US/docs/Web/CSS/grid-template>
    grid_template: "grid-template", "style";

    /// <https://developer.mozilla.org/en-US/docs/Web/CSS/grid-template-areas>
    grid_template_areas: "grid-template-areas", "style";

    /// <https://developer.mozilla.org/en-US/docs/Web/CSS/grid-template-columns>
    grid_template_columns: "grid-template-columns", "style";

    /// <https://developer.mozilla.org/en-US/docs/Web/CSS/grid-template-rows>
    grid_template_rows: "grid-template-rows", "style";

    /// <https://developer.mozilla.org/en-US/docs/Web/CSS/grid-area>
    grid_area: "grid-area", "style";

    /// <https://developer.mozilla.org/en-US/docs/Web/CSS/grid-column>
    grid_column: "grid-column", "style";

    /// <https://developer.mozilla.org/en-US/docs/Web/CSS/grid-column-start>
    grid_column_start: "grid-column-start", "style";

    /// <https://developer.mozilla.org/en-US/docs/Web/CSS/grid-column-end>
    grid_column_end: "grid-column-end", "style";

    /// <https://developer.mozilla.org/en-US/docs/Web/CSS/grid-row>
    grid_row: "grid-row", "style";

    /// <https://developer.mozilla.org/en-US/docs/Web/CSS/grid-row-start>
    grid_row_start: "grid-row-start", "style";

    /// <https://developer.mozilla.org/en-US/docs/Web/CSS/grid-row-end>
    grid_row_end: "grid-row-end", "style";

    /// <https://developer.mozilla.org/en-US/docs/Web/CSS/hanging-punctuation>
    hanging_punctuation: "hanging-punctuation", "style";

    /// <https://developer.mozilla.org/en-US/docs/Web/CSS/height>
    height: "height", "style";

    /// <https://developer.mozilla.org/en-US/docs/Web/CSS/hyphenate-character>
    hyphenate_character: "hyphenate-character", "style";

    /// <https://developer.mozilla.org/en-US/docs/Web/CSS/hyphenate-limit-chars>
    hyphenate_limit_chars: "hyphenate-limit-chars", "style";

    /// <https://developer.mozilla.org/en-US/docs/Web/CSS/hyphenate-limit-last>
    hyphenate_limit_last: "hyphenate-limit-last", "style";

    /// <https://developer.mozilla.org/en-US/docs/Web/CSS/hyphenate-limit-lines>
    hyphenate_limit_lines: "hyphenate-limit-lines", "style";

    /// <https://developer.mozilla.org/en-US/docs/Web/CSS/hyphenate-limit-zone>
    hyphenate_limit_zone: "hyphenate-limit-zone", "style";

    /// <https://developer.mozilla.org/en-US/docs/Web/CSS/hyphens>
    hyphens: "hyphens", "style";

    /// <https://developer.mozilla.org/en-US/docs/Web/CSS/icon>
    icon: "icon", "style";

    /// <https://developer.mozilla.org/en-US/docs/Web/CSS/image-orientation>
    image_orientation: "image-orientation", "style";

    /// <https://developer.mozilla.org/en-US/docs/Web/CSS/image-resolution>
    image_resolution: "image-resolution", "style";

    /// <https://developer.mozilla.org/en-US/docs/Web/CSS/image-rendering>
    image_rendering: "image-rendering", "style";

    /// <https://developer.mozilla.org/en-US/docs/Web/CSS/ime>
    ime: "ime", "style";

    /// <https://developer.mozilla.org/en-US/docs/Web/CSS/ime-align>
    ime_align: "ime-align", "style";

    /// <https://developer.mozilla.org/en-US/docs/Web/CSS/ime-mode>
    ime_mode: "ime-mode", "style";

    /// <https://developer.mozilla.org/en-US/docs/Web/CSS/ime-offset>
    ime_offset: "ime-offset", "style";

    /// <https://developer.mozilla.org/en-US/docs/Web/CSS/ime-width>
    ime_width: "ime-width", "style";

    /// <https://developer.mozilla.org/en-US/docs/Web/CSS/initial-letters>
    initial_letters: "initial-letters", "style";

    /// <https://developer.mozilla.org/en-US/docs/Web/CSS/inline-box-align>
    inline_box_align: "inline-box-align", "style";

    /// <https://developer.mozilla.org/en-US/docs/Web/CSS/isolation>
    isolation: "isolation", "style";

    /// <https://developer.mozilla.org/en-US/docs/Web/CSS/justify-content>
    justify_content: "justify-content", "style";

    /// <https://developer.mozilla.org/en-US/docs/Web/CSS/justify-items>
    justify_items: "justify-items", "style";

    /// <https://developer.mozilla.org/en-US/docs/Web/CSS/justify-self>
    justify_self: "justify-self", "style";

    /// <https://developer.mozilla.org/en-US/docs/Web/CSS/kerning>
    kerning: "kerning", "style";

    /// <https://developer.mozilla.org/en-US/docs/Web/CSS/left>
    left: "left", "style";

    /// <https://developer.mozilla.org/en-US/docs/Web/CSS/letter-spacing>
    letter_spacing: "letter-spacing", "style";

    /// <https://developer.mozilla.org/en-US/docs/Web/CSS/lighting-color>
    lighting_color: "lighting-color", "style";

    /// <https://developer.mozilla.org/en-US/docs/Web/CSS/line-box-contain>
    line_box_contain: "line-box-contain", "style";

    /// <https://developer.mozilla.org/en-US/docs/Web/CSS/line-break>
    line_break: "line-break", "style";

    /// <https://developer.mozilla.org/en-US/docs/Web/CSS/line-grid>
    line_grid: "line-grid", "style";

    /// <https://developer.mozilla.org/en-US/docs/Web/CSS/line-height>
    line_height: "line-height", "style";

    /// <https://developer.mozilla.org/en-US/docs/Web/CSS/line-slack>
    line_slack: "line-slack", "style";

    /// <https://developer.mozilla.org/en-US/docs/Web/CSS/line-snap>
    line_snap: "line-snap", "style";

    /// <https://developer.mozilla.org/en-US/docs/Web/CSS/list-style>
    list_style: "list-style", "style";

    /// <https://developer.mozilla.org/en-US/docs/Web/CSS/list-style-image>
    list_style_image: "list-style-image", "style";

    /// <https://developer.mozilla.org/en-US/docs/Web/CSS/list-style-position>
    list_style_position: "list-style-position", "style";

    /// <https://developer.mozilla.org/en-US/docs/Web/CSS/list-style-type>
    list_style_type: "list-style-type", "style";

    /// <https://developer.mozilla.org/en-US/docs/Web/CSS/margin>
    margin: "margin", "style";

    /// <https://developer.mozilla.org/en-US/docs/Web/CSS/margin-bottom>
    margin_bottom: "margin-bottom", "style";

    /// <https://developer.mozilla.org/en-US/docs/Web/CSS/margin-left>
    margin_left: "margin-left", "style";

    /// <https://developer.mozilla.org/en-US/docs/Web/CSS/margin-right>
    margin_right: "margin-right", "style";

    /// <https://developer.mozilla.org/en-US/docs/Web/CSS/margin-top>
    margin_top: "margin-top", "style";

    /// <https://developer.mozilla.org/en-US/docs/Web/CSS/marker>
    marker: "marker", "style";

    /// <https://developer.mozilla.org/en-US/docs/Web/CSS/marker-end>
    marker_end: "marker-end", "style";

    /// <https://developer.mozilla.org/en-US/docs/Web/CSS/marker-mid>
    marker_mid: "marker-mid", "style";

    /// <https://developer.mozilla.org/en-US/docs/Web/CSS/marker-pattern>
    marker_pattern: "marker-pattern", "style";

    /// <https://developer.mozilla.org/en-US/docs/Web/CSS/marker-segment>
    marker_segment: "marker-segment", "style";

    /// <https://developer.mozilla.org/en-US/docs/Web/CSS/marker-start>
    marker_start: "marker-start", "style";

    /// <https://developer.mozilla.org/en-US/docs/Web/CSS/marker-knockout-left>
    marker_knockout_left: "marker-knockout-left", "style";

    /// <https://developer.mozilla.org/en-US/docs/Web/CSS/marker-knockout-right>
    marker_knockout_right: "marker-knockout-right", "style";

    /// <https://developer.mozilla.org/en-US/docs/Web/CSS/marker-side>
    marker_side: "marker-side", "style";

    /// <https://developer.mozilla.org/en-US/docs/Web/CSS/marks>
    marks: "marks", "style";

    /// <https://developer.mozilla.org/en-US/docs/Web/CSS/marquee-direction>
    marquee_direction: "marquee-direction", "style";

    /// <https://developer.mozilla.org/en-US/docs/Web/CSS/marquee-play-count>
    marquee_play_count: "marquee-play-count", "style";

    /// <https://developer.mozilla.org/en-US/docs/Web/CSS/marquee-speed>
    marquee_speed: "marquee-speed", "style";

    /// <https://developer.mozilla.org/en-US/docs/Web/CSS/marquee-style>
    marquee_style: "marquee-style", "style";

    /// <https://developer.mozilla.org/en-US/docs/Web/CSS/mask>
    mask: "mask", "style";

    /// <https://developer.mozilla.org/en-US/docs/Web/CSS/mask-image>
    mask_image: "mask-image", "style";

    /// <https://developer.mozilla.org/en-US/docs/Web/CSS/mask-repeat>
    mask_repeat: "mask-repeat", "style";

    /// <https://developer.mozilla.org/en-US/docs/Web/CSS/mask-position>
    mask_position: "mask-position", "style";

    /// <https://developer.mozilla.org/en-US/docs/Web/CSS/mask-clip>
    mask_clip: "mask-clip", "style";

    /// <https://developer.mozilla.org/en-US/docs/Web/CSS/mask-origin>
    mask_origin: "mask-origin", "style";

    /// <https://developer.mozilla.org/en-US/docs/Web/CSS/mask-size>
    mask_size: "mask-size", "style";

    /// <https://developer.mozilla.org/en-US/docs/Web/CSS/mask-box>
    mask_box: "mask-box", "style";

    /// <https://developer.mozilla.org/en-US/docs/Web/CSS/mask-box-outset>
    mask_box_outset: "mask-box-outset", "style";

    /// <https://developer.mozilla.org/en-US/docs/Web/CSS/mask-box-repeat>
    mask_box_repeat: "mask-box-repeat", "style";

    /// <https://developer.mozilla.org/en-US/docs/Web/CSS/mask-box-slice>
    mask_box_slice: "mask-box-slice", "style";

    /// <https://developer.mozilla.org/en-US/docs/Web/CSS/mask-box-source>
    mask_box_source: "mask-box-source", "style";

    /// <https://developer.mozilla.org/en-US/docs/Web/CSS/mask-box-width>
    mask_box_width: "mask-box-width", "style";

    /// <https://developer.mozilla.org/en-US/docs/Web/CSS/mask-type>
    mask_type: "mask-type", "style";

    /// <https://developer.mozilla.org/en-US/docs/Web/CSS/max-height>
    max_height: "max-height", "style";

    /// <https://developer.mozilla.org/en-US/docs/Web/CSS/max-lines>
    max_lines: "max-lines", "style";

    /// <https://developer.mozilla.org/en-US/docs/Web/CSS/max-width>
    max_width: "max-width", "style";

    /// <https://developer.mozilla.org/en-US/docs/Web/CSS/min-height>
    min_height: "min-height", "style";

    /// <https://developer.mozilla.org/en-US/docs/Web/CSS/min-width>
    min_width: "min-width", "style";

    /// <https://developer.mozilla.org/en-US/docs/Web/CSS/mix-blend-mode>
    mix_blend_mode: "mix-blend-mode", "style";

    /// <https://developer.mozilla.org/en-US/docs/Web/CSS/nav-down>
    nav_down: "nav-down", "style";

    /// <https://developer.mozilla.org/en-US/docs/Web/CSS/nav-index>
    nav_index: "nav-index", "style";

    /// <https://developer.mozilla.org/en-US/docs/Web/CSS/nav-left>
    nav_left: "nav-left", "style";

    /// <https://developer.mozilla.org/en-US/docs/Web/CSS/nav-right>
    nav_right: "nav-right", "style";

    /// <https://developer.mozilla.org/en-US/docs/Web/CSS/nav-up>
    nav_up: "nav-up", "style";

    /// <https://developer.mozilla.org/en-US/docs/Web/CSS/object-fit>
    object_fit: "object-fit", "style";

    /// <https://developer.mozilla.org/en-US/docs/Web/CSS/object-position>
    object_position: "object-position", "style";

    /// <https://developer.mozilla.org/en-US/docs/Web/CSS/offset-after>
    offset_after: "offset-after", "style";

    /// <https://developer.mozilla.org/en-US/docs/Web/CSS/offset-before>
    offset_before: "offset-before", "style";

    /// <https://developer.mozilla.org/en-US/docs/Web/CSS/offset-end>
    offset_end: "offset-end", "style";

    /// <https://developer.mozilla.org/en-US/docs/Web/CSS/offset-start>
    offset_start: "offset-start", "style";

    /// <https://developer.mozilla.org/en-US/docs/Web/CSS/opacity>
    opacity: "opacity", "style";

    /// <https://developer.mozilla.org/en-US/docs/Web/CSS/order>
    order: "order", "style";

    /// <https://developer.mozilla.org/en-US/docs/Web/CSS/orphans>
    orphans: "orphans", "style";

    /// <https://developer.mozilla.org/en-US/docs/Web/CSS/outline>
    outline: "outline", "style";

    /// <https://developer.mozilla.org/en-US/docs/Web/CSS/outline-color>
    outline_color: "outline-color", "style";

    /// <https://developer.mozilla.org/en-US/docs/Web/CSS/outline-style>
    outline_style: "outline-style", "style";

    /// <https://developer.mozilla.org/en-US/docs/Web/CSS/outline-width>
    outline_width: "outline-width", "style";

    /// <https://developer.mozilla.org/en-US/docs/Web/CSS/outline-offset>
    outline_offset: "outline-offset", "style";

    /// <https://developer.mozilla.org/en-US/docs/Web/CSS/overflow>
    overflow: "overflow", "style";

    /// <https://developer.mozilla.org/en-US/docs/Web/CSS/overflow-x>
    overflow_x: "overflow-x", "style";

    /// <https://developer.mozilla.org/en-US/docs/Web/CSS/overflow-y>
    overflow_y: "overflow-y", "style";

    /// <https://developer.mozilla.org/en-US/docs/Web/CSS/overflow-style>
    overflow_style: "overflow-style", "style";

    /// <https://developer.mozilla.org/en-US/docs/Web/CSS/overflow-wrap>
    overflow_wrap: "overflow-wrap", "style";

    /// <https://developer.mozilla.org/en-US/docs/Web/CSS/padding>
    padding: "padding", "style";

    /// <https://developer.mozilla.org/en-US/docs/Web/CSS/padding-bottom>
    padding_bottom: "padding-bottom", "style";

    /// <https://developer.mozilla.org/en-US/docs/Web/CSS/padding-left>
    padding_left: "padding-left", "style";

    /// <https://developer.mozilla.org/en-US/docs/Web/CSS/padding-right>
    padding_right: "padding-right", "style";

    /// <https://developer.mozilla.org/en-US/docs/Web/CSS/padding-top>
    padding_top: "padding-top", "style";

    /// <https://developer.mozilla.org/en-US/docs/Web/CSS/page>
    page: "page", "style";

    /// <https://developer.mozilla.org/en-US/docs/Web/CSS/page-break-after>
    page_break_after: "page-break-after", "style";

    /// <https://developer.mozilla.org/en-US/docs/Web/CSS/page-break-before>
    page_break_before: "page-break-before", "style";

    /// <https://developer.mozilla.org/en-US/docs/Web/CSS/page-break-inside>
    page_break_inside: "page-break-inside", "style";

    /// <https://developer.mozilla.org/en-US/docs/Web/CSS/paint-order>
    paint_order: "paint-order", "style";

    /// <https://developer.mozilla.org/en-US/docs/Web/CSS/pause>
    pause: "pause", "style";

    /// <https://developer.mozilla.org/en-US/docs/Web/CSS/pause-after>
    pause_after: "pause-after", "style";

    /// <https://developer.mozilla.org/en-US/docs/Web/CSS/pause-before>
    pause_before: "pause-before", "style";

    /// <https://developer.mozilla.org/en-US/docs/Web/CSS/perspective>
    perspective: "perspective", "style";

    /// <https://developer.mozilla.org/en-US/docs/Web/CSS/perspective-origin>
    perspective_origin: "perspective-origin", "style";

    /// <https://developer.mozilla.org/en-US/docs/Web/CSS/pitch>
    pitch: "pitch", "style";

    /// <https://developer.mozilla.org/en-US/docs/Web/CSS/pitch-range>
    pitch_range: "pitch-range", "style";

    /// <https://developer.mozilla.org/en-US/docs/Web/CSS/play-during>
    play_during: "play-during", "style";

    /// <https://developer.mozilla.org/en-US/docs/Web/CSS/pointer-events>
    pointer_events: "pointer-events", "style";

    /// <https://developer.mozilla.org/en-US/docs/Web/CSS/position>
    position: "position", "style";

    /// <https://developer.mozilla.org/en-US/docs/Web/CSS/quotes>
    quotes: "quotes", "style";

    /// <https://developer.mozilla.org/en-US/docs/Web/CSS/region-fragment>
    region_fragment: "region-fragment", "style";

    /// <https://developer.mozilla.org/en-US/docs/Web/CSS/resize>
    resize: "resize", "style";

    /// <https://developer.mozilla.org/en-US/docs/Web/CSS/rest>
    rest: "rest", "style";

    /// <https://developer.mozilla.org/en-US/docs/Web/CSS/rest-after>
    rest_after: "rest-after", "style";

    /// <https://developer.mozilla.org/en-US/docs/Web/CSS/rest-before>
    rest_before: "rest-before", "style";

    /// <https://developer.mozilla.org/en-US/docs/Web/CSS/richness>
    richness: "richness", "style";

    /// <https://developer.mozilla.org/en-US/docs/Web/CSS/right>
    right: "right", "style";

    /// <https://developer.mozilla.org/en-US/docs/Web/CSS/ruby-align>
    ruby_align: "ruby-align", "style";

    /// <https://developer.mozilla.org/en-US/docs/Web/CSS/ruby-merge>
    ruby_merge: "ruby-merge", "style";

    /// <https://developer.mozilla.org/en-US/docs/Web/CSS/ruby-position>
    ruby_position: "ruby-position", "style";

    /// <https://developer.mozilla.org/en-US/docs/Web/CSS/scroll-behavior>
    scroll_behavior: "scroll-behavior", "style";

    /// <https://developer.mozilla.org/en-US/docs/Web/CSS/scroll-snap-coordinate>
    scroll_snap_coordinate: "scroll-snap-coordinate", "style";

    /// <https://developer.mozilla.org/en-US/docs/Web/CSS/scroll-snap-destination>
    scroll_snap_destination: "scroll-snap-destination", "style";

    /// <https://developer.mozilla.org/en-US/docs/Web/CSS/scroll-snap-points-x>
    scroll_snap_points_x: "scroll-snap-points-x", "style";

    /// <https://developer.mozilla.org/en-US/docs/Web/CSS/scroll-snap-points-y>
    scroll_snap_points_y: "scroll-snap-points-y", "style";

    /// <https://developer.mozilla.org/en-US/docs/Web/CSS/scroll-snap-type>
    scroll_snap_type: "scroll-snap-type", "style";

    /// <https://developer.mozilla.org/en-US/docs/Web/CSS/shape-image-threshold>
    shape_image_threshold: "shape-image-threshold", "style";

    /// <https://developer.mozilla.org/en-US/docs/Web/CSS/shape-inside>
    shape_inside: "shape-inside", "style";

    /// <https://developer.mozilla.org/en-US/docs/Web/CSS/shape-margin>
    shape_margin: "shape-margin", "style";

    /// <https://developer.mozilla.org/en-US/docs/Web/CSS/shape-outside>
    shape_outside: "shape-outside", "style";

    /// <https://developer.mozilla.org/en-US/docs/Web/CSS/shape-padding>
    shape_padding: "shape-padding", "style";

    /// <https://developer.mozilla.org/en-US/docs/Web/CSS/shape-rendering>
    shape_rendering: "shape-rendering", "style";

    /// <https://developer.mozilla.org/en-US/docs/Web/CSS/size>
    size: "size", "style";

    /// <https://developer.mozilla.org/en-US/docs/Web/CSS/speak>
    speak: "speak", "style";

    /// <https://developer.mozilla.org/en-US/docs/Web/CSS/speak-as>
    speak_as: "speak-as", "style";

    /// <https://developer.mozilla.org/en-US/docs/Web/CSS/speak-header>
    speak_header: "speak-header", "style";

    /// <https://developer.mozilla.org/en-US/docs/Web/CSS/speak-numeral>
    speak_numeral: "speak-numeral", "style";

    /// <https://developer.mozilla.org/en-US/docs/Web/CSS/speak-punctuation>
    speak_punctuation: "speak-punctuation", "style";

    /// <https://developer.mozilla.org/en-US/docs/Web/CSS/speech-rate>
    speech_rate: "speech-rate", "style";

    /// <https://developer.mozilla.org/en-US/docs/Web/CSS/stop-color>
    stop_color: "stop-color", "style";

    /// <https://developer.mozilla.org/en-US/docs/Web/CSS/stop-opacity>
    stop_opacity: "stop-opacity", "style";

    /// <https://developer.mozilla.org/en-US/docs/Web/CSS/stress>
    stress: "stress", "style";

    /// <https://developer.mozilla.org/en-US/docs/Web/CSS/string-set>
    string_set: "string-set", "style";

    /// <https://developer.mozilla.org/en-US/docs/Web/CSS/stroke>
    stroke: "stroke", "style";

    /// <https://developer.mozilla.org/en-US/docs/Web/CSS/stroke-dasharray>
    stroke_dasharray: "stroke-dasharray", "style";

    /// <https://developer.mozilla.org/en-US/docs/Web/CSS/stroke-dashoffset>
    stroke_dashoffset: "stroke-dashoffset", "style";

    /// <https://developer.mozilla.org/en-US/docs/Web/CSS/stroke-linecap>
    stroke_linecap: "stroke-linecap", "style";

    /// <https://developer.mozilla.org/en-US/docs/Web/CSS/stroke-linejoin>
    stroke_linejoin: "stroke-linejoin", "style";

    /// <https://developer.mozilla.org/en-US/docs/Web/CSS/stroke-miterlimit>
    stroke_miterlimit: "stroke-miterlimit", "style";

    /// <https://developer.mozilla.org/en-US/docs/Web/CSS/stroke-opacity>
    stroke_opacity: "stroke-opacity", "style";

    /// <https://developer.mozilla.org/en-US/docs/Web/CSS/stroke-width>
    stroke_width: "stroke-width", "style";

    /// <https://developer.mozilla.org/en-US/docs/Web/CSS/tab-size>
    tab_size: "tab-size", "style";

    /// <https://developer.mozilla.org/en-US/docs/Web/CSS/table-layout>
    table_layout: "table-layout", "style";

    /// <https://developer.mozilla.org/en-US/docs/Web/CSS/text-align>
    text_align: "text-align", "style";

    /// <https://developer.mozilla.org/en-US/docs/Web/CSS/text-align-all>
    text_align_all: "text-align-all", "style";

    /// <https://developer.mozilla.org/en-US/docs/Web/CSS/text-align-last>
    text_align_last: "text-align-last", "style";

    /// <https://developer.mozilla.org/en-US/docs/Web/CSS/text-anchor>
    text_anchor: "text-anchor", "style";

    /// <https://developer.mozilla.org/en-US/docs/Web/CSS/text-combine-upright>
    text_combine_upright: "text-combine-upright", "style";

    /// <https://developer.mozilla.org/en-US/docs/Web/CSS/text-decoration>
    text_decoration: "text-decoration", "style";

    /// <https://developer.mozilla.org/en-US/docs/Web/CSS/text-decoration-color>
    text_decoration_color: "text-decoration-color", "style";

    /// <https://developer.mozilla.org/en-US/docs/Web/CSS/text-decoration-line>
    text_decoration_line: "text-decoration-line", "style";

    /// <https://developer.mozilla.org/en-US/docs/Web/CSS/text-decoration-style>
    text_decoration_style: "text-decoration-style", "style";

    /// <https://developer.mozilla.org/en-US/docs/Web/CSS/text-decoration-skip>
    text_decoration_skip: "text-decoration-skip", "style";

    /// <https://developer.mozilla.org/en-US/docs/Web/CSS/text-emphasis>
    text_emphasis: "text-emphasis", "style";

    /// <https://developer.mozilla.org/en-US/docs/Web/CSS/text-emphasis-color>
    text_emphasis_color: "text-emphasis-color", "style";

    /// <https://developer.mozilla.org/en-US/docs/Web/CSS/text-emphasis-style>
    text_emphasis_style: "text-emphasis-style", "style";

    /// <https://developer.mozilla.org/en-US/docs/Web/CSS/text-emphasis-position>
    text_emphasis_position: "text-emphasis-position", "style";

    /// <https://developer.mozilla.org/en-US/docs/Web/CSS/text-emphasis-skip>
    text_emphasis_skip: "text-emphasis-skip", "style";

    /// <https://developer.mozilla.org/en-US/docs/Web/CSS/text-height>
    text_height: "text-height", "style";

    /// <https://developer.mozilla.org/en-US/docs/Web/CSS/text-indent>
    text_indent: "text-indent", "style";

    /// <https://developer.mozilla.org/en-US/docs/Web/CSS/text-justify>
    text_justify: "text-justify", "style";

    /// <https://developer.mozilla.org/en-US/docs/Web/CSS/text-orientation>
    text_orientation: "text-orientation", "style";

    /// <https://developer.mozilla.org/en-US/docs/Web/CSS/text-overflow>
    text_overflow: "text-overflow", "style";

    /// <https://developer.mozilla.org/en-US/docs/Web/CSS/text-rendering>
    text_rendering: "text-rendering", "style";

    /// <https://developer.mozilla.org/en-US/docs/Web/CSS/text-shadow>
    text_shadow: "text-shadow", "style";

    /// <https://developer.mozilla.org/en-US/docs/Web/CSS/text-size-adjust>
    text_size_adjust: "text-size-adjust", "style";

    /// <https://developer.mozilla.org/en-US/docs/Web/CSS/text-space-collapse>
    text_space_collapse: "text-space-collapse", "style";

    /// <https://developer.mozilla.org/en-US/docs/Web/CSS/text-spacing>
    text_spacing: "text-spacing", "style";

    /// <https://developer.mozilla.org/en-US/docs/Web/CSS/text-transform>
    text_transform: "text-transform", "style";

    /// <https://developer.mozilla.org/en-US/docs/Web/CSS/text-underline-position>
    text_underline_position: "text-underline-position", "style";

    /// <https://developer.mozilla.org/en-US/docs/Web/CSS/text-wrap>
    text_wrap: "text-wrap", "style";

    /// <https://developer.mozilla.org/en-US/docs/Web/CSS/top>
    top: "top", "style";

    /// <https://developer.mozilla.org/en-US/docs/Web/CSS/touch-action>
    touch_action: "touch-action", "style";

    /// <https://developer.mozilla.org/en-US/docs/Web/CSS/transform>
    transform: "transform", "style";

    /// <https://developer.mozilla.org/en-US/docs/Web/CSS/transform-box>
    transform_box: "transform-box", "style";

    /// <https://developer.mozilla.org/en-US/docs/Web/CSS/transform-origin>
    transform_origin: "transform-origin", "style";

    /// <https://developer.mozilla.org/en-US/docs/Web/CSS/transform-style>
    transform_style: "transform-style", "style";

    /// <https://developer.mozilla.org/en-US/docs/Web/CSS/transition>
    transition: "transition", "style";

    /// <https://developer.mozilla.org/en-US/docs/Web/CSS/transition-delay>
    transition_delay: "transition-delay", "style";

    /// <https://developer.mozilla.org/en-US/docs/Web/CSS/transition-duration>
    transition_duration: "transition-duration", "style";

    /// <https://developer.mozilla.org/en-US/docs/Web/CSS/transition-property>
    transition_property: "transition-property", "style";

    /// <https://developer.mozilla.org/en-US/docs/Web/CSS/unicode-bidi>
    unicode_bidi: "unicode-bidi", "style";

    /// <https://developer.mozilla.org/en-US/docs/Web/CSS/vector-effect>
    vector_effect: "vector-effect", "style";

    /// <https://developer.mozilla.org/en-US/docs/Web/CSS/vertical-align>
    vertical_align: "vertical-align", "style";

    /// <https://developer.mozilla.org/en-US/docs/Web/CSS/visibility>
    visibility: "visibility", "style";

    /// <https://developer.mozilla.org/en-US/docs/Web/CSS/voice-balance>
    voice_balance: "voice-balance", "style";

    /// <https://developer.mozilla.org/en-US/docs/Web/CSS/voice-duration>
    voice_duration: "voice-duration", "style";

    /// <https://developer.mozilla.org/en-US/docs/Web/CSS/voice-family>
    voice_family: "voice-family", "style";

    /// <https://developer.mozilla.org/en-US/docs/Web/CSS/voice-pitch>
    voice_pitch: "voice-pitch", "style";

    /// <https://developer.mozilla.org/en-US/docs/Web/CSS/voice-range>
    voice_range: "voice-range", "style";

    /// <https://developer.mozilla.org/en-US/docs/Web/CSS/voice-rate>
    voice_rate: "voice-rate", "style";

    /// <https://developer.mozilla.org/en-US/docs/Web/CSS/voice-stress>
    voice_stress: "voice-stress", "style";

    /// <https://developer.mozilla.org/en-US/docs/Web/CSS/voice-volumn>
    voice_volumn: "voice-volumn", "style";

    /// <https://developer.mozilla.org/en-US/docs/Web/CSS/volume>
    volume: "volume", "style";

    /// <https://developer.mozilla.org/en-US/docs/Web/CSS/white-space>
    white_space: "white-space", "style";

    /// <https://developer.mozilla.org/en-US/docs/Web/CSS/widows>
    widows: "widows", "style";

    /// <https://developer.mozilla.org/en-US/docs/Web/CSS/width>
    width: "width", "style";

    /// <https://developer.mozilla.org/en-US/docs/Web/CSS/will-change>
    will_change: "will-change", "style";

    /// <https://developer.mozilla.org/en-US/docs/Web/CSS/word-break>
    word_break: "word-break", "style";

    /// <https://developer.mozilla.org/en-US/docs/Web/CSS/word-spacing>
    word_spacing: "word-spacing", "style";

    /// <https://developer.mozilla.org/en-US/docs/Web/CSS/word-wrap>
    word_wrap: "word-wrap", "style";

    /// <https://developer.mozilla.org/en-US/docs/Web/CSS/wrap-flow>
    wrap_flow: "wrap-flow", "style";

    /// <https://developer.mozilla.org/en-US/docs/Web/CSS/wrap-through>
    wrap_through: "wrap-through", "style";

    /// <https://developer.mozilla.org/en-US/docs/Web/CSS/writing-mode>
    writing_mode: "writing-mode", "style";

    /// <https://developer.mozilla.org/en-US/docs/Web/CSS/gap>
    gap: "gap", "style";

    /// <https://developer.mozilla.org/en-US/docs/Web/CSS/list-style-type>
    list_styler_type: "list-style-type", "style";

    /// <https://developer.mozilla.org/en-US/docs/Web/CSS/row-gap>
    row_gap: "row-gap", "style";

    /// <https://developer.mozilla.org/en-US/docs/Web/CSS/transition-timing-function>
    transition_timing_function: "transition-timing-function", "style";

    /// <https://developer.mozilla.org/en-US/docs/Web/CSS/user-select>
    user_select: "user-select", "style";

    /// <https://developer.mozilla.org/en-US/docs/Web/CSS/-webkit-user-select>
    webkit_user_select: "-webkit-user-select", "style";

    /// <https://developer.mozilla.org/en-US/docs/Web/CSS/z-index>
    z_index : "z-index", "style";

    // area attribute

    /// <https://developer.mozilla.org/en-US/docs/Web/Accessibility/ARIA/Attributes/aria-current>
    aria_current: "aria-current";

    /// <https://developer.mozilla.org/en-US/docs/Web/Accessibility/ARIA/Attributes/aria-details>
    aria_details: "aria-details";

    /// <https://developer.mozilla.org/en-US/docs/Web/Accessibility/ARIA/Attributes/aria-disabled>
    aria_disabled: "aria-disabled";

    /// <https://developer.mozilla.org/en-US/docs/Web/Accessibility/ARIA/Attributes/aria-hidden>
    aria_hidden: "aria-hidden";

    /// <https://developer.mozilla.org/en-US/docs/Web/Accessibility/ARIA/Attributes/aria-invalid>
    aria_invalid: "aria-invalid";

    /// <https://developer.mozilla.org/en-US/docs/Web/Accessibility/ARIA/Attributes/aria-keyshortcuts>
    aria_keyshortcuts: "aria-keyshortcuts";

    /// <https://developer.mozilla.org/en-US/docs/Web/Accessibility/ARIA/Attributes/aria-label>
    aria_label: "aria-label";

    /// <https://developer.mozilla.org/en-US/docs/Web/Accessibility/ARIA/Attributes/aria-roledescription>
    aria_roledescription: "aria-roledescription";

// Widget Attributes

    /// <https://developer.mozilla.org/en-US/docs/Web/Accessibility/ARIA/Attributes/aria-autocomplete>
    aria_autocomplete: "aria-autocomplete";

    /// <https://developer.mozilla.org/en-US/docs/Web/Accessibility/ARIA/Attributes/aria-checked>
    aria_checked: "aria-checked";

    /// <https://developer.mozilla.org/en-US/docs/Web/Accessibility/ARIA/Attributes/aria-expanded>
    aria_expanded: "aria-expanded";

    /// <https://developer.mozilla.org/en-US/docs/Web/Accessibility/ARIA/Attributes/aria-haspopup>
    aria_haspopup: "aria-haspopup";

    /// <https://developer.mozilla.org/en-US/docs/Web/Accessibility/ARIA/Attributes/aria-level>
    aria_level: "aria-level";

    /// <https://developer.mozilla.org/en-US/docs/Web/Accessibility/ARIA/Attributes/aria-modal>
    aria_modal: "aria-modal";

    /// <https://developer.mozilla.org/en-US/docs/Web/Accessibility/ARIA/Attributes/aria-multiline>
    aria_multiline: "aria-multiline";

    /// <https://developer.mozilla.org/en-US/docs/Web/Accessibility/ARIA/Attributes/aria-multiselectable>
    aria_multiselectable: "aria-multiselectable";

    /// <https://developer.mozilla.org/en-US/docs/Web/Accessibility/ARIA/Attributes/aria-orientation>
    aria_orientation: "aria-orientation";

    /// <https://developer.mozilla.org/en-US/docs/Web/Accessibility/ARIA/Attributes/aria-placeholder>
    aria_placeholder: "aria-placeholder";

    /// <https://developer.mozilla.org/en-US/docs/Web/Accessibility/ARIA/Attributes/aria-pressed>
    aria_pressed: "aria-pressed";

    /// <https://developer.mozilla.org/en-US/docs/Web/Accessibility/ARIA/Attributes/aria-readonly>
    aria_readonly: "aria-readonly";

    /// <https://developer.mozilla.org/en-US/docs/Web/Accessibility/ARIA/Attributes/aria-required>
    aria_required: "aria-required";

    /// <https://developer.mozilla.org/en-US/docs/Web/Accessibility/ARIA/Attributes/aria-selected>
    aria_selected: "aria-selected";

    /// <https://developer.mozilla.org/en-US/docs/Web/Accessibility/ARIA/Attributes/aria-sort>
    aria_sort: "aria-sort";

    /// <https://developer.mozilla.org/en-US/docs/Web/Accessibility/ARIA/Attributes/aria-valuemax>
    aria_valuemax: "aria-valuemax";

    /// <https://developer.mozilla.org/en-US/docs/Web/Accessibility/ARIA/Attributes/aria-valuemin>
    aria_valuemin: "aria-valuemin";

    /// <https://developer.mozilla.org/en-US/docs/Web/Accessibility/ARIA/Attributes/aria-valuenow>
    aria_valuenow: "aria-valuenow";

    /// <https://developer.mozilla.org/en-US/docs/Web/Accessibility/ARIA/Attributes/aria-valuetext>
    aria_valuetext: "aria-valuetext";

// Live Region Attributes

    /// <https://developer.mozilla.org/en-US/docs/Web/Accessibility/ARIA/Attributes/aria-atomic>
    aria_atomic: "aria-atomic";

    /// <https://developer.mozilla.org/en-US/docs/Web/Accessibility/ARIA/Attributes/aria-busy>
    aria_busy: "aria-busy";

    /// <https://developer.mozilla.org/en-US/docs/Web/Accessibility/ARIA/Attributes/aria-live>
    aria_live: "aria-live";

    /// <https://developer.mozilla.org/en-US/docs/Web/Accessibility/ARIA/Attributes/aria-relevant>
    aria_relevant: "aria-relevant";

    /// <https://developer.mozilla.org/en-US/docs/Web/Accessibility/ARIA/Attributes/aria-dropeffect>
    aria_dropeffect: "aria-dropeffect";

    /// <https://developer.mozilla.org/en-US/docs/Web/Accessibility/ARIA/Attributes/aria-grabbed>
    aria_grabbed: "aria-grabbed";

// Relationship Attributes

    /// <https://developer.mozilla.org/en-US/docs/Web/Accessibility/ARIA/Attributes/aria-activedescendant>
    aria_activedescendant: "aria-activedescendant";

    /// <https://developer.mozilla.org/en-US/docs/Web/Accessibility/ARIA/Attributes/aria-colcount>
    aria_colcount: "aria-colcount";

    /// <https://developer.mozilla.org/en-US/docs/Web/Accessibility/ARIA/Attributes/aria-colindex>
    aria_colindex: "aria-colindex";

    /// <https://developer.mozilla.org/en-US/docs/Web/Accessibility/ARIA/Attributes/aria-colspan>
    aria_colspan: "aria-colspan";

    /// <https://developer.mozilla.org/en-US/docs/Web/Accessibility/ARIA/Attributes/aria-controls>
    aria_controls: "aria-controls";

    /// <https://developer.mozilla.org/en-US/docs/Web/Accessibility/ARIA/Attributes/aria-describedby>
    aria_describedby: "aria-describedby";

    /// <https://developer.mozilla.org/en-US/docs/Web/Accessibility/ARIA/Attributes/aria-errormessage>
    aria_errormessage: "aria-errormessage";

    /// <https://developer.mozilla.org/en-US/docs/Web/Accessibility/ARIA/Attributes/aria-flowto>
    aria_flowto: "aria-flowto";

    /// <https://developer.mozilla.org/en-US/docs/Web/Accessibility/ARIA/Attributes/aria-labelledby>
    aria_labelledby: "aria-labelledby";

    /// <https://developer.mozilla.org/en-US/docs/Web/Accessibility/ARIA/Attributes/aria-owns>
    aria_owns: "aria-owns";

    /// <https://developer.mozilla.org/en-US/docs/Web/Accessibility/ARIA/Attributes/aria-posinset>
    aria_posinset: "aria-posinset";

    /// <https://developer.mozilla.org/en-US/docs/Web/Accessibility/ARIA/Attributes/aria-rowcount>
    aria_rowcount: "aria-rowcount";

    /// <https://developer.mozilla.org/en-US/docs/Web/Accessibility/ARIA/Attributes/aria-rowindex>
    aria_rowindex: "aria-rowindex";

    /// <https://developer.mozilla.org/en-US/docs/Web/Accessibility/ARIA/Attributes/aria-rowspan>
    aria_rowspan: "aria-rowspan";

    /// <https://developer.mozilla.org/en-US/docs/Web/Accessibility/ARIA/Attributes/aria-setsize>
    aria_setsize: "aria-setsize";
}

trait_methods! {
    @base
    SvgAttributes;
    map_svg_attributes;
    map_html_svg_attributes_to_rsx;

    /// Prevent the default action for this element.
    ///
    /// For more information, see the MDN docs:
    /// <https://developer.mozilla.org/en-US/docs/Web/API/Event/preventDefault>
    prevent_default: "dioxus-prevent-default";

    /// <https://developer.mozilla.org/en-US/docs/Web/SVG/Attribute/accent-height>
    accent_height: "accent-height";

    /// <https://developer.mozilla.org/en-US/docs/Web/SVG/Attribute/accumulate>
    accumulate: "accumulate";

    /// <https://developer.mozilla.org/en-US/docs/Web/SVG/Attribute/additive>
    additive: "additive";

    /// <https://developer.mozilla.org/en-US/docs/Web/SVG/Attribute/alignment-baseline>
    alignment_baseline: "alignment-baseline";

    /// <https://developer.mozilla.org/en-US/docs/Web/SVG/Attribute/alphabetic>
    alphabetic: "alphabetic";

    /// <https://developer.mozilla.org/en-US/docs/Web/SVG/Attribute/amplitude>
    amplitude: "amplitude";

    /// <https://developer.mozilla.org/en-US/docs/Web/SVG/Attribute/arabic-form>
    arabic_form: "arabic-form";

    /// <https://developer.mozilla.org/en-US/docs/Web/SVG/Attribute/ascent>
    ascent: "ascent";

    /// <https://developer.mozilla.org/en-US/docs/Web/SVG/Attribute/attributeName>
    attribute_name: "attributeName";

    /// <https://developer.mozilla.org/en-US/docs/Web/SVG/Attribute/attributeType>
    attribute_type: "attributeType";

    /// <https://developer.mozilla.org/en-US/docs/Web/SVG/Attribute/azimuth>
    azimuth: "azimuth";

    /// <https://developer.mozilla.org/en-US/docs/Web/SVG/Attribute/baseFrequency>
    base_frequency: "baseFrequency";

    /// <https://developer.mozilla.org/en-US/docs/Web/SVG/Attribute/baseline-shift>
    baseline_shift: "baseline-shift";

    /// <https://developer.mozilla.org/en-US/docs/Web/SVG/Attribute/baseProfile>
    base_profile: "baseProfile";

    /// <https://developer.mozilla.org/en-US/docs/Web/SVG/Attribute/bbox>
    bbox: "bbox";

    /// <https://developer.mozilla.org/en-US/docs/Web/SVG/Attribute/begin>
    begin: "begin";

    /// <https://developer.mozilla.org/en-US/docs/Web/SVG/Attribute/bias>
    bias: "bias";

    /// <https://developer.mozilla.org/en-US/docs/Web/SVG/Attribute/by>
    by: "by";

    /// <https://developer.mozilla.org/en-US/docs/Web/SVG/Attribute/calcMode>
    calc_mode: "calcMode";

    /// <https://developer.mozilla.org/en-US/docs/Web/SVG/Attribute/cap-height>
    cap_height: "cap-height";

    /// <https://developer.mozilla.org/en-US/docs/Web/SVG/Attribute/class>
    class: "class";

    /// <https://developer.mozilla.org/en-US/docs/Web/SVG/Attribute/clip>
    clip: "clip";

    /// <https://developer.mozilla.org/en-US/docs/Web/SVG/Attribute/clipPathUnits>
    clip_path_units: "clipPathUnits";

    /// <https://developer.mozilla.org/en-US/docs/Web/SVG/Attribute/clip-path>
    clip_path: "clip-path";

    /// <https://developer.mozilla.org/en-US/docs/Web/SVG/Attribute/clip-rule>
    clip_rule: "clip-rule";

    /// <https://developer.mozilla.org/en-US/docs/Web/SVG/Attribute/color>
    color: "color";

    /// <https://developer.mozilla.org/en-US/docs/Web/SVG/Attribute/color-interpolation>
    color_interpolation: "color-interpolation";

    /// <https://developer.mozilla.org/en-US/docs/Web/SVG/Attribute/color-interpolation-filters>
    color_interpolation_filters: "color-interpolation-filters";

    /// <https://developer.mozilla.org/en-US/docs/Web/SVG/Attribute/color-profile>
    color_profile: "color-profile";

    /// <https://developer.mozilla.org/en-US/docs/Web/SVG/Attribute/color-rendering>
    color_rendering: "color-rendering";

    /// <https://developer.mozilla.org/en-US/docs/Web/SVG/Attribute/contentScriptType>
    content_script_type: "contentScriptType";

    /// <https://developer.mozilla.org/en-US/docs/Web/SVG/Attribute/contentStyleType>
    content_style_type: "contentStyleType";

    /// <https://developer.mozilla.org/en-US/docs/Web/SVG/Attribute/crossorigin>
    crossorigin: "crossorigin";

    /// <https://developer.mozilla.org/en-US/docs/Web/SVG/Attribute/cursor>
    cursor: "cursor";

    /// <https://developer.mozilla.org/en-US/docs/Web/SVG/Attribute/cx>
    cx: "cx";

    /// <https://developer.mozilla.org/en-US/docs/Web/SVG/Attribute/cy>
    cy: "cy";

    /// <https://developer.mozilla.org/en-US/docs/Web/SVG/Attribute/d>
    d: "d";

    /// <https://developer.mozilla.org/en-US/docs/Web/SVG/Attribute/decelerate>
    decelerate: "decelerate";

    /// <https://developer.mozilla.org/en-US/docs/Web/SVG/Attribute/descent>
    descent: "descent";

    /// <https://developer.mozilla.org/en-US/docs/Web/SVG/Attribute/diffuseConstant>
    diffuse_constant: "diffuseConstant";

    /// <https://developer.mozilla.org/en-US/docs/Web/SVG/Attribute/direction>
    direction: "direction";

    /// <https://developer.mozilla.org/en-US/docs/Web/SVG/Attribute/display>
    display: "display";

    /// <https://developer.mozilla.org/en-US/docs/Web/SVG/Attribute/divisor>
    divisor: "divisor";

    /// <https://developer.mozilla.org/en-US/docs/Web/SVG/Attribute/dominant-baseline>
    dominant_baseline: "dominant-baseline";

    /// <https://developer.mozilla.org/en-US/docs/Web/SVG/Attribute/dur>
    dur: "dur";

    /// <https://developer.mozilla.org/en-US/docs/Web/SVG/Attribute/dx>
    dx: "dx";

    /// <https://developer.mozilla.org/en-US/docs/Web/SVG/Attribute/dy>
    dy: "dy";

    /// <https://developer.mozilla.org/en-US/docs/Web/SVG/Attribute/edgeMode>
    edge_mode: "edgeMode";

    /// <https://developer.mozilla.org/en-US/docs/Web/SVG/Attribute/elevation>
    elevation: "elevation";

    /// <https://developer.mozilla.org/en-US/docs/Web/SVG/Attribute/enable-background>
    enable_background: "enable-background";

    /// <https://developer.mozilla.org/en-US/docs/Web/SVG/Attribute/end>
    end: "end";

    /// <https://developer.mozilla.org/en-US/docs/Web/SVG/Attribute/exponent>
    exponent: "exponent";

    /// <https://developer.mozilla.org/en-US/docs/Web/SVG/Attribute/fill>
    fill: "fill";

    /// <https://developer.mozilla.org/en-US/docs/Web/SVG/Attribute/fill-opacity>
    fill_opacity: "fill-opacity";

    /// <https://developer.mozilla.org/en-US/docs/Web/SVG/Attribute/fill-rule>
    fill_rule: "fill-rule";

    /// <https://developer.mozilla.org/en-US/docs/Web/SVG/Attribute/filter>
    filter: "filter";

    /// <https://developer.mozilla.org/en-US/docs/Web/SVG/Attribute/filterRes>
    filterRes: "filterRes";

    /// <https://developer.mozilla.org/en-US/docs/Web/SVG/Attribute/filterUnits>
    filterUnits: "filterUnits";

    /// <https://developer.mozilla.org/en-US/docs/Web/SVG/Attribute/flood-color>
    flood_color: "flood-color";

    /// <https://developer.mozilla.org/en-US/docs/Web/SVG/Attribute/flood-opacity>
    flood_opacity: "flood-opacity";

    /// <https://developer.mozilla.org/en-US/docs/Web/SVG/Attribute/font-family>
    font_family: "font-family";

    /// <https://developer.mozilla.org/en-US/docs/Web/SVG/Attribute/font-size>
    font_size: "font-size";

    /// <https://developer.mozilla.org/en-US/docs/Web/SVG/Attribute/font-size-adjust>
    font_size_adjust: "font-size-adjust";

    /// <https://developer.mozilla.org/en-US/docs/Web/SVG/Attribute/font-stretch>
    font_stretch: "font-stretch";

    /// <https://developer.mozilla.org/en-US/docs/Web/SVG/Attribute/font-style>
    font_style: "font-style";

    /// <https://developer.mozilla.org/en-US/docs/Web/SVG/Attribute/font-variant>
    font_variant: "font-variant";

    /// <https://developer.mozilla.org/en-US/docs/Web/SVG/Attribute/font-weight>
    font_weight: "font-weight";

    /// <https://developer.mozilla.org/en-US/docs/Web/SVG/Attribute/format>
    format: "format";

    /// <https://developer.mozilla.org/en-US/docs/Web/SVG/Attribute/from>
    from: "from";

    /// <https://developer.mozilla.org/en-US/docs/Web/SVG/Attribute/fr>
    fr: "fr";

    /// <https://developer.mozilla.org/en-US/docs/Web/SVG/Attribute/fx>
    fx: "fx";

    /// <https://developer.mozilla.org/en-US/docs/Web/SVG/Attribute/fy>
    fy: "fy";

    /// <https://developer.mozilla.org/en-US/docs/Web/SVG/Attribute/g1>
    g1: "g1";

    /// <https://developer.mozilla.org/en-US/docs/Web/SVG/Attribute/g2>
    g2: "g2";

    /// <https://developer.mozilla.org/en-US/docs/Web/SVG/Attribute/glyph-name>
    glyph_name: "glyph-name";

    /// <https://developer.mozilla.org/en-US/docs/Web/SVG/Attribute/glyph-orientation-horizontal>
    glyph_orientation_horizontal: "glyph-orientation-horizontal";

    /// <https://developer.mozilla.org/en-US/docs/Web/SVG/Attribute/glyph-orientation-vertical>
    glyph_orientation_vertical: "glyph-orientation-vertical";

    /// <https://developer.mozilla.org/en-US/docs/Web/SVG/Attribute/glyphRef>
    glyph_ref: "glyphRef";

    /// <https://developer.mozilla.org/en-US/docs/Web/SVG/Attribute/gradientTransform>
    gradient_transform: "gradientTransform";

    /// <https://developer.mozilla.org/en-US/docs/Web/SVG/Attribute/gradientUnits>
    gradient_units: "gradientUnits";

    /// <https://developer.mozilla.org/en-US/docs/Web/SVG/Attribute/hanging>
    hanging: "hanging";

    /// <https://developer.mozilla.org/en-US/docs/Web/SVG/Attribute/height>
    height: "height";

    /// <https://developer.mozilla.org/en-US/docs/Web/SVG/Attribute/href>
    href: "href";

    /// <https://developer.mozilla.org/en-US/docs/Web/SVG/Attribute/hreflang>
    hreflang: "hreflang";

    /// <https://developer.mozilla.org/en-US/docs/Web/SVG/Attribute/horiz-adv-x>
    horiz_adv_x: "horiz-adv-x";

    /// <https://developer.mozilla.org/en-US/docs/Web/SVG/Attribute/horiz-origin-x>
    horiz_origin_x: "horiz-origin-x";

    /// <https://developer.mozilla.org/en-US/docs/Web/SVG/Attribute/id>
    id: "id";

    /// <https://developer.mozilla.org/en-US/docs/Web/SVG/Attribute/ideographic>
    ideographic: "ideographic";

    /// <https://developer.mozilla.org/en-US/docs/Web/SVG/Attribute/image-rendering>
    image_rendering: "image-rendering";

    /// <https://developer.mozilla.org/en-US/docs/Web/SVG/Attribute/_in>
    _in: "_in";

    /// <https://developer.mozilla.org/en-US/docs/Web/SVG/Attribute/in2>
    in2: "in2";

    /// <https://developer.mozilla.org/en-US/docs/Web/SVG/Attribute/intercept>
    intercept: "intercept";

    /// <https://developer.mozilla.org/en-US/docs/Web/SVG/Attribute/k>
    k: "k";

    /// <https://developer.mozilla.org/en-US/docs/Web/SVG/Attribute/k1>
    k1: "k1";

    /// <https://developer.mozilla.org/en-US/docs/Web/SVG/Attribute/k2>
    k2: "k2";

    /// <https://developer.mozilla.org/en-US/docs/Web/SVG/Attribute/k3>
    k3: "k3";

    /// <https://developer.mozilla.org/en-US/docs/Web/SVG/Attribute/k4>
    k4: "k4";

    /// <https://developer.mozilla.org/en-US/docs/Web/SVG/Attribute/kernelMatrix>
    kernel_matrix: "kernelMatrix";

    /// <https://developer.mozilla.org/en-US/docs/Web/SVG/Attribute/kernelUnitLength>
    kernel_unit_length: "kernelUnitLength";

    /// <https://developer.mozilla.org/en-US/docs/Web/SVG/Attribute/kerning>
    kerning: "kerning";

    /// <https://developer.mozilla.org/en-US/docs/Web/SVG/Attribute/keyPoints>
    key_points: "keyPoints";

    /// <https://developer.mozilla.org/en-US/docs/Web/SVG/Attribute/keySplines>
    key_splines: "keySplines";

    /// <https://developer.mozilla.org/en-US/docs/Web/SVG/Attribute/keyTimes>
    key_times: "keyTimes";

    /// <https://developer.mozilla.org/en-US/docs/Web/SVG/Attribute/lang>
    lang: "lang";

    /// <https://developer.mozilla.org/en-US/docs/Web/SVG/Attribute/lengthAdjust>
    length_adjust: "lengthAdjust";

    /// <https://developer.mozilla.org/en-US/docs/Web/SVG/Attribute/letter-spacing>
    letter_spacing: "letter-spacing";

    /// <https://developer.mozilla.org/en-US/docs/Web/SVG/Attribute/lighting-color>
    lighting_color: "lighting-color";

    /// <https://developer.mozilla.org/en-US/docs/Web/SVG/Attribute/limitingConeAngle>
    limiting_cone_angle: "limitingConeAngle";

    /// <https://developer.mozilla.org/en-US/docs/Web/SVG/Attribute/local>
    local: "local";

    /// <https://developer.mozilla.org/en-US/docs/Web/SVG/Attribute/marker-end>
    marker_end: "marker-end";

    /// <https://developer.mozilla.org/en-US/docs/Web/SVG/Attribute/marker-mid>
    marker_mid: "marker-mid";

    /// <https://developer.mozilla.org/en-US/docs/Web/SVG/Attribute/marker-start>
    marker_start: "marker-start";

    /// <https://developer.mozilla.org/en-US/docs/Web/SVG/Attribute/markerHeight>
    marker_height: "markerHeight";

    /// <https://developer.mozilla.org/en-US/docs/Web/SVG/Attribute/markerUnits>
    marker_units: "markerUnits";

    /// <https://developer.mozilla.org/en-US/docs/Web/SVG/Attribute/markerWidth>
    marker_width: "markerWidth";

    /// <https://developer.mozilla.org/en-US/docs/Web/SVG/Attribute/mask>
    mask: "mask";

    /// <https://developer.mozilla.org/en-US/docs/Web/SVG/Attribute/maskContentUnits>
    mask_content_units: "maskContentUnits";

    /// <https://developer.mozilla.org/en-US/docs/Web/SVG/Attribute/maskUnits>
    mask_units: "maskUnits";

    /// <https://developer.mozilla.org/en-US/docs/Web/SVG/Attribute/mathematical>
    mathematical: "mathematical";

    /// <https://developer.mozilla.org/en-US/docs/Web/SVG/Attribute/max>
    max: "max";

    /// <https://developer.mozilla.org/en-US/docs/Web/SVG/Attribute/media>
    media: "media";

    /// <https://developer.mozilla.org/en-US/docs/Web/SVG/Attribute/method>
    method: "method";

    /// <https://developer.mozilla.org/en-US/docs/Web/SVG/Attribute/min>
    min: "min";

    /// <https://developer.mozilla.org/en-US/docs/Web/SVG/Attribute/mode>
    mode: "mode";

    /// <https://developer.mozilla.org/en-US/docs/Web/SVG/Attribute/name>
    name: "name";

    /// <https://developer.mozilla.org/en-US/docs/Web/SVG/Attribute/numOctaves>
    num_octaves: "numOctaves";

    /// <https://developer.mozilla.org/en-US/docs/Web/SVG/Attribute/offset>
    offset: "offset";

    /// <https://developer.mozilla.org/en-US/docs/Web/SVG/Attribute/opacity>
    opacity: "opacity";

    /// <https://developer.mozilla.org/en-US/docs/Web/SVG/Attribute/operator>
    operator: "operator";

    /// <https://developer.mozilla.org/en-US/docs/Web/SVG/Attribute/order>
    order: "order";

    /// <https://developer.mozilla.org/en-US/docs/Web/SVG/Attribute/orient>
    orient: "orient";

    /// <https://developer.mozilla.org/en-US/docs/Web/SVG/Attribute/orientation>
    orientation: "orientation";

    /// <https://developer.mozilla.org/en-US/docs/Web/SVG/Attribute/origin>
    origin: "origin";

    /// <https://developer.mozilla.org/en-US/docs/Web/SVG/Attribute/overflow>
    overflow: "overflow";

    /// <https://developer.mozilla.org/en-US/docs/Web/SVG/Attribute/overline-position>
    overline_position: "overline-position";

    /// <https://developer.mozilla.org/en-US/docs/Web/SVG/Attribute/overline-thickness>
    overline_thickness: "overline-thickness";

    /// <https://developer.mozilla.org/en-US/docs/Web/SVG/Attribute/panose-1>
    panose_1: "panose-1";

    /// <https://developer.mozilla.org/en-US/docs/Web/SVG/Attribute/paint-order>
    paint_order: "paint-order";

    /// <https://developer.mozilla.org/en-US/docs/Web/SVG/Attribute/path>
    path: "path";

    /// <https://developer.mozilla.org/en-US/docs/Web/SVG/Attribute/pathLength>
    path_length: "pathLength";

    /// <https://developer.mozilla.org/en-US/docs/Web/SVG/Attribute/patternContentUnits>
    pattern_content_units: "patternContentUnits";

    /// <https://developer.mozilla.org/en-US/docs/Web/SVG/Attribute/patternTransform>
    pattern_transform: "patternTransform";

    /// <https://developer.mozilla.org/en-US/docs/Web/SVG/Attribute/patternUnits>
    pattern_units: "patternUnits";

    /// <https://developer.mozilla.org/en-US/docs/Web/SVG/Attribute/ping>
    ping: "ping";

    /// <https://developer.mozilla.org/en-US/docs/Web/SVG/Attribute/pointer-events>
    pointer_events: "pointer-events";

    /// <https://developer.mozilla.org/en-US/docs/Web/SVG/Attribute/points>
    points: "points";

    /// <https://developer.mozilla.org/en-US/docs/Web/SVG/Attribute/pointsAtX>
    points_at_x: "pointsAtX";

    /// <https://developer.mozilla.org/en-US/docs/Web/SVG/Attribute/pointsAtY>
    points_at_y: "pointsAtY";

    /// <https://developer.mozilla.org/en-US/docs/Web/SVG/Attribute/pointsAtZ>
    points_at_z: "pointsAtZ";

    /// <https://developer.mozilla.org/en-US/docs/Web/SVG/Attribute/preserveAlpha>
    preserve_alpha: "preserveAlpha";

    /// <https://developer.mozilla.org/en-US/docs/Web/SVG/Attribute/preserveAspectRatio>
    preserve_aspect_ratio: "preserveAspectRatio";

    /// <https://developer.mozilla.org/en-US/docs/Web/SVG/Attribute/primitiveUnits>
    primitive_units: "primitiveUnits";

    /// <https://developer.mozilla.org/en-US/docs/Web/SVG/Attribute/r>
    r: "r";

    /// <https://developer.mozilla.org/en-US/docs/Web/SVG/Attribute/radius>
    radius: "radius";

    /// <https://developer.mozilla.org/en-US/docs/Web/SVG/Attribute/referrerPolicy>
    referrer_policy: "referrerPolicy";

    /// <https://developer.mozilla.org/en-US/docs/Web/SVG/Attribute/refX>
    ref_x: "refX";

    /// <https://developer.mozilla.org/en-US/docs/Web/SVG/Attribute/refY>
    ref_y: "refY";

    /// <https://developer.mozilla.org/en-US/docs/Web/SVG/Attribute/rel>
    rel: "rel";

    /// <https://developer.mozilla.org/en-US/docs/Web/SVG/Attribute/rendering-intent>
    rendering_intent: "rendering-intent";

    /// <https://developer.mozilla.org/en-US/docs/Web/SVG/Attribute/repeatCount>
    repeat_count: "repeatCount";

    /// <https://developer.mozilla.org/en-US/docs/Web/SVG/Attribute/repeatDur>
    repeat_dur: "repeatDur";

    /// <https://developer.mozilla.org/en-US/docs/Web/SVG/Attribute/requiredExtensions>
    required_extensions: "requiredExtensions";

    /// <https://developer.mozilla.org/en-US/docs/Web/SVG/Attribute/requiredFeatures>
    required_features: "requiredFeatures";

    /// <https://developer.mozilla.org/en-US/docs/Web/SVG/Attribute/restart>
    restart: "restart";

    /// <https://developer.mozilla.org/en-US/docs/Web/SVG/Attribute/result>
    result: "result";

    /// <https://developer.mozilla.org/en-US/docs/Web/SVG/Attribute/role>
    role: "role";

    /// <https://developer.mozilla.org/en-US/docs/Web/SVG/Attribute/rotate>
    rotate: "rotate";

    /// <https://developer.mozilla.org/en-US/docs/Web/SVG/Attribute/rx>
    rx: "rx";

    /// <https://developer.mozilla.org/en-US/docs/Web/SVG/Attribute/ry>
    ry: "ry";

    /// <https://developer.mozilla.org/en-US/docs/Web/SVG/Attribute/scale>
    scale: "scale";

    /// <https://developer.mozilla.org/en-US/docs/Web/SVG/Attribute/seed>
    seed: "seed";

    /// <https://developer.mozilla.org/en-US/docs/Web/SVG/Attribute/shape-rendering>
    shape_rendering: "shape-rendering";

    /// <https://developer.mozilla.org/en-US/docs/Web/SVG/Attribute/slope>
    slope: "slope";

    /// <https://developer.mozilla.org/en-US/docs/Web/SVG/Attribute/spacing>
    spacing: "spacing";

    /// <https://developer.mozilla.org/en-US/docs/Web/SVG/Attribute/specularConstant>
    specular_constant: "specularConstant";

    /// <https://developer.mozilla.org/en-US/docs/Web/SVG/Attribute/specularExponent>
    specular_exponent: "specularExponent";

    /// <https://developer.mozilla.org/en-US/docs/Web/SVG/Attribute/speed>
    speed: "speed";

    /// <https://developer.mozilla.org/en-US/docs/Web/SVG/Attribute/spreadMethod>
    spread_method: "spreadMethod";

    /// <https://developer.mozilla.org/en-US/docs/Web/SVG/Attribute/startOffset>
    start_offset: "startOffset";

    /// <https://developer.mozilla.org/en-US/docs/Web/SVG/Attribute/stdDeviation>
    std_deviation: "stdDeviation";

    /// <https://developer.mozilla.org/en-US/docs/Web/SVG/Attribute/stemh>
    stemh: "stemh";

    /// <https://developer.mozilla.org/en-US/docs/Web/SVG/Attribute/stemv>
    stemv: "stemv";

    /// <https://developer.mozilla.org/en-US/docs/Web/SVG/Attribute/stitchTiles>
    stitch_tiles: "stitchTiles";

    /// <https://developer.mozilla.org/en-US/docs/Web/SVG/Attribute/stop-color>
    stop_color: "stop-color";

    /// <https://developer.mozilla.org/en-US/docs/Web/SVG/Attribute/stop-opacity>
    stop_opacity: "stop-opacity";

    /// <https://developer.mozilla.org/en-US/docs/Web/SVG/Attribute/strikethrough-position>
    strikethrough_position: "strikethrough-position";

    /// <https://developer.mozilla.org/en-US/docs/Web/SVG/Attribute/strikethrough-thickness>
    strikethrough_thickness: "strikethrough-thickness";

    /// <https://developer.mozilla.org/en-US/docs/Web/SVG/Attribute/string>
    string: "string";

    /// <https://developer.mozilla.org/en-US/docs/Web/SVG/Attribute/stroke>
    stroke: "stroke";

    /// <https://developer.mozilla.org/en-US/docs/Web/SVG/Attribute/stroke-dasharray>
    stroke_dasharray: "stroke-dasharray";

    /// <https://developer.mozilla.org/en-US/docs/Web/SVG/Attribute/stroke-dashoffset>
    stroke_dashoffset: "stroke-dashoffset";

    /// <https://developer.mozilla.org/en-US/docs/Web/SVG/Attribute/stroke-linecap>
    stroke_linecap: "stroke-linecap";

    /// <https://developer.mozilla.org/en-US/docs/Web/SVG/Attribute/stroke-linejoin>
    stroke_linejoin: "stroke-linejoin";

    /// <https://developer.mozilla.org/en-US/docs/Web/SVG/Attribute/stroke-miterlimit>
    stroke_miterlimit: "stroke-miterlimit";

    /// <https://developer.mozilla.org/en-US/docs/Web/SVG/Attribute/stroke-opacity>
    stroke_opacity: "stroke-opacity";

    /// <https://developer.mozilla.org/en-US/docs/Web/SVG/Attribute/stroke-width>
    stroke_width: "stroke-width";

    /// <https://developer.mozilla.org/en-US/docs/Web/SVG/Attribute/style>
    style: "style";

    /// <https://developer.mozilla.org/en-US/docs/Web/SVG/Attribute/surfaceScale>
    surface_scale: "surfaceScale";

    /// <https://developer.mozilla.org/en-US/docs/Web/SVG/Attribute/systemLanguage>
    system_language: "systemLanguage";

    /// <https://developer.mozilla.org/en-US/docs/Web/SVG/Attribute/tabindex>
    tabindex: "tabindex";

    /// <https://developer.mozilla.org/en-US/docs/Web/SVG/Attribute/tableValues>
    table_values: "tableValues";

    /// <https://developer.mozilla.org/en-US/docs/Web/SVG/Attribute/target>
    target: "target";

    /// <https://developer.mozilla.org/en-US/docs/Web/SVG/Attribute/targetX>
    target_x: "targetX";

    /// <https://developer.mozilla.org/en-US/docs/Web/SVG/Attribute/targetY>
    target_y: "targetY";

    /// <https://developer.mozilla.org/en-US/docs/Web/SVG/Attribute/text-anchor>
    text_anchor: "text-anchor";

    /// <https://developer.mozilla.org/en-US/docs/Web/SVG/Attribute/text-decoration>
    text_decoration: "text-decoration";

    /// <https://developer.mozilla.org/en-US/docs/Web/SVG/Attribute/text-rendering>
    text_rendering: "text-rendering";

    /// <https://developer.mozilla.org/en-US/docs/Web/SVG/Attribute/textLength>
    text_length: "textLength";

    /// <https://developer.mozilla.org/en-US/docs/Web/SVG/Attribute/to>
    to: "to";

    /// <https://developer.mozilla.org/en-US/docs/Web/SVG/Attribute/transform>
    transform: "transform";

    /// <https://developer.mozilla.org/en-US/docs/Web/SVG/Attribute/transform-origin>
    transform_origin: "transform-origin";

    /// <https://developer.mozilla.org/en-US/docs/Web/SVG/Attribute/_type>
    r#type: "_type";

    /// <https://developer.mozilla.org/en-US/docs/Web/SVG/Attribute/u1>
    u1: "u1";

    /// <https://developer.mozilla.org/en-US/docs/Web/SVG/Attribute/u2>
    u2: "u2";

    /// <https://developer.mozilla.org/en-US/docs/Web/SVG/Attribute/underline-position>
    underline_position: "underline-position";

    /// <https://developer.mozilla.org/en-US/docs/Web/SVG/Attribute/underline-thickness>
    underline_thickness: "underline-thickness";

    /// <https://developer.mozilla.org/en-US/docs/Web/SVG/Attribute/unicode>
    unicode: "unicode";

    /// <https://developer.mozilla.org/en-US/docs/Web/SVG/Attribute/unicode-bidi>
    unicode_bidi: "unicode-bidi";

    /// <https://developer.mozilla.org/en-US/docs/Web/SVG/Attribute/unicode-range>
    unicode_range: "unicode-range";

    /// <https://developer.mozilla.org/en-US/docs/Web/SVG/Attribute/units-per-em>
    units_per_em: "units-per-em";

    /// <https://developer.mozilla.org/en-US/docs/Web/SVG/Attribute/v-alphabetic>
    v_alphabetic: "v-alphabetic";

    /// <https://developer.mozilla.org/en-US/docs/Web/SVG/Attribute/v-hanging>
    v_hanging: "v-hanging";

    /// <https://developer.mozilla.org/en-US/docs/Web/SVG/Attribute/v-ideographic>
    v_ideographic: "v-ideographic";

    /// <https://developer.mozilla.org/en-US/docs/Web/SVG/Attribute/v-mathematical>
    v_mathematical: "v-mathematical";

    /// <https://developer.mozilla.org/en-US/docs/Web/SVG/Attribute/values>
    values: "values";

    /// <https://developer.mozilla.org/en-US/docs/Web/SVG/Attribute/vector-effect>
    vector_effect: "vector-effect";

    /// <https://developer.mozilla.org/en-US/docs/Web/SVG/Attribute/version>
    version: "version";

    /// <https://developer.mozilla.org/en-US/docs/Web/SVG/Attribute/vert-adv-y>
    vert_adv_y: "vert-adv-y";

    /// <https://developer.mozilla.org/en-US/docs/Web/SVG/Attribute/vert-origin-x>
    vert_origin_x: "vert-origin-x";

    /// <https://developer.mozilla.org/en-US/docs/Web/SVG/Attribute/vert-origin-y>
    vert_origin_y: "vert-origin-y";

    /// <https://developer.mozilla.org/en-US/docs/Web/SVG/Attribute/viewBox>
    view_box: "viewBox";

    /// <https://developer.mozilla.org/en-US/docs/Web/SVG/Attribute/viewTarget>
    view_target: "viewTarget";

    /// <https://developer.mozilla.org/en-US/docs/Web/SVG/Attribute/visibility>
    visibility: "visibility";

    /// <https://developer.mozilla.org/en-US/docs/Web/SVG/Attribute/width>
    width: "width";

    /// <https://developer.mozilla.org/en-US/docs/Web/SVG/Attribute/widths>
    widths: "widths";

    /// <https://developer.mozilla.org/en-US/docs/Web/SVG/Attribute/word-spacing>
    word_spacing: "word-spacing";

    /// <https://developer.mozilla.org/en-US/docs/Web/SVG/Attribute/writing-mode>
    writing_mode: "writing-mode";

    /// <https://developer.mozilla.org/en-US/docs/Web/SVG/Attribute/x>
    x: "x";

    /// <https://developer.mozilla.org/en-US/docs/Web/SVG/Attribute/x-height>
    x_height: "x-height";

    /// <https://developer.mozilla.org/en-US/docs/Web/SVG/Attribute/x1>
    x1: "x1";

    /// <https://developer.mozilla.org/en-US/docs/Web/SVG/Attribute/x2>
    x2: "x2";

    /// <https://developer.mozilla.org/en-US/docs/Web/SVG/Attribute/xmlns>
    xmlns: "xmlns";

    /// <https://developer.mozilla.org/en-US/docs/Web/SVG/Attribute/xChannelSelector>
    x_channel_selector: "xChannelSelector";

    /// <https://developer.mozilla.org/en-US/docs/Web/SVG/Attribute/y>
    y: "y";

    /// <https://developer.mozilla.org/en-US/docs/Web/SVG/Attribute/y1>
    y1: "y1";

    /// <https://developer.mozilla.org/en-US/docs/Web/SVG/Attribute/y2>
    y2: "y2";

    /// <https://developer.mozilla.org/en-US/docs/Web/SVG/Attribute/yChannelSelector>
    y_channel_selector: "yChannelSelector";

    /// <https://developer.mozilla.org/en-US/docs/Web/SVG/Attribute/z>
    z: "z";

    /// <https://developer.mozilla.org/en-US/docs/Web/SVG/Attribute/zoomAndPan>
    zoom_and_pan: "zoomAndPan";

}<|MERGE_RESOLUTION|>--- conflicted
+++ resolved
@@ -99,9 +99,6 @@
             None
         }
 
-<<<<<<< HEAD
-        impl_extension_attributes![GLOBAL $trait { $($name,)* }];
-=======
         #[cfg(feature = "html-to-rsx")]
         #[doc = "Converts an HTML attribute to an RSX attribute"]
         pub(crate) fn $fn_html_to_rsx(html: &str) -> Option<&'static str> {
@@ -113,7 +110,8 @@
             )*
             None
         }
->>>>>>> 8f70509b
+
+        impl_extension_attributes![GLOBAL $trait { $($name,)* }];
     };
 
     // Rename the incoming ident and apply a custom namespace
