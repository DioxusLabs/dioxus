--- conflicted
+++ resolved
@@ -386,62 +386,4 @@
             true
         }
     }
-<<<<<<< HEAD
-}
-
-#[doc(hidden)]
-#[rustversion::attr(
-    since(1.78.0),
-    diagnostic::on_unimplemented(
-        message = "`EventHandlerReturn` is not implemented for `{Self}`",
-        label = "Return Value",
-        note = "Event handlers in dioxus need to return either: nothing (the unit type `()`), or an async block that dioxus will automatically spawn",
-        note = "You likely need to add a semicolon to the end of the event handler to make it return nothing",
-    )
-)]
-pub trait EventReturn<P>: Sized {
-    fn spawn(self) {}
-}
-
-impl EventReturn<()> for () {}
-
-#[doc(hidden)]
-pub struct AsyncMarker;
-
-impl<T> EventReturn<AsyncMarker> for T
-where
-    T: std::future::Future<Output = ()> + 'static,
-{
-    #[inline]
-    fn spawn(self) {
-        dioxus_core::prelude::spawn(self);
-    }
-}
-
-#[doc(hidden)]
-pub struct AsyncResultMarker;
-
-impl<T> EventReturn<AsyncResultMarker> for T
-where
-    T: std::future::Future<Output = dioxus_core::Result<()>> + 'static,
-{
-    #[inline]
-    fn spawn(self) {
-        dioxus_core::prelude::spawn(async move {
-            if let Err(err) = self.await {
-                throw_error(err)
-            }
-        });
-    }
-}
-
-impl EventReturn<()> for dioxus_core::Result<()> {
-    #[inline]
-    fn spawn(self) {
-        if let Err(err) = self {
-            throw_error(err)
-        }
-    }
-=======
->>>>>>> a3aa6ae7
 }