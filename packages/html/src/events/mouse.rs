use crate::geometry::{ClientPoint, Coordinates, ElementPoint, PagePoint, ScreenPoint};
use crate::input_data::{MouseButton, MouseButtonSet};
use crate::prelude::*;
use dioxus_core::Event;
use keyboard_types::Modifiers;

pub type MouseEvent = Event<MouseData>;

/// A synthetic event that wraps a web-style [`MouseEvent`](https://developer.mozilla.org/en-US/docs/Web/API/MouseEvent)
/// Data associated with a mouse event
pub struct MouseData {
    inner: Box<dyn HasMouseData>,
}

impl<E: HasMouseData + 'static> From<E> for MouseData {
    fn from(e: E) -> Self {
        Self { inner: Box::new(e) }
    }
}

impl std::fmt::Debug for MouseData {
    fn fmt(&self, f: &mut std::fmt::Formatter<'_>) -> std::fmt::Result {
        f.debug_struct("MouseData")
            .field("coordinates", &self.coordinates())
            .field("modifiers", &self.modifiers())
            .field("held_buttons", &self.held_buttons())
            .field("trigger_button", &self.trigger_button())
            .finish()
    }
}

impl<E: HasMouseData> PartialEq<E> for MouseData {
    fn eq(&self, other: &E) -> bool {
        self.coordinates() == other.coordinates()
            && self.modifiers() == other.modifiers()
            && self.held_buttons() == other.held_buttons()
            && self.trigger_button() == other.trigger_button()
    }
}

/// A trait for any object that has the data for a mouse event
pub trait HasMouseData: PointerInteraction {
    /// return self as Any
    fn as_any(&self) -> &dyn std::any::Any;
}

impl_event! {
    MouseData;

    /// Execute a callback when a button is clicked.
    ///
    /// ## Description
    ///
    /// An element receives a click event when a pointing device button (such as a mouse's primary mouse button)
    /// is both pressed and released while the pointer is located inside the element.
    ///
    /// - Bubbles: Yes
    /// - Cancelable: Yes
    /// - Interface(InteData): [`MouseEvent`]
    ///
    /// If the button is pressed on one element and the pointer is moved outside the element before the button
    /// is released, the event is fired on the most specific ancestor element that contained both elements.
    /// `click` fires after both the `mousedown` and `mouseup` events have fired, in that order.
    ///
    /// ## Example
    /// ```rust, ignore
    /// rsx!( button { "click me", onclick: move |_| tracing::info!("Clicked!`") } )
    /// ```
    ///
    /// ## Reference
    /// - <https://www.w3schools.com/tags/ev_onclick.asp>
    /// - <https://developer.mozilla.org/en-US/docs/Web/API/Element/click_event>
    onclick

    /// oncontextmenu
    oncontextmenu

    #[deprecated(since = "0.5.0", note = "use ondoubleclick instead")]
    ondblclick

    ondoubleclick: "ondblclick"

    /// onmousedown
    onmousedown

    /// onmouseenter
    onmouseenter

    /// onmouseleave
    onmouseleave

    /// onmousemove
    onmousemove

    /// onmouseout
    onmouseout

    /// onmouseover
    ///
    /// Triggered when the users's mouse hovers over an element.
    onmouseover

    /// onmouseup
    onmouseup
}

<<<<<<< HEAD
/// ondoubleclick
#[inline]
pub fn ondoubleclick<E: crate::EventReturn<T>, T>(
    mut _f: impl FnMut(::dioxus_core::Event<MouseData>) -> E + 'static,
) -> ::dioxus_core::Attribute {
    ::dioxus_core::Attribute::new(
        "ondblclick",
        dioxus_core::AttributeValue::listener(move |e: ::dioxus_core::Event<MouseData>| {
            _f(e).spawn();
        }),
        None,
        false,
    )
}

=======
>>>>>>> a7a66459
impl MouseData {
    /// Create a new instance of MouseData
    pub fn new(inner: impl HasMouseData + 'static) -> Self {
        Self {
            inner: Box::new(inner),
        }
    }

    /// Downcast this event to a concrete event type
    pub fn downcast<T: 'static>(&self) -> Option<&T> {
        self.inner.as_any().downcast_ref::<T>()
    }
}

impl InteractionLocation for MouseData {
    fn client_coordinates(&self) -> ClientPoint {
        self.inner.client_coordinates()
    }

    fn page_coordinates(&self) -> PagePoint {
        self.inner.page_coordinates()
    }

    fn screen_coordinates(&self) -> ScreenPoint {
        self.inner.screen_coordinates()
    }
}

impl InteractionElementOffset for MouseData {
    fn element_coordinates(&self) -> ElementPoint {
        self.inner.element_coordinates()
    }

    fn coordinates(&self) -> Coordinates {
        self.inner.coordinates()
    }
}

impl ModifiersInteraction for MouseData {
    /// The set of modifier keys which were pressed when the event occurred
    fn modifiers(&self) -> Modifiers {
        self.inner.modifiers()
    }
}

impl PointerInteraction for MouseData {
    /// The set of mouse buttons which were held when the event occurred.
    fn held_buttons(&self) -> MouseButtonSet {
        self.inner.held_buttons()
    }

    /// The mouse button that triggered the event
    ///
    // todo the following is kind of bad; should we just return None when the trigger_button is unreliable (and frankly irrelevant)? i guess we would need the event_type here
    /// This is only guaranteed to indicate which button was pressed during events caused by pressing or releasing a button. As such, it is not reliable for events such as mouseenter, mouseleave, mouseover, mouseout, or mousemove. For example, a value of MouseButton::Primary may also indicate that no button was pressed.
    fn trigger_button(&self) -> Option<MouseButton> {
        self.inner.trigger_button()
    }
}

impl PartialEq for MouseData {
    fn eq(&self, other: &Self) -> bool {
        self.coordinates() == other.coordinates()
            && self.modifiers() == other.modifiers()
            && self.held_buttons() == other.held_buttons()
            && self.trigger_button() == other.trigger_button()
    }
}

#[cfg(feature = "serialize")]
/// A serialized version of [`MouseData`]
#[derive(serde::Serialize, serde::Deserialize, Debug, PartialEq, Clone, Default)]
pub struct SerializedMouseData {
    /// Common data for all pointer/mouse events
    #[serde(flatten)]
    point_data: crate::point_interaction::SerializedPointInteraction,
}

#[cfg(feature = "serialize")]
impl SerializedMouseData {
    /// Create a new instance of SerializedMouseData
    pub fn new(
        trigger_button: Option<MouseButton>,
        held_buttons: MouseButtonSet,
        coordinates: Coordinates,
        modifiers: Modifiers,
    ) -> Self {
        Self {
            point_data: crate::point_interaction::SerializedPointInteraction::new(
                trigger_button,
                held_buttons,
                coordinates,
                modifiers,
            ),
        }
    }
}

#[cfg(feature = "serialize")]
impl From<&MouseData> for SerializedMouseData {
    fn from(e: &MouseData) -> Self {
        Self {
            point_data: crate::point_interaction::SerializedPointInteraction::from(e),
        }
    }
}

#[cfg(feature = "serialize")]
impl HasMouseData for SerializedMouseData {
    fn as_any(&self) -> &dyn std::any::Any {
        self
    }
}

#[cfg(feature = "serialize")]
impl InteractionLocation for SerializedMouseData {
    fn client_coordinates(&self) -> ClientPoint {
        self.point_data.client_coordinates()
    }

    fn page_coordinates(&self) -> PagePoint {
        self.point_data.page_coordinates()
    }

    fn screen_coordinates(&self) -> ScreenPoint {
        self.point_data.screen_coordinates()
    }
}

#[cfg(feature = "serialize")]
impl InteractionElementOffset for SerializedMouseData {
    fn element_coordinates(&self) -> ElementPoint {
        self.point_data.element_coordinates()
    }
}

#[cfg(feature = "serialize")]
impl ModifiersInteraction for SerializedMouseData {
    fn modifiers(&self) -> Modifiers {
        self.point_data.modifiers()
    }
}

#[cfg(feature = "serialize")]
impl PointerInteraction for SerializedMouseData {
    fn held_buttons(&self) -> MouseButtonSet {
        self.point_data.held_buttons()
    }

    fn trigger_button(&self) -> Option<MouseButton> {
        self.point_data.trigger_button()
    }
}

#[cfg(feature = "serialize")]
impl serde::Serialize for MouseData {
    fn serialize<S: serde::Serializer>(&self, serializer: S) -> Result<S::Ok, S::Error> {
        SerializedMouseData::from(self).serialize(serializer)
    }
}

#[cfg(feature = "serialize")]
impl<'de> serde::Deserialize<'de> for MouseData {
    fn deserialize<D: serde::Deserializer<'de>>(deserializer: D) -> Result<Self, D::Error> {
        let data = SerializedMouseData::deserialize(deserializer)?;
        Ok(Self {
            inner: Box::new(data),
        })
    }
}<|MERGE_RESOLUTION|>--- conflicted
+++ resolved
@@ -104,24 +104,6 @@
     onmouseup
 }
 
-<<<<<<< HEAD
-/// ondoubleclick
-#[inline]
-pub fn ondoubleclick<E: crate::EventReturn<T>, T>(
-    mut _f: impl FnMut(::dioxus_core::Event<MouseData>) -> E + 'static,
-) -> ::dioxus_core::Attribute {
-    ::dioxus_core::Attribute::new(
-        "ondblclick",
-        dioxus_core::AttributeValue::listener(move |e: ::dioxus_core::Event<MouseData>| {
-            _f(e).spawn();
-        }),
-        None,
-        false,
-    )
-}
-
-=======
->>>>>>> a7a66459
 impl MouseData {
     /// Create a new instance of MouseData
     pub fn new(inner: impl HasMouseData + 'static) -> Self {
