--- conflicted
+++ resolved
@@ -1,14 +1,10 @@
 //! Handles querying data from the renderer
-<<<<<<< HEAD
 
 use std::{
     fmt::{Debug, Display, Formatter},
     future::Future,
     pin::Pin,
 };
-=======
-use std::fmt::{Display, Formatter};
->>>>>>> 90e2c8c8
 
 /// An Element that has been rendered and allows reading and modifying information about it.
 ///
@@ -77,7 +73,6 @@
     inner: Box<dyn MountedElement>,
 }
 
-<<<<<<< HEAD
 impl Debug for MountedData {
     fn fmt(&self, f: &mut std::fmt::Formatter<'_>) -> std::fmt::Result {
         f.debug_struct("MountedData").finish()
@@ -85,9 +80,6 @@
 }
 
 impl<E: RenderedElementBacking> From<E> for MountedData {
-=======
-impl<E: MountedElement> From<E> for MountedData {
->>>>>>> 90e2c8c8
     fn from(e: E) -> Self {
         Self { inner: Box::new(e) }
     }
