--- conflicted
+++ resolved
@@ -44,8 +44,6 @@
     /// Create a new evaluator for the document that evaluates JavaScript and facilitates communication between JavaScript and Rust.
     fn new_evaluator(&self, js: String) -> GenerationalBox<Box<dyn Evaluator>>;
 
-<<<<<<< HEAD
-=======
     /// Set the title of the document
     fn set_title(&self, title: String) {
         self.new_evaluator(format!("document.title = {title:?};"));
@@ -102,7 +100,6 @@
         self.new_evaluator(js);
     }
 
->>>>>>> eeb84288
     /// Get a reference to the document as `dyn Any`
     fn as_any(&self) -> &dyn std::any::Any;
 }
