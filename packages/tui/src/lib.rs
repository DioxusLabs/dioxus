use anyhow::Result;
use anymap::AnyMap;
use crossterm::{
    event::{DisableMouseCapture, EnableMouseCapture, Event as TermEvent, KeyCode, KeyModifiers},
    execute,
    terminal::{disable_raw_mode, enable_raw_mode, EnterAlternateScreen, LeaveAlternateScreen},
};
use dioxus_core::exports::futures_channel::mpsc::unbounded;
use dioxus_core::*;
use dioxus_native_core::real_dom::RealDom;
use focus::FocusState;
use futures::{
    channel::mpsc::{UnboundedReceiver, UnboundedSender},
    pin_mut, StreamExt,
};
use query::Query;
use std::cell::RefCell;
use std::rc::Rc;
use std::{io, time::Duration};
use taffy::Taffy;
pub use taffy::{geometry::Point, prelude::Size};
use tui::{backend::CrosstermBackend, layout::Rect, Terminal};

mod config;
mod focus;
mod hooks;
mod layout;
mod node;
pub mod query;
mod render;
mod style;
mod style_attributes;
mod widget;

pub use config::*;
pub use hooks::*;
pub(crate) use node::*;

#[derive(Clone)]
pub struct TuiContext {
    tx: UnboundedSender<InputEvent>,
}
impl TuiContext {
    pub fn quit(&self) {
        self.tx.unbounded_send(InputEvent::Close).unwrap();
    }

    pub fn inject_event(&self, event: crossterm::event::Event) {
        self.tx
            .unbounded_send(InputEvent::UserInput(event))
            .unwrap();
    }
}

pub fn launch(app: Component<()>) {
    launch_cfg(app, Config::default())
}

pub fn launch_cfg(app: Component<()>, cfg: Config) {
    let mut dom = VirtualDom::new(app);

    let (handler, state, register_event) = RinkInputHandler::new();

    // Setup input handling
    let (event_tx, event_rx) = unbounded();
    let event_tx_clone = event_tx.clone();
    if !cfg.headless {
        std::thread::spawn(move || {
            let tick_rate = Duration::from_millis(1000);
            loop {
                if crossterm::event::poll(tick_rate).unwrap() {
                    let evt = crossterm::event::read().unwrap();
                    if event_tx.unbounded_send(InputEvent::UserInput(evt)).is_err() {
                        break;
                    }
                }
            }
        });
    }

    let cx = dom.base_scope();
    let rdom = Rc::new(RefCell::new(RealDom::new()));
    let taffy = Rc::new(RefCell::new(Taffy::new()));
    cx.provide_root_context(state);
    cx.provide_root_context(TuiContext { tx: event_tx_clone });
    cx.provide_root_context(Query {
        rdom: rdom.clone(),
        stretch: taffy.clone(),
    });

<<<<<<< HEAD
    let mut rdom: Dom = RealDom::new();
    let mutations = dom.rebuild();
    let to_update = rdom.apply_mutations(vec![mutations]);
    let taffy = Rc::new(RefCell::new(Taffy::new()));
    let mut any_map = AnyMap::new();
    any_map.insert(taffy.clone());
    let _to_rerender = rdom.update_state(&dom, to_update, any_map);
=======
    {
        let mut rdom = rdom.borrow_mut();
        let mutations = dom.rebuild();
        let to_update = rdom.apply_mutations(vec![mutations]);
        let mut any_map = AnyMap::new();
        any_map.insert(taffy.clone());
        let _to_rerender = rdom.update_state(&dom, to_update, any_map).unwrap();
    }
>>>>>>> baaa1752

    render_vdom(
        &mut dom,
        event_rx,
        handler,
        cfg,
        rdom,
        taffy,
        register_event,
    )
    .unwrap();
}

fn render_vdom(
    vdom: &mut VirtualDom,
    mut event_reciever: UnboundedReceiver<InputEvent>,
    handler: RinkInputHandler,
    cfg: Config,
    rdom: Rc<RefCell<Dom>>,
    taffy: Rc<RefCell<Taffy>>,
    mut register_event: impl FnMut(crossterm::event::Event),
) -> Result<()> {
    tokio::runtime::Builder::new_current_thread()
        .enable_all()
        .build()?
        .block_on(async {
            let mut terminal = (!cfg.headless).then(|| {
                enable_raw_mode().unwrap();
                let mut stdout = std::io::stdout();
                execute!(stdout, EnterAlternateScreen, EnableMouseCapture).unwrap();
                let backend = CrosstermBackend::new(io::stdout());
                Terminal::new(backend).unwrap()
            });
            if let Some(terminal) = &mut terminal {
                terminal.clear().unwrap();
            }

            let mut to_rerender: fxhash::FxHashSet<ElementId> =
                vec![ElementId(0)].into_iter().collect();
            let mut updated = true;

            loop {
                /*
                -> render the nodes in the right place with tui/crossterm
                -> wait for changes
                -> resolve events
                -> lazily update the layout and style based on nodes changed

                use simd to compare lines for diffing?

                todo: lazy re-rendering
                */

                if !to_rerender.is_empty() || updated {
                    updated = false;
                    fn resize(dims: Rect, taffy: &mut Taffy, rdom: &Dom) {
                        let width = dims.width;
                        let height = dims.height;
                        let root_node = rdom[ElementId(0)].state.layout.node.unwrap();

                        taffy
                            .compute_layout(
                                root_node,
                                Size {
                                    width: taffy::prelude::Number::Defined((width - 1) as f32),
                                    height: taffy::prelude::Number::Defined((height - 1) as f32),
                                },
                            )
                            .unwrap();
                    }
                    if let Some(terminal) = &mut terminal {
                        terminal.draw(|frame| {
                            let rdom = rdom.borrow();
                            // size is guaranteed to not change when rendering
                            resize(frame.size(), &mut taffy.borrow_mut(), &rdom);
                            let root = &rdom[ElementId(0)];
                            render::render_vnode(
                                frame,
                                &taffy.borrow(),
                                &rdom,
                                root,
                                cfg,
                                Point::zero(),
                            );
                        })?;
                    } else {
                        let rdom = rdom.borrow();
                        resize(
                            Rect {
                                x: 0,
                                y: 0,
                                width: 100,
                                height: 100,
                            },
                            &mut taffy.borrow_mut(),
                            &rdom,
                        );
                    }
                }

                use futures::future::{select, Either};
                {
                    let wait = vdom.wait_for_work();
                    pin_mut!(wait);

                    match select(wait, event_reciever.next()).await {
                        Either::Left((_a, _b)) => {
                            //
                        }
                        Either::Right((evt, _o)) => {
                            match evt.as_ref().unwrap() {
                                InputEvent::UserInput(event) => match event {
                                    TermEvent::Key(key) => {
                                        if matches!(key.code, KeyCode::Char('C' | 'c'))
                                            && key.modifiers.contains(KeyModifiers::CONTROL)
                                            && cfg.ctrl_c_quit
                                        {
                                            break;
                                        }
                                    }
                                    TermEvent::Resize(_, _) => updated = true,
                                    TermEvent::Mouse(_) => {}
                                },
                                InputEvent::Close => break,
                            };

                            if let InputEvent::UserInput(evt) = evt.unwrap() {
                                register_event(evt);
                            }
                        }
                    }
                }

                {
                    let evts = {
                        let mut rdom = rdom.borrow_mut();
                        handler.get_events(&taffy.borrow(), &mut rdom)
                    };
                    {
                        updated |= handler.state().focus_state.clean();
                    }
                    for e in evts {
                        vdom.handle_message(SchedulerMsg::Event(e));
                    }
                    let mut rdom = rdom.borrow_mut();
                    let mutations = vdom.work_with_deadline(|| false);
                    for m in &mutations {
                        handler.prune(m, &rdom);
                    }
                    // updates the dom's nodes
                    let to_update = rdom.apply_mutations(mutations);
                    // update the style and layout
                    let mut any_map = AnyMap::new();
                    any_map.insert(taffy.clone());
                    to_rerender = rdom.update_state(vdom, to_update, any_map);
                }
            }

            if let Some(terminal) = &mut terminal {
                disable_raw_mode()?;
                execute!(
                    terminal.backend_mut(),
                    LeaveAlternateScreen,
                    DisableMouseCapture
                )?;
                terminal.show_cursor()?;
            }

            Ok(())
        })
}

#[derive(Debug)]
enum InputEvent {
    UserInput(TermEvent),
    Close,
}<|MERGE_RESOLUTION|>--- conflicted
+++ resolved
@@ -88,24 +88,14 @@
         stretch: taffy.clone(),
     });
 
-<<<<<<< HEAD
-    let mut rdom: Dom = RealDom::new();
-    let mutations = dom.rebuild();
-    let to_update = rdom.apply_mutations(vec![mutations]);
-    let taffy = Rc::new(RefCell::new(Taffy::new()));
-    let mut any_map = AnyMap::new();
-    any_map.insert(taffy.clone());
-    let _to_rerender = rdom.update_state(&dom, to_update, any_map);
-=======
     {
         let mut rdom = rdom.borrow_mut();
         let mutations = dom.rebuild();
         let to_update = rdom.apply_mutations(vec![mutations]);
         let mut any_map = AnyMap::new();
         any_map.insert(taffy.clone());
-        let _to_rerender = rdom.update_state(&dom, to_update, any_map).unwrap();
-    }
->>>>>>> baaa1752
+        let _to_rerender = rdom.update_state(&dom, to_update, any_map);
+    }
 
     render_vdom(
         &mut dom,
