--- conflicted
+++ resolved
@@ -31,21 +31,7 @@
 
 pub use config::*;
 pub use hooks::*;
-<<<<<<< HEAD
-
-type Dom = RealDom<NodeState>;
-type Node = dioxus_native_core::real_dom::Node<NodeState>;
-
-#[derive(Debug, Clone, State, Default)]
-struct NodeState {
-    #[child_dep_state(layout, RefCell<Stretch>)]
-    layout: StretchLayout,
-    #[parent_dep_state(style)]
-    style: StyleModifier,
-}
-=======
 pub(crate) use node::*;
->>>>>>> 7550731a
 
 #[derive(Clone)]
 pub struct TuiContext {
@@ -98,13 +84,8 @@
     let to_update = rdom.apply_mutations(vec![mutations]);
     let taffy = Rc::new(RefCell::new(Taffy::new()));
     let mut any_map = AnyMap::new();
-<<<<<<< HEAD
-    any_map.insert(stretch.clone());
+    any_map.insert(taffy.clone());
     let _to_rerender = rdom.update_state(&dom, to_update, any_map);
-=======
-    any_map.insert(taffy.clone());
-    let _to_rerender = rdom.update_state(&dom, to_update, any_map).unwrap();
->>>>>>> 7550731a
 
     render_vdom(
         &mut dom,
@@ -142,14 +123,9 @@
                 terminal.clear().unwrap();
             }
 
-<<<<<<< HEAD
             let mut to_rerender: fxhash::FxHashSet<ElementId> =
                 vec![ElementId(0)].into_iter().collect();
-            let mut resized = true;
-=======
-            let mut to_rerender: fxhash::FxHashSet<usize> = vec![0].into_iter().collect();
             let mut updated = true;
->>>>>>> 7550731a
 
             loop {
                 /*
@@ -183,13 +159,8 @@
                     if let Some(terminal) = &mut terminal {
                         terminal.draw(|frame| {
                             // size is guaranteed to not change when rendering
-<<<<<<< HEAD
-                            resize(frame.size(), &mut stretch.borrow_mut(), &rdom);
+                            resize(frame.size(), &mut taffy.borrow_mut(), &rdom);
                             let root = &rdom[ElementId(0)];
-                            render::render_vnode(frame, &stretch.borrow(), &rdom, root, cfg);
-=======
-                            resize(frame.size(), &mut taffy.borrow_mut(), &rdom);
-                            let root = &rdom[0];
                             render::render_vnode(
                                 frame,
                                 &taffy.borrow(),
@@ -198,7 +169,6 @@
                                 cfg,
                                 Point::zero(),
                             );
->>>>>>> 7550731a
                         })?;
                     } else {
                         resize(
@@ -263,13 +233,8 @@
                     let to_update = rdom.apply_mutations(mutations);
                     // update the style and layout
                     let mut any_map = AnyMap::new();
-<<<<<<< HEAD
-                    any_map.insert(stretch.clone());
+                    any_map.insert(taffy.clone());
                     to_rerender = rdom.update_state(vdom, to_update, any_map);
-=======
-                    any_map.insert(taffy.clone());
-                    to_rerender = rdom.update_state(vdom, to_update, any_map).unwrap();
->>>>>>> 7550731a
                 }
             }
 
