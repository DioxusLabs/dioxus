--- conflicted
+++ resolved
@@ -17,14 +17,9 @@
 use query::Query;
 use std::cell::RefCell;
 use std::rc::Rc;
-<<<<<<< HEAD
-use std::time::Duration;
-use stretch2::Stretch;
-=======
 use std::{io, time::Duration};
 use taffy::Taffy;
 pub use taffy::{geometry::Point, prelude::Size};
->>>>>>> b949f514
 use tui::{backend::CrosstermBackend, layout::Rect, Terminal};
 
 mod config;
@@ -32,10 +27,7 @@
 mod hooks;
 mod layout;
 mod node;
-<<<<<<< HEAD
 pub mod prelude;
-=======
->>>>>>> b949f514
 pub mod query;
 mod render;
 mod style;
@@ -46,12 +38,9 @@
 pub use config::*;
 pub use crossterm;
 pub use hooks::*;
-<<<<<<< HEAD
 pub use stretch2::geometry::{Point, Size};
 pub use stretch2::result::Layout;
 
-=======
->>>>>>> b949f514
 pub(crate) use node::*;
 
 #[derive(Clone)]
@@ -98,20 +87,12 @@
 
     let cx = dom.base_scope();
     let rdom = Rc::new(RefCell::new(RealDom::new()));
-<<<<<<< HEAD
-    let stretch = Rc::new(RefCell::new(Stretch::new()));
-=======
     let taffy = Rc::new(RefCell::new(Taffy::new()));
->>>>>>> b949f514
     cx.provide_root_context(state);
     cx.provide_root_context(TuiContext { tx: event_tx_clone });
     cx.provide_root_context(Query {
         rdom: rdom.clone(),
-<<<<<<< HEAD
-        stretch: stretch.clone(),
-=======
         stretch: taffy.clone(),
->>>>>>> b949f514
     });
 
     {
@@ -119,13 +100,8 @@
         let mutations = dom.rebuild();
         let to_update = rdom.apply_mutations(vec![mutations]);
         let mut any_map = AnyMap::new();
-<<<<<<< HEAD
-        any_map.insert(stretch.clone());
-        let _to_rerender = rdom.update_state(&dom, to_update, any_map).unwrap();
-=======
         any_map.insert(taffy.clone());
         let _to_rerender = rdom.update_state(to_update, any_map);
->>>>>>> b949f514
     }
 
     render_vdom(
@@ -146,11 +122,7 @@
     handler: RinkInputHandler,
     cfg: Config,
     rdom: Rc<RefCell<Dom>>,
-<<<<<<< HEAD
-    stretch: Rc<RefCell<Stretch>>,
-=======
     taffy: Rc<RefCell<Taffy>>,
->>>>>>> b949f514
     mut register_event: impl FnMut(crossterm::event::Event),
 ) -> Result<()> {
     tokio::runtime::Builder::new_current_thread()
@@ -174,14 +146,10 @@
                 terminal.clear().unwrap();
             }
 
-<<<<<<< HEAD
-            let mut to_rerender: fxhash::FxHashSet<usize> = vec![0].into_iter().collect();
-=======
             let mut to_rerender: fxhash::FxHashSet<GlobalNodeId> =
                 vec![GlobalNodeId::VNodeId(ElementId(0))]
                     .into_iter()
                     .collect();
->>>>>>> b949f514
             let mut updated = true;
 
             loop {
@@ -198,11 +166,7 @@
 
                 if !to_rerender.is_empty() || updated {
                     updated = false;
-<<<<<<< HEAD
-                    fn resize(dims: Rect, stretch: &mut Stretch, rdom: &Dom) {
-=======
                     fn resize(dims: Rect, taffy: &mut Taffy, rdom: &Dom) {
->>>>>>> b949f514
                         let width = dims.width;
                         let height = dims.height;
                         let root_node = rdom[ElementId(0)].state.layout.node.unwrap();
@@ -285,11 +249,7 @@
                 {
                     let evts = {
                         let mut rdom = rdom.borrow_mut();
-<<<<<<< HEAD
-                        handler.get_events(&stretch.borrow(), &mut rdom)
-=======
                         handler.get_events(&taffy.borrow(), &mut rdom)
->>>>>>> b949f514
                     };
                     {
                         updated |= handler.state().focus_state.clean();
