--- conflicted
+++ resolved
@@ -78,11 +78,7 @@
             }
 
             for c in children {
-<<<<<<< HEAD
-                render_vnode(frame, layout, rdom, &rdom[*c], cfg);
-=======
-                render_vnode(frame, layout, rdom, &rdom[c.0], cfg, location);
->>>>>>> 7550731a
+                render_vnode(frame, layout, rdom, &rdom[*c], cfg, location);
             }
         }
         NodeType::Placeholder => unreachable!(),
