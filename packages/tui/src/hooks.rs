--- conflicted
+++ resolved
@@ -108,56 +108,6 @@
         match evt.1 {
             // limitations: only two buttons may be held at once
             EventData::Mouse(ref mut m) => {
-<<<<<<< HEAD
-                match &mut self.mouse {
-                    Some(state) => {
-                        let mut buttons = state.0.buttons;
-                        state.0 = m.clone();
-                        match evt.0 {
-                            // this code only runs when there are no buttons down
-                            "mouseup" => {
-                                buttons = 0;
-                                state.1 = Vec::new();
-                            }
-                            "mousedown" => {
-                                if state.1.contains(&m.buttons) {
-                                    // if we already pressed a button and there is another button released the button crossterm sends is the button remaining
-                                    if state.1.len() > 1 {
-                                        evt.0 = "mouseup";
-                                        state.1 = vec![m.buttons];
-                                    }
-                                    // otherwise some other button was pressed. In testing it was consistantly this mapping
-                                    else {
-                                        match m.buttons {
-                                            0x01 => state.1.push(0x02),
-                                            0x02 => state.1.push(0x01),
-                                            0x04 => state.1.push(0x01),
-                                            _ => (),
-                                        }
-                                    }
-                                } else {
-                                    state.1.push(m.buttons);
-                                }
-
-                                buttons = state.1.iter().copied().reduce(|a, b| a | b).unwrap();
-                            }
-                            _ => (),
-                        }
-                        state.0.buttons = buttons;
-                        m.buttons = buttons;
-                    }
-                    None => {
-                        self.mouse = Some((
-                            m.clone(),
-                            if m.buttons == 0 {
-                                Vec::new()
-                            } else {
-                                vec![m.buttons]
-                            },
-                        ));
-                    }
-                }
-=======
                 let mut held_buttons = match &self.mouse {
                     Some(previous_data) => previous_data.held_buttons(),
                     None => MouseButtonSet::empty(),
@@ -188,7 +138,6 @@
 
                 self.mouse = Some(new_mouse_data.clone());
                 *m = new_mouse_data;
->>>>>>> b949f514
             }
             EventData::Wheel(ref w) => self.wheel = Some(w.clone()),
             EventData::Screen(ref s) => self.screen = Some(*s),
@@ -225,15 +174,10 @@
         let old_focus = self.focus_state.last_focused_id;
 
         evts.retain(|e| match &e.1 {
-<<<<<<< HEAD
-            EventData::Keyboard(k) => match k.key_code {
-                KeyCode::Tab => !self.focus_state.progress(dom, !k.shift_key),
-=======
             EventData::Keyboard(k) => match k.code() {
                 Code::Tab => !self
                     .focus_state
                     .progress(dom, !k.modifiers().contains(Modifiers::SHIFT)),
->>>>>>> b949f514
                 _ => true,
             },
             _ => true,
@@ -253,10 +197,7 @@
                     name: "focus",
                     element: Some(id),
                     data: Arc::new(FocusData {}),
-<<<<<<< HEAD
-=======
                     bubbles: event_bubbles("focus"),
->>>>>>> b949f514
                 });
                 resolved_events.push(UserEvent {
                     scope_id: None,
@@ -264,10 +205,7 @@
                     name: "focusin",
                     element: Some(id),
                     data: Arc::new(FocusData {}),
-<<<<<<< HEAD
-=======
                     bubbles: event_bubbles("focusin"),
->>>>>>> b949f514
                 });
             }
             if let Some(id) = old_focus {
@@ -277,10 +215,7 @@
                     name: "focusout",
                     element: Some(id),
                     data: Arc::new(FocusData {}),
-<<<<<<< HEAD
-=======
                     bubbles: event_bubbles("focusout"),
->>>>>>> b949f514
                 });
             }
         }
@@ -292,11 +227,7 @@
 
     fn resolve_mouse_events(
         &mut self,
-<<<<<<< HEAD
-        previous_mouse: Option<(MouseData, Vec<u16>)>,
-=======
         previous_mouse: Option<MouseData>,
->>>>>>> b949f514
         resolved_events: &mut Vec<UserEvent>,
         layout: &Taffy,
         dom: &mut Dom,
@@ -609,22 +540,14 @@
             }
 
             // update focus
-<<<<<<< HEAD
-            if released {
-=======
             if was_released {
->>>>>>> b949f514
                 let mut focus_id = None;
                 dom.traverse_depth_first(|node| {
                     let node_layout = layout.layout(node.state.layout.node.unwrap()).unwrap();
                     let currently_contains = layout_contains_point(node_layout, new_pos);
 
                     if currently_contains && node.state.focus.level.focusable() {
-<<<<<<< HEAD
-                        focus_id = Some(node.id);
-=======
                         focus_id = Some(node.node_data.id);
->>>>>>> b949f514
                     }
                 });
                 if let Some(id) = focus_id {
@@ -693,12 +616,7 @@
         self.state.borrow_mut().focus_state.prune(mutations, rdom);
     }
 
-<<<<<<< HEAD
-    // returns a list of events and if a event will force a rerender
-    pub(crate) fn get_events(&self, layout: &Stretch, dom: &mut Dom) -> Vec<UserEvent> {
-=======
     pub(crate) fn get_events(&self, layout: &Taffy, dom: &mut Dom) -> Vec<UserEvent> {
->>>>>>> b949f514
         let mut resolved_events = Vec::new();
 
         (*self.state).borrow_mut().update(
@@ -747,14 +665,9 @@
                             scope_id: None,
                             priority: EventPriority::Medium,
                             name: event,
-<<<<<<< HEAD
-                            element: Some(node.id),
-                            data: data.clone(),
-=======
                             element: Some(node.node_data.id),
                             data: data.clone(),
                             bubbles: event_bubbles(event),
->>>>>>> b949f514
                         });
                     }
                 }
@@ -991,10 +904,6 @@
                 'Z' => Code::KeyZ,
                 _ => unreachable!("Exhaustively checked all characters in range A..Z"),
             },
-<<<<<<< HEAD
-            TermKeyCode::BackTab => KeyCode::Tab,
-            TermKeyCode::Null => return None,
-=======
             ' ' => Code::Space,
             '[' | '{' => Code::BracketLeft,
             ']' | '}' => Code::BracketRight,
@@ -1041,7 +950,6 @@
             '=' => Code::Equal,
             '`' => Code::Backquote,
             '~' => Code::Backquote,
->>>>>>> b949f514
             _ => return None,
         },
         TermKeyCode::Null => return None,
