--- conflicted
+++ resolved
@@ -1,11 +1,7 @@
 // Handle serialization of the event data across the IPC boundarytype SerializedEvent = {};
 
-<<<<<<< HEAD
-import { retriveSelectValue, retriveValues } from "./form";
+import { retrieveSelectValue, retrieveValues } from "./form";
 import { ResizeEventDetail } from "./types/events";
-=======
-import { retrieveSelectValue, retrieveValues } from "./form";
->>>>>>> 4d6fb74e
 
 export type AppTouchEvent = TouchEvent;
 
@@ -63,7 +59,9 @@
     extend({});
   }
 
-  if (event instanceof CustomEvent) { extend(serializeResizeEventDetail(event.detail)) }
+  if (event instanceof CustomEvent) {
+    extend(serializeResizeEventDetail(event.detail));
+  }
 
   // safari is quirky and doesn't have TouchEvent
   if (typeof TouchEvent !== "undefined" && event instanceof TouchEvent) {
@@ -103,15 +101,19 @@
   return contents;
 }
 
-<<<<<<< HEAD
-function toSerializableResizeObserverSize(size: ResizeObserverSize, is_inline_width: boolean): Object {
+function toSerializableResizeObserverSize(
+  size: ResizeObserverSize,
+  is_inline_width: boolean
+): Object {
   return [
     is_inline_width ? size.inlineSize : size.blockSize,
     is_inline_width ? size.blockSize : size.inlineSize,
   ];
 }
 
-export function serializeResizeEventDetail(detail: ResizeEventDetail): SerializedEvent {
+export function serializeResizeEventDetail(
+  detail: ResizeEventDetail
+): SerializedEvent {
   let is_inline_width = true;
   if (detail.target instanceof HTMLElement) {
     let target_style = window.getComputedStyle(detail.target);
@@ -122,24 +124,28 @@
   }
 
   return {
-    border_box_size: detail.borderBoxSize !== undefined ?
-      toSerializableResizeObserverSize(detail.borderBoxSize, is_inline_width) :
-      detail.contentRect,
-    content_box_size: detail.contentBoxSize !== undefined ?
-      toSerializableResizeObserverSize(detail.contentBoxSize, is_inline_width) :
-      detail.contentRect,
+    border_box_size:
+      detail.borderBoxSize !== undefined
+        ? toSerializableResizeObserverSize(
+            detail.borderBoxSize,
+            is_inline_width
+          )
+        : detail.contentRect,
+    content_box_size:
+      detail.contentBoxSize !== undefined
+        ? toSerializableResizeObserverSize(
+            detail.contentBoxSize,
+            is_inline_width
+          )
+        : detail.contentRect,
     content_rect: detail.contentRect,
   };
 }
 
-
-function serializeInputEvent(event: InputEvent, target: EventTarget): SerializedEvent {
-=======
 function serializeInputEvent(
   event: InputEvent,
   target: EventTarget
 ): SerializedEvent {
->>>>>>> 4d6fb74e
   let contents: SerializedEvent = {};
 
   // Attempt to retrieve the values from the form
