<<<<<<< HEAD
function setAttributeInner(node, field, value, ns) {
  if (ns === "style") {
    node.style.setProperty(field, value);
    return;
  }
  if (ns) {
    node.setAttributeNS(ns, field, value);
    return;
  }
  switch (field) {
    case "value":
      if (node.value !== value) node.value = value;
      break;
    case "initial_value":
      node.defaultValue = value;
      break;
    case "checked":
      node.checked = truthy(value);
      break;
    case "initial_checked":
      node.defaultChecked = truthy(value);
      break;
    case "selected":
      node.selected = truthy(value);
      break;
    case "initial_selected":
      node.defaultSelected = truthy(value);
      break;
    case "dangerous_inner_html":
      node.innerHTML = value;
      break;
    default:
      if (!truthy(value) && isBoolAttr(field)) node.removeAttribute(field);
      else node.setAttribute(field, value);
  }
}
function truthy(val) {
  return val === "true" || val === !0;
}
function isBoolAttr(field) {
  switch (field) {
    case "allowfullscreen":
    case "allowpaymentrequest":
    case "async":
    case "autofocus":
    case "autoplay":
    case "checked":
    case "controls":
    case "default":
    case "defer":
    case "disabled":
    case "formnovalidate":
    case "hidden":
    case "ismap":
    case "itemscope":
    case "loop":
    case "multiple":
    case "muted":
    case "nomodule":
    case "novalidate":
    case "open":
    case "playsinline":
    case "readonly":
    case "required":
    case "reversed":
    case "selected":
    case "truespeed":
    case "webkitdirectory":
      return !0;
    default:
      return !1;
  }
}
function retrieveFormValues(form) {
  let formData = new FormData(form),
    contents = {};
  return (
    formData.forEach((value, key) => {
      if (contents[key]) contents[key].push(value);
      else contents[key] = [value];
    }),
    { valid: form.checkValidity(), values: contents }
  );
}
export { setAttributeInner, retrieveFormValues };
=======
function setAttributeInner(node,field,value,ns){if(ns==="style"){node.style.setProperty(field,value);return}if(ns){node.setAttributeNS(ns,field,value);return}switch(field){case"value":if(node.value!==value)node.value=value;break;case"initial_value":node.defaultValue=value;break;case"checked":node.checked=truthy(value);break;case"initial_checked":node.defaultChecked=truthy(value);break;case"selected":node.selected=truthy(value);break;case"initial_selected":node.defaultSelected=truthy(value);break;case"dangerous_inner_html":node.innerHTML=value;break;case"multiple":setAttributeDefault(node,field,value);let options=node.options;for(let option of options)option.selected=option.defaultSelected;break;default:setAttributeDefault(node,field,value)}}var setAttributeDefault=function(node,field,value){if(!truthy(value)&&isBoolAttr(field))node.removeAttribute(field);else node.setAttribute(field,value)},truthy=function(val){return val==="true"||val===!0},isBoolAttr=function(field){switch(field){case"allowfullscreen":case"allowpaymentrequest":case"async":case"autofocus":case"autoplay":case"checked":case"controls":case"default":case"defer":case"disabled":case"formnovalidate":case"hidden":case"ismap":case"itemscope":case"loop":case"multiple":case"muted":case"nomodule":case"novalidate":case"open":case"playsinline":case"readonly":case"required":case"reversed":case"selected":case"truespeed":case"webkitdirectory":return!0;default:return!1}};function retrieveFormValues(form){const formData=new FormData(form),contents={};return formData.forEach((value,key)=>{if(contents[key])contents[key].push(value);else contents[key]=[value]}),{valid:form.checkValidity(),values:contents}}export{setAttributeInner,retrieveFormValues};
>>>>>>> b6243d32
<|MERGE_RESOLUTION|>--- conflicted
+++ resolved
@@ -1,4 +1,3 @@
-<<<<<<< HEAD
 function setAttributeInner(node, field, value, ns) {
   if (ns === "style") {
     node.style.setProperty(field, value);
@@ -30,50 +29,58 @@
     case "dangerous_inner_html":
       node.innerHTML = value;
       break;
+    case "multiple":
+      setAttributeDefault(node, field, value);
+      let options = node.options;
+      for (let option of options) option.selected = option.defaultSelected;
+      break;
     default:
-      if (!truthy(value) && isBoolAttr(field)) node.removeAttribute(field);
-      else node.setAttribute(field, value);
+      setAttributeDefault(node, field, value);
   }
 }
-function truthy(val) {
-  return val === "true" || val === !0;
-}
-function isBoolAttr(field) {
-  switch (field) {
-    case "allowfullscreen":
-    case "allowpaymentrequest":
-    case "async":
-    case "autofocus":
-    case "autoplay":
-    case "checked":
-    case "controls":
-    case "default":
-    case "defer":
-    case "disabled":
-    case "formnovalidate":
-    case "hidden":
-    case "ismap":
-    case "itemscope":
-    case "loop":
-    case "multiple":
-    case "muted":
-    case "nomodule":
-    case "novalidate":
-    case "open":
-    case "playsinline":
-    case "readonly":
-    case "required":
-    case "reversed":
-    case "selected":
-    case "truespeed":
-    case "webkitdirectory":
-      return !0;
-    default:
-      return !1;
-  }
-}
+var setAttributeDefault = function (node, field, value) {
+    if (!truthy(value) && isBoolAttr(field)) node.removeAttribute(field);
+    else node.setAttribute(field, value);
+  },
+  truthy = function (val) {
+    return val === "true" || val === !0;
+  },
+  isBoolAttr = function (field) {
+    switch (field) {
+      case "allowfullscreen":
+      case "allowpaymentrequest":
+      case "async":
+      case "autofocus":
+      case "autoplay":
+      case "checked":
+      case "controls":
+      case "default":
+      case "defer":
+      case "disabled":
+      case "formnovalidate":
+      case "hidden":
+      case "ismap":
+      case "itemscope":
+      case "loop":
+      case "multiple":
+      case "muted":
+      case "nomodule":
+      case "novalidate":
+      case "open":
+      case "playsinline":
+      case "readonly":
+      case "required":
+      case "reversed":
+      case "selected":
+      case "truespeed":
+      case "webkitdirectory":
+        return !0;
+      default:
+        return !1;
+    }
+  };
 function retrieveFormValues(form) {
-  let formData = new FormData(form),
+  const formData = new FormData(form),
     contents = {};
   return (
     formData.forEach((value, key) => {
@@ -83,7 +90,4 @@
     { valid: form.checkValidity(), values: contents }
   );
 }
-export { setAttributeInner, retrieveFormValues };
-=======
-function setAttributeInner(node,field,value,ns){if(ns==="style"){node.style.setProperty(field,value);return}if(ns){node.setAttributeNS(ns,field,value);return}switch(field){case"value":if(node.value!==value)node.value=value;break;case"initial_value":node.defaultValue=value;break;case"checked":node.checked=truthy(value);break;case"initial_checked":node.defaultChecked=truthy(value);break;case"selected":node.selected=truthy(value);break;case"initial_selected":node.defaultSelected=truthy(value);break;case"dangerous_inner_html":node.innerHTML=value;break;case"multiple":setAttributeDefault(node,field,value);let options=node.options;for(let option of options)option.selected=option.defaultSelected;break;default:setAttributeDefault(node,field,value)}}var setAttributeDefault=function(node,field,value){if(!truthy(value)&&isBoolAttr(field))node.removeAttribute(field);else node.setAttribute(field,value)},truthy=function(val){return val==="true"||val===!0},isBoolAttr=function(field){switch(field){case"allowfullscreen":case"allowpaymentrequest":case"async":case"autofocus":case"autoplay":case"checked":case"controls":case"default":case"defer":case"disabled":case"formnovalidate":case"hidden":case"ismap":case"itemscope":case"loop":case"multiple":case"muted":case"nomodule":case"novalidate":case"open":case"playsinline":case"readonly":case"required":case"reversed":case"selected":case"truespeed":case"webkitdirectory":return!0;default:return!1}};function retrieveFormValues(form){const formData=new FormData(form),contents={};return formData.forEach((value,key)=>{if(contents[key])contents[key].push(value);else contents[key]=[value]}),{valid:form.checkValidity(),values:contents}}export{setAttributeInner,retrieveFormValues};
->>>>>>> b6243d32
+export { setAttributeInner, retrieveFormValues };