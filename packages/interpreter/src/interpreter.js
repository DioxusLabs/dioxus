--- conflicted
+++ resolved
@@ -361,7 +361,6 @@
               let a_element = target.closest("a");
               if (a_element != null) {
                 event.preventDefault();
-<<<<<<< HEAD
 
                 let elementShouldPreventDefault =
                   preventDefaultRequests.includes(`onclick`);
@@ -370,12 +369,6 @@
                   .includes(`onclick`);
 
                 if (!elementShouldPreventDefault && !linkShouldPreventDefault) {
-=======
-                if (
-                  shouldPreventDefault !== `onclick` &&
-                  a_element.getAttribute(`dioxus-prevent-default`) !== `onclick`
-                ) {
->>>>>>> c9044111
                   const href = a_element.getAttribute("href");
                   if (href !== "" && href !== null && href !== undefined) {
                     window.ipc.postMessage(
