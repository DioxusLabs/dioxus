#![doc = include_str!("../README.md")]
#![doc(html_logo_url = "https://avatars.githubusercontent.com/u/79236386")]
#![doc(html_favicon_url = "https://avatars.githubusercontent.com/u/79236386")]

pub static INTERPRETER_JS: &str = include_str!("./gen/interpreter.js");
pub static COMMON_JS: &str = include_str!("./gen/common.js");

#[cfg(all(feature = "binary-protocol", feature = "sledgehammer"))]
mod write_native_mutations;

#[cfg(all(feature = "binary-protocol", feature = "sledgehammer"))]
pub use write_native_mutations::*;

// Common bindings for minimal usage.
#[cfg(all(feature = "minimal_bindings", feature = "webonly"))]
pub mod minimal_bindings {
    use wasm_bindgen::{prelude::wasm_bindgen, JsValue};
<<<<<<< HEAD

    /// Some useful snippets that we use to share common functionality between the different platforms we support.
    ///
    /// This maintains some sort of consistency between web, desktop, and liveview
    #[wasm_bindgen(module = "/src/gen/common.js")]
=======
    #[wasm_bindgen(module = "/src/common_exported.js")]
>>>>>>> 0c4c0e70
    extern "C" {
        /// Set the attribute of the node
        pub fn setAttributeInner(node: JsValue, name: &str, value: JsValue, ns: Option<&str>);

        pub fn collectFormValues(node: JsValue) -> JsValue;
    }
}

#[cfg(feature = "sledgehammer")]
pub mod unified_bindings;<|MERGE_RESOLUTION|>--- conflicted
+++ resolved
@@ -15,15 +15,11 @@
 #[cfg(all(feature = "minimal_bindings", feature = "webonly"))]
 pub mod minimal_bindings {
     use wasm_bindgen::{prelude::wasm_bindgen, JsValue};
-<<<<<<< HEAD
 
     /// Some useful snippets that we use to share common functionality between the different platforms we support.
     ///
     /// This maintains some sort of consistency between web, desktop, and liveview
-    #[wasm_bindgen(module = "/src/gen/common.js")]
-=======
     #[wasm_bindgen(module = "/src/common_exported.js")]
->>>>>>> 0c4c0e70
     extern "C" {
         /// Set the attribute of the node
         pub fn setAttributeInner(node: JsValue, name: &str, value: JsValue, ns: Option<&str>);
