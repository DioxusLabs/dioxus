--- conflicted
+++ resolved
@@ -1,85 +1,4 @@
 fn main() {
-<<<<<<< HEAD
-    // If any TS changes, re-run the build script
-    let watching = std::fs::read_dir("./src/ts").unwrap();
-    let ts_paths: Vec<_> = watching
-        .into_iter()
-        .flatten()
-        .map(|entry| entry.path())
-        .filter(|path| path.extension().map(|ext| ext == "ts").unwrap_or(false))
-        .collect();
-    for path in &ts_paths {
-        println!("cargo:rerun-if-changed={}", path.display());
-    }
-
-    // Compute the hash of the ts files
-    let hash = hash_ts_files(ts_paths);
-
-    // If the hash matches the one on disk, we're good and don't need to update bindings
-    let fs_hash_string = std::fs::read_to_string("src/js/hash.txt");
-    let expected = fs_hash_string
-        .as_ref()
-        .map(|s| s.trim())
-        .unwrap_or_default();
-    if expected == hash.to_string() {
-        return;
-    }
-
-    // Otherwise, generate the bindings and write the new hash to disk
-    // Generate the bindings for both native and web
-    gen_bindings("common", "common");
-    gen_bindings("native", "native");
-    gen_bindings("core", "core");
-    gen_bindings("eval", "eval");
-    gen_bindings("native_eval", "native_eval");
-    gen_bindings("hydrate", "hydrate");
-    gen_bindings("initialize_streaming", "initialize_streaming");
-    gen_bindings("patch_console", "patch_console");
-
-    std::fs::write("src/js/hash.txt", hash.to_string()).unwrap();
-}
-
-/// Hashes the contents of a directory
-fn hash_ts_files(mut files: Vec<PathBuf>) -> u64 {
-    // Different systems will read the files in different orders, so we sort them to make sure the hash is consistent
-    files.sort();
-    let mut hash = DefaultHasher::new();
-    for file in files {
-        let contents = std::fs::read_to_string(file).unwrap();
-        // windows + git does a weird thing with line endings, so we need to normalize them
-        for line in contents.lines() {
-            hash.write(line.as_bytes());
-        }
-    }
-    hash.finish()
-}
-
-// okay...... so tsc might fail if the user doesn't have it installed
-// we don't really want to fail if that's the case
-// but if you started *editing* the .ts files, you're gonna have a bad time
-// so.....
-// we need to hash each of the .ts files and add that hash to the JS files
-// if the hashes don't match, we need to fail the build
-// that way we also don't need
-fn gen_bindings(input_name: &str, output_name: &str) {
-    // If the file is generated, and the hash is different, we need to generate it
-    let status = Command::new("bun")
-        .arg("build")
-        .arg(format!("src/ts/{input_name}.ts"))
-        .arg("--outfile")
-        .arg(format!("src/js/{output_name}.js"))
-        .arg("--minify-whitespace")
-        .arg("--minify-syntax")
-        .status()
-        .unwrap();
-
-    if !status.success() {
-        panic!(
-            "Failed to generate bindings for {}. Make sure you have tsc installed",
-            input_name
-        );
-    }
-=======
     // If any TS files change, re-run the build script
     lazy_js_bundle::LazyTypeScriptBindings::new()
         .with_watching("./src/ts")
@@ -87,10 +6,10 @@
         .with_binding("./src/ts/native.ts", "./src/js/native.js")
         .with_binding("./src/ts/core.ts", "./src/js/core.js")
         .with_binding("./src/ts/hydrate.ts", "./src/js/hydrate.js")
+        .with_binding("./src/ts/patch_console.ts", "./src/js/patch_console.js")
         .with_binding(
             "./src/ts/initialize_streaming.ts",
             "./src/js/initialize_streaming.js",
         )
         .run();
->>>>>>> 176e67e5
 }