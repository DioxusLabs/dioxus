#![allow(non_snake_case)]
use dioxus::prelude::*;

fn main() {
    dioxus_desktop::launch(App);
}

#[rustfmt::skip]
fn App(cx: Scope) -> Element {
    // ANCHOR: rsx
<<<<<<< HEAD
cx.render(rsx! {
    div {
        onclick: move |_event| {},
        "outer",
        button {
            onclick: move |event| {
                // now, outer won't be triggered
                event.stop_propogation();
            },
            "inner"
=======
    cx.render(rsx! {
        div {
            onclick: move |_event| {},
            "outer",
            button {
                onclick: move |event| {
                    // now, outer won't be triggered
                    event.stop_propagation();
                },
                "inner"
            }
>>>>>>> dde4fb31
        }
    }
})
    // ANCHOR_END: rsx
}<|MERGE_RESOLUTION|>--- conflicted
+++ resolved
@@ -8,7 +8,6 @@
 #[rustfmt::skip]
 fn App(cx: Scope) -> Element {
     // ANCHOR: rsx
-<<<<<<< HEAD
 cx.render(rsx! {
     div {
         onclick: move |_event| {},
@@ -16,22 +15,9 @@
         button {
             onclick: move |event| {
                 // now, outer won't be triggered
-                event.stop_propogation();
+                event.stop_propagation();
             },
             "inner"
-=======
-    cx.render(rsx! {
-        div {
-            onclick: move |_event| {},
-            "outer",
-            button {
-                onclick: move |event| {
-                    // now, outer won't be triggered
-                    event.stop_propagation();
-                },
-                "inner"
-            }
->>>>>>> dde4fb31
         }
     }
 })
