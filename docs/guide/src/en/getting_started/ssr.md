--- conflicted
+++ resolved
@@ -39,68 +39,20 @@
 
 Now, set up your Axum app to respond on an endpoint.
 
-<<<<<<< HEAD
 ```rust, no_run
-use axum::{response::Html, routing::get, Router};
-use dioxus::prelude::*;
-
-#[tokio::main]
-async fn main() {
-    let addr = std::net::SocketAddr::from(([127, 0, 0, 1], 3000));
-    println!("listening on http://{}", addr);
-
-    axum::Server::bind(&addr)
-        .serve(
-            Router::new()
-                .route("/", get(app_endpoint))
-                .into_make_service(),
-        )
-        .await
-        .unwrap();
-}
-=======
-```rust
 {{#include ../../../examples/hello_world_ssr.rs:main}}
->>>>>>> 90f80e4d
 ```
 
 And then add our endpoint. We can either render `rsx!` directly:
 
-<<<<<<< HEAD
 ```rust, no_run
-async fn app_endpoint() -> Html<String> {
-    // render the rsx! macro to HTML
-    Html(dioxus_ssr::render_lazy(rsx! {
-        div { "hello world!" }
-    }))
-}
-=======
-```rust
 {{#include ../../../examples/hello_world_ssr.rs:endpoint}}
->>>>>>> 90f80e4d
 ```
 
 Or we can render VirtualDoms.
 
-<<<<<<< HEAD
 ```rust, no_run
-async fn app_endpoint() -> Html<String> {
-    // create a component that renders a div with the text "hello world"
-    fn app(cx: Scope) -> Element {
-        cx.render(rsx!(div { "hello world" }))
-    }
-    // create a VirtualDom with the app component
-    let mut app = VirtualDom::new(app);
-    // rebuild the VirtualDom before rendering
-    let _ = app.rebuild();
-
-    // render the VirtualDom to HTML
-    Html(dioxus_ssr::render_vdom(&app))
-}
-=======
-```rust
 {{#include ../../../examples/hello_world_ssr.rs:second_endpoint}}
->>>>>>> 90f80e4d
 ```
 
 And then add our app component:
