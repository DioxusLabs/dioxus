# Configure Project

<<<<<<< HEAD
This chapter will introduce you to how to configure the CLI with your `Dioxus.toml` file
=======
This chapter will introduce `Dioxus.toml` and anatomize the config file. Be aware that if the config file is present in the folder, some fields must be filled out, or the CLI tool will abort. The mandatory [table headers](https://toml.io/en/v1.0.0#table) and keys will have a '✍' sign beside it.
>>>>>>> 840813d8

## Structure

The CLI uses a `Dioxus.toml` file in the root of your crate to define some configuration for your `dioxus` project.

### Application ✍

<<<<<<< HEAD
General application confiration:

```
[application]
# configuration
```

1. ***name*** - Project name
=======
1. ***name*** ✍ - project name & title
2. ***default_platform*** ✍ - which platform target for this project.
>>>>>>> 840813d8
   ```
   name = "my-project"
   ```
2. ***default_platform*** - The platform this project targets
   ```ß
   # current supported platforms: web, desktop
   # default: web
   default_platform = "web"
   ```
   if you change this to `desktop`, the `dioxus build` will default building a desktop app
3. ***out_dir*** - The directory to place the build artifacts from `dioxus build` or `dioxus service` into. This is also where the `assets` directory will be copied to
    ```
    out_dir = "dist"
    ```
4. ***asset_dir*** - The directory with your static assets. The CLI will automatically copy these assets into the ***out_dir*** after a build/serve.
   ```
   asset_dir = "public"
   ```
5. ***sub_package*** - The sub package in the workspace to build by default
   ```
   sub_package = "my-crate"
   ```

### Web.App ✍

Configeration specific to web applications:

```
[web.app]
# configuration
```

1. ***title*** - The title of the web page
   ```
   # HTML title tag content
   title = "dioxus app | ⛺"
   ```
2. ***base_path*** - The base path to build the appliation for serving at. This can be useful when serving your application in a subdirectory under a domain. For example when building a site to be served on github pages.
   ```
   # The application will be served at domain.com/my_application/, so we need to modify the base_path to the path where the application will be served
   base_path = "my_application"
   ```

### Web.Watcher ✍

Configeration related to the development server:

```
[web.watcher]
# configuration
```

1. ***reload_html*** - If this is true, the cli will rebuild the index.html file every time the application is rebuilt
   ```
   reload_html = true
   ```
2. ***watch_path*** - The files & directories to moniter for changes
   ```
   watch_path = ["src", "public"]
   ```
3. ***index_on_404*** - If enabled, Dioxus CLI will serve the root page when a route is not found. *This is needed when serving an application that uses the router*
   ```
   index_on_404 = true
   ```

### Web.Resource ✍

Configeration related to static resources your application uses:
```
[web.resource]
# configuration
```

1. ***style*** - The styles (`.css` files) to include in your application
   ```
   style = [
      # include from public_dir.
      "./assets/style.css",
      # or some asset from online cdn.
      "https://cdn.jsdelivr.net/npm/bootstrap/dist/css/bootstrap.css"
   ]
   ```
2. ***script*** - The additional scripts (`.js` files) to include in your application
    ```
    style = [
        # include from public_dir.
        "./assets/index.js",
        # or some asset from online cdn.
        "https://cdn.jsdelivr.net/npm/bootstrap/dist/js/bootstrap.js"
    ]
   ```

### Web.Resource.Dev ✍

Configeration related to static resources your application uses in development:
```
[web.resource.dev]
# configuration
```

1. ***style*** - The styles (`.css` files) to include in your application
   ```
   style = [
      # include from public_dir.
      "./assets/style.css",
      # or some asset from online cdn.
      "https://cdn.jsdelivr.net/npm/bootstrap/dist/css/bootstrap.css"
   ]
   ```
2. ***script*** - The additional scripts (`.js` files) to include in your application
    ```
    style = [
        # include from public_dir.
        "./assets/index.js",
        # or some asset from online cdn.
        "https://cdn.jsdelivr.net/npm/bootstrap/dist/js/bootstrap.js"
    ]
   ```

### Web.Proxy

Configeration related to any proxies your application requires durring development. Proxies will forward requests to a new service

```
[web.proxy]
# configuration
```

1. ***backend*** - The URL to the server to proxy. The CLI will forward any requests under the backend relative route to the backend instead of returning 404
   ```
   backend = "http://localhost:8000/api/"
   ```
   This will cause any requests made to the dev server with prefix /api/ to be redirected to the backend server at http://localhost:8000. The path and query parameters will be passed on as-is (path rewriting is not currently supported).

## Config example

```toml
[application]

# App (Project) Name
name = "{{project-name}}"

# The Dioxus platform to default to
default_platform = "web"

# `build` & `serve` output path
out_dir = "dist"

# the static resource path
asset_dir = "public"

[web.app]

# HTML title tag content
title = "dioxus | ⛺"

[web.watcher]

# when watcher is triggered, regenerate the `index.html`
reload_html = true

# which files or dirs will be monitored
watch_path = ["src", "public"]

# include `assets` in web platform
[web.resource]

# CSS style file
style = []

# Javascript code file
script = []

[web.resource.dev]

# serve: [dev-server] only

# CSS style file
style = []

# Javascript code file
script = []

[[web.proxy]]
backend = "http://localhost:8000/api/"
```<|MERGE_RESOLUTION|>--- conflicted
+++ resolved
@@ -1,10 +1,9 @@
 # Configure Project
 
-<<<<<<< HEAD
+
 This chapter will introduce you to how to configure the CLI with your `Dioxus.toml` file
-=======
-This chapter will introduce `Dioxus.toml` and anatomize the config file. Be aware that if the config file is present in the folder, some fields must be filled out, or the CLI tool will abort. The mandatory [table headers](https://toml.io/en/v1.0.0#table) and keys will have a '✍' sign beside it.
->>>>>>> 840813d8
+
+Be aware that if the config file is present in the folder, some fields must be filled out, or the CLI tool will abort. The mandatory [table headers](https://toml.io/en/v1.0.0#table) and keys will have a '✍' sign beside it.
 
 ## Structure
 
@@ -12,19 +11,15 @@
 
 ### Application ✍
 
-<<<<<<< HEAD
 General application confiration:
 
 ```
 [application]
 # configuration
 ```
-
-1. ***name*** - Project name
-=======
 1. ***name*** ✍ - project name & title
 2. ***default_platform*** ✍ - which platform target for this project.
->>>>>>> 840813d8
+
    ```
    name = "my-project"
    ```
