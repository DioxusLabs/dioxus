[workspace]
resolver = "2"
members = [
<<<<<<< HEAD
    "packages/dioxus",
    "packages/dioxus-lib",
    "packages/core",
    "packages/core-types",
    "packages/cli",
    "packages/core-types",
    "packages/core-macro",
=======
    "packages/autofmt",
    "packages/check",
    "packages/cli-config",
    "packages/cli",
>>>>>>> 21d7916d
    "packages/config-macro",
    "packages/core-macro",
    "packages/core-types",
    "packages/core",
    "packages/desktop",
    "packages/devtools-types",
    "packages/devtools",
    "packages/dioxus-lib",
    "packages/dioxus",
    "packages/document",
    "packages/extension",
    "packages/fullstack",
    "packages/generational-box",
    "packages/hooks",
    "packages/html-internal-macro",
    "packages/html",
    "packages/interpreter",
    "packages/lazy-js-bundle",
    "packages/liveview",
    "packages/mobile",
    "packages/router-macro",
    "packages/router",
    "packages/rsx-hotreload",
    "packages/rsx-rosetta",
    "packages/rsx",
    "packages/server-macro",
    "packages/signals",
    "packages/ssr",
    "packages/static-generation",
<<<<<<< HEAD
    "packages/lazy-js-bundle",
    "packages/cli-config",
    "packages/devtools",
    "packages/devtools-types",
    "packages/isrg",
    "packages/manganis-core",
    "packages/rsx-hotreload",

    # Static generation examples
    # "packages/static-generation/examples/simple",
    # "packages/static-generation/examples/router",
    # "packages/static-generation/examples/github-pages",

    # Playwright tests
    "packages/playwright-tests/liveview",
    "packages/playwright-tests/web",
    "packages/playwright-tests/static-generation",
    "packages/playwright-tests/fullstack",
    "packages/playwright-tests/suspense-carousel",
    "packages/playwright-tests/nested-suspense",

    # manganis
    "packages/manganis",
    "packages/manganis-macro",
=======
    "packages/web",
>>>>>>> 21d7916d

    # Full project examples
    "example-projects/fullstack-hackernews",
    "example-projects/ecommerce-site",
    "example-projects/wifi-scanner",
    "example-projects/file-explorer",

    # Simple examples that require a crate
    "examples/tailwind",
    "examples/pwa",
    "examples/fullstack-hello-world",
    "examples/fullstack-router",
    "examples/fullstack-streaming",
    "examples/fullstack-desktop",
    "examples/fullstack-auth",
    "examples/ssg-simple",
    "examples/ssg-router",
    "examples/ssg-github-pages",

    # Playwright tests
    "packages/playwright-tests/liveview",
    "packages/playwright-tests/web",
    "packages/playwright-tests/static-generation",
    "packages/playwright-tests/fullstack",
    "packages/playwright-tests/suspense-carousel",
    "packages/playwright-tests/nested-suspense",
]

[workspace.package]
version = "0.6.0-alpha.3"

# dependencies that are shared across packages
[workspace.dependencies]
<<<<<<< HEAD
dioxus = { path = "packages/dioxus", version = "0.6.0-alpha.2" }
dioxus-lib = { path = "packages/dioxus-lib", version = "0.6.0-alpha.2" }
dioxus-core = { path = "packages/core", version = "0.6.0-alpha.2" }
dioxus-core-types = { path = "packages/core-types", version = "0.6.0-alpha.2" }
dioxus-core-macro = { path = "packages/core-macro", version = "0.6.0-alpha.2" }
dioxus-config-macro = { path = "packages/config-macro", version = "0.6.0-alpha.2" }
dioxus-router = { path = "packages/router", version = "0.6.0-alpha.2" }
dioxus-router-macro = { path = "packages/router-macro", version = "0.6.0-alpha.2" }
dioxus-html = { path = "packages/html", version = "0.6.0-alpha.2", default-features = false }
dioxus-html-internal-macro = { path = "packages/html-internal-macro", version = "0.6.0-alpha.2" }
dioxus-hooks = { path = "packages/hooks", version = "0.6.0-alpha.2" }
dioxus-web = { path = "packages/web", version = "0.6.0-alpha.2", default-features = false }
dioxus-ssr = { path = "packages/ssr", version = "0.6.0-alpha.2", default-features = false }
dioxus-desktop = { path = "packages/desktop", version = "0.6.0-alpha.2" }
dioxus-mobile = { path = "packages/mobile", version = "0.6.0-alpha.2" }
dioxus-interpreter-js = { path = "packages/interpreter", version = "0.6.0-alpha.2" }
dioxus-liveview = { path = "packages/liveview", version = "0.6.0-alpha.2" }
dioxus-autofmt = { path = "packages/autofmt", version = "0.6.0-alpha.2" }
dioxus-check = { path = "packages/check", version = "0.6.0-alpha.2" }
dioxus-rsx = { path = "packages/rsx", version = "0.6.0-alpha.2" }
dioxus-rsx-hotreload = { path = "packages/rsx-hotreload", version = "0.6.0-alpha.2" }
dioxus-rsx-rosetta = { path = "packages/rsx-rosetta", version = "0.6.0-alpha.2" }
dioxus-signals = { path = "packages/signals", version = "0.6.0-alpha.2" }
dioxus-devtools = { path = "packages/devtools", version = "0.6.0-alpha.2" }
dioxus-devtools-types = { path = "packages/devtools-types", version = "0.6.0-alpha.2" }
dioxus-fullstack = { path = "packages/fullstack", version = "0.6.0-alpha.2", default-features = false }
dioxus-static-site-generation = { path = "packages/static-generation", version = "0.6.0-alpha.2" }
dioxus_server_macro = { path = "packages/server-macro", version = "0.6.0-alpha.2", default-features = false }
dioxus-isrg = { path = "packages/isrg", version = "0.6.0-alpha.2" }
lazy-js-bundle = { path = "packages/lazy-js-bundle", version = "0.6.0-alpha.2" }
dioxus-cli-config = { path = "packages/cli-config", version = "0.6.0-alpha.2" }
generational-box = { path = "packages/generational-box", version = "0.6.0-alpha.2" }

manganis  = { path = "packages/manganis", version = "0.6.0-alpha.2" }
manganis-macro  = { path = "packages/manganis-macro", version = "0.6.0-alpha.2" }
manganis-core  = { path = "packages/manganis-core", version = "0.6.0-alpha.2" }
# dioxus = { path = "packages/dioxus", version = "0.6.0-alpha.0" }
# dioxus-lib = { path = "packages/dioxus-lib", version = "0.6.0-alpha.0" }
# dioxus-core = { path = "packages/core", version = "0.6.0-alpha.0" }
# dioxus-core-macro = { path = "packages/core-macro", version = "0.6.0-alpha.0" }
# dioxus-config-macro = { path = "packages/config-macro", version = "0.6.0-alpha.0" }
# dioxus-router = { path = "packages/router", version = "0.6.0-alpha.0" }
# dioxus-router-macro = { path = "packages/router-macro", version = "0.6.0-alpha.0" }
# dioxus-html = { path = "packages/html", version = "0.6.0-alpha.0", default-features = false }
# dioxus-html-internal-macro = { path = "packages/html-internal-macro", version = "0.6.0-alpha.0" }
# dioxus-hooks = { path = "packages/hooks", version = "0.6.0-alpha.0" }
# dioxus-web = { path = "packages/web", version = "0.6.0-alpha.0", default-features = false }
# dioxus-ssr = { path = "packages/ssr", version = "0.6.0-alpha.0", default-features = false }
# dioxus-desktop = { path = "packages/desktop", version = "0.6.0-alpha.0", default-features = false }
# dioxus-mobile = { path = "packages/mobile", version = "0.6.0-alpha.0" }
# dioxus-interpreter-js = { path = "packages/interpreter", version = "0.6.0-alpha.0" }
# dioxus-liveview = { path = "packages/liveview", version = "0.6.0-alpha.0" }
# dioxus-autofmt = { path = "packages/autofmt", version = "0.6.0-alpha.0" }
# dioxus-check = { path = "packages/check", version = "0.6.0-alpha.0" }
# dioxus-rsx = { path = "packages/rsx", version = "0.6.0-alpha.0" }
# dioxus-rsx-rosetta = { path = "packages/rsx-rosetta", version = "0.6.0-alpha.0" }
# dioxus-signals = { path = "packages/signals", version = "0.6.0-alpha.0" }
# dioxus-cli-config = { path = "packages/cli-config", version = "0.6.0-alpha.0", default-features = false}
# generational-box = { path = "packages/generational-box", version = "0.6.0-alpha.0" }
# dioxus-hot-reload = { path = "packages/hot-reload", version = "0.6.0-alpha.0" }
# dioxus-fullstack = { path = "packages/fullstack", version = "0.6.0-alpha.1" }
# dioxus-static-site-generation = { path = "packages/static-generation", version = "0.6.0-alpha.0" }
# dioxus_server_macro = { path = "packages/server-macro", version = "0.6.0-alpha.0", default-features = false }
# lazy-js-bundle = { path = "packages/lazy-js-bundle", version = "0.6.0-alpha.0" }

=======
dioxus = { path = "packages/dioxus", version = "0.6.0-alpha.3" }
dioxus-lib = { path = "packages/dioxus-lib", version = "0.6.0-alpha.3" }
dioxus-core = { path = "packages/core", version = "0.6.0-alpha.3" }
dioxus-core-types = { path = "packages/core-types", version = "0.6.0-alpha.3" }
dioxus-core-macro = { path = "packages/core-macro", version = "0.6.0-alpha.3" }
dioxus-config-macro = { path = "packages/config-macro", version = "0.6.0-alpha.3" }
dioxus-router = { path = "packages/router", version = "0.6.0-alpha.3" }
dioxus-router-macro = { path = "packages/router-macro", version = "0.6.0-alpha.3" }
dioxus-document = { path = "packages/document", version = "0.6.0-alpha.3", default-features = false }
dioxus-html = { path = "packages/html", version = "0.6.0-alpha.3", default-features = false }
dioxus-html-internal-macro = { path = "packages/html-internal-macro", version = "0.6.0-alpha.3" }
dioxus-hooks = { path = "packages/hooks", version = "0.6.0-alpha.3" }
dioxus-web = { path = "packages/web", version = "0.6.0-alpha.3", default-features = false }
dioxus-isrg = { path = "packages/isrg", version = "0.6.0-alpha.3" }
dioxus-ssr = { path = "packages/ssr", version = "0.6.0-alpha.3", default-features = false }
dioxus-desktop = { path = "packages/desktop", version = "0.6.0-alpha.3", default-features = false }
dioxus-mobile = { path = "packages/mobile", version = "0.6.0-alpha.3" }
dioxus-interpreter-js = { path = "packages/interpreter", version = "0.6.0-alpha.3" }
dioxus-liveview = { path = "packages/liveview", version = "0.6.0-alpha.3" }
dioxus-autofmt = { path = "packages/autofmt", version = "0.6.0-alpha.3" }
dioxus-check = { path = "packages/check", version = "0.6.0-alpha.3" }
dioxus-rsx = { path = "packages/rsx", version = "0.6.0-alpha.3" }
dioxus-rsx-hotreload = { path = "packages/rsx-hotreload", version = "0.6.0-alpha.3" }
dioxus-rsx-rosetta = { path = "packages/rsx-rosetta", version = "0.6.0-alpha.3" }
dioxus-signals = { path = "packages/signals", version = "0.6.0-alpha.3" }
dioxus-cli-config = { path = "packages/cli-config", version = "0.6.0-alpha.3" }
generational-box = { path = "packages/generational-box", version = "0.6.0-alpha.3" }
dioxus-devtools = { path = "packages/devtools", version = "0.6.0-alpha.3" }
dioxus-devtools-types = { path = "packages/devtools-types", version = "0.6.0-alpha.3" }
dioxus-fullstack = { path = "packages/fullstack", version = "0.6.0-alpha.3" }
dioxus-static-site-generation = { path = "packages/static-generation", version = "0.6.0-alpha.3" }
dioxus_server_macro = { path = "packages/server-macro", version = "0.6.0-alpha.3", default-features = false }
lazy-js-bundle = { path = "packages/lazy-js-bundle", version = "0.6.0-alpha.3" }

manganis-cli-support = { version = "0.3.0-alpha.3", features = ["html"] }
manganis = { version = "0.3.0-alpha.3", default-features = false, features = ["html", "macro"]}
>>>>>>> 21d7916d
warnings = { version = "0.2.0" }


# a fork of pretty please for tests
prettier-please = { version = "0.3.0", features = ["verbatim"]}

clap = { version = "4.5.7" }
askama_escape = "0.10.3"
tracing = "0.1.37"
tracing-futures = "0.2.5"
toml = "0.8"
tokio = "1.40"
slab = "0.4.2"
slotmap = { version = "1.0.7", features = ["serde"] }
futures-channel = "0.3.21"
futures-util = { version = "0.3", default-features = false }
rustc-hash = "1.1.0"
wasm-bindgen = "0.2.92"
wasm-bindgen-futures = "0.4.42"
html_parser = "0.7.0"
thiserror = "1.0.40"
prettyplease = { version = "0.2.20", features = ["verbatim"] }
const_format = "0.2.32"
cargo_toml = { version = "0.20.3" }
tauri-utils = { version = "=2.0.0-rc.0" }
tauri-bundler = { version = "=2.0.0-rc.0" }
lru = "0.12.2"
async-trait = "0.1.77"
axum = "0.7.0"
axum-server = { version = "0.7.1", default-features = false }
tower = "0.4.13"
http = "1.0.0"
notify = { version = "6.1.1" }
tower-http = "0.5.2"
hyper = "1.0.0"
hyper-rustls = { version= "0.27.2", default-features = false , features=["native-tokio","http1","http2","tls12","logging","ring"]}
rustls = { version="0.23.12", default-features=false, features =["logging","std","tls12","ring"] }
serde_json = "1.0.61"
serde = "1.0.61"
syn = "2.0"
quote = "1.0"
proc-macro2 = "1.0"
axum_session = "0.12.1"
axum_session_auth = "0.12.1"
axum-extra = "0.9.2"
reqwest = "0.12.5"
owo-colors = "4.0.0"
ciborium = "0.2.1"
base64 = "0.22.1"
once_cell = "1.17.1"
uuid = "1.9.1"
convert_case = "0.6.0"
tokio-tungstenite = { version = "0.23.1" }
gloo-timers = "0.3.0"
fluent-uri = { version = "0.2.0", features = ["serde"] }
internment = { version = "0.7.0" }
proc-macro2-diagnostics = { version = "0.10", default-features = false }
env_logger = "0.11.0"
tracing-subscriber = "0.3.17"
chrono = { version = "0.4.34" }
gloo = { version = "0.8.0" }
gloo-utils = { version = "0.1.6" }
rustversion = "1.0.17"
rand = "0.8.5"
longest-increasing-subsequence = "0.1.0"
trybuild = "1.0"
js-sys = "0.3.56"
web-sys = { version = "0.3.56", default-features = false }
dirs = "5.0.1"
cargo-config2 = "0.1.26"
criterion = { version = "0.5" }
walrus = "*"

# desktop
wry = { version = "0.45.0", default-features = false }
tao = { version = "0.30.0", features = ["rwh_05"] }
webbrowser = "1.0.1"
infer = "0.16.0"
dunce = "1.0.2"
urlencoding = "2.1.2"
global-hotkey = "0.6.0"
rfd = { version = "0.14", default-features = false }
muda = "0.14.0"
cocoa = "0.26"
core-foundation = "0.10.0"
objc = { version = "0.2.7", features = ["exception"] }
objc_id = "0.1.1"

# cli, cli-config
# dirs = "5.0.1"
# cargo-config2 = "0.1.26"
# criterion = { version = "0.5" }

# # desktop
# wry = { version = "0.43.0", default-features = false }
# tao = { version = "0.30.0", features = ["rwh_05"] }
# webbrowser = "1.0.1"
# infer = "0.16.0"
# dunce = "1.0.2"
# urlencoding = "2.1.2"
# global-hotkey = "0.6.0"
# rfd = { version = "0.14", default-features = false }
# muda = "0.14.0"
# cocoa = "0.26"
# core-foundation = "0.10.0"
# objc = { version = "0.2.7", features = ["exception"] }
# objc_id = "0.1.1"

[profile.cli-dev]
debug = 0
opt-level = 3
inherits = "dev"

# Disable debug assertions to check the released path of core and other packages, but build without optimizations to keep build times quick
[profile.release-unoptimized]
inherits = "dev"
debug-assertions = false

# This is a "virtual package"
# It is not meant to be published, but is used so "cargo run --example XYZ" works properly
[package]
name = "dioxus-examples"
authors = ["Jonathan Kelley"]
edition = "2021"
description = "Top level crate for the Dioxus repository"
license = "MIT OR Apache-2.0"
repository = "https://github.com/DioxusLabs/dioxus/"
homepage = "https://dioxuslabs.com"
documentation = "https://dioxuslabs.com"
keywords = ["dom", "ui", "gui", "react", "wasm"]
rust-version = "1.79.0"
publish = false
version = "0.6.0-alpha.2"

[dependencies]
reqwest = { workspace = true, features = ["json"], optional = true }
ciborium = { workspace = true, optional = true }
base64 = { workspace = true, optional = true }
http-range = { version = "0.1.5", optional = true }

[dev-dependencies]
dioxus = { workspace = true, features = ["router"] }
dioxus-ssr = { workspace = true }
futures-util = "0.3.21"
separator = "0.4.1"
serde = { version = "1.0.136", features = ["derive"] }
serde_json = "1.0.79"
rand = { version = "0.8.4", features = ["small_rng"] }
form_urlencoded = "1.2.0"
async-std = "1.12.0"
web-time = "1.1.0"

[target.'cfg(target_arch = "wasm32")'.dev-dependencies]
getrandom = { version = "0.2.12", features = ["js"] }
tokio = { version = "1.40", default-features = false, features = [
    "sync",
    "macros",
    "io-util",
    "rt",
    "time"
] }

[target.'cfg(not(target_arch = "wasm32"))'.dev-dependencies]
tokio = { version = "1.40", features = ["full"] }

# To make most examples faster to compile, we split out assets and http-related stuff
# This trims off like 270 dependencies, leading to a significant speedup in compilation time
[features]
default = ["desktop"]
desktop = ["dioxus/desktop"]
liveview = ["dioxus/liveview"]
fullstack = ["dioxus/fullstack"]
axum = ["dioxus/axum"]
server = ["dioxus/axum"]
web = ["dioxus/web"]
http = ["dep:reqwest", "dep:http-range"]

[[example]]
name = "login_form"
required-features = ["http"]
doc-scrape-examples = true

[[example]]
name = "dog_app"
required-features = ["http"]
doc-scrape-examples = true

[[example]]
name = "video_stream"
required-features = ["http", "desktop"]
doc-scrape-examples = true

[[example]]
name = "suspense"
required-features = ["http", "desktop"]
doc-scrape-examples = true

[[example]]
name = "weather_app"
required-features = ["http"]
doc-scrape-examples = true

[[example]]
name = "image_generator_openai"
required-features = ["http"]
doc-scrape-examples = true

[[example]]
name = "hash_fragment_state"
required-features = ["ciborium", "base64"]
doc-scrape-examples = true

[[example]]
name = "backgrounded_futures"
required-features = ["desktop"]
doc-scrape-examples = true

[[example]]
name = "calculator_mutable"
required-features = ["desktop"]
doc-scrape-examples = true

[[example]]
name = "calculator"
required-features = ["desktop"]
doc-scrape-examples = true

[[example]]
name = "clock"
doc-scrape-examples = true

[[example]]
name = "crm"
required-features = ["desktop"]
doc-scrape-examples = true

[[example]]
name = "custom_html"
required-features = ["desktop"]
doc-scrape-examples = true

[[example]]
name = "custom_menu"
required-features = ["desktop"]
doc-scrape-examples = true

[[example]]
name = "dynamic_asset"
required-features = ["desktop"]
doc-scrape-examples = true

[[example]]
name = "errors"
required-features = ["desktop"]
doc-scrape-examples = true

[[example]]
name = "future"
doc-scrape-examples = true

[[example]]
name = "hydration"
required-features = ["desktop"]
doc-scrape-examples = true

[[example]]
name = "multiwindow"
required-features = ["desktop"]
doc-scrape-examples = true

[[example]]
name = "overlay"
required-features = ["desktop"]
doc-scrape-examples = true

[[example]]
name = "popup"
required-features = ["desktop"]
doc-scrape-examples = true

[[example]]
name = "read_size"
required-features = ["desktop"]
doc-scrape-examples = true

[[example]]
name = "shortcut"
required-features = ["desktop"]
doc-scrape-examples = true

[[example]]
name = "streams"
doc-scrape-examples = true

[[example]]
name = "window_event"
required-features = ["desktop"]
doc-scrape-examples = true

[[example]]
name = "window_focus"
required-features = ["desktop"]
doc-scrape-examples = true

[[example]]
name = "window_zoom"
required-features = ["desktop"]
doc-scrape-examples = true

[[example]]
name = "control_focus"
doc-scrape-examples = true

[[example]]
name = "eval"
doc-scrape-examples = true<|MERGE_RESOLUTION|>--- conflicted
+++ resolved
@@ -1,7 +1,6 @@
 [workspace]
 resolver = "2"
 members = [
-<<<<<<< HEAD
     "packages/dioxus",
     "packages/dioxus-lib",
     "packages/core",
@@ -9,12 +8,23 @@
     "packages/cli",
     "packages/core-types",
     "packages/core-macro",
-=======
+    "packages/config-macro",
+    "packages/router-macro",
+    "packages/extension",
+    "packages/router",
+    "packages/html",
+    "packages/html-internal-macro",
+    "packages/hooks",
+    "packages/web",
+    "packages/ssr",
+    "packages/desktop",
+    "packages/mobile",
+    "packages/interpreter",
+    "packages/liveview",
     "packages/autofmt",
     "packages/check",
     "packages/cli-config",
     "packages/cli",
->>>>>>> 21d7916d
     "packages/config-macro",
     "packages/core-macro",
     "packages/core-types",
@@ -44,7 +54,6 @@
     "packages/signals",
     "packages/ssr",
     "packages/static-generation",
-<<<<<<< HEAD
     "packages/lazy-js-bundle",
     "packages/cli-config",
     "packages/devtools",
@@ -69,9 +78,6 @@
     # manganis
     "packages/manganis",
     "packages/manganis-macro",
-=======
-    "packages/web",
->>>>>>> 21d7916d
 
     # Full project examples
     "example-projects/fullstack-hackernews",
@@ -105,43 +111,42 @@
 
 # dependencies that are shared across packages
 [workspace.dependencies]
-<<<<<<< HEAD
-dioxus = { path = "packages/dioxus", version = "0.6.0-alpha.2" }
-dioxus-lib = { path = "packages/dioxus-lib", version = "0.6.0-alpha.2" }
-dioxus-core = { path = "packages/core", version = "0.6.0-alpha.2" }
-dioxus-core-types = { path = "packages/core-types", version = "0.6.0-alpha.2" }
-dioxus-core-macro = { path = "packages/core-macro", version = "0.6.0-alpha.2" }
-dioxus-config-macro = { path = "packages/config-macro", version = "0.6.0-alpha.2" }
-dioxus-router = { path = "packages/router", version = "0.6.0-alpha.2" }
-dioxus-router-macro = { path = "packages/router-macro", version = "0.6.0-alpha.2" }
-dioxus-html = { path = "packages/html", version = "0.6.0-alpha.2", default-features = false }
-dioxus-html-internal-macro = { path = "packages/html-internal-macro", version = "0.6.0-alpha.2" }
-dioxus-hooks = { path = "packages/hooks", version = "0.6.0-alpha.2" }
-dioxus-web = { path = "packages/web", version = "0.6.0-alpha.2", default-features = false }
-dioxus-ssr = { path = "packages/ssr", version = "0.6.0-alpha.2", default-features = false }
-dioxus-desktop = { path = "packages/desktop", version = "0.6.0-alpha.2" }
-dioxus-mobile = { path = "packages/mobile", version = "0.6.0-alpha.2" }
-dioxus-interpreter-js = { path = "packages/interpreter", version = "0.6.0-alpha.2" }
-dioxus-liveview = { path = "packages/liveview", version = "0.6.0-alpha.2" }
-dioxus-autofmt = { path = "packages/autofmt", version = "0.6.0-alpha.2" }
-dioxus-check = { path = "packages/check", version = "0.6.0-alpha.2" }
-dioxus-rsx = { path = "packages/rsx", version = "0.6.0-alpha.2" }
-dioxus-rsx-hotreload = { path = "packages/rsx-hotreload", version = "0.6.0-alpha.2" }
-dioxus-rsx-rosetta = { path = "packages/rsx-rosetta", version = "0.6.0-alpha.2" }
-dioxus-signals = { path = "packages/signals", version = "0.6.0-alpha.2" }
-dioxus-devtools = { path = "packages/devtools", version = "0.6.0-alpha.2" }
-dioxus-devtools-types = { path = "packages/devtools-types", version = "0.6.0-alpha.2" }
-dioxus-fullstack = { path = "packages/fullstack", version = "0.6.0-alpha.2", default-features = false }
-dioxus-static-site-generation = { path = "packages/static-generation", version = "0.6.0-alpha.2" }
-dioxus_server_macro = { path = "packages/server-macro", version = "0.6.0-alpha.2", default-features = false }
-dioxus-isrg = { path = "packages/isrg", version = "0.6.0-alpha.2" }
-lazy-js-bundle = { path = "packages/lazy-js-bundle", version = "0.6.0-alpha.2" }
-dioxus-cli-config = { path = "packages/cli-config", version = "0.6.0-alpha.2" }
-generational-box = { path = "packages/generational-box", version = "0.6.0-alpha.2" }
-
-manganis  = { path = "packages/manganis", version = "0.6.0-alpha.2" }
-manganis-macro  = { path = "packages/manganis-macro", version = "0.6.0-alpha.2" }
-manganis-core  = { path = "packages/manganis-core", version = "0.6.0-alpha.2" }
+dioxus = { path = "packages/dioxus", version = "0.6.0-alpha.3" }
+dioxus-lib = { path = "packages/dioxus-lib", version = "0.6.0-alpha.3" }
+dioxus-core = { path = "packages/core", version = "0.6.0-alpha.3" }
+dioxus-core-types = { path = "packages/core-types", version = "0.6.0-alpha.3" }
+dioxus-core-macro = { path = "packages/core-macro", version = "0.6.0-alpha.3" }
+dioxus-config-macro = { path = "packages/config-macro", version = "0.6.0-alpha.3" }
+dioxus-router = { path = "packages/router", version = "0.6.0-alpha.3" }
+dioxus-router-macro = { path = "packages/router-macro", version = "0.6.0-alpha.3" }
+dioxus-html = { path = "packages/html", version = "0.6.0-alpha.3", default-features = false }
+dioxus-html-internal-macro = { path = "packages/html-internal-macro", version = "0.6.0-alpha.3" }
+dioxus-hooks = { path = "packages/hooks", version = "0.6.0-alpha.3" }
+dioxus-web = { path = "packages/web", version = "0.6.0-alpha.3", default-features = false }
+dioxus-ssr = { path = "packages/ssr", version = "0.6.0-alpha.3", default-features = false }
+dioxus-desktop = { path = "packages/desktop", version = "0.6.0-alpha.3" }
+dioxus-mobile = { path = "packages/mobile", version = "0.6.0-alpha.3" }
+dioxus-interpreter-js = { path = "packages/interpreter", version = "0.6.0-alpha.3" }
+dioxus-liveview = { path = "packages/liveview", version = "0.6.0-alpha.3" }
+dioxus-autofmt = { path = "packages/autofmt", version = "0.6.0-alpha.3" }
+dioxus-check = { path = "packages/check", version = "0.6.0-alpha.3" }
+dioxus-rsx = { path = "packages/rsx", version = "0.6.0-alpha.3" }
+dioxus-rsx-hotreload = { path = "packages/rsx-hotreload", version = "0.6.0-alpha.3" }
+dioxus-rsx-rosetta = { path = "packages/rsx-rosetta", version = "0.6.0-alpha.3" }
+dioxus-signals = { path = "packages/signals", version = "0.6.0-alpha.3" }
+dioxus-devtools = { path = "packages/devtools", version = "0.6.0-alpha.3" }
+dioxus-devtools-types = { path = "packages/devtools-types", version = "0.6.0-alpha.3" }
+dioxus-fullstack = { path = "packages/fullstack", version = "0.6.0-alpha.3", default-features = false }
+dioxus-static-site-generation = { path = "packages/static-generation", version = "0.6.0-alpha.3" }
+dioxus_server_macro = { path = "packages/server-macro", version = "0.6.0-alpha.3", default-features = false }
+dioxus-isrg = { path = "packages/isrg", version = "0.6.0-alpha.3" }
+lazy-js-bundle = { path = "packages/lazy-js-bundle", version = "0.6.0-alpha.3" }
+dioxus-cli-config = { path = "packages/cli-config", version = "0.6.0-alpha.3" }
+generational-box = { path = "packages/generational-box", version = "0.6.0-alpha.3" }
+
+manganis  = { path = "packages/manganis", version = "0.6.0-alpha.3" }
+manganis-macro  = { path = "packages/manganis-macro", version = "0.6.0-alpha.3" }
+manganis-core  = { path = "packages/manganis-core", version = "0.6.0-alpha.3" }
 # dioxus = { path = "packages/dioxus", version = "0.6.0-alpha.0" }
 # dioxus-lib = { path = "packages/dioxus-lib", version = "0.6.0-alpha.0" }
 # dioxus-core = { path = "packages/core", version = "0.6.0-alpha.0" }
@@ -171,44 +176,6 @@
 # dioxus_server_macro = { path = "packages/server-macro", version = "0.6.0-alpha.0", default-features = false }
 # lazy-js-bundle = { path = "packages/lazy-js-bundle", version = "0.6.0-alpha.0" }
 
-=======
-dioxus = { path = "packages/dioxus", version = "0.6.0-alpha.3" }
-dioxus-lib = { path = "packages/dioxus-lib", version = "0.6.0-alpha.3" }
-dioxus-core = { path = "packages/core", version = "0.6.0-alpha.3" }
-dioxus-core-types = { path = "packages/core-types", version = "0.6.0-alpha.3" }
-dioxus-core-macro = { path = "packages/core-macro", version = "0.6.0-alpha.3" }
-dioxus-config-macro = { path = "packages/config-macro", version = "0.6.0-alpha.3" }
-dioxus-router = { path = "packages/router", version = "0.6.0-alpha.3" }
-dioxus-router-macro = { path = "packages/router-macro", version = "0.6.0-alpha.3" }
-dioxus-document = { path = "packages/document", version = "0.6.0-alpha.3", default-features = false }
-dioxus-html = { path = "packages/html", version = "0.6.0-alpha.3", default-features = false }
-dioxus-html-internal-macro = { path = "packages/html-internal-macro", version = "0.6.0-alpha.3" }
-dioxus-hooks = { path = "packages/hooks", version = "0.6.0-alpha.3" }
-dioxus-web = { path = "packages/web", version = "0.6.0-alpha.3", default-features = false }
-dioxus-isrg = { path = "packages/isrg", version = "0.6.0-alpha.3" }
-dioxus-ssr = { path = "packages/ssr", version = "0.6.0-alpha.3", default-features = false }
-dioxus-desktop = { path = "packages/desktop", version = "0.6.0-alpha.3", default-features = false }
-dioxus-mobile = { path = "packages/mobile", version = "0.6.0-alpha.3" }
-dioxus-interpreter-js = { path = "packages/interpreter", version = "0.6.0-alpha.3" }
-dioxus-liveview = { path = "packages/liveview", version = "0.6.0-alpha.3" }
-dioxus-autofmt = { path = "packages/autofmt", version = "0.6.0-alpha.3" }
-dioxus-check = { path = "packages/check", version = "0.6.0-alpha.3" }
-dioxus-rsx = { path = "packages/rsx", version = "0.6.0-alpha.3" }
-dioxus-rsx-hotreload = { path = "packages/rsx-hotreload", version = "0.6.0-alpha.3" }
-dioxus-rsx-rosetta = { path = "packages/rsx-rosetta", version = "0.6.0-alpha.3" }
-dioxus-signals = { path = "packages/signals", version = "0.6.0-alpha.3" }
-dioxus-cli-config = { path = "packages/cli-config", version = "0.6.0-alpha.3" }
-generational-box = { path = "packages/generational-box", version = "0.6.0-alpha.3" }
-dioxus-devtools = { path = "packages/devtools", version = "0.6.0-alpha.3" }
-dioxus-devtools-types = { path = "packages/devtools-types", version = "0.6.0-alpha.3" }
-dioxus-fullstack = { path = "packages/fullstack", version = "0.6.0-alpha.3" }
-dioxus-static-site-generation = { path = "packages/static-generation", version = "0.6.0-alpha.3" }
-dioxus_server_macro = { path = "packages/server-macro", version = "0.6.0-alpha.3", default-features = false }
-lazy-js-bundle = { path = "packages/lazy-js-bundle", version = "0.6.0-alpha.3" }
-
-manganis-cli-support = { version = "0.3.0-alpha.3", features = ["html"] }
-manganis = { version = "0.3.0-alpha.3", default-features = false, features = ["html", "macro"]}
->>>>>>> 21d7916d
 warnings = { version = "0.2.0" }
 
 
@@ -341,7 +308,7 @@
 keywords = ["dom", "ui", "gui", "react", "wasm"]
 rust-version = "1.79.0"
 publish = false
-version = "0.6.0-alpha.2"
+version = "0.6.0-alpha.3"
 
 [dependencies]
 reqwest = { workspace = true, features = ["json"], optional = true }
