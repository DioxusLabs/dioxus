--- conflicted
+++ resolved
@@ -480,11 +480,8 @@
 futures = { workspace = true }
 axum-core = { workspace = true }
 uuid = { workspace = true, features = ["v4", "serde"] }
-<<<<<<< HEAD
 dashmap = { workspace = true }
-=======
 tower-http = { workspace = true, features = ["timeout"] }
->>>>>>> 11b2ea7f
 
 [target.'cfg(target_arch = "wasm32")'.dev-dependencies]
 getrandom = { workspace = true, features = ["wasm_js"] }
@@ -705,10 +702,11 @@
 doc-scrape-examples = true
 
 [[example]]
-<<<<<<< HEAD
 name = "namespaced_server_functions"
 path = "examples/07-fullstack/namespaced_server_functions.rs"
-=======
+doc-scrape-examples = true
+
+[[example]]
 name = "middleware"
 path = "examples/07-fullstack/middleware.rs"
 doc-scrape-examples = true
@@ -721,7 +719,6 @@
 [[example]]
 name = "redirect"
 path = "examples/07-fullstack/redirect.rs"
->>>>>>> 11b2ea7f
 doc-scrape-examples = true
 
 [[example]]
