[workspace]
resolver = "2"
members = [
<<<<<<< HEAD
  "packages/dioxus",
  "packages/dioxus-lib",
  "packages/core",
  "packages/core-types",
  "packages/cli",
  "packages/cli-opt",
  "packages/core-types",
  "packages/core-macro",
  "packages/config-macro",
  "packages/router-macro",
  "packages/extension",
  "packages/router",
  "packages/html",
  "packages/html-internal-macro",
  "packages/hooks",
  "packages/web",
  "packages/ssr",
  "packages/desktop",
  "packages/mobile",
  "packages/interpreter",
  "packages/liveview",
  "packages/autofmt",
  "packages/check",
  "packages/cli-config",
  "packages/cli",
  "packages/config-macro",
  "packages/core-macro",
  "packages/core-types",
  "packages/core",
  "packages/desktop",
  "packages/devtools-types",
  "packages/devtools",
  "packages/dioxus-lib",
  "packages/dioxus",
  "packages/document",
  "packages/extension",
  "packages/fullstack",
  "packages/generational-box",
  "packages/history",
  "packages/hooks",
  "packages/html-internal-macro",
  "packages/html",
  "packages/interpreter",
  "packages/lazy-js-bundle",
  "packages/liveview",
  "packages/mobile",
  "packages/router-macro",
  "packages/router",
  "packages/rsx-hotreload",
  "packages/rsx-rosetta",
  "packages/rsx",
  "packages/server-macro",
  "packages/signals",
  "packages/ssr",
  "packages/lazy-js-bundle",
  "packages/cli-config",
  "packages/devtools",
  "packages/devtools-types",
  "packages/isrg",
  "packages/rsx-hotreload",
  "packages/const-serialize",
  "packages/const-serialize-macro",
  "packages/dx-wire-format",
  "packages/logger",
  "packages/config-macros",

  # manganis
  "packages/manganis/manganis",
  "packages/manganis/manganis-core",
  "packages/manganis/manganis-macro",

  # wasm-split
  "packages/wasm-split/wasm-split",
  "packages/wasm-split/wasm-split-macro",
  "packages/wasm-split/wasm-split-cli",
  "packages/wasm-split/wasm-used",

  # Full project examples
  "example-projects/fullstack-hackernews",
  "example-projects/ecommerce-site",
  "example-projects/wifi-scanner",
  "example-projects/file-explorer",

  # Simple examples that require a crate
  "examples/tailwind",
  "examples/pwa",
  "examples/fullstack-hello-world",
  "examples/fullstack-router",
  "examples/fullstack-streaming",
  "examples/fullstack-desktop",
  "examples/fullstack-auth",

  # Playwright tests
  "packages/playwright-tests/liveview",
  "packages/playwright-tests/web",
  "packages/playwright-tests/fullstack",
  "packages/playwright-tests/fullstack-mounted",
  "packages/playwright-tests/suspense-carousel",
  "packages/playwright-tests/nested-suspense",
  "packages/playwright-tests/cli-optimization",
  "packages/playwright-tests/wasm-split-harness",
=======
    "packages/dioxus",
    "packages/dioxus-lib",
    "packages/core",
    "packages/core-types",
    "packages/cli",
    "packages/cli-opt",
    "packages/core-types",
    "packages/core-macro",
    "packages/config-macro",
    "packages/router-macro",
    "packages/extension",
    "packages/router",
    "packages/html",
    "packages/html-internal-macro",
    "packages/hooks",
    "packages/web",
    "packages/ssr",
    "packages/desktop",
    "packages/mobile",
    "packages/interpreter",
    "packages/liveview",
    "packages/autofmt",
    "packages/check",
    "packages/cli-config",
    "packages/cli",
    "packages/config-macro",
    "packages/core-macro",
    "packages/core-types",
    "packages/core",
    "packages/desktop",
    "packages/devtools-types",
    "packages/devtools",
    "packages/dioxus-lib",
    "packages/dioxus",
    "packages/document",
    "packages/extension",
    "packages/fullstack",
    "packages/fullstack-hooks",
    "packages/fullstack-protocol",
    "packages/generational-box",
    "packages/history",
    "packages/hooks",
    "packages/html-internal-macro",
    "packages/html",
    "packages/interpreter",
    "packages/lazy-js-bundle",
    "packages/liveview",
    "packages/mobile",
    "packages/router-macro",
    "packages/router",
    "packages/rsx-hotreload",
    "packages/rsx-rosetta",
    "packages/rsx",
    "packages/server-macro",
    "packages/signals",
    "packages/ssr",
    "packages/lazy-js-bundle",
    "packages/cli-config",
    "packages/devtools",
    "packages/devtools-types",
    "packages/isrg",
    "packages/rsx-hotreload",
    "packages/const-serialize",
    "packages/const-serialize-macro",
    "packages/dx-wire-format",
    "packages/logger",
    "packages/config-macros",
    "packages/native",
    "packages/asset-resolver",

    # Playwright tests
    "packages/playwright-tests/liveview",
    "packages/playwright-tests/web",
    "packages/playwright-tests/fullstack",
    "packages/playwright-tests/suspense-carousel",
    "packages/playwright-tests/nested-suspense",

    # manganis
    "packages/manganis/manganis",
    "packages/manganis/manganis-core",
    "packages/manganis/manganis-macro",

    # wasm-split
    "packages/wasm-split/wasm-split",
    "packages/wasm-split/wasm-split-macro",
    "packages/wasm-split/wasm-split-cli",
    "packages/wasm-split/wasm-used",

    # Full project examples
    "example-projects/fullstack-hackernews",
    "example-projects/ecommerce-site",
    "example-projects/wifi-scanner",
    "example-projects/file-explorer",

    # Simple examples that require a crate
    "examples/tailwind",
    "examples/pwa",
    "examples/fullstack-hello-world",
    "examples/fullstack-router",
    "examples/fullstack-streaming",
    "examples/fullstack-desktop",
    "examples/fullstack-auth",

    # Playwright tests
    "packages/playwright-tests/liveview",
    "packages/playwright-tests/web",
    "packages/playwright-tests/fullstack",
    "packages/playwright-tests/fullstack-mounted",
    "packages/playwright-tests/fullstack-routing",
    "packages/playwright-tests/suspense-carousel",
    "packages/playwright-tests/nested-suspense",
    "packages/playwright-tests/cli-optimization",
    "packages/playwright-tests/wasm-split-harness",
    "packages/playwright-tests/wasm-split-harness",
    "packages/playwright-tests/default-features-disabled"
>>>>>>> 1379de7c
]

[workspace.package]
version = "0.6.3"

# dependencies that are shared across packages
[workspace.dependencies]
dioxus = { path = "packages/dioxus", version = "0.6.2" }
dioxus-lib = { path = "packages/dioxus-lib", version = "0.6.2" }
dioxus-core = { path = "packages/core", version = "0.6.2" }
dioxus-core-types = { path = "packages/core-types", version = "0.6.2" }
dioxus-core-macro = { path = "packages/core-macro", version = "0.6.2" }
dioxus-config-macro = { path = "packages/config-macro", version = "0.6.2" }
dioxus-router = { path = "packages/router", version = "0.6.2" }
dioxus-router-macro = { path = "packages/router-macro", version = "0.6.2" }
dioxus-document = { path = "packages/document", version = "0.6.2", default-features = false }
dioxus-history = { path = "packages/history", version = "0.6.2", default-features = false }
dioxus-html = { path = "packages/html", version = "0.6.2", default-features = false }
dioxus-html-internal-macro = { path = "packages/html-internal-macro", version = "0.6.2" }
dioxus-hooks = { path = "packages/hooks", version = "0.6.2" }
dioxus-web = { path = "packages/web", version = "0.6.2", default-features = false }
dioxus-isrg = { path = "packages/isrg", version = "0.6.2" }
dioxus-ssr = { path = "packages/ssr", version = "0.6.2", default-features = false }
dioxus-desktop = { path = "packages/desktop", version = "0.6.2", default-features = false }
dioxus-mobile = { path = "packages/mobile", version = "0.6.2" }
dioxus-interpreter-js = { path = "packages/interpreter", version = "0.6.2" }
dioxus-liveview = { path = "packages/liveview", version = "0.6.2" }
dioxus-autofmt = { path = "packages/autofmt", version = "0.6.2" }
dioxus-check = { path = "packages/check", version = "0.6.2" }
dioxus-rsx = { path = "packages/rsx", version = "0.6.2" }
dioxus-rsx-hotreload = { path = "packages/rsx-hotreload", version = "0.6.2" }
dioxus-rsx-rosetta = { path = "packages/rsx-rosetta", version = "0.6.2" }
dioxus-signals = { path = "packages/signals", version = "0.6.2" }
dioxus-cli-config = { path = "packages/cli-config", version = "0.6.2" }
dioxus-cli-opt = { path = "packages/cli-opt", version = "0.6.2" }
dioxus-devtools = { path = "packages/devtools", version = "0.6.2" }
dioxus-devtools-types = { path = "packages/devtools-types", version = "0.6.2" }
dioxus-fullstack = { path = "packages/fullstack", version = "0.6.2" }
dioxus-fullstack-hooks = { path = "packages/fullstack-hooks", version = "0.6.3" }
dioxus-fullstack-protocol = { path = "packages/fullstack-protocol", version = "0.6.3" }
dioxus_server_macro = { path = "packages/server-macro", version = "0.6.2", default-features = false }
dioxus-dx-wire-format = { path = "packages/dx-wire-format", version = "0.6.2" }
dioxus-logger = { path = "packages/logger", version = "0.6.2" }
dioxus-native = { path = "packages/native", version = "0.6.2" }
dioxus-asset-resolver = { path = "packages/asset-resolver", version = "0.6.2" }
dioxus-config-macros = { path = "packages/config-macros", version = "0.6.3" }
const-serialize = { path = "packages/const-serialize", version = "0.6.2" }
const-serialize-macro = { path = "packages/const-serialize-macro", version = "0.6.2" }
generational-box = { path = "packages/generational-box", version = "0.6.2" }
lazy-js-bundle = { path = "packages/lazy-js-bundle", version = "0.6.2" }


manganis = { path = "packages/manganis/manganis", version = "0.6.2" }
manganis-core = { path = "packages/manganis/manganis-core", version = "0.6.2" }
manganis-macro = { path = "packages/manganis/manganis-macro", version = "0.6.2" }

wasm-split = { path = "packages/wasm-split/wasm-split", version = "0.1.0" }
wasm-split-macro = { path = "packages/wasm-split/wasm-split-macro", version = "0.1.0" }
wasm-split-cli = { path = "packages/wasm-split/wasm-split-cli", version = "0.1.0" }
wasm-split-harness = { path = "packages/playwright-tests/wasm-split-harness", version = "0.1.0" }

warnings = { version = "0.2.1" }

# a fork of pretty please for tests - let's get off of this if we can!
prettier-please = { version = "0.3.0", features = ["verbatim"] }
anyhow = "1.0.97"
clap = { version = "4.5.31" }
askama_escape = "0.10.3"
tracing = "0.1.41"
tracing-futures = "0.2.5"
tracing-subscriber = { version = "0.3.19", default-features = false }
toml = "0.8"
tokio = "1.43"
slab = "0.4.9"
slotmap = { version = "1.0.7", features = ["serde"] }
futures = "0.3.31"
futures-channel = "0.3.31"
futures-util = { version = "0.3", default-features = false }
rustc-hash = "2.1.1"
wasm-bindgen = "0.2.100"
wasm-bindgen-futures = "0.4.50"
js-sys = "0.3.77"
web-sys = { version = "0.3.77", default-features = false }
html_parser = "0.7.0"
<<<<<<< HEAD
thiserror = "2.0.12"
prettyplease = { version = "0.2.30", features = ["verbatim"] }
const_format = "0.2.34"
cargo_toml = { version = "0.21.0" }
tauri-utils = { version = "2.2.0" }
tauri-bundler = { version = "2.2.4" }
lru = "0.13.0"
async-trait = "0.1.87"
=======
thiserror = "1.0.40"
prettyplease = { version = "0.2.20", features = ["verbatim"] }
const_format = "0.2.32"
cargo_toml = { version = "0.20.3" }
tauri-utils = { version = "=2.1.1" }
tauri-bundler = { version = "=2.2.3" }
lru = "0.12.2"
async-trait = "0.1.77"
>>>>>>> 1379de7c
axum = "0.8.1"
axum-server = { version = "0.7.1", default-features = false }
tower = "0.5.2"
http = "1.2.0"
notify = { version = "8.0.0" }
tower-http = "0.6.2"
hyper = "1.6.0"
hyper-rustls = { version = "0.27.5", default-features = false, features = [
  "native-tokio",
  "http1",
  "http2",
  "tls12",
  "logging",
  "ring",
] }
rustls = { version = "0.23.23", default-features = false, features = ["logging", "std", "tls12", "ring"] }
serde_json = "1.0.140"
serde = "1.0.218"
syn = "2.0"
quote = "1.0"
proc-macro2 = "1.0"
axum_session = "0.16.0"
axum_session_auth = "0.16.0"
axum_session_sqlx = "0.5.0"
<<<<<<< HEAD
axum-extra = "0.10.0"
reqwest = "0.12.12"
owo-colors = "4.2.0"
ciborium = "0.2.2"
=======
axum-extra = "0.9.2"
reqwest = "0.12.5"
owo-colors = "4.0.0"
ciborium = "0.2.1"
>>>>>>> 1379de7c
base64 = "0.22.1"
once_cell = "1.20.3"
uuid = "1.15.1"
convert_case = "0.8.0"
tokio-tungstenite = { version = "0.26.2" }
gloo-timers = "0.3.0"
fluent-uri = { version = "0.3.2", features = ["serde"] }
internment = { version = "0.8.6" }
proc-macro2-diagnostics = { version = "0.10", default-features = false }
env_logger = "0.11.6"
chrono = { version = "0.4.40" }
gloo = { version = "0.11.0" }
gloo-utils = { version = "0.2.0" }
rustversion = "1.0.20"
rand = "0.8"
longest-increasing-subsequence = "0.1.0"
trybuild = "1.0"
dirs = "6.0.0"
cargo-config2 = "0.1.32"
criterion = { version = "0.5" }
cargo_metadata = "0.19.2"
parking_lot = "0.12.3"
tracing-wasm = "0.2.1"
console_error_panic_hook = "0.1.7"
base16 = "0.2.1"
digest = "0.10.7"
sha2 = "0.10.8"
walrus = { version = "0.23.3", features = ["parallel"] }
id-arena = "2.2.1"
async-compression = { version = "0.4.20", features = ["futures-io", "gzip", "brotli"] }
getrandom = { version = "0.3.1" }
async-once-cell = { version = "0.5.4" }
rayon = "1.10.0"
wasmparser = "0.226.0"
itertools = "0.14.0"
<<<<<<< HEAD
macro-string = "0.1.4"
=======
macro-string = "0.1.3"
walkdir = "2.5.0"
url = "2.3.1"
>>>>>>> 1379de7c

# desktop
wry = { version = "0.50.3", default-features = false }
tao = { version = "0.32.6", features = ["rwh_05"] }
webbrowser = "1.0.3"
infer = "0.19.0"
dunce = "1.0.5"
urlencoding = "2.1.3"
global-hotkey = "0.6.4"
rfd = { version = "0.15.2", default-features = false }
muda = "0.16.1"
cocoa = "0.26"
core-foundation = "0.10.0"
objc = { version = "0.2.7", features = ["exception"] }
objc_id = "0.1.1"
tray-icon = "0.20.0"

# native
keyboard-types = "0.7"
winit = { version = "0.30.2", features = ["rwh_06"] }

# disable debug symbols in dev builds - shouldn't matter for downstream crates but makes our binaries (examples, cli, etc) build faster
[profile.dev]
debug = 0

# our release profile should be fast to compile and fast to run
# when we ship our CI builds, we turn on LTO which improves perf leftover by turning on incremental
[profile.release]
incremental = true

# crank up the opt level for wasm-split-cli in dev mode
# important here that lto is on and the debug symbols are presenta (since they're used by wasm-opt)a
[profile.wasm-split-release]
inherits = "release"
opt-level = 'z'
lto = true
debug = true

# a profile for running the CLI that's also incremental
[profile.cli-release-dev]
inherits = "release"
opt-level = 3
incremental = true

# crank up walrus since it's quite slow in dev mode
[profile.dev.package.walrus]
opt-level = 3

[profile.release-max-opt]
inherits = "release"
lto = true
codegen-units = 1

# Disable debug assertions to check the released path of core and other packages, but build without optimizations to keep build times quick
[profile.release-unoptimized]
inherits = "dev"
debug-assertions = false
incremental = true

[profile.wasm-dev]
inherits = "dev"
opt-level = 1

[profile.server-dev]
inherits = "dev"

[profile.android-dev]
inherits = "dev"

# This is a "virtual package"
# It is not meant to be published, but is used so "cargo run --example XYZ" works properly
[package]
name = "dioxus-examples"
authors = ["Jonathan Kelley"]
edition = "2021"
description = "Top level crate for the Dioxus repository"
license = "MIT OR Apache-2.0"
repository = "https://github.com/DioxusLabs/dioxus/"
homepage = "https://dioxuslabs.com"
documentation = "https://dioxuslabs.com"
keywords = ["dom", "ui", "gui", "react", "wasm"]
publish = false
version = "0.6.3"

[dependencies]
reqwest = { workspace = true, features = ["json"], optional = true }
ciborium = { workspace = true, optional = true }
base64 = { workspace = true, optional = true }
http-range = { version = "0.1.5", optional = true }
wgpu = { version = "24.0.1", optional = true }
ouroboros = { version = "*", optional = true }
wasm-split = { workspace = true }

[dev-dependencies]
dioxus = { workspace = true, features = ["router"] }
dioxus-ssr = { workspace = true }
futures-util = "0.3.31"
separator = "0.4.1"
serde = { version = "1.0.218", features = ["derive"] }
serde_json = "1.0.140"
rand = { version = "0.8", features = ["small_rng"] }
form_urlencoded = "1.2.1"
async-std = "1.13.0"
web-time = "1.1.0"
axum = { workspace = true, default-features = true }

[target.'cfg(target_arch = "wasm32")'.dev-dependencies]
getrandom = { version = "0.3.1" }
tokio = { version = "1.43", default-features = false, features = ["sync", "macros", "io-util", "rt", "time"] }

[target.'cfg(not(target_arch = "wasm32"))'.dev-dependencies]
tokio = { version = "1.43", features = ["full"] }

# force vendored openssl on android
[target.'cfg(target_os = "android")'.dev-dependencies]
openssl = { version = "0.10", features = ["vendored"] }

# To make most examples faster to compile, we split out assets and http-related stuff
# This trims off like 270 dependencies, leading to a significant speedup in compilation time
[features]
default = ["desktop"]
desktop = ["dioxus/desktop"]
liveview = ["dioxus/liveview"]
fullstack = ["dioxus/fullstack"]
server = ["dioxus/server"]
mobile = ["dioxus/mobile"]
web = ["dioxus/web"]
http = ["dep:reqwest", "dep:http-range"]
gpu = ["dep:ouroboros", "dep:wgpu"]

[[example]]
name = "login_form"
required-features = ["http"]
doc-scrape-examples = true

[[example]]
name = "dog_app"
required-features = ["http"]
doc-scrape-examples = true

[[example]]
name = "video_stream"
required-features = ["http", "desktop"]
doc-scrape-examples = true

[[example]]
name = "suspense"
required-features = ["http", "desktop"]
doc-scrape-examples = true

[[example]]
name = "weather_app"
required-features = ["http"]
doc-scrape-examples = true

[[example]]
name = "image_generator_openai"
required-features = ["http"]
doc-scrape-examples = true

[[example]]
name = "hash_fragment_state"
required-features = ["ciborium", "base64"]
doc-scrape-examples = true

[[example]]
name = "backgrounded_futures"
required-features = ["desktop"]
doc-scrape-examples = true

[[example]]
name = "calculator_mutable"
required-features = ["desktop"]
doc-scrape-examples = true

[[example]]
name = "calculator"
required-features = ["desktop"]
doc-scrape-examples = true

[[example]]
name = "clock"
doc-scrape-examples = true

[[example]]
name = "crm"
required-features = ["desktop"]
doc-scrape-examples = true

[[example]]
name = "custom_html"
required-features = ["desktop"]
doc-scrape-examples = true

[[example]]
name = "custom_menu"
required-features = ["desktop"]
doc-scrape-examples = true

[[example]]
name = "dynamic_asset"
required-features = ["desktop"]
doc-scrape-examples = true

[[example]]
name = "errors"
required-features = ["desktop"]
doc-scrape-examples = true

[[example]]
name = "future"
doc-scrape-examples = true

[[example]]
name = "hydration"
required-features = ["desktop"]
doc-scrape-examples = true

[[example]]
name = "multiwindow"
required-features = ["desktop"]
doc-scrape-examples = true

[[example]]
name = "overlay"
required-features = ["desktop"]
doc-scrape-examples = true

[[example]]
name = "popup"
required-features = ["desktop"]
doc-scrape-examples = true

[[example]]
name = "read_size"
required-features = ["desktop"]
doc-scrape-examples = true

[[example]]
name = "shortcut"
required-features = ["desktop"]
doc-scrape-examples = true

[[example]]
name = "streams"
doc-scrape-examples = true

[[example]]
name = "visible"
doc-scrape-examples = true

[[example]]
name = "window_event"
required-features = ["desktop"]
doc-scrape-examples = true

[[example]]
name = "window_focus"
required-features = ["desktop"]
doc-scrape-examples = true

[[example]]
name = "window_zoom"
required-features = ["desktop"]
doc-scrape-examples = true

[[example]]
name = "wgpu_child_window"
required-features = ["desktop", "gpu"]

[[example]]
name = "control_focus"
doc-scrape-examples = true

[[example]]
name = "eval"
doc-scrape-examples = true

[[example]]
name = "logging"
doc-scrape-examples = true<|MERGE_RESOLUTION|>--- conflicted
+++ resolved
@@ -1,7 +1,6 @@
 [workspace]
 resolver = "2"
 members = [
-<<<<<<< HEAD
   "packages/dioxus",
   "packages/dioxus-lib",
   "packages/core",
@@ -39,6 +38,8 @@
   "packages/document",
   "packages/extension",
   "packages/fullstack",
+  "packages/fullstack-hooks",
+  "packages/fullstack-protocol",
   "packages/generational-box",
   "packages/history",
   "packages/hooks",
@@ -67,6 +68,15 @@
   "packages/dx-wire-format",
   "packages/logger",
   "packages/config-macros",
+  "packages/native",
+  "packages/asset-resolver",
+
+  # Playwright tests
+  "packages/playwright-tests/liveview",
+  "packages/playwright-tests/web",
+  "packages/playwright-tests/fullstack",
+  "packages/playwright-tests/suspense-carousel",
+  "packages/playwright-tests/nested-suspense",
 
   # manganis
   "packages/manganis/manganis",
@@ -99,127 +109,12 @@
   "packages/playwright-tests/web",
   "packages/playwright-tests/fullstack",
   "packages/playwright-tests/fullstack-mounted",
+  "packages/playwright-tests/fullstack-routing",
   "packages/playwright-tests/suspense-carousel",
   "packages/playwright-tests/nested-suspense",
   "packages/playwright-tests/cli-optimization",
   "packages/playwright-tests/wasm-split-harness",
-=======
-    "packages/dioxus",
-    "packages/dioxus-lib",
-    "packages/core",
-    "packages/core-types",
-    "packages/cli",
-    "packages/cli-opt",
-    "packages/core-types",
-    "packages/core-macro",
-    "packages/config-macro",
-    "packages/router-macro",
-    "packages/extension",
-    "packages/router",
-    "packages/html",
-    "packages/html-internal-macro",
-    "packages/hooks",
-    "packages/web",
-    "packages/ssr",
-    "packages/desktop",
-    "packages/mobile",
-    "packages/interpreter",
-    "packages/liveview",
-    "packages/autofmt",
-    "packages/check",
-    "packages/cli-config",
-    "packages/cli",
-    "packages/config-macro",
-    "packages/core-macro",
-    "packages/core-types",
-    "packages/core",
-    "packages/desktop",
-    "packages/devtools-types",
-    "packages/devtools",
-    "packages/dioxus-lib",
-    "packages/dioxus",
-    "packages/document",
-    "packages/extension",
-    "packages/fullstack",
-    "packages/fullstack-hooks",
-    "packages/fullstack-protocol",
-    "packages/generational-box",
-    "packages/history",
-    "packages/hooks",
-    "packages/html-internal-macro",
-    "packages/html",
-    "packages/interpreter",
-    "packages/lazy-js-bundle",
-    "packages/liveview",
-    "packages/mobile",
-    "packages/router-macro",
-    "packages/router",
-    "packages/rsx-hotreload",
-    "packages/rsx-rosetta",
-    "packages/rsx",
-    "packages/server-macro",
-    "packages/signals",
-    "packages/ssr",
-    "packages/lazy-js-bundle",
-    "packages/cli-config",
-    "packages/devtools",
-    "packages/devtools-types",
-    "packages/isrg",
-    "packages/rsx-hotreload",
-    "packages/const-serialize",
-    "packages/const-serialize-macro",
-    "packages/dx-wire-format",
-    "packages/logger",
-    "packages/config-macros",
-    "packages/native",
-    "packages/asset-resolver",
-
-    # Playwright tests
-    "packages/playwright-tests/liveview",
-    "packages/playwright-tests/web",
-    "packages/playwright-tests/fullstack",
-    "packages/playwright-tests/suspense-carousel",
-    "packages/playwright-tests/nested-suspense",
-
-    # manganis
-    "packages/manganis/manganis",
-    "packages/manganis/manganis-core",
-    "packages/manganis/manganis-macro",
-
-    # wasm-split
-    "packages/wasm-split/wasm-split",
-    "packages/wasm-split/wasm-split-macro",
-    "packages/wasm-split/wasm-split-cli",
-    "packages/wasm-split/wasm-used",
-
-    # Full project examples
-    "example-projects/fullstack-hackernews",
-    "example-projects/ecommerce-site",
-    "example-projects/wifi-scanner",
-    "example-projects/file-explorer",
-
-    # Simple examples that require a crate
-    "examples/tailwind",
-    "examples/pwa",
-    "examples/fullstack-hello-world",
-    "examples/fullstack-router",
-    "examples/fullstack-streaming",
-    "examples/fullstack-desktop",
-    "examples/fullstack-auth",
-
-    # Playwright tests
-    "packages/playwright-tests/liveview",
-    "packages/playwright-tests/web",
-    "packages/playwright-tests/fullstack",
-    "packages/playwright-tests/fullstack-mounted",
-    "packages/playwright-tests/fullstack-routing",
-    "packages/playwright-tests/suspense-carousel",
-    "packages/playwright-tests/nested-suspense",
-    "packages/playwright-tests/cli-optimization",
-    "packages/playwright-tests/wasm-split-harness",
-    "packages/playwright-tests/wasm-split-harness",
-    "packages/playwright-tests/default-features-disabled"
->>>>>>> 1379de7c
+  "packages/playwright-tests/default-features-disabled"
 ]
 
 [workspace.package]
@@ -304,7 +199,6 @@
 js-sys = "0.3.77"
 web-sys = { version = "0.3.77", default-features = false }
 html_parser = "0.7.0"
-<<<<<<< HEAD
 thiserror = "2.0.12"
 prettyplease = { version = "0.2.30", features = ["verbatim"] }
 const_format = "0.2.34"
@@ -313,16 +207,6 @@
 tauri-bundler = { version = "2.2.4" }
 lru = "0.13.0"
 async-trait = "0.1.87"
-=======
-thiserror = "1.0.40"
-prettyplease = { version = "0.2.20", features = ["verbatim"] }
-const_format = "0.2.32"
-cargo_toml = { version = "0.20.3" }
-tauri-utils = { version = "=2.1.1" }
-tauri-bundler = { version = "=2.2.3" }
-lru = "0.12.2"
-async-trait = "0.1.77"
->>>>>>> 1379de7c
 axum = "0.8.1"
 axum-server = { version = "0.7.1", default-features = false }
 tower = "0.5.2"
@@ -347,17 +231,10 @@
 axum_session = "0.16.0"
 axum_session_auth = "0.16.0"
 axum_session_sqlx = "0.5.0"
-<<<<<<< HEAD
 axum-extra = "0.10.0"
 reqwest = "0.12.12"
 owo-colors = "4.2.0"
 ciborium = "0.2.2"
-=======
-axum-extra = "0.9.2"
-reqwest = "0.12.5"
-owo-colors = "4.0.0"
-ciborium = "0.2.1"
->>>>>>> 1379de7c
 base64 = "0.22.1"
 once_cell = "1.20.3"
 uuid = "1.15.1"
@@ -393,13 +270,9 @@
 rayon = "1.10.0"
 wasmparser = "0.226.0"
 itertools = "0.14.0"
-<<<<<<< HEAD
 macro-string = "0.1.4"
-=======
-macro-string = "0.1.3"
 walkdir = "2.5.0"
 url = "2.3.1"
->>>>>>> 1379de7c
 
 # desktop
 wry = { version = "0.50.3", default-features = false }
