[workspace]
resolver = "2"
members = [
    "packages/dioxus",
    "packages/dioxus-lib",
    "packages/core",
    "packages/core-types",
    "packages/cli",
    "packages/core-types",
    "packages/core-macro",
    "packages/config-macro",
    "packages/router-macro",
    "packages/extension",
    "packages/router",
    "packages/html",
    "packages/html-internal-macro",
    "packages/hooks",
    "packages/web",
    "packages/ssr",
    "packages/desktop",
    "packages/mobile",
    "packages/interpreter",
    "packages/liveview",
    "packages/autofmt",
    "packages/check",
    "packages/rsx",
    "packages/rsx-rosetta",
    "packages/generational-box",
    "packages/signals",
    "packages/devtools",
    "packages/devtools-types",
    "packages/fullstack",
    "packages/server-macro",
    "packages/static-generation",
    "packages/lazy-js-bundle",
    "packages/document",
    "packages/runtime-config",
    "packages/devtools",
    "packages/devtools-types",
    "packages/isrg",
    "packages/manganis-core",
    "packages/server",
    "packages/rsx-hotreload",

    # Static generation examples
    # "packages/static-generation/examples/simple",
    # "packages/static-generation/examples/router",
    # "packages/static-generation/examples/github-pages",

    # Playwright tests
    "packages/playwright-tests/liveview",
    "packages/playwright-tests/web",
    "packages/playwright-tests/static-generation",
    "packages/playwright-tests/fullstack",
    "packages/playwright-tests/suspense-carousel",
    "packages/playwright-tests/nested-suspense",

    # manganis
    "packages/manganis",
    "packages/manganis-macro",

    # Full project examples
    "example-projects/fullstack-hackernews",
    "example-projects/ecommerce-site",
    "example-projects/wifi-scanner",
    "example-projects/file-explorer",

    # Simple examples that require a crate
    "examples/tailwind",
    "examples/pwa",
    "examples/fullstack-hello-world",
    "examples/fullstack-router",
    "examples/fullstack-streaming",
    "examples/fullstack-desktop",
    "examples/fullstack-auth",
    "examples/ssg-simple",
    "examples/ssg-router",
    "examples/ssg-github-pages",

    # Playwright tests
    "packages/playwright-tests/liveview",
    "packages/playwright-tests/web",
    "packages/playwright-tests/static-generation",
    "packages/playwright-tests/fullstack",
    "packages/playwright-tests/suspense-carousel",
    "packages/playwright-tests/nested-suspense",
]

[workspace.package]
version = "0.6.0-alpha.2"

# dependencies that are shared across packages
[workspace.dependencies]
<<<<<<< HEAD
dioxus = { path = "packages/dioxus", version = "0.6.0-alpha.2" }
dioxus-lib = { path = "packages/dioxus-lib", version = "0.6.0-alpha.2" }
dioxus-core = { path = "packages/core", version = "0.6.0-alpha.2" }
dioxus-core-types = { path = "packages/core-types", version = "0.6.0-alpha.2" }
dioxus-core-macro = { path = "packages/core-macro", version = "0.6.0-alpha.2" }
dioxus-config-macro = { path = "packages/config-macro", version = "0.6.0-alpha.2" }
dioxus-document = { path = "packages/document", version = "0.6.0-alpha.2" }
dioxus-router = { path = "packages/router", version = "0.6.0-alpha.2" }
dioxus-router-macro = { path = "packages/router-macro", version = "0.6.0-alpha.2" }
dioxus-html = { path = "packages/html", version = "0.6.0-alpha.2", default-features = false }
dioxus-html-internal-macro = { path = "packages/html-internal-macro", version = "0.6.0-alpha.2" }
dioxus-hooks = { path = "packages/hooks", version = "0.6.0-alpha.2" }
dioxus-web = { path = "packages/web", version = "0.6.0-alpha.2", default-features = false }
dioxus-ssr = { path = "packages/ssr", version = "0.6.0-alpha.2", default-features = false }
dioxus-desktop = { path = "packages/desktop", version = "0.6.0-alpha.2" }
dioxus-mobile = { path = "packages/mobile", version = "0.6.0-alpha.2" }
dioxus-interpreter-js = { path = "packages/interpreter", version = "0.6.0-alpha.2" }
dioxus-liveview = { path = "packages/liveview", version = "0.6.0-alpha.2" }
dioxus-autofmt = { path = "packages/autofmt", version = "0.6.0-alpha.2" }
dioxus-check = { path = "packages/check", version = "0.6.0-alpha.2" }
dioxus-rsx = { path = "packages/rsx", version = "0.6.0-alpha.2" }
dioxus-rsx-hotreload = { path = "packages/rsx-hotreload", version = "0.6.0-alpha.2" }
dioxus-rsx-rosetta = { path = "packages/rsx-rosetta", version = "0.6.0-alpha.2" }
dioxus-signals = { path = "packages/signals", version = "0.6.0-alpha.2" }
dioxus-devtools = { path = "packages/devtools", version = "0.6.0-alpha.2" }
dioxus-devtools-types = { path = "packages/devtools-types", version = "0.6.0-alpha.2" }
dioxus-server = { path = "packages/server", version = "0.6.0-alpha.2" }
dioxus-fullstack = { path = "packages/fullstack", version = "0.6.0-alpha.2", default-features = false }
dioxus-static-site-generation = { path = "packages/static-generation", version = "0.6.0-alpha.2" }
dioxus_server_macro = { path = "packages/server-macro", version = "0.6.0-alpha.2", default-features = false }
dioxus-isrg = { path = "packages/isrg", version = "0.6.0-alpha.2" }
lazy-js-bundle = { path = "packages/lazy-js-bundle", version = "0.6.0-alpha.2" }
dioxus-runtime-config = { path = "packages/runtime-config", version = "0.6.0-alpha.2" }
generational-box = { path = "packages/generational-box", version = "0.6.0-alpha.2" }

manganis  = { path = "packages/manganis", version = "0.6.0-alpha.2" }
manganis-macro  = { path = "packages/manganis-macro", version = "0.6.0-alpha.2" }
manganis-core  = { path = "packages/manganis-core", version = "0.6.0-alpha.2" }
# dioxus = { path = "packages/dioxus", version = "0.6.0-alpha.0" }
# dioxus-lib = { path = "packages/dioxus-lib", version = "0.6.0-alpha.0" }
# dioxus-core = { path = "packages/core", version = "0.6.0-alpha.0" }
# dioxus-core-macro = { path = "packages/core-macro", version = "0.6.0-alpha.0" }
# dioxus-config-macro = { path = "packages/config-macro", version = "0.6.0-alpha.0" }
# dioxus-router = { path = "packages/router", version = "0.6.0-alpha.0" }
# dioxus-router-macro = { path = "packages/router-macro", version = "0.6.0-alpha.0" }
# dioxus-html = { path = "packages/html", version = "0.6.0-alpha.0", default-features = false }
# dioxus-html-internal-macro = { path = "packages/html-internal-macro", version = "0.6.0-alpha.0" }
# dioxus-hooks = { path = "packages/hooks", version = "0.6.0-alpha.0" }
# dioxus-web = { path = "packages/web", version = "0.6.0-alpha.0", default-features = false }
# dioxus-ssr = { path = "packages/ssr", version = "0.6.0-alpha.0", default-features = false }
# dioxus-desktop = { path = "packages/desktop", version = "0.6.0-alpha.0", default-features = false }
# dioxus-mobile = { path = "packages/mobile", version = "0.6.0-alpha.0" }
# dioxus-interpreter-js = { path = "packages/interpreter", version = "0.6.0-alpha.0" }
# dioxus-liveview = { path = "packages/liveview", version = "0.6.0-alpha.0" }
# dioxus-autofmt = { path = "packages/autofmt", version = "0.6.0-alpha.0" }
# dioxus-check = { path = "packages/check", version = "0.6.0-alpha.0" }
# dioxus-rsx = { path = "packages/rsx", version = "0.6.0-alpha.0" }
# dioxus-rsx-rosetta = { path = "packages/rsx-rosetta", version = "0.6.0-alpha.0" }
# dioxus-signals = { path = "packages/signals", version = "0.6.0-alpha.0" }
# dioxus-cli-config = { path = "packages/cli-config", version = "0.6.0-alpha.0", default-features = false}
# generational-box = { path = "packages/generational-box", version = "0.6.0-alpha.0" }
# dioxus-hot-reload = { path = "packages/hot-reload", version = "0.6.0-alpha.0" }
# dioxus-fullstack = { path = "packages/fullstack", version = "0.6.0-alpha.1" }
# dioxus-static-site-generation = { path = "packages/static-generation", version = "0.6.0-alpha.0" }
# dioxus_server_macro = { path = "packages/server-macro", version = "0.6.0-alpha.0", default-features = false }
# lazy-js-bundle = { path = "packages/lazy-js-bundle", version = "0.6.0-alpha.0" }

=======
dioxus = { path = "packages/dioxus", version = "0.6.0-alpha.0" }
dioxus-lib = { path = "packages/dioxus-lib", version = "0.6.0-alpha.0" }
dioxus-core = { path = "packages/core", version = "0.6.0-alpha.0" }
dioxus-core-types = { path = "packages/core-types", version = "0.6.0-alpha.0" }
dioxus-core-macro = { path = "packages/core-macro", version = "0.6.0-alpha.0" }
dioxus-config-macro = { path = "packages/config-macro", version = "0.6.0-alpha.0" }
dioxus-router = { path = "packages/router", version = "0.6.0-alpha.0" }
dioxus-router-macro = { path = "packages/router-macro", version = "0.6.0-alpha.0" }
dioxus-html = { path = "packages/html", version = "0.6.0-alpha.0", default-features = false }
dioxus-html-internal-macro = { path = "packages/html-internal-macro", version = "0.6.0-alpha.0" }
dioxus-hooks = { path = "packages/hooks", version = "0.6.0-alpha.0" }
dioxus-web = { path = "packages/web", version = "0.6.0-alpha.0", default-features = false }
dioxus-isrg = { path = "packages/isrg", version = "0.6.0-alpha.0" }
dioxus-ssr = { path = "packages/ssr", version = "0.6.0-alpha.0", default-features = false }
dioxus-desktop = { path = "packages/desktop", version = "0.6.0-alpha.0", default-features = false }
dioxus-mobile = { path = "packages/mobile", version = "0.6.0-alpha.0" }
dioxus-interpreter-js = { path = "packages/interpreter", version = "0.6.0-alpha.0" }
dioxus-liveview = { path = "packages/liveview", version = "0.6.0-alpha.0" }
dioxus-autofmt = { path = "packages/autofmt", version = "0.6.0-alpha.0" }
dioxus-check = { path = "packages/check", version = "0.6.0-alpha.0" }
dioxus-rsx = { path = "packages/rsx", version = "0.6.0-alpha.0" }
dioxus-rsx-rosetta = { path = "packages/rsx-rosetta", version = "0.6.0-alpha.0" }
dioxus-signals = { path = "packages/signals", version = "0.6.0-alpha.0" }
dioxus-cli-config = { path = "packages/cli-config", version = "0.6.0-alpha.0", default-features = false}
generational-box = { path = "packages/generational-box", version = "0.6.0-alpha.0" }
dioxus-hot-reload = { path = "packages/hot-reload", version = "0.6.0-alpha.0" }
dioxus-fullstack = { path = "packages/fullstack", version = "0.6.0-alpha.1" }
dioxus-static-site-generation = { path = "packages/static-generation", version = "0.6.0-alpha.0" }
dioxus_server_macro = { path = "packages/server-macro", version = "0.6.0-alpha.0", default-features = false }
lazy-js-bundle = { path = "packages/lazy-js-bundle", version = "0.6.0-alpha.0" }

manganis-cli-support = { version = "0.3.0-alpha.1", features = ["html"] }
manganis = { version = "0.3.0-alpha.1", default-features = false, features = ["html", "macro"]}
>>>>>>> 143ad749
warnings = { version = "0.2.0" }


# a fork of pretty please for tests
prettier-please = { version = "0.3.0", features = ["verbatim"]}

<<<<<<< HEAD
clap = { version = "4.5.7" }
=======
>>>>>>> 143ad749
askama_escape = "0.10.3"
tracing = "0.1.37"
tracing-futures = "0.2.5"
toml = "0.8"
tokio = "1.28"
slab = "0.4.2"
slotmap = { version = "1.0.7", features = ["serde"] }
futures-channel = "0.3.21"
futures-util = { version = "0.3", default-features = false }
rustc-hash = "1.1.0"
wasm-bindgen = "0.2.92"
wasm-bindgen-futures = "0.4.42"
html_parser = "0.7.0"
thiserror = "1.0.40"
prettyplease = { version = "0.2.20", features = ["verbatim"] }
const_format = "0.2.32"
cargo_toml = { version = "0.20.3" }
tauri-utils = { version = "=2.0.0-rc.0" }
tauri-bundler = { version = "=2.0.0-rc.0" }
lru = "0.12.2"
async-trait = "0.1.77"
axum = "0.7.0"
axum-server = { version = "0.7.1", default-features = false }
tower = "0.4.13"
http = "1.0.0"
notify = { version = "6.1.1" }
tower-http = "0.5.2"
hyper = "1.0.0"
hyper-rustls = { version= "0.27.2", default-features = false , features=["native-tokio","http1","http2","tls12","logging","ring"]}
rustls = { version="0.23.12", default-features=false, features =["logging","std","tls12","ring"] }
serde_json = "1.0.61"
serde = "1.0.61"
syn = "2.0"
quote = "1.0"
proc-macro2 = "1.0"
axum_session = "0.12.1"
axum_session_auth = "0.12.1"
axum-extra = "0.9.2"
reqwest = "0.12.5"
owo-colors = "4.0.0"
ciborium = "0.2.1"
base64 = "0.22.1"
once_cell = "1.17.1"
uuid = "1.9.1"
convert_case = "0.6.0"
tokio-tungstenite = { version = "0.23.1" }
gloo-timers = "0.3.0"
fluent-uri = { version = "0.2.0", features = ["serde"] }
internment = { version = "0.7.0" }
proc-macro2-diagnostics = { version = "0.10", default-features = false }
env_logger = "0.11.0"
tracing-subscriber = "0.3.17"
chrono = { version = "0.4.34" }
gloo = { version = "0.8.0" }
gloo-utils = { version = "0.1.6" }
rustversion = "1.0.17"
rand = "0.8.5"
longest-increasing-subsequence = "0.1.0"
trybuild = "1.0"
js-sys = "0.3.56"
web-sys = { version = "0.3.56", default-features = false }

# desktop
wry = { version = "0.43.0", default-features = false }
tao = { version = "0.30.0", features = ["rwh_05"] }
webbrowser = "1.0.1"
infer = "0.16.0"
dunce = "1.0.2"
urlencoding = "2.1.2"
global-hotkey = "0.6.0"
rfd = { version = "0.14", default-features = false }
muda = "0.14.0"
cocoa = "0.26"
core-foundation = "0.10.0"
objc = { version = "0.2.7", features = ["exception"] }
objc_id = "0.1.1"

# cli, cli-config
dirs = "5.0.1"
cargo-config2 = "0.1.26"

criterion = { version = "0.5" }

# dirs = "5.0.1"
# cargo-config2 = "0.1.26"
# criterion = { version = "0.5" }

# # desktop
# wry = { version = "0.43.0", default-features = false }
# tao = { version = "0.30.0", features = ["rwh_05"] }
# webbrowser = "1.0.1"
# infer = "0.16.0"
# dunce = "1.0.2"
# urlencoding = "2.1.2"
# global-hotkey = "0.6.0"
# rfd = { version = "0.14", default-features = false }
# muda = "0.14.0"
# cocoa = "0.26"
# core-foundation = "0.10.0"
# objc = { version = "0.2.7", features = ["exception"] }
# objc_id = "0.1.1"

# [profile.dev.package.dioxus-core-macro]
# opt-level = 3

# Enable a small amount of optimization in debug mode
[profile.cli-dev]
inherits = "release"
opt-level = 1
debug = true

# Disable debug assertions to check the released path of core and other packages, but build without optimizations to keep build times quick
[profile.release-unoptimized]
inherits = "dev"
debug-assertions = false

# This is a "virtual package"
# It is not meant to be published, but is used so "cargo run --example XYZ" works properly
[package]
name = "dioxus-examples"
authors = ["Jonathan Kelley"]
edition = "2021"
description = "Top level crate for the Dioxus repository"
license = "MIT OR Apache-2.0"
repository = "https://github.com/DioxusLabs/dioxus/"
homepage = "https://dioxuslabs.com"
documentation = "https://dioxuslabs.com"
keywords = ["dom", "ui", "gui", "react", "wasm"]
rust-version = "1.79.0"
publish = false
version = "0.6.0-alpha.2"

[dependencies]
reqwest = { workspace = true, features = ["json"], optional = true }
ciborium = { workspace = true, optional = true }
base64 = { workspace = true, optional = true }
http-range = { version = "0.1.5", optional = true }

[dev-dependencies]
dioxus = { workspace = true, features = ["router"] }
dioxus-ssr = { workspace = true }
futures-util = "0.3.21"
separator = "0.4.1"
serde = { version = "1.0.136", features = ["derive"] }
serde_json = "1.0.79"
rand = { version = "0.8.4", features = ["small_rng"] }
form_urlencoded = "1.2.0"
async-std = "1.12.0"
web-time = "1.1.0"

[target.'cfg(target_arch = "wasm32")'.dev-dependencies]
getrandom = { version = "0.2.12", features = ["js"] }
tokio = { version = "1.16.1", default-features = false, features = [
    "sync",
    "macros",
    "io-util",
    "rt",
    "time"
] }

[target.'cfg(not(target_arch = "wasm32"))'.dev-dependencies]
tokio = { version = "1.16.1", features = ["full"] }

# To make most examples faster to compile, we split out assets and http-related stuff
# This trims off like 270 dependencies, leading to a significant speedup in compilation time
[features]
default = ["desktop"]
desktop = ["dioxus/desktop"]
liveview = ["dioxus/liveview"]
fullstack = ["dioxus/fullstack"]
axum = ["dioxus/axum"]
server = ["dioxus/axum"]
web = ["dioxus/web"]
http = ["dep:reqwest", "dep:http-range"]

[[example]]
name = "login_form"
required-features = ["http"]
doc-scrape-examples = true

[[example]]
name = "dog_app"
required-features = ["http"]
doc-scrape-examples = true

[[example]]
name = "video_stream"
required-features = ["http", "desktop"]
doc-scrape-examples = true

[[example]]
name = "suspense"
required-features = ["http", "desktop"]
doc-scrape-examples = true

[[example]]
name = "weather_app"
required-features = ["http"]
doc-scrape-examples = true

[[example]]
name = "image_generator_openai"
required-features = ["http"]
doc-scrape-examples = true

[[example]]
name = "hash_fragment_state"
required-features = ["ciborium", "base64"]
doc-scrape-examples = true

[[example]]
name = "backgrounded_futures"
required-features = ["desktop"]
doc-scrape-examples = true

[[example]]
name = "calculator_mutable"
required-features = ["desktop"]
doc-scrape-examples = true

[[example]]
name = "calculator"
required-features = ["desktop"]
doc-scrape-examples = true

[[example]]
name = "clock"
doc-scrape-examples = true

[[example]]
name = "crm"
required-features = ["desktop"]
doc-scrape-examples = true

[[example]]
name = "custom_html"
required-features = ["desktop"]
doc-scrape-examples = true

[[example]]
name = "custom_menu"
required-features = ["desktop"]
doc-scrape-examples = true

[[example]]
name = "dynamic_asset"
required-features = ["desktop"]
doc-scrape-examples = true

[[example]]
name = "errors"
required-features = ["desktop"]
doc-scrape-examples = true

[[example]]
name = "future"
doc-scrape-examples = true

[[example]]
name = "hydration"
required-features = ["desktop"]
doc-scrape-examples = true

[[example]]
name = "multiwindow"
required-features = ["desktop"]
doc-scrape-examples = true

[[example]]
name = "overlay"
required-features = ["desktop"]
doc-scrape-examples = true

[[example]]
name = "popup"
required-features = ["desktop"]
doc-scrape-examples = true

[[example]]
name = "read_size"
required-features = ["desktop"]
doc-scrape-examples = true

[[example]]
name = "shortcut"
required-features = ["desktop"]
doc-scrape-examples = true

[[example]]
name = "streams"
doc-scrape-examples = true

[[example]]
name = "window_event"
required-features = ["desktop"]
doc-scrape-examples = true

[[example]]
name = "window_focus"
required-features = ["desktop"]
doc-scrape-examples = true

[[example]]
name = "window_zoom"
required-features = ["desktop"]
doc-scrape-examples = true

[[example]]
name = "control_focus"
doc-scrape-examples = true

[[example]]
name = "eval"
doc-scrape-examples = true<|MERGE_RESOLUTION|>--- conflicted
+++ resolved
@@ -91,7 +91,6 @@
 
 # dependencies that are shared across packages
 [workspace.dependencies]
-<<<<<<< HEAD
 dioxus = { path = "packages/dioxus", version = "0.6.0-alpha.2" }
 dioxus-lib = { path = "packages/dioxus-lib", version = "0.6.0-alpha.2" }
 dioxus-core = { path = "packages/core", version = "0.6.0-alpha.2" }
@@ -159,51 +158,13 @@
 # dioxus_server_macro = { path = "packages/server-macro", version = "0.6.0-alpha.0", default-features = false }
 # lazy-js-bundle = { path = "packages/lazy-js-bundle", version = "0.6.0-alpha.0" }
 
-=======
-dioxus = { path = "packages/dioxus", version = "0.6.0-alpha.0" }
-dioxus-lib = { path = "packages/dioxus-lib", version = "0.6.0-alpha.0" }
-dioxus-core = { path = "packages/core", version = "0.6.0-alpha.0" }
-dioxus-core-types = { path = "packages/core-types", version = "0.6.0-alpha.0" }
-dioxus-core-macro = { path = "packages/core-macro", version = "0.6.0-alpha.0" }
-dioxus-config-macro = { path = "packages/config-macro", version = "0.6.0-alpha.0" }
-dioxus-router = { path = "packages/router", version = "0.6.0-alpha.0" }
-dioxus-router-macro = { path = "packages/router-macro", version = "0.6.0-alpha.0" }
-dioxus-html = { path = "packages/html", version = "0.6.0-alpha.0", default-features = false }
-dioxus-html-internal-macro = { path = "packages/html-internal-macro", version = "0.6.0-alpha.0" }
-dioxus-hooks = { path = "packages/hooks", version = "0.6.0-alpha.0" }
-dioxus-web = { path = "packages/web", version = "0.6.0-alpha.0", default-features = false }
-dioxus-isrg = { path = "packages/isrg", version = "0.6.0-alpha.0" }
-dioxus-ssr = { path = "packages/ssr", version = "0.6.0-alpha.0", default-features = false }
-dioxus-desktop = { path = "packages/desktop", version = "0.6.0-alpha.0", default-features = false }
-dioxus-mobile = { path = "packages/mobile", version = "0.6.0-alpha.0" }
-dioxus-interpreter-js = { path = "packages/interpreter", version = "0.6.0-alpha.0" }
-dioxus-liveview = { path = "packages/liveview", version = "0.6.0-alpha.0" }
-dioxus-autofmt = { path = "packages/autofmt", version = "0.6.0-alpha.0" }
-dioxus-check = { path = "packages/check", version = "0.6.0-alpha.0" }
-dioxus-rsx = { path = "packages/rsx", version = "0.6.0-alpha.0" }
-dioxus-rsx-rosetta = { path = "packages/rsx-rosetta", version = "0.6.0-alpha.0" }
-dioxus-signals = { path = "packages/signals", version = "0.6.0-alpha.0" }
-dioxus-cli-config = { path = "packages/cli-config", version = "0.6.0-alpha.0", default-features = false}
-generational-box = { path = "packages/generational-box", version = "0.6.0-alpha.0" }
-dioxus-hot-reload = { path = "packages/hot-reload", version = "0.6.0-alpha.0" }
-dioxus-fullstack = { path = "packages/fullstack", version = "0.6.0-alpha.1" }
-dioxus-static-site-generation = { path = "packages/static-generation", version = "0.6.0-alpha.0" }
-dioxus_server_macro = { path = "packages/server-macro", version = "0.6.0-alpha.0", default-features = false }
-lazy-js-bundle = { path = "packages/lazy-js-bundle", version = "0.6.0-alpha.0" }
-
-manganis-cli-support = { version = "0.3.0-alpha.1", features = ["html"] }
-manganis = { version = "0.3.0-alpha.1", default-features = false, features = ["html", "macro"]}
->>>>>>> 143ad749
 warnings = { version = "0.2.0" }
 
 
 # a fork of pretty please for tests
 prettier-please = { version = "0.3.0", features = ["verbatim"]}
 
-<<<<<<< HEAD
 clap = { version = "4.5.7" }
-=======
->>>>>>> 143ad749
 askama_escape = "0.10.3"
 tracing = "0.1.37"
 tracing-futures = "0.2.5"
