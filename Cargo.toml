--- conflicted
+++ resolved
@@ -8,7 +8,6 @@
     "packages/cli-opt",
     "packages/cli-config",
     "packages/cli-telemetry",
-    "packages/core-types",
     "packages/core-macro",
     "packages/config-macro",
     "packages/router-macro",
@@ -24,42 +23,22 @@
     "packages/liveview",
     "packages/autofmt",
     "packages/check",
-    "packages/config-macro",
-    "packages/core-macro",
-    "packages/core-types",
-    "packages/core",
-    "packages/desktop",
     "packages/devtools-types",
     "packages/devtools",
-    "packages/dioxus",
     "packages/document",
-    "packages/extension",
     "packages/fullstack",
     "packages/fullstack-core",
     "packages/fullstack-macro",
     "packages/fullstack-server",
     "packages/generational-box",
     "packages/history",
-    "packages/hooks",
-    "packages/html-internal-macro",
-    "packages/html",
-    "packages/interpreter",
     "packages/lazy-js-bundle",
-    "packages/liveview",
-    "packages/router-macro",
-    "packages/router",
     "packages/rsx-hotreload",
     "packages/rsx-rosetta",
     "packages/rsx",
     "packages/signals",
     "packages/stores",
     "packages/stores-macro",
-    "packages/ssr",
-    "packages/lazy-js-bundle",
-    "packages/cli-config",
-    "packages/devtools",
-    "packages/devtools-types",
-    "packages/rsx-hotreload",
     "packages/const-serialize",
     "packages/const-serialize-macro",
     "packages/dx-macro-helpers",
@@ -77,58 +56,6 @@
 
     # CLI harnesses, all included
     "packages/cli-harnesses/*",
-
-    # Playwright tests
-    "packages/playwright-tests/liveview",
-    "packages/playwright-tests/web",
-    "packages/playwright-tests/fullstack",
-    "packages/playwright-tests/suspense-carousel",
-    "packages/playwright-tests/nested-suspense",
-
-    # manganis
-    "packages/manganis/manganis",
-    "packages/manganis/manganis-core",
-    "packages/manganis/manganis-macro",
-
-    # platform-bridge
-    "packages/platform-bridge",
-    "packages/platform-bridge-macro",
-
-    # wasm-split
-    "packages/wasm-split/wasm-split",
-    "packages/wasm-split/wasm-split-macro",
-    "packages/wasm-split/wasm-split-cli",
-    "packages/wasm-split/wasm-used",
-
-    # subsecond
-    "packages/subsecond/subsecond",
-    "packages/subsecond/subsecond-types",
-    "packages/subsecond/subsecond-tests/cross-tls-crate",
-    "packages/subsecond/subsecond-tests/cross-tls-crate-dylib",
-    "packages/subsecond/subsecond-tests/cross-tls-test",
-
-    # Full project examples
-    "examples/01-app-demos/hackernews",
-    "examples/01-app-demos/ecommerce-site",
-    "examples/01-app-demos/bluetooth-scanner",
-    "examples/01-app-demos/file-explorer",
-    "examples/01-app-demos/hotdog",
-    "examples/01-app-demos/geolocation",
-
-    # Fullstack examples
-    "examples/07-fullstack/hello-world",
-    "examples/07-fullstack/router",
-    "examples/07-fullstack/desktop",
-    "examples/07-fullstack/auth",
-    "examples/07-fullstack/ssr-only",
-
-    # Integrations
-    "examples/10-integrations/tailwind",
-    "examples/10-integrations/pwa",
-    "examples/10-integrations/wgpu-texture",
-    "examples/10-integrations/native-headless",
-    "examples/10-integrations/native-headless-in-bevy",
-    "examples/10-integrations/bevy",
 
     # Playwright tests
     "packages/playwright-tests/liveview",
@@ -147,14 +74,59 @@
     "packages/playwright-tests/cli-optimization",
     "packages/playwright-tests/wasm-split-harness",
     "packages/playwright-tests/default-features-disabled",
-<<<<<<< HEAD
-    "packages/playwright-tests/fullstack-error-codes", "packages/geolocation",
-    "packages/mobile-plugin-build",
-=======
     "packages/playwright-tests/fullstack-error-codes",
     "packages/playwright-tests/windows-headless",
->>>>>>> ec8f31de
+
+    # manganis
+    "packages/manganis/manganis",
+    "packages/manganis/manganis-core",
+    "packages/manganis/manganis-macro",
+
+    # platform-bridge
+    "packages/platform-bridge",
+    "packages/platform-bridge-macro",
+
+    # wasm-split
+    "packages/wasm-split/wasm-split",
+    "packages/wasm-split/wasm-split-macro",
+    "packages/wasm-split/wasm-split-cli",
+    "packages/wasm-split/wasm-used",
+
+    # subsecond
+    "packages/subsecond/subsecond",
+    "packages/subsecond/subsecond-types",
+    "packages/subsecond/subsecond-tests/cross-tls-crate",
+    "packages/subsecond/subsecond-tests/cross-tls-crate-dylib",
+    "packages/subsecond/subsecond-tests/cross-tls-test",
+
+    # Full project examples
+    "examples/01-app-demos/hackernews",
+    "examples/01-app-demos/ecommerce-site",
+    "examples/01-app-demos/bluetooth-scanner",
+    "examples/01-app-demos/file-explorer",
+    "examples/01-app-demos/hotdog",
+    "examples/01-app-demos/geolocation",
+
+    # Fullstack examples
+    "examples/07-fullstack/hello-world",
+    "examples/07-fullstack/router",
+    "examples/07-fullstack/desktop",
+    "examples/07-fullstack/auth",
+    "examples/07-fullstack/ssr-only",
+
+    # Integrations
+    "examples/10-integrations/tailwind",
+    "examples/10-integrations/pwa",
+    "examples/10-integrations/wgpu-texture",
+    "examples/10-integrations/native-headless",
+    "examples/10-integrations/native-headless-in-bevy",
+    "examples/10-integrations/bevy",
+
+    # misc packages
+    "packages/geolocation",
+    "packages/mobile-plugin-build",
 ]
+
 
 [workspace.package]
 version = "0.7.2"
@@ -208,31 +180,23 @@
 dioxus-cli-telemetry = { path = "packages/cli-telemetry", version = "0.7.2" }
 dioxus-cli-config = { path = "packages/cli-config", version = "0.7.2" }
 
-<<<<<<< HEAD
-
-dx-macro-helpers = { path = "packages/dx-macro-helpers", version = "0.7.0" }
+dx-macro-helpers = { path = "packages/dx-macro-helpers", version = "0.7.2" }
 
 # permissions
-permissions-core = { path = "packages/permissions/permissions-core", version = "=0.7.1" }
-permissions-macro = { path = "packages/permissions/permissions-macro", version = "=0.7.1" }
-permissions = { path = "packages/permissions/permissions", version = "=0.7.1" }
+permissions-core = { path = "packages/permissions/permissions-core", version = "=0.7.2" }
+permissions-macro = { path = "packages/permissions/permissions-macro", version = "=0.7.2" }
+permissions = { path = "packages/permissions/permissions", version = "=0.7.2" }
 
 # platform bridge
-dioxus-platform-bridge = { path = "packages/platform-bridge", version = "=0.7.1" }
-platform-bridge-macro = { path = "packages/platform-bridge-macro", version = "=0.7.1" }
+dioxus-platform-bridge = { path = "packages/platform-bridge", version = "=0.7.2" }
+platform-bridge-macro = { path = "packages/platform-bridge-macro", version = "=0.7.2" }
 
 # geolocation
-dioxus-geolocation = { path = "packages/geolocation", version = "=0.7.1" }
+dioxus-geolocation = { path = "packages/geolocation", version = "=0.7.2" }
 
 # mobile plugin tooling
-dioxus-mobile-plugin-build = { path = "packages/mobile-plugin-build", version = "=0.7.1" }
+dioxus-mobile-plugin-build = { path = "packages/mobile-plugin-build", version = "=0.7.2" }
 # const-serialize
-const-serialize = { path = "packages/const-serialize", version = "0.8.0" }
-const-serialize-macro = { path = "packages/const-serialize-macro", version = "0.8.0" }
-
-# The version of const-serialize published with 0.7.0 and 0.7.1 that the CLI should still support
-const-serialize-07 = { package = "const-serialize", version = "0.7.1" }
-=======
 # const-serialize. these are on "alpha" versions, but really, we are prepping for 0.8 but not committing to it yet
 # once the workspace moves onto 0.8, we can clean this up, moving the const-serialize stuff back to normal versions
 const-serialize = { path = "packages/const-serialize", version = "0.8.0-alpha.0" }
@@ -241,7 +205,6 @@
 
 # The version of const-serialize published with 0.7.0 and 0.7.1 that the CLI should still support
 const-serialize-07 = { package = "const-serialize", version = "=0.7.2" }
->>>>>>> ec8f31de
 
 # subsecond
 subsecond-types = { path = "packages/subsecond/subsecond-types", version = "0.7.2" }
@@ -254,9 +217,6 @@
 
 # The version of assets published with 0.7.0 and 0.7.1 that the CLI should still support
 manganis-core-07 = { package = "manganis-core", version = "=0.7.2" }
-
-# The version of assets published with 0.7.0 and 0.7.1 that the CLI should still support
-manganis-core-07 = { package = "manganis-core", version = "0.7.1" }
 
 # wasm-split
 wasm-splitter = { path = "packages/wasm-split/wasm-split", version = "0.7.2" }
