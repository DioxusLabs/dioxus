[workspace]
resolver = "2"
members = [
    "packages/dioxus",
    "packages/core",
    "packages/core-types",
    "packages/cli",
    "packages/cli-opt",
    "packages/cli-config",
    "packages/cli-telemetry",
    "packages/core-types",
    "packages/core-macro",
    "packages/config-macro",
    "packages/router-macro",
    "packages/extension",
    "packages/router",
    "packages/html",
    "packages/html-internal-macro",
    "packages/hooks",
    "packages/web",
    "packages/ssr",
    "packages/desktop",
    "packages/interpreter",
    "packages/liveview",
    "packages/autofmt",
    "packages/check",
    "packages/config-macro",
    "packages/core-macro",
    "packages/core-types",
    "packages/core",
    "packages/desktop",
    "packages/devtools-types",
    "packages/devtools",
    "packages/dioxus",
    "packages/document",
    "packages/extension",
    "packages/fullstack",
    "packages/fullstack-core",
    "packages/fullstack-macro",
    "packages/fullstack-server",
    "packages/generational-box",
    "packages/history",
    "packages/hooks",
    "packages/html-internal-macro",
    "packages/html",
    "packages/interpreter",
    "packages/lazy-js-bundle",
    "packages/liveview",
    "packages/router-macro",
    "packages/router",
    "packages/rsx-hotreload",
    "packages/rsx-rosetta",
    "packages/rsx",
    "packages/signals",
    "packages/stores",
    "packages/stores-macro",
    "packages/ssr",
    "packages/lazy-js-bundle",
    "packages/cli-config",
    "packages/devtools",
    "packages/devtools-types",
    "packages/rsx-hotreload",
    "packages/const-serialize",
    "packages/const-serialize-macro",
    "packages/dx-wire-format",
    "packages/logger",
    "packages/config-macros",
    "packages/native",
    "packages/native-dom",
    "packages/asset-resolver",
    "packages/depinfo",

    # CLI harnesses, all included
    "packages/cli-harnesses/*",

    # Playwright tests
    "packages/playwright-tests/liveview",
    "packages/playwright-tests/web",
    "packages/playwright-tests/fullstack",
    "packages/playwright-tests/suspense-carousel",
    "packages/playwright-tests/nested-suspense",

    # manganis
    "packages/manganis/manganis",
    "packages/manganis/manganis-core",
    "packages/manganis/manganis-macro",

    # wasm-split
    "packages/wasm-split/wasm-split",
    "packages/wasm-split/wasm-split-macro",
    "packages/wasm-split/wasm-split-cli",
    "packages/wasm-split/wasm-used",

    # subsecond
    "packages/subsecond/subsecond",
    "packages/subsecond/subsecond-types",
    "packages/subsecond/subsecond-tests/cross-tls-crate",
    "packages/subsecond/subsecond-tests/cross-tls-crate-dylib",
    "packages/subsecond/subsecond-tests/cross-tls-test",

    # Full project examples
    "examples/01-app-demos/hackernews",
    "examples/01-app-demos/ecommerce-site",
    "examples/01-app-demos/bluetooth-scanner",
    "examples/01-app-demos/file-explorer",
    "examples/01-app-demos/hotdog",

    # Fullstack examples
    "examples/07-fullstack/hello-world",
    "examples/07-fullstack/router",
    "examples/07-fullstack/desktop",
    "examples/07-fullstack/auth",
    "examples/07-fullstack/auth-with-fullstack",
    "examples/07-fullstack/ssr-only",

    # Integrations
    "examples/10-integrations/tailwind",
    "examples/10-integrations/pwa",
    "examples/10-integrations/wgpu-texture",
    "examples/10-integrations/native-headless",
    "examples/10-integrations/native-headless-in-bevy",
    "examples/10-integrations/bevy",

    # Playwright tests
    "packages/playwright-tests/liveview",
    "packages/playwright-tests/web",
    "packages/playwright-tests/web-routing",
    "packages/playwright-tests/web-hash-routing",
    "packages/playwright-tests/barebones-template",
    "packages/playwright-tests/fullstack",
    "packages/playwright-tests/fullstack-errors",
    "packages/playwright-tests/fullstack-mounted",
    "packages/playwright-tests/fullstack-spread",
    "packages/playwright-tests/fullstack-routing",
    "packages/playwright-tests/fullstack-hydration-order",
    "packages/playwright-tests/suspense-carousel",
    "packages/playwright-tests/nested-suspense",
    "packages/playwright-tests/cli-optimization",
    "packages/playwright-tests/wasm-split-harness",
    "packages/playwright-tests/default-features-disabled"
]

[workspace.package]
version = "0.7.0-rc.0"

# dependencies that are shared across packages
[workspace.dependencies]
dioxus = { path = "packages/dioxus", version = "0.7.0-rc.0" }
dioxus-core = { path = "packages/core", version = "0.7.0-rc.0" }
dioxus-core-types = { path = "packages/core-types", version = "0.7.0-rc.0" }
dioxus-core-macro = { path = "packages/core-macro", version = "0.7.0-rc.0" }
dioxus-config-macro = { path = "packages/config-macro", version = "0.7.0-rc.0" }
dioxus-router = { path = "packages/router", version = "0.7.0-rc.0" }
dioxus-router-macro = { path = "packages/router-macro", version = "0.7.0-rc.0" }
dioxus-document = { path = "packages/document", version = "0.7.0-rc.0", default-features = false }
dioxus-history = { path = "packages/history", version = "0.7.0-rc.0", default-features = false }
dioxus-html = { path = "packages/html", version = "0.7.0-rc.0", default-features = false }
dioxus-html-internal-macro = { path = "packages/html-internal-macro", version = "0.7.0-rc.0" }
dioxus-hooks = { path = "packages/hooks", version = "0.7.0-rc.0" }
dioxus-web = { path = "packages/web", version = "0.7.0-rc.0", default-features = false }
dioxus-ssr = { path = "packages/ssr", version = "0.7.0-rc.0", default-features = false }
dioxus-desktop = { path = "packages/desktop", version = "0.7.0-rc.0", default-features = false }
dioxus-interpreter-js = { path = "packages/interpreter", version = "0.7.0-rc.0" }
dioxus-liveview = { path = "packages/liveview", version = "0.7.0-rc.0" }
dioxus-autofmt = { path = "packages/autofmt", version = "0.7.0-rc.0" }
dioxus-check = { path = "packages/check", version = "0.7.0-rc.0" }
dioxus-rsx = { path = "packages/rsx", version = "0.7.0-rc.0" }
dioxus-rsx-hotreload = { path = "packages/rsx-hotreload", version = "0.7.0-rc.0" }
dioxus-rsx-rosetta = { path = "packages/rsx-rosetta", version = "0.7.0-rc.0" }
dioxus-signals = { path = "packages/signals", version = "0.7.0-rc.0" }
dioxus-stores = { path = "packages/stores", version = "0.7.0-rc.0" }
dioxus-stores-macro = { path = "packages/stores-macro", version = "0.7.0-rc.0" }
dioxus-devtools = { path = "packages/devtools", version = "0.7.0-rc.0" }
dioxus-devtools-types = { path = "packages/devtools-types", version = "0.7.0-rc.0" }
dioxus-fullstack = { path = "packages/fullstack", version = "0.7.0-rc.0", default-features = false}
dioxus-fullstack-core = { path = "packages/fullstack-core", version = "0.7.0-rc.0", default-features = false}
dioxus-fullstack-macro = { path = "packages/fullstack-macro", version = "0.7.0-rc.0", default-features = false }
dioxus-server = { path = "packages/fullstack-server", version = "0.7.0-rc.0" }
dioxus-dx-wire-format = { path = "packages/dx-wire-format", version = "0.7.0-rc.0" }
dioxus-logger = { path = "packages/logger", version = "0.7.0-rc.0" }
dioxus-native = { path = "packages/native", version = "0.7.0-rc.0" }
dioxus-native-dom = { path = "packages/native-dom", version = "0.7.0-rc.0" }
dioxus-asset-resolver = { path = "packages/asset-resolver", version = "0.7.0-rc.0" }
dioxus-config-macros = { path = "packages/config-macros", version = "0.7.0-rc.0" }

generational-box = { path = "packages/generational-box", version = "0.7.0-rc.0" }
lazy-js-bundle = { path = "packages/lazy-js-bundle", version = "0.7.0-rc.0" }

# cli
dioxus-cli-opt = { path = "packages/cli-opt", version = "0.7.0-rc.0" }
dioxus-cli-telemetry = { path = "packages/cli-telemetry", version = "0.7.0-rc.0" }
dioxus-cli-config = { path = "packages/cli-config", version = "0.7.0-rc.0" }

# const-serializea
const-serialize = { path = "packages/const-serialize", version = "0.7.0-rc.0" }
const-serialize-macro = { path = "packages/const-serialize-macro", version = "0.7.0-rc.0" }

# subsecond
subsecond-types = { path = "packages/subsecond/subsecond-types", version = "0.7.0-rc.0" }
subsecond = { path = "packages/subsecond/subsecond", version = "0.7.0-rc.0" }

# manganis
manganis = { path = "packages/manganis/manganis", version = "0.7.0-rc.0" }
manganis-core = { path = "packages/manganis/manganis-core", version = "0.7.0-rc.0" }
manganis-macro = { path = "packages/manganis/manganis-macro", version = "0.7.0-rc.0" }

# wasm-split
wasm-splitter = { path = "packages/wasm-split/wasm-split", version = "0.7.0-rc.0" }
wasm-split-macro = { path = "packages/wasm-split/wasm-split-macro", version = "0.7.0-rc.0" }
wasm-split-cli = { path = "packages/wasm-split/wasm-split-cli", version = "0.7.0-rc.0" }
wasm-used = { path = "packages/wasm-split/wasm-used", version = "0.7.0-rc.0" }

depinfo = { path = "packages/depinfo", version = "0.7.0-rc.0" }
warnings = { version = "0.2.1" }

# blitz
blitz-dom = { version = "0.1", default-features = false }
blitz-net = { version = "0.1" }
blitz-html = { version = "0.1" }
blitz-paint = { version = "0.1" }
blitz-traits = { version = "0.1" }
blitz-shell = { version = "0.1", default-features = false }
anyrender = { version = "0.5", default-features = false }
anyrender_vello = { version = "0.5", default-features = false }
wgpu = { version = "24.0" }

# a fork of pretty please for tests - let's get off of this if we can!
prettier-please = { version = "0.3.0", features = ["verbatim"] }
anyhow = "1.0.98"
clap = { version = "4.5.40" }
askama_escape = "0.13.0"
tracing = "0.1.41"
tracing-futures = "0.2.5"
tracing-subscriber = { version = "0.3.19", default-features = false }
toml = "0.8"
tokio = "1.46"
tokio-util = { version = "0.7.15" }
tokio-stream = { version = "0.1.17" }
slab = "0.4.10"
slotmap = { version = "1.0.7", features = ["serde"] }
futures = "0.3.31"
futures-channel = "0.3.31"
futures-util = { version = "0.3", default-features = false }
rustc-hash = "2.1.1"
wasm-bindgen = "0.2.100"
wasm-bindgen-futures = "0.4.50"
js-sys = "0.3.77"
web-sys = { version = "0.3.77", default-features = false }
html_parser = "0.7.0"
thiserror = "2.0.12"
prettyplease = { version = "0.2.35", features = ["verbatim"] }
const_format = "0.2.34"
cargo_toml = { version = "0.22.1" }
tauri-utils = { version = "=2.5.0" }
tauri-bundler = { version = "=2.5.0" }
lru = "0.16.0"
async-trait = "0.1.88"
axum = { version = "0.8.4", default-features = false }
axum-server = { version = "0.7.2", default-features = false }
http-body = { version = "1.0"}
tower = "0.5.2"
http = "1.3.1"
notify = { version = "8.1.0" }
tower-http = "0.6.6"
hyper = "1.6.0"
hyper-rustls = { version = "0.27.7", default-features = false, features = [
  "native-tokio",
  "http1",
  "http2",
  "tls12",
  "logging",
  "ring",
] }
rustls = { version = "0.23.28", default-features = false, features = ["logging", "std", "tls12", "ring"] }
serde_json = "1.0.140"
serde = "1.0.219"
syn = "2.0"
quote = "1.0"
axum-core = "0.5"
proc-macro2 = "1.0.101"
axum_session = "0.16.0"
axum_session_auth = "0.16.0"
axum_session_sqlx = "0.5.0"
axum-extra = "0.10.1"
reqwest = { version = "0.12.23", default-features = false }
owo-colors = "4.2.2"
ciborium = "0.2.2"
base64 = "0.22.1"
uuid = "1.17.0"
convert_case = "0.8.0"
tungstenite = { version = "0.27.0" }
tokio-tungstenite = { version = "0.27.0" }
gloo-timers = "0.3.0"
internment = { version = "0.8.6" }
proc-macro2-diagnostics = { version = "0.10", default-features = false }
env_logger = "0.11.8"
chrono = { version = "0.4.39" }
rustversion = "1.0.21"
rand = "0.9"
longest-increasing-subsequence = "0.1.0"
trybuild = "1.0"
dirs = "6.0.0"
cargo-config2 = "0.1.34"
criterion = { version = "0.6" }
cargo_metadata = "0.19.2"
parking_lot = "0.12.4"
tracing-wasm = "0.2.1"
base16 = "0.2.1"
digest = "0.10.7"
sha2 = "0.10.9"
walrus = { version = "0.23.3", features = ["parallel"] }
id-arena = "2.2.1"
async-compression = { version = "0.4", features = ["futures-io", "gzip", "brotli"] }
getrandom = { version = "0.3.3" }
async-once-cell = { version = "0.5.4" }
rayon = "1.10.0"
wasmparser = "0.235.0"
itertools = "0.14.0"
object = { version = "0.37.1" }
inventory = { version = "0.3" }
macro-string = "0.1.4"
walkdir = "2.5.0"
url = "2"
separator = "0.4.1"
pretty_assertions = "1"
serde_repr = "0.1"
hyper-util = "0.1"
krates = { version = "0.17.5" }
libloading = "0.8.8"
libc = "0.2.174"
memmap2 = "0.9.5"
memfd = "0.6.4"
xxhash-rust = {version = "0.8.15", default-features = false}
serde_qs = "0.15.0"
multer = "3.1.0"
const-str = "0.7.0"
bytes = "1.10"
send_wrapper = "0.6.0"
pin-project = { version = "1.1.10" }
postcard = { version = "1.1.3", default-features = false }
serde_urlencoded = "0.7"
form_urlencoded = "1.2.1"

# desktop
wry = { version = "0.52.1", default-features = false }
tao = { version = "0.34.0", features = ["rwh_05"] }
infer = "0.19.0"
dunce = "1.0.5"
percent-encoding = "2.3.1"
<<<<<<< HEAD
global-hotkey = "0.7.0"
rfd = { version = "0.15.3", default-features = false }
muda = "0.17"
cocoa = "0.26"
core-foundation = "0.10.1"
objc = { version = "0.2.7", features = ["exception"] }
objc_id = "0.1.1"
tray-icon = "0.21"
=======
muda = "0.17.0"
tray-icon = "0.21.0"
>>>>>>> a4aef333
open = "5.3.2"
webbrowser = "1.0"

# web
gloo-dialogs = "0.2.0"

# tui stuff
ansi-to-tui = "7.0"
ansi-to-html = "0.2.2"
path-absolutize = "3.1"
crossterm = { version = "0.29.0" }
ratatui = { version = "0.29.0" }
shell-words = "1.1.0"

# native
keyboard-types = { version = "0.7", default-features = false }
winit = { version = "0.30.11", features = ["rwh_06"] }

# our release profile should be fast to compile and fast to run
# when we ship our CI builds, we turn on LTO which improves perf leftover by turning on incremental
[profile.release]
incremental = true

# crank up the opt level for wasm-split-cli in dev mode
# important here that lto is on and the debug symbols are present (since they're used by wasm-opt)
[profile.wasm-split-release]
inherits = "release"
opt-level = 'z'
lto = true
debug = true

# a profile for running the CLI that's also incremental
[profile.cli-release-dev]
inherits = "release"
opt-level = 3
incremental = true

# crank up walrus since it's quite slow in dev mode
[profile.dev.package.walrus]
opt-level = 3

[profile.release-max-opt]
inherits = "release"
lto = true
codegen-units = 1

# Disable debug assertions to check the released path of core and other packages, but build without optimizations to keep build times quick
[profile.release-unoptimized]
inherits = "dev"
debug-assertions = false
incremental = true

[profile.wasm-dev]
inherits = "dev"
opt-level = 1

[profile.server-dev]
inherits = "dev"

[profile.android-dev]
inherits = "dev"

# This is a "virtual package"
# It is not meant to be published, but is used so "cargo run --example XYZ" works properly
[package]
name = "dioxus-examples"
authors = ["Jonathan Kelley"]
edition = "2024"
description = "Top level crate for the Dioxus repository"
license = "MIT OR Apache-2.0"
repository = "https://github.com/DioxusLabs/dioxus/"
homepage = "https://dioxuslabs.com"
documentation = "https://dioxuslabs.com"
keywords = ["dom", "ui", "gui", "react", "wasm"]
rust-version = "1.85.0"
publish = false
version = "0.7.0-rc.0"

[dependencies]
reqwest = { workspace = true, features = ["json"] }
ciborium = { workspace = true, optional = true }
base64 = { workspace = true, optional = true }
http-range = { version = "0.1.5" }
wgpu = { workspace = true, optional = true }
ouroboros = { version = "*", optional = true }
wasm-splitter = { workspace = true }

sqlx = { version = "0.8.6", features = [
    "macros",
    "migrate",
    "postgres",
    "sqlite",
    "_unstable-all-types",
    "tls-native-tls",
    "runtime-tokio",
], optional = true }
wasm-streams = "0.4.2"

[dev-dependencies]
dioxus = { workspace = true, features = ["router", "fullstack"] }
dioxus-html = { workspace = true, features = ["serialize"] }
dioxus-stores = { workspace = true }
dioxus-ssr = { workspace = true }
futures-util = { workspace = true }
separator = { workspace = true }
serde = { workspace = true, features = ["derive"] }
serde_json = { workspace = true }
rand = { workspace = true, features = ["small_rng"] }
form_urlencoded = "1.2.1"
async-std = "1.13.1"
web-time = "1.1.0"
anyhow = { workspace = true }
thiserror = { workspace = true }
bytes = { workspace = true }
futures = { workspace = true }
axum-core = { workspace = true }
uuid = { workspace = true, features = ["v4", "serde"] }

[target.'cfg(target_arch = "wasm32")'.dev-dependencies]
getrandom = { workspace = true, features = ["wasm_js"] }
tokio = { version = "1.46", default-features = false, features = ["sync", "macros", "io-util", "rt", "time"] }
uuid = { workspace = true, features = ["v4", "serde", "js"] }

[target.'cfg(not(target_arch = "wasm32"))'.dev-dependencies]
tokio = { version = "1.46", features = ["full"] }

# To make most examples faster to compile, we split out assets and http-related stuff
# This trims off like 270 dependencies, leading to a significant speedup in compilation time
[features]
default = ["desktop"]
desktop = ["dioxus/desktop"]
native = ["dioxus/native"]
liveview = ["dioxus/liveview"]
server = ["dioxus/server"]
mobile = ["dioxus/mobile"]
web = ["dioxus/web"]
gpu = ["dep:ouroboros", "dep:wgpu"]

[[example]]
name = "websocket_chat"
path = "examples/01-app-demos/websocket_chat.rs"
doc-scrape-examples = true

[[example]]
name = "weather_app"
path = "examples/01-app-demos/weather_app.rs"
doc-scrape-examples = true

[[example]]
name = "crm"
path = "examples/01-app-demos/crm.rs"
doc-scrape-examples = true

[[example]]
name = "image_generator_openai"
path = "examples/01-app-demos/image_generator_openai.rs"
doc-scrape-examples = true

[[example]]
name = "todomvc"
path = "examples/01-app-demos/todomvc.rs"
doc-scrape-examples = true

[[example]]
name = "calculator_mutable"
path = "examples/01-app-demos/calculator_mutable.rs"
doc-scrape-examples = true

[[example]]
name = "hello_world"
path = "examples/01-app-demos/hello_world.rs"
doc-scrape-examples = true

[[example]]
name = "counters"
path = "examples/01-app-demos/counters.rs"
doc-scrape-examples = true

[[example]]
name = "todomvc_store"
path = "examples/01-app-demos/todomvc_store.rs"
doc-scrape-examples = true

[[example]]
name = "dog_app"
path = "examples/01-app-demos/dog_app.rs"
doc-scrape-examples = true

[[example]]
name = "calculator"
path = "examples/01-app-demos/calculator.rs"
doc-scrape-examples = true

[[example]]
name = "repo_readme"
path = "examples/01-app-demos/repo_readme.rs"
doc-scrape-examples = true

[[example]]
name = "nested_listeners"
path = "examples/02-building-ui/nested_listeners.rs"
doc-scrape-examples = true

[[example]]
name = "disabled"
path = "examples/02-building-ui/disabled.rs"
doc-scrape-examples = true

[[example]]
name = "svg"
path = "examples/02-building-ui/svg.rs"
doc-scrape-examples = true

[[example]]
name = "custom_assets"
path = "examples/03-assets-styling/custom_assets.rs"
doc-scrape-examples = true

[[example]]
name = "dynamic_assets"
path = "examples/03-assets-styling/dynamic_assets.rs"
doc-scrape-examples = true

[[example]]
name = "meta"
path = "examples/03-assets-styling/meta.rs"
doc-scrape-examples = true

[[example]]
name = "meta_elements"
path = "examples/03-assets-styling/meta_elements.rs"
doc-scrape-examples = true

[[example]]
name = "reducer"
path = "examples/04-managing-state/reducer.rs"
doc-scrape-examples = true

[[example]]
name = "memo_chain"
path = "examples/04-managing-state/memo_chain.rs"
doc-scrape-examples = true

[[example]]
name = "global"
path = "examples/04-managing-state/global.rs"
doc-scrape-examples = true

[[example]]
name = "context_api"
path = "examples/04-managing-state/context_api.rs"
doc-scrape-examples = true

[[example]]
name = "signals"
path = "examples/04-managing-state/signals.rs"
doc-scrape-examples = true

[[example]]
name = "errors"
path = "examples/04-managing-state/error_handling.rs"
doc-scrape-examples = true

[[example]]
name = "backgrounded_futures"
path = "examples/05-using-async/backgrounded_futures.rs"
doc-scrape-examples = true

[[example]]
name = "clock"
path = "examples/05-using-async/clock.rs"
doc-scrape-examples = true

[[example]]
name = "streams"
path = "examples/05-using-async/streams.rs"
doc-scrape-examples = true

[[example]]
name = "suspense"
path = "examples/05-using-async/suspense.rs"
doc-scrape-examples = true

[[example]]
name = "future"
path = "examples/05-using-async/future.rs"
doc-scrape-examples = true


[[example]]
name = "simple_router"
path = "examples/06-routing/simple_router.rs"
doc-scrape-examples = true

[[example]]
name = "router_restore_scroll"
path = "examples/06-routing/router_restore_scroll.rs"
doc-scrape-examples = true

[[example]]
name = "link"
path = "examples/06-routing/link.rs"
doc-scrape-examples = true

[[example]]
name = "hash_fragment_state"
required-features = ["ciborium", "base64"]
path = "examples/06-routing/hash_fragment_state.rs"
doc-scrape-examples = true

[[example]]
name = "router"
path = "examples/06-routing/router.rs"
doc-scrape-examples = true

[[example]]
name = "router_resource"
path = "examples/06-routing/router_resource.rs"
doc-scrape-examples = true

[[example]]
name = "query_segment_search"
path = "examples/06-routing/query_segment_search.rs"
doc-scrape-examples = true

[[example]]
name = "flat_router"
path = "examples/06-routing/flat_router.rs"
doc-scrape-examples = true

[[example]]
name = "header_map"
path = "examples/07-fullstack/header_map.rs"
doc-scrape-examples = true

[[example]]
name = "login_form"
path = "examples/07-fullstack/login_form.rs"
doc-scrape-examples = true

[[example]]
name = "handling_errors"
path = "examples/07-fullstack/handling_errors.rs"
doc-scrape-examples = true

[[example]]
name = "dog_app_self_hosted"
path = "examples/07-fullstack/dog_app_self_hosted.rs"
doc-scrape-examples = true

[[example]]
name = "through_reqwest"
path = "examples/07-fullstack/through_reqwest.rs"
doc-scrape-examples = true

[[example]]
name = "streaming_file_upload"
path = "examples/07-fullstack/streaming_file_upload.rs"
doc-scrape-examples = true

[[example]]
name = "multipart_form"
path = "examples/07-fullstack/multipart_form.rs"
doc-scrape-examples = true

[[example]]
name = "full_request_access"
path = "examples/07-fullstack/full_request_access.rs"
doc-scrape-examples = true

[[example]]
name = "fullstack_hello_world"
path = "examples/07-fullstack/fullstack_hello_world.rs"
doc-scrape-examples = true

[[example]]
name = "server_sent_events"
path = "examples/07-fullstack/server_sent_events.rs"
doc-scrape-examples = true

[[example]]
name = "server_state"
path = "examples/07-fullstack/server_state.rs"
doc-scrape-examples = true
required-features = ["sqlx"]

[[example]]
name = "streaming"
path = "examples/07-fullstack/streaming.rs"
doc-scrape-examples = true

[[example]]
name = "custom_axum_serve"
path = "examples/07-fullstack/custom_axum_serve.rs"
doc-scrape-examples = true

[[example]]
name = "websocket"
path = "examples/07-fullstack/websocket.rs"
doc-scrape-examples = true

[[example]]
name = "control_focus"
path = "examples/08-apis/control_focus.rs"
doc-scrape-examples = true

[[example]]
name = "window_popup"
required-features = ["desktop"]
path = "examples/08-apis/window_popup.rs"
doc-scrape-examples = true

[[example]]
name = "custom_html"
required-features = ["desktop"]
path = "examples/08-apis/custom_html.rs"
doc-scrape-examples = true

[[example]]
name = "multiwindow_with_tray_icon"
required-features = ["desktop"]
path = "examples/08-apis/multiwindow_with_tray_icon.rs"
doc-scrape-examples = true

[[example]]
name = "window_event"
required-features = ["desktop"]
path = "examples/08-apis/window_event.rs"
doc-scrape-examples = true

[[example]]
name = "read_size"
path = "examples/08-apis/read_size.rs"
doc-scrape-examples = true

[[example]]
name = "logging"
path = "examples/08-apis/logging.rs"
doc-scrape-examples = true

[[example]]
name = "overlay"
required-features = ["desktop"]
path = "examples/08-apis/overlay.rs"
doc-scrape-examples = true

[[example]]
name = "ssr"
path = "examples/08-apis/ssr.rs"
doc-scrape-examples = true

[[example]]
name = "video_stream"
required-features = ["desktop"]
path = "examples/08-apis/video_stream.rs"
doc-scrape-examples = true

[[example]]
name = "title"
path = "examples/08-apis/title.rs"
doc-scrape-examples = true

[[example]]
name = "file_upload"
path = "examples/08-apis/file_upload.rs"
doc-scrape-examples = true

[[example]]
name = "window_focus"
required-features = ["desktop"]
path = "examples/08-apis/window_focus.rs"
doc-scrape-examples = true

[[example]]
name = "eval"
path = "examples/08-apis/eval.rs"
doc-scrape-examples = true

[[example]]
name = "shortcut"
required-features = ["desktop"]
path = "examples/08-apis/shortcut.rs"
doc-scrape-examples = true

[[example]]
name = "scroll_to_offset"
path = "examples/08-apis/scroll_to_offset.rs"
doc-scrape-examples = true

[[example]]
name = "scroll_to_top"
path = "examples/08-apis/scroll_to_top.rs"
doc-scrape-examples = true

[[example]]
name = "wgpu_child_window"
path = "examples/08-apis/wgpu_child_window.rs"
required-features = ["gpu", "desktop"]
doc-scrape-examples = true

[[example]]
name = "multiwindow"
required-features = ["desktop"]
path = "examples/08-apis/multiwindow.rs"
doc-scrape-examples = true

[[example]]
name = "window_zoom"
required-features = ["desktop"]
path = "examples/08-apis/window_zoom.rs"
doc-scrape-examples = true

[[example]]
name = "custom_menu"
required-features = ["desktop"]
path = "examples/08-apis/custom_menu.rs"
doc-scrape-examples = true

[[example]]
name = "on_resize"
path = "examples/08-apis/on_resize.rs"
doc-scrape-examples = true

[[example]]
name = "form"
path = "examples/08-apis/form.rs"
doc-scrape-examples = true

[[example]]
name = "on_visible"
path = "examples/08-apis/on_visible.rs"
doc-scrape-examples = true

[[example]]
name = "all_events"
path = "examples/09-reference/all_events.rs"
doc-scrape-examples = true

[[example]]
name = "xss_safety"
path = "examples/09-reference/xss_safety.rs"
doc-scrape-examples = true

[[example]]
name = "web_component"
path = "examples/09-reference/web_component.rs"
doc-scrape-examples = true

[[example]]
name = "generic_component"
path = "examples/09-reference/generic_component.rs"
doc-scrape-examples = true

[[example]]
name = "shorthand"
path = "examples/09-reference/shorthand.rs"
doc-scrape-examples = true

[[example]]
name = "simple_list"
path = "examples/09-reference/simple_list.rs"
doc-scrape-examples = true

[[example]]
name = "optional_props"
path = "examples/09-reference/optional_props.rs"
doc-scrape-examples = true

[[example]]
name = "rsx_usage"
path = "examples/09-reference/rsx_usage.rs"
doc-scrape-examples = true

[[example]]
name = "spread"
path = "examples/09-reference/spread.rs"
doc-scrape-examples = true

[[example]]
name = "__scrape_example_list"
path = "examples/scripts/scrape_examples.rs"<|MERGE_RESOLUTION|>--- conflicted
+++ resolved
@@ -347,19 +347,8 @@
 infer = "0.19.0"
 dunce = "1.0.5"
 percent-encoding = "2.3.1"
-<<<<<<< HEAD
-global-hotkey = "0.7.0"
-rfd = { version = "0.15.3", default-features = false }
-muda = "0.17"
-cocoa = "0.26"
-core-foundation = "0.10.1"
-objc = { version = "0.2.7", features = ["exception"] }
-objc_id = "0.1.1"
-tray-icon = "0.21"
-=======
 muda = "0.17.0"
 tray-icon = "0.21.0"
->>>>>>> a4aef333
 open = "5.3.2"
 webbrowser = "1.0"
 
