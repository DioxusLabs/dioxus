--- conflicted
+++ resolved
@@ -230,18 +230,6 @@
 async-trait = "0.1.87"
 axum = "0.8.1"
 axum-server = { version = "0.7.1", default-features = false }
-<<<<<<< HEAD
-tower = "0.4.13"
-http = "1.0.0"
-notify = { version = "6.1.1" }
-tower-http = "0.5.2"
-hyper = "1.0.0"
-hyper-util = { version = "0.1.11" }
-hyper-rustls = { version= "0.27.2", default-features = false , features=["native-tokio","http1","http2","tls12","logging","ring"]}
-rustls = { version="0.23.12", default-features=false, features =["logging","std","tls12","ring"] }
-serde_json = "1.0.61"
-serde = "1.0.61"
-=======
 tower = "0.5.2"
 http = "1.2.0"
 notify = { version = "8.0.0" }
@@ -258,7 +246,6 @@
 rustls = { version = "0.23.23", default-features = false, features = ["logging", "std", "tls12", "ring"] }
 serde_json = "1.0.140"
 serde = "1.0.218"
->>>>>>> 1001d78c
 syn = "2.0"
 quote = "1.0"
 proc-macro2 = "1.0"
@@ -279,21 +266,12 @@
 fluent-uri = { version = "0.3.2", features = ["serde"] }
 internment = { version = "0.8.6" }
 proc-macro2-diagnostics = { version = "0.10", default-features = false }
-<<<<<<< HEAD
-env_logger = "0.11.0"
-chrono = { version = "0.4.34" }
-gloo = { version = "0.8.0" }
-gloo-utils = { version = "0.1.6" }
-rustversion = "1.0.17"
-rand = "0.9.0"
-=======
 env_logger = "0.11.6"
 chrono = { version = "0.4.40" }
 gloo = { version = "0.11.0" }
 gloo-utils = { version = "0.2.0" }
 rustversion = "1.0.20"
 rand = "0.8"
->>>>>>> 1001d78c
 longest-increasing-subsequence = "0.1.0"
 trybuild = "1.0"
 dirs = "6.0.0"
@@ -314,22 +292,16 @@
 rayon = "1.10.0"
 wasmparser = "0.226.0"
 itertools = "0.14.0"
-<<<<<<< HEAD
 object = { version = "0.36.0" }
 bincode = "1.3.3"
-macro-string = "0.1.3"
-walkdir = "2.5.0"
 url = "2.3.1"
 inventory = { version = "0.3.5" }
-=======
 macro-string = "0.1.4"
 walkdir = "2.5.0"
-url = "2.3.1"
 separator = "0.4.1"
 pretty_assertions = "1.4.0"
 serde_repr = "0.1"
 hyper-util = "0.1.10"
->>>>>>> 1001d78c
 
 # desktop
 wry = { version = "0.50.3", default-features = false }
@@ -355,8 +327,8 @@
 ansi-to-tui = "6.0"
 ansi-to-html = "0.2.1"
 path-absolutize = "3.1"
-crossterm = { version = "0.28.0" }
-ratatui = { version = "0.28.0" }
+crossterm = { version = "0.29.0" }
+ratatui = { version = "0.29.0" }
 shell-words = "1.1.0"
 color-eyre = "0.6.3"
 # native
@@ -447,21 +419,12 @@
 dioxus = { workspace = true, features = ["router"] }
 dioxus-ssr = { workspace = true }
 futures-util = { workspace = true }
-<<<<<<< HEAD
-separator = "0.4.1"
 serde = { workspace = true, features = ["derive"] }
 serde_json = { workspace = true }
 rand = { workspace = true, features = ["small_rng"] }
 form_urlencoded = "1.2.0"
 async-std = "1.12.0"
-=======
 separator = { workspace = true }
-serde = { workspace = true, features = ["derive"] }
-serde_json = { workspace = true }
-rand = { workspace = true, features = ["small_rng"] }
-form_urlencoded = "1.2.1"
-async-std = "1.13.0"
->>>>>>> 1001d78c
 web-time = "1.1.0"
 axum = { workspace = true, default-features = true }
 
