--- conflicted
+++ resolved
@@ -165,13 +165,7 @@
 dioxus-rsx-hotreload = { path = "packages/rsx-hotreload", version = "0.7.0-alpha.3" }
 dioxus-rsx-rosetta = { path = "packages/rsx-rosetta", version = "0.7.0-alpha.3" }
 dioxus-signals = { path = "packages/signals", version = "0.7.0-alpha.3" }
-<<<<<<< HEAD
-=======
 dioxus-stores = { path = "packages/stores", version = "0.7.0-alpha.3" }
-dioxus-stores-macro = { path = "packages/stores-macro", version = "0.7.0-alpha.3" }
-dioxus-cli-config = { path = "packages/cli-config", version = "0.7.0-alpha.3" }
-dioxus-cli-opt = { path = "packages/cli-opt", version = "0.7.0-alpha.3" }
->>>>>>> 89834bc1
 dioxus-devtools = { path = "packages/devtools", version = "0.7.0-alpha.3" }
 dioxus-devtools-types = { path = "packages/devtools-types", version = "0.7.0-alpha.3" }
 dioxus-server = { path = "packages/server", version = "0.7.0-alpha.3" }
