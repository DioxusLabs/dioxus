[workspace]
resolver = "2"
members = [
    "packages/dioxus",
    "packages/dioxus-lib",
    "packages/core",
    "packages/core-types",
    "packages/cli",
    "packages/cli-opt",
    "packages/core-types",
    "packages/core-macro",
    "packages/config-macro",
    "packages/router-macro",
    "packages/extension",
    "packages/router",
    "packages/html",
    "packages/html-internal-macro",
    "packages/hooks",
    "packages/web",
    "packages/ssr",
    "packages/desktop",
    "packages/mobile",
    "packages/interpreter",
    "packages/liveview",
    "packages/autofmt",
    "packages/check",
    "packages/cli-config",
    "packages/cli",
    "packages/config-macro",
    "packages/core-macro",
    "packages/core-types",
    "packages/core",
    "packages/desktop",
    "packages/devtools-types",
    "packages/devtools",
    "packages/dioxus-lib",
    "packages/dioxus",
    "packages/document",
    "packages/extension",
    "packages/fullstack",
    "packages/generational-box",
    "packages/history",
    "packages/hooks",
    "packages/html-internal-macro",
    "packages/html",
    "packages/interpreter",
    "packages/lazy-js-bundle",
    "packages/liveview",
    "packages/mobile",
    "packages/router-macro",
    "packages/router",
    "packages/rsx-hotreload",
    "packages/rsx-rosetta",
    "packages/rsx",
    "packages/server-macro",
    "packages/signals",
    "packages/ssr",
    "packages/lazy-js-bundle",
    "packages/cli-config",
    "packages/devtools",
    "packages/devtools-types",
    "packages/isrg",
    "packages/rsx-hotreload",
    "packages/const-serialize",
    "packages/const-serialize-macro",
    "packages/dx-wire-format",
    "packages/logger",
<<<<<<< HEAD
    "packages/native",
    "packages/asset-resolver",

    # Playwright tests
    "packages/playwright-tests/liveview",
    "packages/playwright-tests/web",
    "packages/playwright-tests/fullstack",
    "packages/playwright-tests/suspense-carousel",
    "packages/playwright-tests/nested-suspense",
=======
    "packages/config-macros",
>>>>>>> 87d113bd

    # manganis
    "packages/manganis/manganis",
    "packages/manganis/manganis-core",
    "packages/manganis/manganis-macro",

    # wasm-split
    "packages/wasm-split/wasm-split",
    "packages/wasm-split/wasm-split-macro",
    "packages/wasm-split/wasm-split-cli",
    "packages/wasm-split/wasm-used",

    # Full project examples
    "example-projects/fullstack-hackernews",
    "example-projects/ecommerce-site",
    "example-projects/wifi-scanner",
    "example-projects/file-explorer",

    # Simple examples that require a crate
    "examples/tailwind",
    "examples/pwa",
    "examples/fullstack-hello-world",
    "examples/fullstack-router",
    "examples/fullstack-streaming",
    "examples/fullstack-desktop",
    "examples/fullstack-auth",

    # Playwright tests
    "packages/playwright-tests/liveview",
    "packages/playwright-tests/web",
    "packages/playwright-tests/fullstack",
    "packages/playwright-tests/fullstack-mounted",
    "packages/playwright-tests/suspense-carousel",
    "packages/playwright-tests/nested-suspense",
    "packages/playwright-tests/cli-optimization",
    "packages/playwright-tests/wasm-split-harness",
]

[workspace.package]
version = "0.6.3"

# dependencies that are shared across packages
[workspace.dependencies]
dioxus = { path = "packages/dioxus", version = "0.6.2" }
dioxus-lib = { path = "packages/dioxus-lib", version = "0.6.2" }
dioxus-core = { path = "packages/core", version = "0.6.2" }
dioxus-core-types = { path = "packages/core-types", version = "0.6.2" }
dioxus-core-macro = { path = "packages/core-macro", version = "0.6.2" }
dioxus-config-macro = { path = "packages/config-macro", version = "0.6.2" }
dioxus-router = { path = "packages/router", version = "0.6.2" }
dioxus-router-macro = { path = "packages/router-macro", version = "0.6.2" }
dioxus-document = { path = "packages/document", version = "0.6.2", default-features = false }
dioxus-history = { path = "packages/history", version = "0.6.2", default-features = false }
dioxus-html = { path = "packages/html", version = "0.6.2", default-features = false }
dioxus-html-internal-macro = { path = "packages/html-internal-macro", version = "0.6.2" }
dioxus-hooks = { path = "packages/hooks", version = "0.6.2" }
dioxus-web = { path = "packages/web", version = "0.6.2", default-features = false }
dioxus-isrg = { path = "packages/isrg", version = "0.6.2" }
dioxus-ssr = { path = "packages/ssr", version = "0.6.2", default-features = false }
dioxus-desktop = { path = "packages/desktop", version = "0.6.2", default-features = false }
dioxus-mobile = { path = "packages/mobile", version = "0.6.2" }
dioxus-interpreter-js = { path = "packages/interpreter", version = "0.6.2" }
dioxus-liveview = { path = "packages/liveview", version = "0.6.2" }
dioxus-autofmt = { path = "packages/autofmt", version = "0.6.2" }
dioxus-check = { path = "packages/check", version = "0.6.2" }
dioxus-rsx = { path = "packages/rsx", version = "0.6.2" }
dioxus-rsx-hotreload = { path = "packages/rsx-hotreload", version = "0.6.2" }
dioxus-rsx-rosetta = { path = "packages/rsx-rosetta", version = "0.6.2" }
dioxus-signals = { path = "packages/signals", version = "0.6.2" }
dioxus-cli-config = { path = "packages/cli-config", version = "0.6.2" }
dioxus-cli-opt = { path = "packages/cli-opt", version = "0.6.2" }
dioxus-devtools = { path = "packages/devtools", version = "0.6.2" }
dioxus-devtools-types = { path = "packages/devtools-types", version = "0.6.2" }
dioxus-fullstack = { path = "packages/fullstack", version = "0.6.2" }
dioxus_server_macro = { path = "packages/server-macro", version = "0.6.2", default-features = false }
dioxus-dx-wire-format = { path = "packages/dx-wire-format", version = "0.6.2" }
dioxus-logger = { path = "packages/logger", version = "0.6.2" }
<<<<<<< HEAD
dioxus-native = { path = "packages/native", version = "0.6.2" }
dioxus-asset-resolver = { path = "packages/asset-resolver", version = "0.6.2" }
=======
dioxus-config-macros = { path = "packages/config-macros", version = "0.6.3" }
>>>>>>> 87d113bd
const-serialize = { path = "packages/const-serialize", version = "0.6.2" }
const-serialize-macro = { path = "packages/const-serialize-macro", version = "0.6.2" }
generational-box = { path = "packages/generational-box", version = "0.6.2" }
lazy-js-bundle = { path = "packages/lazy-js-bundle", version = "0.6.2" }


manganis = { path = "packages/manganis/manganis", version = "0.6.2" }
manganis-core = { path = "packages/manganis/manganis-core", version = "0.6.2" }
manganis-macro = { path = "packages/manganis/manganis-macro", version = "0.6.2" }

wasm-split = { path = "packages/wasm-split/wasm-split", version = "0.1.0" }
wasm-split-macro = { path = "packages/wasm-split/wasm-split-macro", version = "0.1.0" }
wasm-split-cli = { path = "packages/wasm-split/wasm-split-cli", version = "0.1.0" }
wasm-split-harness = { path = "packages/playwright-tests/wasm-split-harness", version = "0.1.0" }

warnings = { version = "0.2.1" }

# a fork of pretty please for tests - let's get off of this if we can!
prettier-please = { version = "0.3.0", features = ["verbatim"]}
anyhow = "1.0.95"
clap = { version = "4.5.7" }
askama_escape = "0.10.3"
tracing = "0.1.37"
tracing-futures = "0.2.5"
tracing-subscriber = { version = "0.3.18", default-features = false }
toml = "0.8"
tokio = "1.40"
slab = "0.4.2"
slotmap = { version = "1.0.7", features = ["serde"] }
futures = "0.3.31"
futures-channel = "0.3.31"
futures-util = { version = "0.3", default-features = false }
rustc-hash = "1.1.0"
wasm-bindgen = "0.2.99"
wasm-bindgen-futures = "0.4.42"
js-sys = "0.3.76"
web-sys = { version = "0.3.76", default-features = false }
html_parser = "0.7.0"
thiserror = "1.0.40"
prettyplease = { version = "0.2.20", features = ["verbatim"] }
const_format = "0.2.32"
cargo_toml = { version = "0.20.3" }
tauri-utils = { version = "=2.0.2" }
tauri-bundler = { version = "=2.0.4" }
lru = "0.12.2"
async-trait = "0.1.77"
axum = "0.7.0"
axum-server = { version = "0.7.1", default-features = false }
tower = "0.4.13"
http = "1.0.0"
notify = { version = "6.1.1" }
tower-http = "0.5.2"
hyper = "1.0.0"
hyper-rustls = { version= "0.27.2", default-features = false , features=["native-tokio","http1","http2","tls12","logging","ring"]}
rustls = { version="0.23.12", default-features=false, features =["logging","std","tls12","ring"] }
serde_json = "1.0.61"
serde = "1.0.61"
syn = "2.0"
quote = "1.0"
proc-macro2 = "1.0"
axum_session = "0.12.1"
axum_session_auth = "0.12.1"
axum-extra = "0.9.2"
reqwest = "0.12.5"
owo-colors = "4.0.0"
ciborium = "0.2.1"
base64 = "0.22.1"
once_cell = "1.17.1"
uuid = "1.9.1"
convert_case = "0.6.0"
tokio-tungstenite = { version = "0.23.1" }
gloo-timers = "0.3.0"
fluent-uri = { version = "0.2.0", features = ["serde"] }
internment = { version = "0.7.0" }
proc-macro2-diagnostics = { version = "0.10", default-features = false }
env_logger = "0.11.0"
chrono = { version = "0.4.34" }
gloo = { version = "0.8.0" }
gloo-utils = { version = "0.1.6" }
rustversion = "1.0.17"
rand = "0.8.5"
longest-increasing-subsequence = "0.1.0"
trybuild = "1.0"
dirs = "5.0.1"
cargo-config2 = "0.1.26"
criterion = { version = "0.5" }
cargo_metadata = "0.18.1"
parking_lot = "0.12.1"
tracing-wasm = "0.2.1"
console_error_panic_hook = "0.1.7"
base16 = "0.2.1"
digest = "0.10.7"
sha2 = "0.10.8"
walrus = { version = "0.23.2", features = ["parallel"] }
id-arena = "2.2.1"
async-compression = { version = "0.4.8", features = ["futures-io", "gzip", "brotli"] }
getrandom = { version = "0.2" }
async-once-cell = { version = "0.5.3" }
rayon = "1.2.0"
wasmparser = "0.225.0"
itertools = "0.14.0"
macro-string = "0.1.3"

# desktop
wry = { version = "0.45.0", default-features = false }
tao = { version = "0.30.8", features = ["rwh_05"] }
webbrowser = "1.0.1"
infer = "0.16.0"
dunce = "1.0.5"
urlencoding = "2.1.2"
global-hotkey = "0.6.0"
rfd = { version = "0.14", default-features = false }
muda = "0.15.3"
cocoa = "0.26"
core-foundation = "0.10.0"
objc = { version = "0.2.7", features = ["exception"] }
objc_id = "0.1.1"
tray-icon = "0.19"

# native
keyboard-types = "0.7"
winit = { version = "0.30.2", features = ["rwh_06"] }

# disable debug symbols in dev builds - shouldn't matter for downstream crates but makes our binaries (examples, cli, etc) build faster
[profile.dev]
debug = 0

# our release profile should be fast to compile and fast to run
# when we ship our CI builds, we turn on LTO which improves perf leftover by turning on incremental
[profile.release]
incremental = true

# crank up the opt level for wasm-split-cli in dev mode
# important here that lto is on and the debug symbols are presenta (since they're used by wasm-opt)a
[profile.wasm-split-release]
inherits = "release"
opt-level = 'z'
lto = true
debug=true

# a profile for running the CLI that's also incremental
[profile.cli-release-dev]
inherits = "release"
opt-level = 3
incremental = true

# crank up walrus since it's quite slow in dev mode
[profile.dev.package.walrus]
opt-level = 3

[profile.release-max-opt]
inherits = "release"
lto = true
codegen-units = 1

# Disable debug assertions to check the released path of core and other packages, but build without optimizations to keep build times quick
[profile.release-unoptimized]
inherits = "dev"
debug-assertions = false
incremental = true

[profile.wasm-dev]
inherits = "dev"
opt-level = 1

[profile.server-dev]
inherits = "dev"

[profile.android-dev]
inherits = "dev"

# This is a "virtual package"
# It is not meant to be published, but is used so "cargo run --example XYZ" works properly
[package]
name = "dioxus-examples"
authors = ["Jonathan Kelley"]
edition = "2021"
description = "Top level crate for the Dioxus repository"
license = "MIT OR Apache-2.0"
repository = "https://github.com/DioxusLabs/dioxus/"
homepage = "https://dioxuslabs.com"
documentation = "https://dioxuslabs.com"
keywords = ["dom", "ui", "gui", "react", "wasm"]
rust-version = "1.79.0"
publish = false
version = "0.6.3"

[dependencies]
reqwest = { workspace = true, features = ["json"], optional = true }
ciborium = { workspace = true, optional = true }
base64 = { workspace = true, optional = true }
http-range = { version = "0.1.5", optional = true }
wgpu = { version = "0.19", optional = true }
ouroboros = { version = "*", optional = true }
wasm-split = { workspace = true }

[dev-dependencies]
dioxus = { workspace = true, features = ["router"] }
dioxus-ssr = { workspace = true }
futures-util = "0.3.31"
separator = "0.4.1"
serde = { version = "1.0.136", features = ["derive"] }
serde_json = "1.0.79"
rand = { version = "0.8.4", features = ["small_rng"] }
form_urlencoded = "1.2.0"
async-std = "1.12.0"
web-time = "1.1.0"

[target.'cfg(target_arch = "wasm32")'.dev-dependencies]
getrandom = { version = "0.2.12", features = ["js"] }
tokio = { version = "1.40", default-features = false, features = [
    "sync",
    "macros",
    "io-util",
    "rt",
    "time"
] }

[target.'cfg(not(target_arch = "wasm32"))'.dev-dependencies]
tokio = { version = "1.40", features = ["full"] }

# force vendored openssl on android
[target.'cfg(target_os = "android")'.dev-dependencies]
openssl = { version = "0.10", features = ["vendored"] }

# To make most examples faster to compile, we split out assets and http-related stuff
# This trims off like 270 dependencies, leading to a significant speedup in compilation time
[features]
default = ["desktop"]
desktop = ["dioxus/desktop"]
liveview = ["dioxus/liveview"]
fullstack = ["dioxus/fullstack"]
server = ["dioxus/server"]
mobile = ["dioxus/mobile"]
web = ["dioxus/web"]
http = ["dep:reqwest", "dep:http-range"]
gpu = ["dep:ouroboros", "dep:wgpu"]

[[example]]
name = "login_form"
required-features = ["http"]
doc-scrape-examples = true

[[example]]
name = "dog_app"
required-features = ["http"]
doc-scrape-examples = true

[[example]]
name = "video_stream"
required-features = ["http", "desktop"]
doc-scrape-examples = true

[[example]]
name = "suspense"
required-features = ["http", "desktop"]
doc-scrape-examples = true

[[example]]
name = "weather_app"
required-features = ["http"]
doc-scrape-examples = true

[[example]]
name = "image_generator_openai"
required-features = ["http"]
doc-scrape-examples = true

[[example]]
name = "hash_fragment_state"
required-features = ["ciborium", "base64"]
doc-scrape-examples = true

[[example]]
name = "backgrounded_futures"
required-features = ["desktop"]
doc-scrape-examples = true

[[example]]
name = "calculator_mutable"
required-features = ["desktop"]
doc-scrape-examples = true

[[example]]
name = "calculator"
required-features = ["desktop"]
doc-scrape-examples = true

[[example]]
name = "clock"
doc-scrape-examples = true

[[example]]
name = "crm"
required-features = ["desktop"]
doc-scrape-examples = true

[[example]]
name = "custom_html"
required-features = ["desktop"]
doc-scrape-examples = true

[[example]]
name = "custom_menu"
required-features = ["desktop"]
doc-scrape-examples = true

[[example]]
name = "dynamic_asset"
required-features = ["desktop"]
doc-scrape-examples = true

[[example]]
name = "errors"
required-features = ["desktop"]
doc-scrape-examples = true

[[example]]
name = "future"
doc-scrape-examples = true

[[example]]
name = "hydration"
required-features = ["desktop"]
doc-scrape-examples = true

[[example]]
name = "multiwindow"
required-features = ["desktop"]
doc-scrape-examples = true

[[example]]
name = "overlay"
required-features = ["desktop"]
doc-scrape-examples = true

[[example]]
name = "popup"
required-features = ["desktop"]
doc-scrape-examples = true

[[example]]
name = "read_size"
required-features = ["desktop"]
doc-scrape-examples = true

[[example]]
name = "shortcut"
required-features = ["desktop"]
doc-scrape-examples = true

[[example]]
name = "streams"
doc-scrape-examples = true

[[example]]
name = "visible"
doc-scrape-examples = true

[[example]]
name = "window_event"
required-features = ["desktop"]
doc-scrape-examples = true

[[example]]
name = "window_focus"
required-features = ["desktop"]
doc-scrape-examples = true

[[example]]
name = "window_zoom"
required-features = ["desktop"]
doc-scrape-examples = true

[[example]]
name = "wgpu"
required-features = ["desktop", "gpu"]

[[example]]
name = "control_focus"
doc-scrape-examples = true

[[example]]
name = "eval"
doc-scrape-examples = true

[[example]]
name = "logging"
doc-scrape-examples = true<|MERGE_RESOLUTION|>--- conflicted
+++ resolved
@@ -65,9 +65,9 @@
     "packages/const-serialize-macro",
     "packages/dx-wire-format",
     "packages/logger",
-<<<<<<< HEAD
     "packages/native",
     "packages/asset-resolver",
+    "packages/config-macros",
 
     # Playwright tests
     "packages/playwright-tests/liveview",
@@ -75,9 +75,6 @@
     "packages/playwright-tests/fullstack",
     "packages/playwright-tests/suspense-carousel",
     "packages/playwright-tests/nested-suspense",
-=======
-    "packages/config-macros",
->>>>>>> 87d113bd
 
     # manganis
     "packages/manganis/manganis",
@@ -155,12 +152,9 @@
 dioxus_server_macro = { path = "packages/server-macro", version = "0.6.2", default-features = false }
 dioxus-dx-wire-format = { path = "packages/dx-wire-format", version = "0.6.2" }
 dioxus-logger = { path = "packages/logger", version = "0.6.2" }
-<<<<<<< HEAD
 dioxus-native = { path = "packages/native", version = "0.6.2" }
 dioxus-asset-resolver = { path = "packages/asset-resolver", version = "0.6.2" }
-=======
 dioxus-config-macros = { path = "packages/config-macros", version = "0.6.3" }
->>>>>>> 87d113bd
 const-serialize = { path = "packages/const-serialize", version = "0.6.2" }
 const-serialize-macro = { path = "packages/const-serialize-macro", version = "0.6.2" }
 generational-box = { path = "packages/generational-box", version = "0.6.2" }
