--- conflicted
+++ resolved
@@ -193,18 +193,12 @@
 dioxus-cli-telemetry = { path = "packages/cli-telemetry", version = "0.7.1" }
 dioxus-cli-config = { path = "packages/cli-config", version = "0.7.1" }
 
-<<<<<<< HEAD
 # const-serialize
 const-serialize = { path = "packages/const-serialize", version = "0.8.0" }
 const-serialize-macro = { path = "packages/const-serialize-macro", version = "0.8.0" }
 
 # The version of const-serialize published with 0.7.0 and 0.7.1 that the CLI should still support
 const-serialize-07 = { package = "const-serialize", version = "0.7.1" }
-=======
-# const-serializea
-const-serialize = { path = "packages/const-serialize", version = "0.7.1" }
-const-serialize-macro = { path = "packages/const-serialize-macro", version = "0.7.1" }
->>>>>>> 317abede
 
 # subsecond
 subsecond-types = { path = "packages/subsecond/subsecond-types", version = "0.7.1" }
