[workspace]
resolver = "2"
members = [
    "packages/dioxus",
    "packages/dioxus-lib",
    "packages/core",
    "packages/cli",
    "packages/cli-config",
    "packages/core-macro",
    "packages/config-macro",
    "packages/router-macro",
    "packages/extension",
    "packages/router",
    "packages/html",
    "packages/html-internal-macro",
    "packages/hooks",
    "packages/web",
    "packages/ssr",
    "packages/desktop",
    "packages/mobile",
    "packages/interpreter",
    "packages/liveview",
    "packages/autofmt",
    "packages/check",
    "packages/rsx",
    "packages/rsx-rosetta",
    "packages/generational-box",
    "packages/signals",
    "packages/hot-reload",
    "packages/fullstack",
    "packages/server-macro",
    "packages/static-generation",
    "packages/lazy-js-bundle",

    # Fullstack examples
    "packages/fullstack/examples/hello-world",
    "packages/fullstack/examples/router",
    "packages/fullstack/examples/streaming",
    "packages/fullstack/examples/desktop",
    "packages/fullstack/examples/auth",
    "packages/fullstack/examples/hackernews",

    # Static generation examples
    "packages/static-generation/examples/simple",
    "packages/static-generation/examples/router",
    "packages/static-generation/examples/github-pages",
    # Full project examples
    "examples/tailwind",
    "examples/PWA-example",
    # "examples/openid_connect_demo",
    # Playwright tests
    "packages/playwright-tests/liveview",
    "packages/playwright-tests/web",
    "packages/playwright-tests/static-generation",
    "packages/playwright-tests/fullstack",
    "packages/playwright-tests/suspense-carousel",
    "packages/playwright-tests/nested-suspense",
]
exclude = ["examples/mobile_demo", "examples/openid_connect_demo"]

[workspace.package]
version = "0.6.0-alpha.2"

# dependencies that are shared across packages
[workspace.dependencies]
dioxus = { path = "packages/dioxus", version = "0.6.0-alpha.1" }
dioxus-lib = { path = "packages/dioxus-lib", version = "0.6.0-alpha.1" }
dioxus-core = { path = "packages/core", version = "0.6.0-alpha.1" }
dioxus-core-macro = { path = "packages/core-macro", version = "0.6.0-alpha.1" }
dioxus-config-macro = { path = "packages/config-macro", version = "0.6.0-alpha.1" }
dioxus-router = { path = "packages/router", version = "0.6.0-alpha.1" }
dioxus-router-macro = { path = "packages/router-macro", version = "0.6.0-alpha.1" }
dioxus-html = { path = "packages/html", version = "0.6.0-alpha.1", default-features = false }
dioxus-html-internal-macro = { path = "packages/html-internal-macro", version = "0.6.0-alpha.1" }
dioxus-hooks = { path = "packages/hooks", version = "0.6.0-alpha.1" }
dioxus-web = { path = "packages/web", version = "0.6.0-alpha.1", default-features = false }
dioxus-ssr = { path = "packages/ssr", version = "0.6.0-alpha.1", default-features = false }
dioxus-desktop = { path = "packages/desktop", version = "0.6.0-alpha.1", default-features = false }
dioxus-mobile = { path = "packages/mobile", version = "0.6.0-alpha.1" }
dioxus-interpreter-js = { path = "packages/interpreter", version = "0.6.0-alpha.1" }
dioxus-liveview = { path = "packages/liveview", version = "0.6.0-alpha.1" }
dioxus-autofmt = { path = "packages/autofmt", version = "0.6.0-alpha.1" }
dioxus-check = { path = "packages/check", version = "0.6.0-alpha.1" }
dioxus-rsx = { path = "packages/rsx", version = "0.6.0-alpha.1" }
rsx-rosetta = { path = "packages/rsx-rosetta", version = "0.6.0-alpha.1" }
dioxus-signals = { path = "packages/signals", version = "0.6.0-alpha.1" }
dioxus-cli-config = { path = "packages/cli-config", version = "0.6.0-alpha.1", default-features = false}
generational-box = { path = "packages/generational-box", version = "0.6.0-alpha.1" }
dioxus-hot-reload = { path = "packages/hot-reload", version = "0.6.0-alpha.1" }
dioxus-fullstack = { path = "packages/fullstack", version = "0.6.0-alpha.1" }
<<<<<<< HEAD
dioxus-static-site-generation = { path = "packages/static-generation", version = "0.6.0-alpha.1" }
dioxus_server_macro = { path = "packages/server-macro", version = "0.6.0-alpha.1", default-features = false }
lazy-js-bundle = { path = "packages/lazy-js-bundle", version = "0.6.0-alpha.1" }

manganis-cli-support = { version = "0.3.0-alpha.0", features = ["html"], path = "../ecosystem-dioxus/manganis/packages/cli-support" }
manganis = { version = "0.3.0-alpha.0", default-features = false, features = ["macro"], path = "../ecosystem-dioxus/manganis/packages/manganis" }
# manganis-cli-support = { version = "0.3.0-alpha.0", features = ["html"] }
# manganis = { version = "0.3.0-alpha.0", default-features = false }
=======
dioxus-static-site-generation = { path = "packages/static-generation", version = "0.6.0-alpha.0" }
dioxus_server_macro = { path = "packages/server-macro", version = "0.6.0-alpha.0", default-features = false }
lazy-js-bundle = { path = "packages/lazy-js-bundle", version = "0.6.0-alpha.0" }

manganis-cli-support = { version = "0.3.0-alpha.1", features = ["html"] }
manganis = { version = "0.3.0-alpha.1", default-features = false, features = ["html", "macro"]}
>>>>>>> b97e607a
warnings = { version = "0.2.0" }


# a fork of pretty please for tests
prettier-please = { version = "0.3.0", features = ["verbatim"]}

tracing = "0.1.37"
tracing-futures = "0.2.5"
toml = "0.8"
tokio = "1.28"
slab = "0.4.2"
slotmap = { version = "1.0.7", features = ["serde"] }
futures-channel = "0.3.21"
futures-util = { version = "0.3", default-features = false }
rustc-hash = "1.1.0"
wasm-bindgen = "0.2.92"
wasm-bindgen-futures = "0.4.42"
html_parser = "0.7.0"
thiserror = "1.0.40"
prettyplease = { version = "0.2.20", features = ["verbatim"] }
const_format = "0.2.32"
cargo_toml = { version = "0.20.3" }
tauri-utils = { version = "=2.0.0-rc.0" }
tauri-bundler = { version = "=2.0.0-rc.0" }
lru = "0.12.2"
async-trait = "0.1.77"
axum = "0.7.0"
axum-server = { version = "0.7.1", default-features = false }
tower = "0.4.13"
http = "1.0.0"
notify = { version = "6.1.1" }
tower-http = "0.5.2"
hyper = "1.0.0"
hyper-rustls = { version= "0.27.2", default-features = false , features=["native-tokio","http1","tls12","logging","ring"]}
rustls = { version="0.23.12", default-features=false, features =["logging","std","tls12","ring"] }
serde_json = "1.0.61"
serde = "1.0.61"
syn = "2.0"
quote = "1.0"
proc-macro2 = "1.0"
axum_session = "0.12.1"
axum_session_auth = "0.12.1"
axum-extra = "0.9.2"
reqwest = "0.12.5"
owo-colors = "4.0.0"
ciborium = "0.2.1"
base64 = "0.22.1"
once_cell = "1.17.1"
uuid = "1.9.1"
convert_case = "0.6.0"
tokio-tungstenite = { version = "0.23.1" }

# cli, cli-config
dirs = "5.0.1"
cargo-config2 = "0.1.26"

criterion = { version = "0.5" }

[profile.dev.package.dioxus-core-macro]
opt-level = 3

# Enable a small amount of optimization in debug mode
[profile.cli-dev]
inherits = "dev"
opt-level = 1

# Enable high optimizations for dependencies (incl. Bevy), but not for our code:
[profile.cli-dev.package."*"]
opt-level = 3

# Disable debug assertions to check the released path of core and other packages, but build without optimizations to keep build times quick
[profile.release-unoptimized]
inherits = "dev"
debug-assertions = false

# This is a "virtual package"
# It is not meant to be published, but is used so "cargo run --example XYZ" works properly
[package]
name = "dioxus-examples"
authors = ["Jonathan Kelley"]
edition = "2021"
description = "Top level crate for the Dioxus repository"
license = "MIT OR Apache-2.0"
repository = "https://github.com/DioxusLabs/dioxus/"
homepage = "https://dioxuslabs.com"
documentation = "https://dioxuslabs.com"
keywords = ["dom", "ui", "gui", "react", "wasm"]
rust-version = "1.79.0"
publish = false

[dependencies]
manganis = { workspace = true, optional = true }
reqwest = { workspace = true, features = ["json"], optional = true }
http-range = { version = "0.1.5", optional = true }
ciborium = { version = "0.2.1", optional = true }
base64 = { version = "0.21.0", optional = true }
tracing-subscriber = "0.3.17"

[dev-dependencies]
dioxus = { workspace = true, features = ["router"] }
dioxus-ssr = { workspace = true }
futures-util = "0.3.21"
separator = "0.4.1"
serde = { version = "1.0.136", features = ["derive"] }
serde_json = "1.0.79"
rand = { version = "0.8.4", features = ["small_rng"] }
form_urlencoded = "1.2.0"

[target.'cfg(target_arch = "wasm32")'.dev-dependencies]
getrandom = { version = "0.2.12", features = ["js"] }
tokio = { version = "1.16.1", default-features = false, features = [
    "sync",
    "macros",
    "io-util",
    "rt",
    "time"
] }

[target.'cfg(not(target_arch = "wasm32"))'.dev-dependencies]
tokio = { version = "1.16.1", features = ["full"] }

# To make most examples faster to compile, we split out assets and http-related stuff
# This trims off like 270 dependencies, leading to a significant speedup in compilation time
[features]
default = ["desktop"]
desktop = ["dioxus/desktop"]
liveview = ["dioxus/liveview"]
fullstack = ["dioxus/fullstack"]
axum = ["dioxus/axum"]
server = ["dioxus/axum"]
web = ["dioxus/web"]
collect-assets = ["dep:manganis"]
http = ["dep:reqwest", "dep:http-range"]

[[example]]
name = "login_form"
required-features = ["http"]
doc-scrape-examples = true

[[example]]
name = "dog_app"
required-features = ["http"]
doc-scrape-examples = true

[[example]]
name = "video_stream"
required-features = ["http", "desktop"]
doc-scrape-examples = true

[[example]]
name = "suspense"
required-features = ["http", "desktop"]
doc-scrape-examples = true

[[example]]
name = "weather_app"
required-features = ["http"]
doc-scrape-examples = true

[[example]]
name = "image_generator_openai"
required-features = ["http"]
doc-scrape-examples = true

[[example]]
name = "hash_fragment_state"
required-features = ["ciborium", "base64"]
doc-scrape-examples = true

[[example]]
name = "backgrounded_futures"
required-features = ["desktop"]
doc-scrape-examples = true

[[example]]
name = "calculator_mutable"
required-features = ["desktop"]
doc-scrape-examples = true

[[example]]
name = "calculator"
required-features = ["desktop"]
doc-scrape-examples = true

[[example]]
name = "clock"
required-features = ["desktop"]
doc-scrape-examples = true

[[example]]
name = "crm"
required-features = ["desktop"]
doc-scrape-examples = true

[[example]]
name = "custom_html"
required-features = ["desktop"]
doc-scrape-examples = true

[[example]]
name = "custom_menu"
required-features = ["desktop"]
doc-scrape-examples = true

[[example]]
name = "dynamic_asset"
required-features = ["desktop"]
doc-scrape-examples = true

[[example]]
name = "errors"
required-features = ["desktop"]
doc-scrape-examples = true

[[example]]
name = "file_explorer"
required-features = ["desktop"]
doc-scrape-examples = true

[[example]]
name = "future"
required-features = ["desktop"]
doc-scrape-examples = true

[[example]]
name = "hydration"
required-features = ["desktop"]
doc-scrape-examples = true

[[example]]
name = "multiwindow"
required-features = ["desktop"]
doc-scrape-examples = true

[[example]]
name = "overlay"
required-features = ["desktop"]
doc-scrape-examples = true

[[example]]
name = "popup"
required-features = ["desktop"]
doc-scrape-examples = true

[[example]]
name = "read_size"
required-features = ["desktop"]
doc-scrape-examples = true

[[example]]
name = "shortcut"
required-features = ["desktop"]
doc-scrape-examples = true

[[example]]
name = "streams"
required-features = ["desktop"]
doc-scrape-examples = true

[[example]]
name = "window_event"
required-features = ["desktop"]
doc-scrape-examples = true

[[example]]
name = "window_focus"
required-features = ["desktop"]
doc-scrape-examples = true

[[example]]
name = "window_zoom"
required-features = ["desktop"]
doc-scrape-examples = true<|MERGE_RESOLUTION|>--- conflicted
+++ resolved
@@ -88,7 +88,6 @@
 generational-box = { path = "packages/generational-box", version = "0.6.0-alpha.1" }
 dioxus-hot-reload = { path = "packages/hot-reload", version = "0.6.0-alpha.1" }
 dioxus-fullstack = { path = "packages/fullstack", version = "0.6.0-alpha.1" }
-<<<<<<< HEAD
 dioxus-static-site-generation = { path = "packages/static-generation", version = "0.6.0-alpha.1" }
 dioxus_server_macro = { path = "packages/server-macro", version = "0.6.0-alpha.1", default-features = false }
 lazy-js-bundle = { path = "packages/lazy-js-bundle", version = "0.6.0-alpha.1" }
@@ -97,14 +96,8 @@
 manganis = { version = "0.3.0-alpha.0", default-features = false, features = ["macro"], path = "../ecosystem-dioxus/manganis/packages/manganis" }
 # manganis-cli-support = { version = "0.3.0-alpha.0", features = ["html"] }
 # manganis = { version = "0.3.0-alpha.0", default-features = false }
-=======
-dioxus-static-site-generation = { path = "packages/static-generation", version = "0.6.0-alpha.0" }
-dioxus_server_macro = { path = "packages/server-macro", version = "0.6.0-alpha.0", default-features = false }
-lazy-js-bundle = { path = "packages/lazy-js-bundle", version = "0.6.0-alpha.0" }
-
-manganis-cli-support = { version = "0.3.0-alpha.1", features = ["html"] }
-manganis = { version = "0.3.0-alpha.1", default-features = false, features = ["html", "macro"]}
->>>>>>> b97e607a
+# manganis-cli-support = { version = "0.3.0-alpha.1", features = ["html"] }
+# manganis = { version = "0.3.0-alpha.1", default-features = false, features = ["html", "macro"]}
 warnings = { version = "0.2.0" }
 
 
