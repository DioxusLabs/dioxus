[workspace]
resolver = "2"
members = [
    "packages/dioxus",
    "packages/dioxus-lib",
    "packages/core",
    "packages/cli",
    "packages/cli-config",
    "packages/core-macro",
    "packages/config-macro",
    "packages/router-macro",
    "packages/extension",
    "packages/router",
    "packages/html",
    "packages/html-internal-macro",
    "packages/hooks",
    "packages/web",
    "packages/ssr",
    "packages/desktop",
    "packages/mobile",
    "packages/interpreter",
    "packages/liveview",
    "packages/autofmt",
    "packages/check",
    "packages/rsx",
    "packages/rsx-rosetta",
    "packages/generational-box",
    "packages/signals",
    "packages/hot-reload",
    "packages/fullstack",
    "packages/server-macro",
    "packages/static-generation",
    "packages/lazy-js-bundle",

    # Fullstack examples
    "packages/fullstack/examples/axum-hello-world",
    "packages/fullstack/examples/axum-router",
    "packages/fullstack/examples/axum-streaming",
    "packages/fullstack/examples/axum-desktop",
    "packages/fullstack/examples/axum-auth",
    "packages/fullstack/examples/hackernews",

    # Static generation examples
    "packages/static-generation/examples/simple",
    "packages/static-generation/examples/router",
    "packages/static-generation/examples/github-pages",
    # Full project examples
    "examples/tailwind",
    "examples/PWA-example",
    # "examples/openid_connect_demo",
    # Playwright tests
    "packages/playwright-tests/liveview",
    "packages/playwright-tests/web",
    "packages/playwright-tests/static-generation",
    "packages/playwright-tests/fullstack",
    "packages/playwright-tests/suspense-carousel",
    "packages/playwright-tests/nested-suspense",
]
exclude = ["examples/mobile_demo", "examples/openid_connect_demo"]

[workspace.package]
version = "0.5.2"

# dependencies that are shared across packages
[workspace.dependencies]
dioxus = { path = "packages/dioxus", version = "0.5.0" }
dioxus-lib = { path = "packages/dioxus-lib", version = "0.5.0" }
dioxus-core = { path = "packages/core", version = "0.5.0" }
dioxus-core-macro = { path = "packages/core-macro", version = "0.5.0" }
dioxus-config-macro = { path = "packages/config-macro", version = "0.5.0" }
dioxus-router = { path = "packages/router", version = "0.5.0" }
dioxus-router-macro = { path = "packages/router-macro", version = "0.5.0" }
dioxus-html = { path = "packages/html", default-features = false, version = "0.5.0" }
dioxus-html-internal-macro = { path = "packages/html-internal-macro", version = "0.5.0" }
dioxus-hooks = { path = "packages/hooks", version = "0.5.0" }
dioxus-web = { path = "packages/web", default-features = false, version = "0.5.0" }
dioxus-ssr = { path = "packages/ssr", version = "0.5.0", default-features = false }
dioxus-desktop = { path = "packages/desktop", version = "0.5.0", default-features = false }
dioxus-mobile = { path = "packages/mobile", version = "0.5.0" }
dioxus-interpreter-js = { path = "packages/interpreter", version = "0.5.0" }
dioxus-liveview = { path = "packages/liveview", version = "0.5.0" }
dioxus-autofmt = { path = "packages/autofmt", version = "0.5.0" }
dioxus-check = { path = "packages/check", version = "0.5.0" }
dioxus-rsx = { path = "packages/rsx", version = "0.5.0" }
rsx-rosetta = { path = "packages/rsx-rosetta", version = "0.5.0" }
dioxus-signals = { path = "packages/signals", version = "0.5.0" }
dioxus-cli-config = { path = "packages/cli-config", version = "0.5.0", default-features = false}
generational-box = { path = "packages/generational-box", version = "0.5.0" }
dioxus-hot-reload = { path = "packages/hot-reload", version = "0.5.0" }
dioxus-fullstack = { path = "packages/fullstack", version = "0.5.0" }
dioxus-static-site-generation = { path = "packages/static-generation", version = "0.5.0" }
dioxus_server_macro = { path = "packages/server-macro", version = "0.5.0", default-features = false }
lazy-js-bundle = { path = "packages/lazy-js-bundle", version = "0.5.0" }
tracing = "0.1.37"
tracing-futures = "0.2.5"
toml = "0.8"
tokio = "1.28"
slab = "0.4.2"
slotmap = { version = "1.0.7", features = ["serde"] }
futures-channel = "0.3.21"
futures-util = { version = "0.3", default-features = false }
rustc-hash = "1.1.0"
wasm-bindgen = "0.2.92"
wasm-bindgen-futures = "0.4.42"
html_parser = "0.7.0"
thiserror = "1.0.40"
prettyplease = { version = "0.2.16", features = ["verbatim"] }
<<<<<<< HEAD
manganis-cli-support = { git = "https://github.com/DioxusLabs/collect-assets", features = ["html"] }
manganis = { git = "https://github.com/DioxusLabs/collect-assets" }
interprocess = { version = "1.2.2", package = "interprocess-docfix" }
=======
manganis-cli-support = { git = "https://github.com/DioxusLabs/manganis/", features = ["html"] }
manganis = { version = "0.2.1" }
>>>>>>> ba64ee04
const_format = "0.2.32"
cargo_toml = { version = "0.20.3" }
tauri-utils = { version = "=1.5.*" }
tauri-bundler = { version = "=1.4.*" }
lru = "0.12.2"
async-trait = "0.1.77"
axum = "0.7.0"
axum-server = { version = "0.6.0", default-features = false }
tower = "0.4.13"
http = "1.0.0"
notify = { version = "6.1.1" }
tower-http = "0.5.2"
hyper = "1.0.0"
hyper-rustls = "0.27.2"
serde_json = "1.0.61"
serde = "1.0.61"
syn = "2.0"
quote = "1.0"
proc-macro2 = "1.0"
axum_session = "0.12.1"
axum_session_auth = "0.12.1"
axum-extra = "0.9.2"
reqwest = "0.12.5"
owo-colors = "4.0.0"
ciborium = "0.2.1"
base64 = "0.22.1"
once_cell = "1.17.1"
uuid = "1.9.1"
convert_case = "0.6.0"
tokio-tungstenite = { version = "0.23.1" }

# cli, cli-config
dirs = "5.0.1"

[profile.dev.package.dioxus-core-macro]
opt-level = 3

# Enable a small amount of optimization in debug mode
[profile.cli-dev]
inherits = "dev"
opt-level = 1

# Enable high optimizations for dependencies (incl. Bevy), but not for our code:
[profile.cli-dev.package."*"]
opt-level = 3

# Disable debug assertions to check the released path of core and other packages, but build without optimizations to keep build times quick
[profile.release-unoptimized]
inherits = "dev"
debug-assertions = false

# This is a "virtual package"
# It is not meant to be published, but is used so "cargo run --example XYZ" works properly
[package]
name = "dioxus-examples"
version = "0.5.2"
authors = ["Jonathan Kelley"]
edition = "2021"
description = "Top level crate for the Dioxus repository"
license = "MIT OR Apache-2.0"
repository = "https://github.com/DioxusLabs/dioxus/"
homepage = "https://dioxuslabs.com"
documentation = "https://dioxuslabs.com"
keywords = ["dom", "ui", "gui", "react", "wasm"]
rust-version = "1.60.0"
publish = false

[dependencies]
manganis = { workspace = true, optional = true }
reqwest = { workspace = true, features = ["json"], optional = true }
http-range = { version = "0.1.5", optional = true }
ciborium = { version = "0.2.1", optional = true }
base64 = { version = "0.21.0", optional = true }
tracing-subscriber = "0.3.17"

[dev-dependencies]
dioxus = { workspace = true, features = ["router"] }
dioxus-ssr = { workspace = true }
futures-util = "0.3.21"
separator = "0.4.1"
serde = { version = "1.0.136", features = ["derive"] }
serde_json = "1.0.79"
rand = { version = "0.8.4", features = ["small_rng"] }
form_urlencoded = "1.2.0"

[target.'cfg(target_arch = "wasm32")'.dev-dependencies]
getrandom = { version = "0.2.12", features = ["js"] }
tokio = { version = "1.16.1", default-features = false, features = [
    "sync",
    "macros",
    "io-util",
    "rt",
    "time"
] }

[target.'cfg(not(target_arch = "wasm32"))'.dev-dependencies]
tokio = { version = "1.16.1", features = ["full"] }

# To make most examples faster to compile, we split out assets and http-related stuff
# This trims off like 270 dependencies, leading to a significant speedup in compilation time
[features]
default = ["desktop"]
desktop = ["dioxus/desktop"]
liveview = ["dioxus/liveview"]
fullstack = ["dioxus/fullstack"]
axum = ["dioxus/axum"]
server = ["dioxus/axum"]
web = ["dioxus/web"]
collect-assets = ["dep:manganis"]
http = ["dep:reqwest", "dep:http-range"]

[[example]]
name = "login_form"
required-features = ["http"]
doc-scrape-examples = true

[[example]]
name = "dog_app"
required-features = ["http"]
doc-scrape-examples = true

[[example]]
name = "video_stream"
required-features = ["http", "desktop"]
doc-scrape-examples = true

[[example]]
name = "suspense"
required-features = ["http", "desktop"]
doc-scrape-examples = true

[[example]]
name = "weather_app"
required-features = ["http"]
doc-scrape-examples = true

[[example]]
name = "image_generator_openai"
required-features = ["http"]
doc-scrape-examples = true

[[example]]
name = "hash_fragment_state"
required-features = ["ciborium", "base64"]
doc-scrape-examples = true

[[example]]
name = "backgrounded_futures"
required-features = ["desktop"]
doc-scrape-examples = true

[[example]]
name = "calculator_mutable"
required-features = ["desktop"]
doc-scrape-examples = true

[[example]]
name = "calculator"
required-features = ["desktop"]
doc-scrape-examples = true

[[example]]
name = "clock"
required-features = ["desktop"]
doc-scrape-examples = true

[[example]]
name = "crm"
required-features = ["desktop"]
doc-scrape-examples = true

[[example]]
name = "custom_html"
required-features = ["desktop"]
doc-scrape-examples = true

[[example]]
name = "custom_menu"
required-features = ["desktop"]
doc-scrape-examples = true

[[example]]
name = "dynamic_asset"
required-features = ["desktop"]
doc-scrape-examples = true

[[example]]
name = "errors"
required-features = ["desktop"]
doc-scrape-examples = true

[[example]]
name = "file_explorer"
required-features = ["desktop"]
doc-scrape-examples = true

[[example]]
name = "future"
required-features = ["desktop"]
doc-scrape-examples = true

[[example]]
name = "hydration"
required-features = ["desktop"]
doc-scrape-examples = true

[[example]]
name = "multiwindow"
required-features = ["desktop"]
doc-scrape-examples = true

[[example]]
name = "overlay"
required-features = ["desktop"]
doc-scrape-examples = true

[[example]]
name = "popup"
required-features = ["desktop"]
doc-scrape-examples = true

[[example]]
name = "read_size"
required-features = ["desktop"]
doc-scrape-examples = true

[[example]]
name = "shortcut"
required-features = ["desktop"]
doc-scrape-examples = true

[[example]]
name = "streams"
required-features = ["desktop"]
doc-scrape-examples = true

[[example]]
name = "window_event"
required-features = ["desktop"]
doc-scrape-examples = true

[[example]]
name = "window_focus"
required-features = ["desktop"]
doc-scrape-examples = true

[[example]]
name = "window_zoom"
required-features = ["desktop"]
doc-scrape-examples = true<|MERGE_RESOLUTION|>--- conflicted
+++ resolved
@@ -105,14 +105,8 @@
 html_parser = "0.7.0"
 thiserror = "1.0.40"
 prettyplease = { version = "0.2.16", features = ["verbatim"] }
-<<<<<<< HEAD
 manganis-cli-support = { git = "https://github.com/DioxusLabs/collect-assets", features = ["html"] }
 manganis = { git = "https://github.com/DioxusLabs/collect-assets" }
-interprocess = { version = "1.2.2", package = "interprocess-docfix" }
-=======
-manganis-cli-support = { git = "https://github.com/DioxusLabs/manganis/", features = ["html"] }
-manganis = { version = "0.2.1" }
->>>>>>> ba64ee04
 const_format = "0.2.32"
 cargo_toml = { version = "0.20.3" }
 tauri-utils = { version = "=1.5.*" }
